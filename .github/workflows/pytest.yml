--- conflicted
+++ resolved
@@ -16,155 +16,6 @@
   cancel-in-progress: true
 
 jobs:
-<<<<<<< HEAD
-#  pytest:
-#    runs-on: ${{ matrix.os }}
-#    strategy:
-#      fail-fast: false
-#      matrix:
-#        os: [ubuntu-latest]
-#        python-version: [3.7, 3.8, 3.9]
-#        test-markers: ["not distributed", "distributed"]
-#        include:
-#          - python-version: 3.7
-#            pytorch-version: 1.10.2
-#            torchscript-version: 1.10.2
-#            ray-version: 1.13.0
-#          - python-version: 3.8
-#            pytorch-version: 1.12.1
-#            torchscript-version: 1.10.2
-#            ray-version: 2.0.0
-#          - python-version: 3.9
-#            pytorch-version: nightly
-#            torchscript-version: 1.10.2
-#            ray-version: nightly
-#    env:
-#      PYTORCH: ${{ matrix.pytorch-version }}
-#      MARKERS: ${{ matrix.test-markers }}
-#      EXCLUDED_MARKERS: "benchmark"
-#      NEUROPOD_BASE_DIR: "/usr/local/lib/neuropod"
-#      NEUROPOD_VERISON: "0.3.0-rc6"
-#      TORCHSCRIPT_VERISON: ${{ matrix.torchscript-version }}
-#      RAY_VERSION: ${{ matrix.ray-version }}
-#
-#    name: py${{ matrix.python-version  }}, torch-${{ matrix.pytorch-version }}, ${{ matrix.test-markers }}, ${{ matrix.os }}
-#
-#    timeout-minutes: 60
-#    steps:
-#      - uses: actions/checkout@v2
-#      - name: Set up Python ${{ matrix.python-version }}
-#        uses: actions/setup-python@v2
-#        with:
-#          python-version: ${{ matrix.python-version }}
-#
-#      - name: Setup Linux
-#        if: runner.os == 'linux'
-#        run: |
-#          sudo apt-get install -y cmake libsndfile1
-#
-#      - name: Setup macOS
-#        if: runner.os == 'macOS'
-#        run: |
-#          brew install libuv
-#
-#      - name: pip cache
-#        uses: actions/cache@v2
-#        with:
-#          path: ~/.cache/pip
-#          key: ${{ runner.os }}-pip-py${{ matrix.python-version }}-torch${{ matrix.pytorch-version }}-${{ matrix.test-markers }}-${{ hashFiles('requirements*.txt') }}
-#          restore-keys: |
-#            ${{ runner.os }}-pip-py${{ matrix.python-version }}-torch${{ matrix.pytorch-version }}-${{ matrix.test-markers }}-
-#
-#      - name: Install dependencies
-#        env:
-#          HOROVOD_WITH_PYTORCH: 1
-#          HOROVOD_WITHOUT_MPI: 1
-#          HOROVOD_WITHOUT_TENSORFLOW: 1
-#          HOROVOD_WITHOUT_MXNET: 1
-#        run: |
-#          python --version
-#          pip --version
-#          python -m pip install -U pip
-#          cmake --version
-#
-#          if [ "$MARKERS" != "distributed" ]; then
-#            # Skip distributed and hyperopt requirements to test optional imports
-#            echo > requirements-temp && mv requirements-temp requirements_distributed.txt
-#            echo > requirements-temp && mv requirements-temp requirements_hyperopt.txt
-#            # Skip distributed tree requirement (lightgbm-ray)
-#            cat requirements_tree.txt | sed '/^lightgbm-ray/d' > requirements-temp && mv requirements-temp requirements_tree.txt
-#          fi
-#
-#          if [ "$PYTORCH" == "nightly" ]; then
-#            cat requirements.txt | sed '/^torch[>=<]/d' | sed '/^torchtext[>=<]/d' | sed '/^torchvision[>=<]/d' | sed '/^torchaudio[>=<]/d' > requirements-temp && mv requirements-temp requirements.txt
-#            extra_index_url=https://download.pytorch.org/whl/nightly/cpu
-#            pip install --pre torch torchtext torchvision torchaudio --extra-index-url $extra_index_url
-#          else
-#            extra_index_url=https://download.pytorch.org/whl/cpu
-#            pip install torch==$PYTORCH torchtext torchvision torchaudio --extra-index-url $extra_index_url
-#          fi
-#          pip install protobuf==3.20.1 # https://github.com/databrickslabs/dbx/issues/257
-#
-#          if [ "$MARKERS" == "distributed" ]; then
-#            if [ "$RAY_VERSION" == "nightly" ]; then
-#              # NOTE: hardcoded for python 3.9 on Linux
-#              # pip install https://s3-us-west-2.amazonaws.com/ray-wheels/latest/ray-3.0.0.dev0-cp39-cp39-manylinux2014_x86_64.whl
-#
-#              # NOTE: Pinned Ray nightly version to September 20, 2022 to get tests to pass
-#              pip install https://s3-us-west-2.amazonaws.com/ray-wheels/master/fa182d3c9e478ef4c169ccf7459764768996110f/ray-3.0.0.dev0-cp39-cp39-manylinux2014_x86_64.whl
-#            else
-#              pip install ray==$RAY_VERSION
-#            fi
-#            ray_expected=$(python -c "import ray; print(ray.__version__)")
-#          fi
-#
-#          torch_expected=$(python -c "import torch; print(torch.__version__)")
-#
-#          pip install --no-build-isolation --no-use-pep517 ConfigSpace # temporary fix: https://github.com/automl/ConfigSpace/issues/173
-#          pip install '.[test]' --extra-index-url $extra_index_url
-#          pip list
-#
-#          python -c "import torch; assert torch.__version__ == \"$torch_expected\", f\"torch {torch.__version__} != $torch_expected\""
-#          if [ "$MARKERS" == "distributed" ]; then
-#            python -c "import ray; assert ray.__version__ == \"$ray_expected\", f\"ray {ray.__version__} != $ray_expected\""
-#          else
-#            python -c "import importlib.util; assert importlib.util.find_spec('ray') is None, \"found ray but expected it to not be installed\""
-#          fi
-#        shell: bash
-#
-#      - name: Install Neuropod backend
-#        run: |
-#          sudo mkdir -p "$NEUROPOD_BASE_DIR"
-#          curl -L https://github.com/uber/neuropod/releases/download/v${{ env.NEUROPOD_VERISON }}/libneuropod-cpu-linux-v${{ env.NEUROPOD_VERISON }}-torchscript-${{ env.TORCHSCRIPT_VERISON }}-backend.tar.gz | sudo tar -xz -C "$NEUROPOD_BASE_DIR"
-#        shell: bash
-#
-#      - name: Reinstall Horovod if necessary
-#        if: matrix.test-markers == 'distributed'
-#        env:
-#          HOROVOD_WITH_PYTORCH: 1
-#          HOROVOD_WITHOUT_MPI: 1
-#          HOROVOD_WITHOUT_TENSORFLOW: 1
-#          HOROVOD_WITHOUT_MXNET: 1
-#        run: |
-#          HOROVOD_BUILT=$(python -c "import horovod.torch; horovod.torch.nccl_built(); print('SUCCESS')" || true)
-#          if [[ $HOROVOD_BUILT != "SUCCESS" ]]; then
-#            pip uninstall -y horovod
-#            pip install --no-cache-dir git+https://github.com/horovod/horovod.git@master
-#          fi
-#          horovodrun --check-build
-#        shell: bash
-#
-#      - name: Tests
-#        run: |
-#          pytest -v --timeout 300 --durations 100 -m "($MARKERS) and (not $EXCLUDED_MARKERS)" --junitxml pytest.xml tests
-#
-#      - name: Upload Unit Test Results
-#        if: always()
-#        uses: actions/upload-artifact@v2
-#        with:
-#          name: Unit Test Results (Python ${{ matrix.python-version }} ${{ matrix.test-markers }})
-#          path: pytest.xml
-=======
   pytest:
     runs-on: ${{ matrix.os }}
     strategy:
@@ -313,7 +164,6 @@
         with:
           name: Unit Test Results (Python ${{ matrix.python-version }} ${{ matrix.test-markers }})
           path: pytest.xml
->>>>>>> e03f840a
 
   # start-runner:
   #   name: Start self-hosted EC2 runner
