# This workflow will install Python dependencies, run tests and lint with a variety of Python versions
# For more information see: https://help.github.com/actions/language-and-framework-guides/using-python-with-github-actions

name: pytest

on:
  push:
    branches: ["master", "release-*"]
  pull_request:
    branches: ["master", "release-*"]

# we want an ongoing run of this workflow to be canceled by a later commit
# so that there is only one concurrent run of this workflow for each branch
concurrency:
  group: pytest-${{ github.head_ref || github.sha }}
  cancel-in-progress: true

jobs:
  pytest:
    runs-on: ${{ matrix.os }}
    strategy:
      fail-fast: false
      matrix:
        os: [ubuntu-latest]
        python-version: [3.7, 3.8, 3.9]
        test-markers: ["not distributed", "distributed"]
        include:
          - python-version: 3.7
            pytorch-version: 1.10.2
            torchscript-version: 1.10.2
            ray-version: 1.13.0
          - python-version: 3.8
            pytorch-version: 1.11.0
            torchscript-version: 1.10.2
            ray-version: 2.0.0rc1
          - python-version: 3.9
            pytorch-version: nightly
            torchscript-version: 1.10.2
            ray-version: nightly
    env:
      PYTORCH: ${{ matrix.pytorch-version }}
      MARKERS: ${{ matrix.test-markers }}
      NEUROPOD_BASE_DIR: "/usr/local/lib/neuropod"
      NEUROPOD_VERISON: "0.3.0-rc6"
      TORCHSCRIPT_VERISON: ${{ matrix.torchscript-version }}
      RAY_VERSION: ${{ matrix.ray-version }}

    name: py${{ matrix.python-version  }}, torch-${{ matrix.pytorch-version }}, ${{ matrix.test-markers }}, ${{ matrix.os }}

    timeout-minutes: 60
    steps:
      - uses: actions/checkout@v2
      - name: Set up Python ${{ matrix.python-version }}
        uses: actions/setup-python@v2
        with:
          python-version: ${{ matrix.python-version }}

      - name: Setup Linux
        if: runner.os == 'linux'
        run: |
          sudo apt-get install -y cmake libsndfile1

      - name: Setup macOS
        if: runner.os == 'macOS'
        run: |
          brew install libuv

      - name: pip cache
        uses: actions/cache@v2
        with:
          path: ~/.cache/pip
          key: ${{ runner.os }}-pip-py${{ matrix.python-version }}-torch${{ matrix.pytorch-version }}-${{ matrix.test-markers }}-${{ hashFiles('requirements*.txt') }}
          restore-keys: |
            ${{ runner.os }}-pip-py${{ matrix.python-version }}-torch${{ matrix.pytorch-version }}-${{ matrix.test-markers }}-

      - name: Install dependencies
        env:
          HOROVOD_WITH_PYTORCH: 1
          HOROVOD_WITHOUT_MPI: 1
          HOROVOD_WITHOUT_TENSORFLOW: 1
          HOROVOD_WITHOUT_MXNET: 1
        run: |
          python --version
          pip --version
          python -m pip install -U pip
          cmake --version

          if [ "$MARKERS" != "distributed" ]; then
            # Skip distributed and hyperopt requirements to test optional imports
            echo > requirements-temp && mv requirements-temp requirements_distributed.txt
            echo > requirements-temp && mv requirements-temp requirements_hyperopt.txt
            # Skip distributed tree requirement (lightgbm-ray)
            cat requirements_tree.txt | sed '/^lightgbm-ray/d' > requirements-temp && mv requirements-temp requirements_tree.txt
          fi

          if [ "$PYTORCH" == "nightly" ]; then
            cat requirements.txt | sed '/^torch[>=<]/d' | sed '/^torchtext[>=<]/d' | sed '/^torchvision[>=<]/d' | sed '/^torchaudio[>=<]/d' > requirements-temp && mv requirements-temp requirements.txt
            extra_index_url=https://download.pytorch.org/whl/nightly/cpu
            pip install --pre torch torchtext torchvision torchaudio --extra-index-url $extra_index_url
          else
            extra_index_url=https://download.pytorch.org/whl/cpu
            pip install torch==$PYTORCH torchtext torchvision torchaudio --extra-index-url $extra_index_url
          fi
          pip install protobuf==3.20.1 # https://github.com/databrickslabs/dbx/issues/257

          if [ "$MARKERS" == "distributed" ]; then
            if [ "$RAY_VERSION" == "nightly" ]; then
              # NOTE: hardcoded for python 3.9 on Linux
              pip install https://s3-us-west-2.amazonaws.com/ray-wheels/latest/ray-3.0.0.dev0-cp39-cp39-manylinux2014_x86_64.whl
<<<<<<< HEAD

              # NOTE: pinned to last commit from 7/21/22 to get tests passing
              # pip install https://s3-us-west-2.amazonaws.com/ray-wheels/master/c557c7877f099d02a9e43c5c56c958860b6dd737/ray-3.0.0.dev0-cp39-cp39-manylinux2014_x86_64.whl
=======
>>>>>>> 8617a94f
            else
              pip install ray==$RAY_VERSION
            fi
            ray_expected=$(python -c "import ray; print(ray.__version__)")
          fi

          torch_expected=$(python -c "import torch; print(torch.__version__)")

          pip install --no-build-isolation --no-use-pep517 ConfigSpace # temporary fix: https://github.com/automl/ConfigSpace/issues/173
          pip install '.[test]' --extra-index-url $extra_index_url
          pip list

          python -c "import torch; assert torch.__version__ == \"$torch_expected\", f\"torch {torch.__version__} != $torch_expected\""
          if [ "$MARKERS" == "distributed" ]; then
            python -c "import ray; assert ray.__version__ == \"$ray_expected\", f\"ray {ray.__version__} != $ray_expected\""
          else
            python -c "import importlib.util; assert importlib.util.find_spec('ray') is None, \"found ray but expected it to not be installed\""
          fi
        shell: bash

      - name: Install Neuropod backend
        run: |
          sudo mkdir -p "$NEUROPOD_BASE_DIR"
          curl -L https://github.com/uber/neuropod/releases/download/v${{ env.NEUROPOD_VERISON }}/libneuropod-cpu-linux-v${{ env.NEUROPOD_VERISON }}-torchscript-${{ env.TORCHSCRIPT_VERISON }}-backend.tar.gz | sudo tar -xz -C "$NEUROPOD_BASE_DIR"
        shell: bash

      - name: Reinstall Horovod if necessary
        if: matrix.test-markers == 'distributed'
        env:
          HOROVOD_WITH_PYTORCH: 1
          HOROVOD_WITHOUT_MPI: 1
          HOROVOD_WITHOUT_TENSORFLOW: 1
          HOROVOD_WITHOUT_MXNET: 1
        run: |
          HOROVOD_BUILT=$(python -c "import horovod.torch; horovod.torch.nccl_built(); print('SUCCESS')" || true)
          if [[ $HOROVOD_BUILT != "SUCCESS" ]]; then
            pip uninstall -y horovod
            pip install --no-cache-dir git+https://github.com/horovod/horovod.git@master
          fi
          horovodrun --check-build
        shell: bash

      - name: Tests
        run: |
          pytest -v --timeout 300 --durations 10 -m "$MARKERS" --junitxml pytest.xml tests

      - name: Upload Unit Test Results
        if: always()
        uses: actions/upload-artifact@v2
        with:
          name: Unit Test Results (Python ${{ matrix.python-version }} ${{ matrix.test-markers }})
          path: pytest.xml

  # start-runner:
  #   name: Start self-hosted EC2 runner
  #   if: >
  #     always() && needs.pytest.result != 'failure' && (
  #     github.event_name == 'schedule' && github.repository == 'ludwig-ai/ludwig' ||
  #     github.event_name == 'push' && github.repository == 'ludwig-ai/ludwig' ||
  #     github.event_name == 'pull_request' && github.event.pull_request.base.repo.full_name == 'ludwig-ai/ludwig' && !github.event.pull_request.head.repo.fork)
  #   needs: pytest
  #   runs-on: ubuntu-latest
  #   outputs:
  #     label: ${{ steps.start-ec2-runner.outputs.label }}
  #     ec2-instance-id: ${{ steps.start-ec2-runner.outputs.ec2-instance-id }}

  #   steps:
  #     - name: Configure AWS credentials
  #       uses: aws-actions/configure-aws-credentials@v1
  #       with:
  #         aws-access-key-id: ${{ secrets.AWS_ACCESS_KEY_ID }}
  #         aws-secret-access-key: ${{ secrets.AWS_SECRET_ACCESS_KEY }}
  #         aws-region: ${{ secrets.AWS_REGION }}

  #     - name: Start EC2 runner
  #       id: start-ec2-runner
  #       uses: machulav/ec2-github-runner@v2.3.2
  #       with:
  #         mode: start
  #         github-token: ${{ secrets.GH_PERSONAL_ACCESS_TOKEN }}
  #         ec2-image-id: ami-0759580dedc953d1f
  #         ec2-instance-type: g4dn.xlarge
  #         subnet-id: subnet-0983be43
  #         security-group-id: sg-4cba0d08
  #         aws-resource-tags: >
  #           [
  #             {"Key": "Name", "Value": "ludwig-github-${{ github.head_ref || github.sha }}"},
  #             {"Key": "GitHubRepository", "Value": "${{ github.repository }}"},
  #             {"Key": "GitHubHeadRef", "Value": "${{ github.head_ref }}"},
  #             {"Key": "GitHubSHA", "Value": "${{ github.sha }}"}
  #           ]

  # pytest-gpu:
  #   if: needs.start-runner.result != 'skipped'
  #   needs: start-runner # required to start the main job when the runner is ready
  #   runs-on: ${{ needs.start-runner.outputs.label }} # run the job on the newly created runners
  #   strategy:
  #     fail-fast: false
  #     matrix:
  #       python-version: [3.7]
  #       include:
  #         - python-version: 3.7
  #           pytorch-version: 1.10.0
  #           torchscript-version: 1.10.2
  #   env:
  #     PYTORCH: ${{ matrix.pytorch-version }}
  #     NEUROPOD_BASE_DIR: "/usr/local/lib/neuropod"
  #     NEUROPOD_VERISON: "0.3.0-rc6"
  #     TORCHSCRIPT_VERISON: ${{ matrix.torchscript-version }}

  #   name: py${{ matrix.python-version  }}, torch-${{ matrix.pytorch-version }}, gpu

  #   timeout-minutes: 70
  #   steps:
  #     - uses: actions/checkout@v2
  #     - name: Set up Python ${{ matrix.python-version }}
  #       uses: actions/setup-python@v2
  #       with:
  #         python-version: ${{ matrix.python-version }}

  #     - name: Setup Linux
  #       if: runner.os == 'linux'
  #       run: |
  #         sudo apt-get update && sudo apt-get install -y libsndfile1 cmake ccache build-essential g++-8 gcc-8
  #         cmake --version

  #     - name: Install CUDA drivers
  #       run: |
  #         wget https://developer.download.nvidia.com/compute/cuda/repos/ubuntu2004/x86_64/cuda-ubuntu2004.pin
  #         sudo mv cuda-ubuntu2004.pin /etc/apt/preferences.d/cuda-repository-pin-600
  #         wget https://developer.download.nvidia.com/compute/cuda/11.5.1/local_installers/cuda-repo-ubuntu2004-11-5-local_11.5.1-495.29.05-1_amd64.deb
  #         sudo dpkg -i cuda-repo-ubuntu2004-11-5-local_11.5.1-495.29.05-1_amd64.deb
  #         sudo apt-key add /var/cuda-repo-ubuntu2004-11-5-local/7fa2af80.pub
  #         sudo apt-get update
  #         sudo apt-get -y install cuda
  #       shell: bash

  #     - name: pip cache
  #       uses: actions/cache@v2
  #       with:
  #         path: ~/.cache/pip
  #         key: ${{ runner.os }}-pip-py${{ matrix.python-version }}-torch${{ matrix.pytorch-version }}-${{ hashFiles('requirements*.txt') }}
  #         restore-keys: |
  #           ${{ runner.os }}-pip-py${{ matrix.python-version }}-torch${{ matrix.pytorch-version }}-

  #     - name: Install dependencies
  #       env:
  #         HOROVOD_WITH_PYTORCH: 1
  #         HOROVOD_WITHOUT_MPI: 1
  #         HOROVOD_WITHOUT_TENSORFLOW: 1
  #         HOROVOD_WITHOUT_MXNET: 1
  #       run: |
  #         python --version
  #         pip --version
  #         python -m pip install -U pip
  #         if [ $PYTORCH == "nightly" ]; then
  #           cat requirements.txt | sed '/^torch[>=<]/d' > requirements-temp && mv requirements-temp requirements.txt
  #           pip install --pre torch torchvision -f https://download.pytorch.org/whl/torch_stable.html
  #         else
  #           pip install torch==${PYTORCH}+cu111 -f https://download.pytorch.org/whl/torch_stable.html
  #         fi
  #         # pip install --no-cache-dir git+https://github.com/horovod/horovod.git@master
  #         pip install dulwich==0.20.26 # workaround for `/usr/bin/ld: cannot find -lpython3.7m`
  #         pip install --no-build-isolation --no-use-pep517 ConfigSpace # temporary fix: https://github.com/automl/ConfigSpace/issues/173
  #         pip install '.[test]'
  #         pip list
  #       shell: bash

  #     - name: Install Neuropod backend
  #       run: |
  #         sudo mkdir -p "$NEUROPOD_BASE_DIR"
  #         curl -L https://github.com/uber/neuropod/releases/download/v${{ env.NEUROPOD_VERISON }}/libneuropod-cpu-linux-v${{ env.NEUROPOD_VERISON }}-torchscript-${{ env.TORCHSCRIPT_VERISON }}-backend.tar.gz | sudo tar -xz -C "$NEUROPOD_BASE_DIR"
  #       shell: bash

  #     - name: Reinstall Horovod if necessary
  #       env:
  #         HOROVOD_WITH_PYTORCH: 1
  #         HOROVOD_WITHOUT_MPI: 1
  #         HOROVOD_WITHOUT_TENSORFLOW: 1
  #         HOROVOD_WITHOUT_MXNET: 1
  #       run: |
  #         HOROVOD_BUILT=$(python -c "import horovod.torch; horovod.torch.nccl_built(); print('SUCCESS')" || true)
  #         if [[ $HOROVOD_BUILT != "SUCCESS" ]]; then
  #           pip uninstall -y horovod
  #           pip install --no-cache-dir git+https://github.com/horovod/horovod.git@master
  #         fi
  #         horovodrun --check-build
  #       shell: bash

  #     - name: Check CUDA is available
  #       run: |
  #         python -c "import torch; assert torch.cuda.is_available()"

  #     - name: Tests
  #       run: |
  #         pytest -v --timeout 300 --durations 10 --junitxml pytest.xml tests

  #     - name: Upload Unit Test Results
  #       if: always()
  #       uses: actions/upload-artifact@v2
  #       with:
  #         name: Unit Test Results (Python ${{ matrix.python-version }} gpu
  #         path: pytest.xml

  event_file:
    name: "Event File"
    runs-on: ubuntu-latest

    steps:
      - name: Upload
        uses: actions/upload-artifact@v2
        with:
          name: Event File
          path: ${{ github.event_path }}

  # stop-runner:
  #   name: Stop self-hosted EC2 runner

  #   # required to stop the runner even if the error happened in the previous job
  #   if: always() && needs.start-runner.result != 'skipped'
  #   needs:
  #     - start-runner # required to get output from the start-runner job
  #     - pytest-gpu # required to wait when the main job is done
  #   runs-on: ubuntu-latest

  #   steps:
  #     - name: Configure AWS credentials
  #       uses: aws-actions/configure-aws-credentials@v1
  #       with:
  #         aws-access-key-id: ${{ secrets.AWS_ACCESS_KEY_ID }}
  #         aws-secret-access-key: ${{ secrets.AWS_SECRET_ACCESS_KEY }}
  #         aws-region: ${{ secrets.AWS_REGION }}

  #     - name: Stop EC2 runner
  #       uses: machulav/ec2-github-runner@v2.2.0
  #       with:
  #         mode: stop
  #         github-token: ${{ secrets.GH_PERSONAL_ACCESS_TOKEN }}
  #         label: ${{ needs.start-runner.outputs.label }}
  #         ec2-instance-id: ${{ needs.start-runner.outputs.ec2-instance-id }}<|MERGE_RESOLUTION|>--- conflicted
+++ resolved
@@ -107,12 +107,6 @@
             if [ "$RAY_VERSION" == "nightly" ]; then
               # NOTE: hardcoded for python 3.9 on Linux
               pip install https://s3-us-west-2.amazonaws.com/ray-wheels/latest/ray-3.0.0.dev0-cp39-cp39-manylinux2014_x86_64.whl
-<<<<<<< HEAD
-
-              # NOTE: pinned to last commit from 7/21/22 to get tests passing
-              # pip install https://s3-us-west-2.amazonaws.com/ray-wheels/master/c557c7877f099d02a9e43c5c56c958860b6dd737/ray-3.0.0.dev0-cp39-cp39-manylinux2014_x86_64.whl
-=======
->>>>>>> 8617a94f
             else
               pip install ray==$RAY_VERSION
             fi
