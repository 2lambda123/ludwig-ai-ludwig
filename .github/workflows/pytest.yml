--- conflicted
+++ resolved
@@ -1,6 +1,5 @@
 # This workflow will install Python dependencies, run tests and lint with a variety of Python versions
 # For more information see: https://help.github.com/actions/language-and-framework-guides/using-python-with-github-actions
-# debug
 
 name: pytest
 
@@ -122,34 +121,12 @@
 
           if [ "$PYTORCH" == "nightly" ]; then
             extra_index_url=https://download.pytorch.org/whl/nightly/cpu
-<<<<<<< HEAD
             pip install --pre torch torchtext torchvision torchaudio --index-url $extra_index_url
-=======
-            # torch "nightly" version may need to be updated as dated dev releases go out of date.
-            pip install --pre torch==2.1.0.dev20230418+cpu torchtext torchvision torchaudio --extra-index-url $extra_index_url
->>>>>>> c01a1bbf
           else
             extra_index_url=https://download.pytorch.org/whl/cpu
             pip install torch==$PYTORCH torchtext torchvision torchaudio --extra-index-url $extra_index_url
           fi
 
-<<<<<<< HEAD
-=======
-          if [ "$MARKERS" == "distributed" ]; then
-            if [ "$RAY_VERSION" == "nightly" ]; then
-              # NOTE: hardcoded for python 3.10 on Linux
-              pip install https://s3-us-west-2.amazonaws.com/ray-wheels/latest/ray-3.0.0.dev0-cp310-cp310-manylinux2014_x86_64.whl
-            else
-              # installing `six` early resolves ModuleNotFound error in ray==2.1.0
-              pip install six
-              pip install ray==$RAY_VERSION
-            fi
-            ray_expected=$(python -c "import ray; print(ray.__version__)")
-          fi
-
-          torch_expected=$(python -c "import torch; print(torch.__version__)")
-
->>>>>>> c01a1bbf
           pip install '.[test]' --extra-index-url $extra_index_url
           pip list
 
