--- conflicted
+++ resolved
@@ -7,7 +7,7 @@
   push:
     branches: [ master ]
   pull_request:
-    branches: [ master, tf-to-torch ]
+    branches: [ master ]
 
 # we want an ongoing run of this workflow to be canceled by a later commit
 # so that there is only one concurrent run of this workflow for each branch
@@ -30,21 +30,14 @@
           - python-version: 3.7
             pytorch-version: 1.10.0
           - python-version: 3.8
-<<<<<<< HEAD
-=======
             pytorch-version: 1.10.0
           - python-version: 3.9
->>>>>>> 8d6272ba
             pytorch-version: nightly
     env:
       PYTORCH: ${{ matrix.pytorch-version }}
       MARKERS: ${{ matrix.test-markers }}
 
-<<<<<<< HEAD
-    name: py${{ matrix.python-version  }}, torch${{ matrix.pytorch-version }}, ${{ matrix.test-markers }}, ${{ matrix.os }}
-=======
     name: py${{ matrix.python-version  }}, torch-${{ matrix.pytorch-version }}, ${{ matrix.test-markers }}, ${{ matrix.os }}
->>>>>>> 8d6272ba
 
     timeout-minutes: 50
     steps:
