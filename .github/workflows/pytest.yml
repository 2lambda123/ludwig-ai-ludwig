--- conflicted
+++ resolved
@@ -44,12 +44,9 @@
       NEUROPOD_VERISON: "0.3.0-rc6"
       TORCHSCRIPT_VERISON: ${{ matrix.torchscript-version }}
       RAY_VERSION: ${{ matrix.ray-version }}
-<<<<<<< HEAD
       AWS_ACCESS_KEY_ID: ${{ secrets.LUDWIG_TESTS_AWS_ACCESS_KEY_ID }}
       AWS_SECRET_ACCESS_KEY: ${{ secrets.LUDWIG_TESTS_AWS_SECRET_ACCESS_KEY }}
       EXCLUDED_MARKERS: "benchmark"
-=======
->>>>>>> 9fff216c
 
     name: py${{ matrix.python-version  }}, torch-${{ matrix.pytorch-version }}, ${{ matrix.test-markers }}, ${{ matrix.os }}
     services:
