# This workflow will install Python dependencies, run tests and lint with a variety of Python versions
# For more information see: https://help.github.com/actions/language-and-framework-guides/using-python-with-github-actions

name: pytest

on:
  push:
    branches: ["master", "release-*"]
  pull_request:
    branches: ["master", "release-*"]

# We want an ongoing run of this workflow to be canceled by a later commit
# so that there is only one concurrent run of this workflow for each branch
concurrency:
  group: pytest-${{ github.head_ref || github.sha }}
  cancel-in-progress: true

jobs:
  pytest:
    runs-on: ${{ matrix.os }}
    strategy:
      fail-fast: false
      matrix:
        os: [ubuntu-latest]
        python-version: ["3.8", "3.9", "3.10"]
        test-markers: ["not distributed", "distributed"]
        include:
          - python-version: "3.8"
            pytorch-version: 1.13.0
            torchscript-version: 1.10.2
            ray-version: 2.2.0
          - python-version: "3.9"
            pytorch-version: 2.0.0
            torchscript-version: 1.10.2
            ray-version: 2.3.0
          - python-version: "3.10"
            pytorch-version: nightly
            torchscript-version: 1.10.2
            ray-version: 2.3.1
    env:
      PYTORCH: ${{ matrix.pytorch-version }}
      MARKERS: ${{ matrix.test-markers }}
      NEUROPOD_BASE_DIR: "/usr/local/lib/neuropod"
      NEUROPOD_VERISON: "0.3.0-rc6"
      TORCHSCRIPT_VERISON: ${{ matrix.torchscript-version }}
      RAY_VERSION: ${{ matrix.ray-version }}
      AWS_ACCESS_KEY_ID: ${{ secrets.LUDWIG_TESTS_AWS_ACCESS_KEY_ID }}
      AWS_SECRET_ACCESS_KEY: ${{ secrets.LUDWIG_TESTS_AWS_SECRET_ACCESS_KEY }}
      KAGGLE_USERNAME: ${{ secrets.KAGGLE_USERNAME }}
      KAGGLE_KEY: ${{ secrets.KAGGLE_KEY }}
      IS_NOT_FORK: ${{ !(github.event.pull_request.base.repo.full_name == 'ludwig-ai/ludwig' && github.event.pull_request.head.repo.fork) }}

    name: py${{ matrix.python-version  }}, torch-${{ matrix.pytorch-version }}, ${{ matrix.test-markers }}, ${{ matrix.os }}, ray ${{ matrix.ray-version }}
    services:
      minio:
        image: fclairamb/minio-github-actions
        env:
          MINIO_ACCESS_KEY: minio
          MINIO_SECRET_KEY: minio123
        ports:
          - 9000:9000

    timeout-minutes: 150
    steps:
      - name: Setup ludwigai/ludwig-ray container for local testing with act.
        if: ${{ env.ACT }}
        run: |
          curl -fsSL https://deb.nodesource.com/setup_16.x | sudo -E bash -
          sudo apt-get install -y nodejs
          sudo mkdir -p /opt/hostedtoolcache/
          sudo chmod 777 -R /opt/hostedtoolcache/
      - uses: actions/checkout@v2
      - name: Set up Python ${{ matrix.python-version }}
        uses: actions/setup-python@v2
        with:
          python-version: ${{ matrix.python-version }}

      - name: Setup Linux
        if: runner.os == 'linux'
        run: |
          sudo apt-get install -y cmake libsndfile1

      - name: Setup macOS
        if: runner.os == 'macOS'
        run: |
          brew install libuv

      - name: pip cache
        if: ${{ !env.ACT }}
        uses: actions/cache@v2
        with:
          path: ~/.cache/pip
          key: ${{ runner.os }}-pip-py${{ matrix.python-version }}-torch${{ matrix.pytorch-version }}-${{ matrix.test-markers }}-${{ hashFiles('requirements*.txt', '.github/workflows/pytest.yml') }}

      - name: Install dependencies
        run: |
          python --version
          pip --version
          python -m pip install -U pip
          cmake --version

          # remove torch and ray from the dependencies so we can add them depending on the matrix args for the job.
          cat requirements.txt | sed '/^torch[>=<\b]/d' | sed '/^torchtext/d' | sed '/^torchvision/d' | sed '/^torchaudio/d' > requirements-temp && mv requirements-temp requirements.txt
          cat requirements_distributed.txt | sed '/^ray[\[]/d'

          if [ "$MARKERS" != "distributed" ]; then
            # Skip distributed and hyperopt requirements to test optional imports
            echo > requirements-temp && mv requirements-temp requirements_distributed.txt
            echo > requirements-temp && mv requirements-temp requirements_hyperopt.txt

            # Skip distributed tree requirement (lightgbm-ray)
            cat requirements_tree.txt | sed '/^lightgbm-ray/d' > requirements-temp && mv requirements-temp requirements_tree.txt
          else
            if [ "$RAY_VERSION" == "nightly" ]; then
              # NOTE: hardcoded for python 3.10 on Linux
              echo "ray[default,data,serve,tune] @ https://s3-us-west-2.amazonaws.com/ray-wheels/latest/ray-3.0.0.dev0-cp310-cp310-manylinux2014_x86_64.whl" >> requirements_distributed.txt
            else
              echo "ray[default,data,serve,tune]==$RAY_VERSION" >> requirements_distributed.txt
            fi
          fi

          if [ "$PYTORCH" == "nightly" ]; then
            extra_index_url=https://download.pytorch.org/whl/nightly/cpu
            # TODO: https://github.com/ludwig-ai/ludwig/issues/3395
            pip install --pre torch==2.1.0.dev20230508+cpu torchtext torchvision torchaudio --index-url $extra_index_url
          else
            extra_index_url=https://download.pytorch.org/whl/cpu
            pip install torch==$PYTORCH torchtext torchvision torchaudio --extra-index-url $extra_index_url
          fi

<<<<<<< HEAD
          if [ "$MARKERS" == "distributed" ]; then
            if [ "$RAY_VERSION" == "nightly" ]; then
              # NOTE: hardcoded for python 3.10 on Linux
              pip install https://s3-us-west-2.amazonaws.com/ray-wheels/latest/ray-3.0.0.dev0-cp310-cp310-manylinux2014_x86_64.whl
            else
              # installing `six` early resolves ModuleNotFound error in ray==2.1.0
              pip install six
              pip install ray==$RAY_VERSION
            fi
            ray_expected=$(python -c "import ray; print(ray.__version__)")
          fi

          torch_expected=$(python -c "import torch; print(torch.__version__)")

=======
>>>>>>> d4f8cccc
          pip install '.[test]' --extra-index-url $extra_index_url
          pip list

          if [ "$PYTORCH" == "nightly" ]; then
            python -c "from packaging import version; import torch; assert version.parse(torch.__version__).release >= version.parse(\"2.0.0\").release, f\"torch {version.parse(torch.__version__).release} < version.parse(\'2.0.0\').release\""
          else
            python -c "from packaging import version; import torch; assert version.parse(torch.__version__).release == version.parse(\"$PYTORCH\").release, f\"torch {version.parse(torch.__version__).release} != version.parse(\'$PYTORCH\').release\""
          fi

          if [ "$MARKERS" == "distributed" ]; then
            python -c "from packaging import version; import ray; assert version.parse(ray.__version__).release == version.parse(\"$RAY_VERSION\").release, f\"ray {version.parse(ray.__version__).release} != version.parse(\'$RAY_VERSION\').release\""
          else
            python -c "import importlib.util; assert importlib.util.find_spec('ray') is None, \"found ray but expected it to not be installed\""
          fi
        shell: bash

      - name: Install Neuropod backend
        run: |
          sudo mkdir -p "$NEUROPOD_BASE_DIR"
          curl -L https://github.com/uber/neuropod/releases/download/v${{ env.NEUROPOD_VERISON }}/libneuropod-cpu-linux-v${{ env.NEUROPOD_VERISON }}-torchscript-${{ env.TORCHSCRIPT_VERISON }}-backend.tar.gz | sudo tar -xz -C "$NEUROPOD_BASE_DIR"
        shell: bash

      - name: Unit Tests
        run: |
          RUN_PRIVATE=$IS_NOT_FORK LUDWIG_TEST_SUITE_TIMEOUT_S=5400 pytest -v --timeout 300 --durations 100 -m "$MARKERS and not slow and not combinatorial and not horovod and not llm" --junitxml pytest.xml tests/ludwig

      - name: Regression Tests
        run: |
          RUN_PRIVATE=$IS_NOT_FORK LUDWIG_TEST_SUITE_TIMEOUT_S=5400 pytest -v --timeout 300 --durations 100 -m "$MARKERS and not slow and not combinatorial and not horovod or benchmark and not llm" --junitxml pytest.xml tests/regression_tests

      - name: Install Horovod if necessary
        if: matrix.test-markers == 'distributed'
        env:
          HOROVOD_WITH_PYTORCH: 1
          HOROVOD_WITHOUT_MPI: 1
          HOROVOD_WITHOUT_TENSORFLOW: 1
          HOROVOD_WITHOUT_MXNET: 1
        run: |
          pip install -r requirements_extra.txt
          HOROVOD_BUILT=$(python -c "import horovod.torch; horovod.torch.nccl_built(); print('SUCCESS')" || true)
          if [[ $HOROVOD_BUILT != "SUCCESS" ]]; then
            pip uninstall -y horovod
            pip install --no-cache-dir git+https://github.com/horovod/horovod.git@master
          fi
          horovodrun --check-build
        shell: bash

      - name: Horovod Tests
        if: matrix.test-markers == 'distributed'
        run: |
          RUN_PRIVATE=$IS_NOT_FORK LUDWIG_TEST_SUITE_TIMEOUT_S=5400 pytest -v --timeout 300 --durations 100 -m "$MARKERS and horovod and not slow and not combinatorial and not llm" --junitxml pytest.xml tests/

      - name: Upload Unit Test Results
        if: ${{ always() && !env.ACT }}
        uses: actions/upload-artifact@v2
        with:
          name: Unit Test Results (Python ${{ matrix.python-version }} ${{ matrix.test-markers }})
          path: pytest.xml

  integration-tests-a:
    name: Integration Tests (A)
    runs-on: ubuntu-latest

    env:
      AWS_ACCESS_KEY_ID: ${{ secrets.LUDWIG_TESTS_AWS_ACCESS_KEY_ID }}
      AWS_SECRET_ACCESS_KEY: ${{ secrets.LUDWIG_TESTS_AWS_SECRET_ACCESS_KEY }}
      KAGGLE_USERNAME: ${{ secrets.KAGGLE_USERNAME }}
      KAGGLE_KEY: ${{ secrets.KAGGLE_KEY }}
      IS_NOT_FORK: ${{ !(github.event.pull_request.base.repo.full_name == 'ludwig-ai/ludwig' && github.event.pull_request.head.repo.fork) }}

    services:
      minio:
        image: fclairamb/minio-github-actions
        env:
          MINIO_ACCESS_KEY: minio
          MINIO_SECRET_KEY: minio123
        ports:
          - 9000:9000

    timeout-minutes: 90
    steps:
      - uses: actions/checkout@v2
      - name: Set up Python 3.9
        uses: actions/setup-python@v2
        with:
          python-version: 3.9

      - name: Setup Linux
        if: runner.os == 'linux'
        run: |
          sudo apt-get install -y cmake libsndfile1

      - name: Setup macOS
        if: runner.os == 'macOS'
        run: |
          brew install libuv

      - name: Install dependencies
        run: |
          python --version
          pip --version
          python -m pip install -U pip

          # remove torch and ray from the dependencies so we can add them depending on the matrix args for the job.
          cat requirements.txt | sed '/^torch[>=<\b]/d' | sed '/^torchtext/d' | sed '/^torchvision/d' | sed '/^torchaudio/d' > requirements-temp && mv requirements-temp requirements.txt
          cat requirements_distributed.txt | sed '/^ray[\[]/d'
          pip install torch==2.0.0 torchtext torchvision torchaudio
          pip install ray==2.3.0
          pip install '.[test]'
          pip list
        shell: bash

      - name: Integration Tests (A)
        run: |
          RUN_PRIVATE=$IS_NOT_FORK LUDWIG_TEST_SUITE_TIMEOUT_S=7200 pytest -v --timeout 300 --durations 100 -m "not slow and not combinatorial and not horovod and not llm and integration_tests_a" --junitxml pytest.xml tests/integration_tests

  integration-tests-b:
    name: Integration Tests (B)
    runs-on: ubuntu-latest

    env:
      AWS_ACCESS_KEY_ID: ${{ secrets.LUDWIG_TESTS_AWS_ACCESS_KEY_ID }}
      AWS_SECRET_ACCESS_KEY: ${{ secrets.LUDWIG_TESTS_AWS_SECRET_ACCESS_KEY }}
      KAGGLE_USERNAME: ${{ secrets.KAGGLE_USERNAME }}
      KAGGLE_KEY: ${{ secrets.KAGGLE_KEY }}
      IS_NOT_FORK: ${{ !(github.event.pull_request.base.repo.full_name == 'ludwig-ai/ludwig' && github.event.pull_request.head.repo.fork) }}

    services:
      minio:
        image: fclairamb/minio-github-actions
        env:
          MINIO_ACCESS_KEY: minio
          MINIO_SECRET_KEY: minio123
        ports:
          - 9000:9000

    timeout-minutes: 90
    steps:
      - uses: actions/checkout@v2
      - name: Set up Python 3.9
        uses: actions/setup-python@v2
        with:
          python-version: 3.9

      - name: Setup Linux
        if: runner.os == 'linux'
        run: |
          sudo apt-get install -y cmake libsndfile1

      - name: Setup macOS
        if: runner.os == 'macOS'
        run: |
          brew install libuv

      - name: Install dependencies
        run: |
          python --version
          pip --version
          python -m pip install -U pip

          # remove torch and ray from the dependencies so we can add them depending on the matrix args for the job.
          cat requirements.txt | sed '/^torch[>=<\b]/d' | sed '/^torchtext/d' | sed '/^torchvision/d' | sed '/^torchaudio/d' > requirements-temp && mv requirements-temp requirements.txt
          cat requirements_distributed.txt | sed '/^ray[\[]/d'
          pip install torch==2.0.0 torchtext torchvision torchaudio
          pip install ray==2.3.0
          pip install '.[test]'
          pip list
        shell: bash

      - name: Integration Tests (B)
        run: |
          RUN_PRIVATE=$IS_NOT_FORK LUDWIG_TEST_SUITE_TIMEOUT_S=7200 pytest -v --timeout 300 --durations 100 -m "not slow and not combinatorial and not horovod and not llm and integration_tests_b" --junitxml pytest.xml tests/integration_tests

  integration-tests-c:
    name: Integration Tests (C)
    runs-on: ubuntu-latest

    env:
      AWS_ACCESS_KEY_ID: ${{ secrets.LUDWIG_TESTS_AWS_ACCESS_KEY_ID }}
      AWS_SECRET_ACCESS_KEY: ${{ secrets.LUDWIG_TESTS_AWS_SECRET_ACCESS_KEY }}
      KAGGLE_USERNAME: ${{ secrets.KAGGLE_USERNAME }}
      KAGGLE_KEY: ${{ secrets.KAGGLE_KEY }}
      IS_NOT_FORK: ${{ !(github.event.pull_request.base.repo.full_name == 'ludwig-ai/ludwig' && github.event.pull_request.head.repo.fork) }}

    services:
      minio:
        image: fclairamb/minio-github-actions
        env:
          MINIO_ACCESS_KEY: minio
          MINIO_SECRET_KEY: minio123
        ports:
          - 9000:9000

    timeout-minutes: 90
    steps:
      - uses: actions/checkout@v2
      - name: Set up Python 3.9
        uses: actions/setup-python@v2
        with:
          python-version: 3.9

      - name: Setup Linux
        if: runner.os == 'linux'
        run: |
          sudo apt-get install -y cmake libsndfile1

      - name: Setup macOS
        if: runner.os == 'macOS'
        run: |
          brew install libuv

      - name: Install dependencies
        run: |
          python --version
          pip --version
          python -m pip install -U pip

          # remove torch and ray from the dependencies so we can add them depending on the matrix args for the job.
          cat requirements.txt | sed '/^torch[>=<\b]/d' | sed '/^torchtext/d' | sed '/^torchvision/d' | sed '/^torchaudio/d' > requirements-temp && mv requirements-temp requirements.txt
          cat requirements_distributed.txt | sed '/^ray[\[]/d'
          pip install torch==2.0.0 torchtext torchvision torchaudio
          pip install ray==2.3.0
          pip install '.[test]'
          pip list
        shell: bash

      - name: Integration Tests (C)
        run: |
          RUN_PRIVATE=$IS_NOT_FORK LUDWIG_TEST_SUITE_TIMEOUT_S=7200 pytest -v --timeout 300 --durations 100 -m "not slow and not combinatorial and not horovod and not llm and not integration_tests_a and not integration_tests_b" --junitxml pytest.xml tests/integration_tests

  llm-tests:
    name: LLM Tests
    runs-on: ubuntu-latest

    timeout-minutes: 60
    steps:
      - uses: actions/checkout@v2
      - name: Set up Python 3.9
        uses: actions/setup-python@v2
        with:
          python-version: 3.9

      - name: Setup Linux
        if: runner.os == 'linux'
        run: |
          sudo apt-get install -y cmake libsndfile1

      - name: Setup macOS
        if: runner.os == 'macOS'
        run: |
          brew install libuv

      - name: Install dependencies
        run: |
          python --version
          pip --version
          python -m pip install -U pip

          # remove torch and ray from the dependencies so we can add them depending on the matrix args for the job.
          cat requirements.txt | sed '/^torch[>=<\b]/d' | sed '/^torchtext/d' | sed '/^torchvision/d' | sed '/^torchaudio/d' > requirements-temp && mv requirements-temp requirements.txt
          cat requirements_distributed.txt | sed '/^ray[\[]/d'
          pip install torch==2.0.0 torchtext torchvision torchaudio
          pip install ray==2.3.0
          pip install '.[test]'
          pip list
        shell: bash

      - name: LLM Tests
        run: |
          pytest -vs --durations 100 -m "llm" --junitxml pytest.xml tests

  combinatorial-tests:
    name: Combinatorial Tests
    runs-on: ubuntu-latest

    timeout-minutes: 60
    steps:
      - uses: actions/checkout@v2
      - name: Set up Python 3.8
        uses: actions/setup-python@v2
        with:
          python-version: 3.8

      - name: Setup Linux
        if: runner.os == 'linux'
        run: |
          sudo apt-get install -y cmake libsndfile1

      - name: Setup macOS
        if: runner.os == 'macOS'
        run: |
          brew install libuv

      - name: Install dependencies
        run: |
          python --version
          pip --version
          python -m pip install -U pip
          pip install '.[test]'
          pip list
        shell: bash

      - name: Testing combinatorial config generation code
        run: |
          pytest -vs --durations 100 -m "combinatorial" --junitxml pytest.xml tests/ludwig/config_sampling

      - name: Combinatorial Tests
        run: |
          pytest -rx --durations 100 -m "combinatorial" --junitxml pytest.xml tests/training_success

  test-minimal-install:
    name: Test Minimal Install
    runs-on: ubuntu-latest

    timeout-minutes: 15
    steps:
      - uses: actions/checkout@v2
      - name: Set up Python 3.8
        uses: actions/setup-python@v2
        with:
          python-version: 3.8

      - name: Setup Linux
        if: runner.os == 'linux'
        run: |
          sudo apt-get install -y cmake libsndfile1

      - name: Setup macOS
        if: runner.os == 'macOS'
        run: |
          brew install libuv

      - name: Install dependencies
        run: |
          python --version
          pip --version
          python -m pip install -U pip
          pip install torch==2.0.0 torchtext
          pip install ray==2.3.0
          pip install '.'
          pip list
        shell: bash
      - name: Check Install
        run: |
          ludwig check_install
        shell: bash

      - name: Test Getting Started
        run: |
          cd examples/getting_started && sh ./run.sh
        shell: bash

  # start-runner:
  #   name: Start self-hosted EC2 runner
  #   if: >
  #     always() && needs.pytest.result != 'failure' && (
  #     github.event_name == 'schedule' && github.repository == 'ludwig-ai/ludwig' ||
  #     github.event_name == 'push' && github.repository == 'ludwig-ai/ludwig' ||
  #     github.event_name == 'pull_request' && github.event.pull_request.base.repo.full_name == 'ludwig-ai/ludwig' && !github.event.pull_request.head.repo.fork)
  #   needs: pytest
  #   runs-on: ubuntu-latest
  #   outputs:
  #     label: ${{ steps.start-ec2-runner.outputs.label }}
  #     ec2-instance-id: ${{ steps.start-ec2-runner.outputs.ec2-instance-id }}

  #   steps:
  #     - name: Configure AWS credentials
  #       uses: aws-actions/configure-aws-credentials@v1
  #       with:
  #         aws-access-key-id: ${{ secrets.AWS_ACCESS_KEY_ID }}
  #         aws-secret-access-key: ${{ secrets.AWS_SECRET_ACCESS_KEY }}
  #         aws-region: ${{ secrets.AWS_REGION }}

  #     - name: Start EC2 runner
  #       id: start-ec2-runner
  #       uses: machulav/ec2-github-runner@v2.3.2
  #       with:
  #         mode: start
  #         github-token: ${{ secrets.GH_PERSONAL_ACCESS_TOKEN }}
  #         ec2-image-id: ami-0759580dedc953d1f
  #         ec2-instance-type: g4dn.xlarge
  #         subnet-id: subnet-0983be43
  #         security-group-id: sg-4cba0d08
  #         aws-resource-tags: >
  #           [
  #             {"Key": "Name", "Value": "ludwig-github-${{ github.head_ref || github.sha }}"},
  #             {"Key": "GitHubRepository", "Value": "${{ github.repository }}"},
  #             {"Key": "GitHubHeadRef", "Value": "${{ github.head_ref }}"},
  #             {"Key": "GitHubSHA", "Value": "${{ github.sha }}"}
  #           ]

  # pytest-gpu:
  #   if: needs.start-runner.result != 'skipped'
  #   needs: start-runner # required to start the main job when the runner is ready
  #   runs-on: ${{ needs.start-runner.outputs.label }} # run the job on the newly created runners
  #   strategy:
  #     fail-fast: false
  #     matrix:
  #       python-version: [3.7]
  #       include:
  #         - python-version: 3.7
  #           pytorch-version: 1.10.0
  #           torchscript-version: 1.10.2
  #   env:
  #     PYTORCH: ${{ matrix.pytorch-version }}
  #     NEUROPOD_BASE_DIR: "/usr/local/lib/neuropod"
  #     NEUROPOD_VERISON: "0.3.0-rc6"
  #     TORCHSCRIPT_VERISON: ${{ matrix.torchscript-version }}

  #   name: py${{ matrix.python-version  }}, torch-${{ matrix.pytorch-version }}, gpu

  #   timeout-minutes: 70
  #   steps:
  #     - uses: actions/checkout@v2
  #     - name: Set up Python ${{ matrix.python-version }}
  #       uses: actions/setup-python@v2
  #       with:
  #         python-version: ${{ matrix.python-version }}

  #     - name: Setup Linux
  #       if: runner.os == 'linux'
  #       run: |
  #         sudo apt-get update && sudo apt-get install -y libsndfile1 cmake ccache build-essential g++-8 gcc-8
  #         cmake --version

  #     - name: Install CUDA drivers
  #       run: |
  #         wget https://developer.download.nvidia.com/compute/cuda/repos/ubuntu2004/x86_64/cuda-ubuntu2004.pin
  #         sudo mv cuda-ubuntu2004.pin /etc/apt/preferences.d/cuda-repository-pin-600
  #         wget https://developer.download.nvidia.com/compute/cuda/11.5.1/local_installers/cuda-repo-ubuntu2004-11-5-local_11.5.1-495.29.05-1_amd64.deb
  #         sudo dpkg -i cuda-repo-ubuntu2004-11-5-local_11.5.1-495.29.05-1_amd64.deb
  #         sudo apt-key add /var/cuda-repo-ubuntu2004-11-5-local/7fa2af80.pub
  #         sudo apt-get update
  #         sudo apt-get -y install cuda
  #       shell: bash

  #     - name: pip cache
  #       uses: actions/cache@v2
  #       with:
  #         path: ~/.cache/pip
  #         key: ${{ runner.os }}-pip-py${{ matrix.python-version }}-torch${{ matrix.pytorch-version }}-${{ hashFiles('requirements*.txt') }}
  #         restore-keys: |
  #           ${{ runner.os }}-pip-py${{ matrix.python-version }}-torch${{ matrix.pytorch-version }}-

  #     - name: Install dependencies
  #       env:
  #         HOROVOD_WITH_PYTORCH: 1
  #         HOROVOD_WITHOUT_MPI: 1
  #         HOROVOD_WITHOUT_TENSORFLOW: 1
  #         HOROVOD_WITHOUT_MXNET: 1
  #       run: |
  #         python --version
  #         pip --version
  #         python -m pip install -U pip
  #         if [ $PYTORCH == "nightly" ]; then
  #           cat requirements.txt | sed '/^torch[>=<]/d' > requirements-temp && mv requirements-temp requirements.txt
  #           pip install --pre torch torchvision -f https://download.pytorch.org/whl/torch_stable.html
  #         else
  #           pip install torch==${PYTORCH}+cu111 -f https://download.pytorch.org/whl/torch_stable.html
  #         fi
  #         # pip install --no-cache-dir git+https://github.com/horovod/horovod.git@master
  #         pip install dulwich==0.20.26 # workaround for `/usr/bin/ld: cannot find -lpython3.7m`
  #         pip install '.[test]'
  #         pip list
  #       shell: bash

  #     - name: Install Neuropod backend
  #       run: |
  #         sudo mkdir -p "$NEUROPOD_BASE_DIR"
  #         curl -L https://github.com/uber/neuropod/releases/download/v${{ env.NEUROPOD_VERISON }}/libneuropod-cpu-linux-v${{ env.NEUROPOD_VERISON }}-torchscript-${{ env.TORCHSCRIPT_VERISON }}-backend.tar.gz | sudo tar -xz -C "$NEUROPOD_BASE_DIR"
  #       shell: bash

  #     - name: Reinstall Horovod if necessary
  #       env:
  #         HOROVOD_WITH_PYTORCH: 1
  #         HOROVOD_WITHOUT_MPI: 1
  #         HOROVOD_WITHOUT_TENSORFLOW: 1
  #         HOROVOD_WITHOUT_MXNET: 1
  #       run: |
  #         HOROVOD_BUILT=$(python -c "import horovod.torch; horovod.torch.nccl_built(); print('SUCCESS')" || true)
  #         if [[ $HOROVOD_BUILT != "SUCCESS" ]]; then
  #           pip uninstall -y horovod
  #           pip install --no-cache-dir git+https://github.com/horovod/horovod.git@master
  #         fi
  #         horovodrun --check-build
  #       shell: bash

  #     - name: Check CUDA is available
  #       run: |
  #         python -c "import torch; assert torch.cuda.is_available()"

  #     - name: Tests
  #       run: |
  #         pytest -v --timeout 300 --durations 10 --junitxml pytest.xml tests

  #     - name: Upload Unit Test Results
  #       if: always()
  #       uses: actions/upload-artifact@v2
  #       with:
  #         name: Unit Test Results (Python ${{ matrix.python-version }} gpu
  #         path: pytest.xml

  event_file:
    name: "Event File"
    runs-on: ubuntu-latest

    steps:
      - name: Upload
        if: ${{ !env.ACT }}
        uses: actions/upload-artifact@v2
        with:
          name: Event File
          path: ${{ github.event_path }}

  # stop-runner:
  #   name: Stop self-hosted EC2 runner

  #   # required to stop the runner even if the error happened in the previous job
  #   if: always() && needs.start-runner.result != 'skipped'
  #   needs:
  #     - start-runner # required to get output from the start-runner job
  #     - pytest-gpu # required to wait when the main job is done
  #   runs-on: ubuntu-latest

  #   steps:
  #     - name: Configure AWS credentials
  #       uses: aws-actions/configure-aws-credentials@v1
  #       with:
  #         aws-access-key-id: ${{ secrets.AWS_ACCESS_KEY_ID }}
  #         aws-secret-access-key: ${{ secrets.AWS_SECRET_ACCESS_KEY }}
  #         aws-region: ${{ secrets.AWS_REGION }}

  #     - name: Stop EC2 runner
  #       uses: machulav/ec2-github-runner@v2.2.0
  #       with:
  #         mode: stop
  #         github-token: ${{ secrets.GH_PERSONAL_ACCESS_TOKEN }}
  #         label: ${{ needs.start-runner.outputs.label }}
  #         ec2-instance-id: ${{ needs.start-runner.outputs.ec2-instance-id }}<|MERGE_RESOLUTION|>--- conflicted
+++ resolved
@@ -128,23 +128,6 @@
             pip install torch==$PYTORCH torchtext torchvision torchaudio --extra-index-url $extra_index_url
           fi
 
-<<<<<<< HEAD
-          if [ "$MARKERS" == "distributed" ]; then
-            if [ "$RAY_VERSION" == "nightly" ]; then
-              # NOTE: hardcoded for python 3.10 on Linux
-              pip install https://s3-us-west-2.amazonaws.com/ray-wheels/latest/ray-3.0.0.dev0-cp310-cp310-manylinux2014_x86_64.whl
-            else
-              # installing `six` early resolves ModuleNotFound error in ray==2.1.0
-              pip install six
-              pip install ray==$RAY_VERSION
-            fi
-            ray_expected=$(python -c "import ray; print(ray.__version__)")
-          fi
-
-          torch_expected=$(python -c "import torch; print(torch.__version__)")
-
-=======
->>>>>>> d4f8cccc
           pip install '.[test]' --extra-index-url $extra_index_url
           pip list
 
