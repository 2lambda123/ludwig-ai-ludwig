



<!doctype html>
<html lang="en" class="no-js">
  <head>
    
      <meta charset="utf-8">
      <meta name="viewport" content="width=device-width,initial-scale=1">
      <meta http-equiv="x-ua-compatible" content="ie=edge">
      
        <meta name="description" content="Deep learning toolbox">
      
      
        <link rel="canonical" href="https://uber.github.io/ludwig/examples/">
      
      
        <meta name="author" content="Piero Molino">
      
      
        <meta name="lang:clipboard.copy" content="Copy to clipboard">
      
        <meta name="lang:clipboard.copied" content="Copied to clipboard">
      
        <meta name="lang:search.language" content="en">
      
        <meta name="lang:search.pipeline.stopwords" content="True">
      
        <meta name="lang:search.pipeline.trimmer" content="True">
      
        <meta name="lang:search.result.none" content="No matching documents">
      
        <meta name="lang:search.result.one" content="1 matching document">
      
        <meta name="lang:search.result.other" content="# matching documents">
      
        <meta name="lang:search.tokenizer" content="[\s\-]+">
      
<<<<<<< HEAD
      <link rel="shortcut icon" href="../images/ludwig_logo.png">
      <meta content="mkdocs-1.0.4, mkdocs-material-4.2.0" name="generator">
=======
      <link rel="shortcut icon" href="../favicon.ico">
      <meta name="generator" content="mkdocs-1.0.4, mkdocs-material-4.4.0">
>>>>>>> e6713726
    
    
      
        <title>Examples - Ludwig</title>
<<<<<<< HEAD


      <link href="../assets/stylesheets/application.750b69bd.css" rel="stylesheet">
=======
      
    
    
      <link rel="stylesheet" href="../assets/stylesheets/application.0284f74d.css">
>>>>>>> e6713726
      
        <link rel="stylesheet" href="../assets/stylesheets/application-palette.01803549.css">
      
      
        
        
        <meta name="theme-color" content="#757575">


      <script src="../assets/javascripts/modernizr.74668098.js"></script>
    
    
      
        <link href="https://fonts.gstatic.com" rel="preconnect" crossorigin>
        <link rel="stylesheet" href="https://fonts.googleapis.com/css?family=Roboto:300,400,400i,700|Roboto+Mono&display=fallback">
        <style>body,input{font-family:"Roboto","Helvetica Neue",Helvetica,Arial,sans-serif}code,kbd,pre{font-family:"Roboto Mono","Courier New",Courier,monospace}</style>
      
    
    <link rel="stylesheet" href="../assets/fonts/material-icons.css">
    
    
      <link rel="stylesheet" href="../stylesheets/extra.css">
    
      <link rel="stylesheet" href="../stylesheets/monokai.css">
    
    
      
    
    
  </head>
  
    
    
    <body dir="ltr" data-md-color-primary="grey" data-md-color-accent="grey">
  
    <svg class="md-svg">
      <defs>
        
        
          <svg xmlns="http://www.w3.org/2000/svg" width="416" height="448" viewBox="0 0 416 448" id="__github"><path fill="currentColor" d="M160 304q0 10-3.125 20.5t-10.75 19T128 352t-18.125-8.5-10.75-19T96 304t3.125-20.5 10.75-19T128 256t18.125 8.5 10.75 19T160 304zm160 0q0 10-3.125 20.5t-10.75 19T288 352t-18.125-8.5-10.75-19T256 304t3.125-20.5 10.75-19T288 256t18.125 8.5 10.75 19T320 304zm40 0q0-30-17.25-51T296 232q-10.25 0-48.75 5.25Q229.5 240 208 240t-39.25-2.75Q130.75 232 120 232q-29.5 0-46.75 21T56 304q0 22 8 38.375t20.25 25.75 30.5 15 35 7.375 37.25 1.75h42q20.5 0 37.25-1.75t35-7.375 30.5-15 20.25-25.75T360 304zm56-44q0 51.75-15.25 82.75-9.5 19.25-26.375 33.25t-35.25 21.5-42.5 11.875-42.875 5.5T212 416q-19.5 0-35.5-.75t-36.875-3.125-38.125-7.5-34.25-12.875T37 371.5t-21.5-28.75Q0 312 0 260q0-59.25 34-99-6.75-20.5-6.75-42.5 0-29 12.75-54.5 27 0 47.5 9.875t47.25 30.875Q171.5 96 212 96q37 0 70 8 26.25-20.5 46.75-30.25T376 64q12.75 25.5 12.75 54.5 0 21.75-6.75 42 34 40 34 99.5z"/></svg>
        
      </defs>
    </svg>
    <input class="md-toggle" data-md-toggle="drawer" type="checkbox" id="__drawer" autocomplete="off">
    <input class="md-toggle" data-md-toggle="search" type="checkbox" id="__search" autocomplete="off">
    <label class="md-overlay" data-md-component="overlay" for="__drawer"></label>
    
      <a href="#text-classification" tabindex="1" class="md-skip">
        Skip to content
      </a>
    
    
      <header class="md-header" data-md-component="header">
    <nav class="md-header-nav md-grid">
        <div class="md-flex">
            <div class="md-flex__cell md-flex__cell--shrink">
                <a class="md-header-nav__button md-logo"
                   href="https://uber.github.io/ludwig/" title="Ludwig">
                    <img src="../images/ludwig_logo.svg" style="height:1.4rem;">
                </a>
            </div>
            <div class="md-flex__cell md-flex__cell--shrink">
                <label class="md-icon md-icon--menu md-header-nav__button" for="__drawer"></label>
            </div>
            <div class="md-flex__cell md-flex__cell--stretch">
                <div class="md-flex__ellipsis md-header-nav__title" data-md-component="title">
                    
                    <span class="md-header-nav__topic">
                    Examples
                    </span>
                    
                </div>
            </div>
            <div class="md-flex__cell md-flex__cell--shrink">
                
                
                <label class="md-icon md-icon--search md-header-nav__button" for="__search"></label>
                
<div class="md-search" data-md-component="search" role="dialog">
  <label class="md-search__overlay" for="__search"></label>
  <div class="md-search__inner" role="search">
    <form class="md-search__form" name="search">
      <input type="text" class="md-search__input" name="query" placeholder="Search" autocapitalize="off" autocorrect="off" autocomplete="off" spellcheck="false" data-md-component="query" data-md-state="active">
      <label class="md-icon md-search__icon" for="__search"></label>
      <button type="reset" class="md-icon md-search__icon" data-md-component="reset" tabindex="-1">
        &#xE5CD;
      </button>
    </form>
    <div class="md-search__output">
      <div class="md-search__scrollwrap" data-md-scrollfix>
        <div class="md-search-result" data-md-component="result">
          <div class="md-search-result__meta">
            Type to start searching
          </div>
          <ol class="md-search-result__list"></ol>
        </div>
      </div>
    </div>
  </div>
</div>
                
                
            </div>
            
            <div class="md-flex__cell md-flex__cell--shrink">
                <div class="md-header-nav__source">
                    


  

<a href="https://github.com/uber/ludwig/" title="Go to repository" class="md-source" data-md-source="github">
  
    <div class="md-source__icon">
      <svg viewBox="0 0 24 24" width="24" height="24">
        <use xlink:href="#__github" width="24" height="24"></use>
      </svg>
    </div>
  
  <div class="md-source__repository">
    uber/ludwig
  </div>
</a>
                </div>
            </div>
            
        </div>
    </nav>
</header>
    
    <div class="md-container">
      
        
      
      
      <main class="md-main">
        <div class="md-main__inner md-grid" data-md-component="container">
          
            
              <div class="md-sidebar md-sidebar--primary" data-md-component="navigation">
                <div class="md-sidebar__scrollwrap">
                  <div class="md-sidebar__inner">
                    <nav class="md-nav md-nav--primary" data-md-level="0">
    <label class="md-nav__title md-nav__title--site" for="__drawer">
        <a class="md-nav__button md-logo" href="https://uber.github.io/ludwig/"
           title="Ludwig">
            <img src="../images/ludwig_logo.svg" style="width: 10rem">
        </a>
    </label>
    
    <div class="md-nav__source">
        


  

<a href="https://github.com/uber/ludwig/" title="Go to repository" class="md-source" data-md-source="github">
  
    <div class="md-source__icon">
      <svg viewBox="0 0 24 24" width="24" height="24">
        <use xlink:href="#__github" width="24" height="24"></use>
      </svg>
    </div>
  
  <div class="md-source__repository">
    uber/ludwig
  </div>
</a>
    </div>
    
    <ul class="md-nav__list" data-md-scrollfix>
        
        
        
        


  <li class="md-nav__item">
    <a href=".." title="About" class="md-nav__link">
      About
    </a>
  </li>

        
        
        
        


  <li class="md-nav__item">
    <a href="../getting_started/" title="Getting Started" class="md-nav__link">
      Getting Started
    </a>
  </li>

        
        
        
        

  


  <li class="md-nav__item md-nav__item--active">
    
    <input class="md-toggle md-nav__toggle" data-md-toggle="toc" type="checkbox" id="__toc">
    
    
      <label class="md-nav__link md-nav__link--active" for="__toc">
        Examples
      </label>
    
    <a href="./" title="Examples" class="md-nav__link md-nav__link--active">
      Examples
    </a>
    
      
<nav class="md-nav md-nav--secondary">
  
  
  
    <label class="md-nav__title" for="__toc">Table of contents</label>
    <ul class="md-nav__list" data-md-scrollfix>
      
        <li class="md-nav__item">
  <a href="#text-classification" title="Text Classification" class="md-nav__link">
    Text Classification
  </a>
  
</li>
      
        <li class="md-nav__item">
  <a href="#named-entity-recognition-tagging" title="Named Entity Recognition Tagging" class="md-nav__link">
    Named Entity Recognition Tagging
  </a>
  
</li>
      
        <li class="md-nav__item">
  <a href="#natural-language-understanding" title="Natural Language Understanding" class="md-nav__link">
    Natural Language Understanding
  </a>
  
</li>
      
        <li class="md-nav__item">
  <a href="#machine-translation" title="Machine Translation" class="md-nav__link">
    Machine Translation
  </a>
  
</li>
      
        <li class="md-nav__item">
  <a href="#chit-chat-dialogue-modeling-through-sequence2sequence" title="Chit-Chat Dialogue Modeling through Sequence2Sequence" class="md-nav__link">
    Chit-Chat Dialogue Modeling through Sequence2Sequence
  </a>
  
</li>
      
        <li class="md-nav__item">
  <a href="#sentiment-analysis" title="Sentiment Analysis" class="md-nav__link">
    Sentiment Analysis
  </a>
  
</li>
      
        <li class="md-nav__item">
  <a href="#image-classification" title="Image Classification" class="md-nav__link">
    Image Classification
  </a>
  
</li>
      
        <li class="md-nav__item">
  <a href="#image-classification-mnist" title="Image Classification (MNIST)" class="md-nav__link">
    Image Classification (MNIST)
  </a>
  
    <nav class="md-nav">
      <ul class="md-nav__list">
        
          <li class="md-nav__item">
  <a href="#download-the-mnist-dataset" title="Download the MNIST dataset." class="md-nav__link">
    Download the MNIST dataset.
  </a>
  
</li>
        
          <li class="md-nav__item">
  <a href="#create-train-and-test-csvs" title="Create train and test CSVs." class="md-nav__link">
    Create train and test CSVs.
  </a>
  
</li>
        
          <li class="md-nav__item">
  <a href="#train-a-model" title="Train a model." class="md-nav__link">
    Train a model.
  </a>
  
</li>
        
      </ul>
    </nav>
  
</li>
      
        <li class="md-nav__item">
  <a href="#image-captioning" title="Image Captioning" class="md-nav__link">
    Image Captioning
  </a>
  
</li>
      
        <li class="md-nav__item">
  <a href="#one-shot-learning-with-siamese-networks" title="One-shot Learning with Siamese Networks" class="md-nav__link">
    One-shot Learning with Siamese Networks
  </a>
  
</li>
      
        <li class="md-nav__item">
  <a href="#visual-question-answering" title="Visual Question Answering" class="md-nav__link">
    Visual Question Answering
  </a>
  
</li>
      
        <li class="md-nav__item">
  <a href="#kaggles-titanic-predicting-survivors" title="Kaggle's Titanic: Predicting survivors" class="md-nav__link">
    Kaggle's Titanic: Predicting survivors
  </a>
  
</li>
      
        <li class="md-nav__item">
  <a href="#time-series-forecasting" title="Time series forecasting" class="md-nav__link">
    Time series forecasting
  </a>

        </li>

        <li class="md-nav__item">
            <a class="md-nav__link" href="#time-series-forecasting-weather-data-example"
               title="Time series forecasting (weather data example)">
                Time series forecasting (weather data example)
            </a>

        </li>
      
        <li class="md-nav__item">
  <a href="#movie-rating-prediction" title="Movie rating prediction" class="md-nav__link">
    Movie rating prediction
  </a>
  
</li>
      
        <li class="md-nav__item">
  <a href="#multi-label-classification" title="Multi-label classification" class="md-nav__link">
    Multi-label classification
  </a>
  
</li>
      
        <li class="md-nav__item">
  <a href="#multi-task-learning" title="Multi-Task Learning" class="md-nav__link">
    Multi-Task Learning
  </a>
  
</li>

        <li class="md-nav__item">
            <a class="md-nav__link" href="#simple-regression-fuel-efficiency-prediction"
               title="Simple Regression: Fuel Efficiency Prediction">
                Simple Regression: Fuel Efficiency Prediction
            </a>

        </li>

        <li class="md-nav__item">
            <a class="md-nav__link" href="#binary-classification-fraud-transactions-identification"
               title="Binary Classification: Fraud Transactions Identification">
                Binary Classification: Fraud Transactions Identification
            </a>

        </li>


    </ul>
  
</nav>
    
  </li>

        
        
        
        


  <li class="md-nav__item">
    <a href="../user_guide/" title="User Guide" class="md-nav__link">
      User Guide
    </a>
  </li>

        
        
        
        


  <li class="md-nav__item">
    <a href="../developer_guide/" title="Developer Guide" class="md-nav__link">
      Developer Guide
    </a>
  </li>

        
        
        
        


  <li class="md-nav__item">
    <a href="../api/" title="API" class="md-nav__link">
      API
    </a>
  </li>

        
        
        
        


  <li class="md-nav__item">
    <a href="../faq/" title="FAQ" class="md-nav__link">
      FAQ
    </a>
  </li>

        
    </ul>
</nav>
                  </div>
                </div>
              </div>
            
            
              <div class="md-sidebar md-sidebar--secondary" data-md-component="toc">
                <div class="md-sidebar__scrollwrap">
                  <div class="md-sidebar__inner">
                    
<nav class="md-nav md-nav--secondary">
  
  
  
    <label class="md-nav__title" for="__toc">Table of contents</label>
    <ul class="md-nav__list" data-md-scrollfix>
      
        <li class="md-nav__item">
  <a href="#text-classification" title="Text Classification" class="md-nav__link">
    Text Classification
  </a>
  
</li>
      
        <li class="md-nav__item">
  <a href="#named-entity-recognition-tagging" title="Named Entity Recognition Tagging" class="md-nav__link">
    Named Entity Recognition Tagging
  </a>
  
</li>
      
        <li class="md-nav__item">
  <a href="#natural-language-understanding" title="Natural Language Understanding" class="md-nav__link">
    Natural Language Understanding
  </a>
  
</li>
      
        <li class="md-nav__item">
  <a href="#machine-translation" title="Machine Translation" class="md-nav__link">
    Machine Translation
  </a>
  
</li>
      
        <li class="md-nav__item">
  <a href="#chit-chat-dialogue-modeling-through-sequence2sequence" title="Chit-Chat Dialogue Modeling through Sequence2Sequence" class="md-nav__link">
    Chit-Chat Dialogue Modeling through Sequence2Sequence
  </a>
  
</li>
      
        <li class="md-nav__item">
  <a href="#sentiment-analysis" title="Sentiment Analysis" class="md-nav__link">
    Sentiment Analysis
  </a>
  
</li>
      
        <li class="md-nav__item">
  <a href="#image-classification" title="Image Classification" class="md-nav__link">
    Image Classification
  </a>
  
</li>
      
        <li class="md-nav__item">
  <a href="#image-classification-mnist" title="Image Classification (MNIST)" class="md-nav__link">
    Image Classification (MNIST)
  </a>
  
    <nav class="md-nav">
      <ul class="md-nav__list">
        
          <li class="md-nav__item">
  <a href="#download-the-mnist-dataset" title="Download the MNIST dataset." class="md-nav__link">
    Download the MNIST dataset.
  </a>
  
</li>
        
          <li class="md-nav__item">
  <a href="#create-train-and-test-csvs" title="Create train and test CSVs." class="md-nav__link">
    Create train and test CSVs.
  </a>
  
</li>
        
          <li class="md-nav__item">
  <a href="#train-a-model" title="Train a model." class="md-nav__link">
    Train a model.
  </a>
  
</li>
        
      </ul>
    </nav>
  
</li>
      
        <li class="md-nav__item">
  <a href="#image-captioning" title="Image Captioning" class="md-nav__link">
    Image Captioning
  </a>
  
</li>
      
        <li class="md-nav__item">
  <a href="#one-shot-learning-with-siamese-networks" title="One-shot Learning with Siamese Networks" class="md-nav__link">
    One-shot Learning with Siamese Networks
  </a>
  
</li>
      
        <li class="md-nav__item">
  <a href="#visual-question-answering" title="Visual Question Answering" class="md-nav__link">
    Visual Question Answering
  </a>
  
</li>
      
        <li class="md-nav__item">
  <a href="#kaggles-titanic-predicting-survivors" title="Kaggle's Titanic: Predicting survivors" class="md-nav__link">
    Kaggle's Titanic: Predicting survivors
  </a>
  
</li>
      
        <li class="md-nav__item">
  <a href="#time-series-forecasting" title="Time series forecasting" class="md-nav__link">
    Time series forecasting
  </a>
  
</li>

        <li class="md-nav__item">
            <a class="md-nav__link" href="#time-series-forecasting-weather-data-example"
               title="Time series forecasting (weather data example)">
                Time series forecasting (weather data example)
            </a>

        </li>

        <li class="md-nav__item">
  <a href="#movie-rating-prediction" title="Movie rating prediction" class="md-nav__link">
    Movie rating prediction
  </a>
  
</li>
      
        <li class="md-nav__item">
  <a href="#multi-label-classification" title="Multi-label classification" class="md-nav__link">
    Multi-label classification
  </a>
  
</li>
      
        <li class="md-nav__item">
  <a href="#multi-task-learning" title="Multi-Task Learning" class="md-nav__link">
    Multi-Task Learning
  </a>
  
</li>

        <li class="md-nav__item">
            <a class="md-nav__link" href="#simple-regression-fuel-efficiency-prediction"
               title="Simple Regression: Fuel Efficiency Prediction">
                Simple Regression: Fuel Efficiency Prediction
            </a>

        </li>

        <li class="md-nav__item">
            <a class="md-nav__link" href="#binary-classification-fraud-transactions-identification"
               title="Binary Classification: Fraud Transactions Identification">
                Binary Classification: Fraud Transactions Identification
            </a>

        </li>


    </ul>
  
</nav>
                  </div>
                </div>
              </div>
            
          
          <div class="md-content">
            <article class="md-content__inner md-typeset">
              
                
                  <a href="https://github.com/uber/ludwig/edit/master/mkdocs/docs/examples.md" title="Edit this page" class="md-icon md-content__icon">&#xE3C9;</a>
                
                
                  <h1>Examples</h1>
                
                <p>This section contains several examples of how to build models with Ludwig for a variety of tasks.
For each task we show an example dataset and a sample model definition that can be used to train a model from that data.</p>
<h2 id="text-classification">Text Classification<a class="headerlink" href="#text-classification" title="Permanent link">&para;</a></h2>
<p>This example shows how to build a text classifier with Ludwig.
It can be performed using the <a href="http://boston.lti.cs.cmu.edu/classes/95-865-K/HW/HW2/reuters-allcats-6.zip">Reuters-21578</a> dataset, in particular the version available on <a href="http://boston.lti.cs.cmu.edu/classes/95-865-K/HW/HW2/">CMU's Text Analitycs course website</a>.
Other datasets available on the same webpage, like <a href="http://boston.lti.cs.cmu.edu/classes/95-865-K/HW/HW2/ohsumed-allcats-6.zip">OHSUMED</a>, is a well-known medical abstracts dataset, and <a href="http://boston.lti.cs.cmu.edu/classes/95-865-K/HW/HW2/epinions.zip">Epinions.com</a>, a dataset of product reviews, can be used too as the name of the columns is the same.</p>
<table>
<thead>
<tr>
<th>text</th>
<th>class</th>
</tr>
</thead>
<tbody>
<tr>
<td>Toronto  Feb 26 - Standard Trustco said it expects earnings in 1987 to increase at least 15...</td>
<td>earnings</td>
</tr>
<tr>
<td>New York  Feb 26 - American Express Co remained silent on market rumors...</td>
<td>acquisition</td>
</tr>
<tr>
<td>BANGKOK  March 25 - Vietnam will resettle 300000 people on state farms known as new economic...</td>
<td>coffee</td>
</tr>
</tbody>
</table>
<div class="codehilite"><pre><span></span>ludwig experiment \
  --data_csv text_classification.csv \
  --model_definition_file model_definition.yaml
</pre></div>


<p>With <code>model_definition.yaml</code>:</p>
                <div class="codehilite"><pre><span></span><span class="nt">input_features</span><span class="p">:</span>
    <span class="p p-Indicator">-</span>
        <span class="nt">name</span><span class="p">:</span> <span class="l l-Scalar l-Scalar-Plain">text</span>
        <span class="nt">type</span><span class="p">:</span> <span class="l l-Scalar l-Scalar-Plain">text</span>
        <span class="nt">level</span><span class="p">:</span> <span class="l l-Scalar l-Scalar-Plain">word</span>
        <span class="nt">encoder</span><span class="p">:</span> <span
                            class="l l-Scalar l-Scalar-Plain">parallel_cnn</span>

<span class="nt">output_features</span><span class="p">:</span>
    <span class="p p-Indicator">-</span>
        <span class="nt">name</span><span class="p">:</span> <span class="l l-Scalar l-Scalar-Plain">class</span>
        <span class="nt">type</span><span class="p">:</span> <span class="l l-Scalar l-Scalar-Plain">category</span>
</pre></div>


<h2 id="named-entity-recognition-tagging">Named Entity Recognition Tagging<a class="headerlink" href="#named-entity-recognition-tagging" title="Permanent link">&para;</a></h2>
<table>
<thead>
<tr>
<th>utterance</th>
<th>tag</th>
</tr>
</thead>
<tbody>
<tr>
<td>Blade Runner is a 1982 neo-noir science fiction film directed by Ridley Scott</td>
<td>Movie Movie O O Date O O O O O O Person Person</td>
</tr>
<tr>
<td>Harrison Ford and Rutger Hauer starred in it</td>
<td>Person Person O Person person O O O</td>
</tr>
<tr>
<td>Philip Dick 's novel Do Androids Dream of Electric Sheep ? was published in 1968</td>
<td>Person Person O O Book Book Book Book Book Book Book O O O Date</td>
</tr>
</tbody>
</table>
<div class="codehilite"><pre><span></span>ludwig experiment \
  --data_csv sequence_tags.csv \
  --model_definition_file model_definition.yaml
</pre></div>


<p>With <code>model_definition.yaml</code>:</p>
                <div class="codehilite"><pre><span></span><span class="nt">input_features</span><span class="p">:</span>
    <span class="p p-Indicator">-</span>
        <span class="nt">name</span><span class="p">:</span> <span class="l l-Scalar l-Scalar-Plain">utterance</span>
        <span class="nt">type</span><span class="p">:</span> <span class="l l-Scalar l-Scalar-Plain">text</span>
        <span class="nt">level</span><span class="p">:</span> <span class="l l-Scalar l-Scalar-Plain">word</span>
        <span class="nt">encoder</span><span class="p">:</span> <span class="l l-Scalar l-Scalar-Plain">rnn</span>
        <span class="nt">cell_type</span><span class="p">:</span> <span class="l l-Scalar l-Scalar-Plain">lstm</span>
        <span class="nt">reduce_output</span><span class="p">:</span> <span
                            class="l l-Scalar l-Scalar-Plain">null</span>
        <span class="nt">preprocessing</span><span class="p">:</span>
          <span class="nt">word_format</span><span class="p">:</span> <span
                            class="l l-Scalar l-Scalar-Plain">space</span>

<span class="nt">output_features</span><span class="p">:</span>
    <span class="p p-Indicator">-</span>
        <span class="nt">name</span><span class="p">:</span> <span class="l l-Scalar l-Scalar-Plain">tag</span>
        <span class="nt">type</span><span class="p">:</span> <span class="l l-Scalar l-Scalar-Plain">sequence</span>
        <span class="nt">decoder</span><span class="p">:</span> <span class="l l-Scalar l-Scalar-Plain">tagger</span>
</pre></div>


<h2 id="natural-language-understanding">Natural Language Understanding<a class="headerlink" href="#natural-language-understanding" title="Permanent link">&para;</a></h2>
<table>
<thead>
<tr>
<th>utterance</th>
<th>intent</th>
<th>slots</th>
</tr>
</thead>
<tbody>
<tr>
<td>I want a pizza</td>
<td>order_food</td>
<td>O O O B-Food_type</td>
</tr>
<tr>
<td>Book a flight to Boston</td>
<td>book_flight</td>
<td>O O O O B-City</td>
</tr>
<tr>
<td>Book a flight at 7pm to London</td>
<td>book_flight</td>
<td>O O O O B-Departure_time O B-City</td>
</tr>
</tbody>
</table>
<div class="codehilite"><pre><span></span>ludwig experiment \
  --data_csv nlu.csv \
  --model_definition_file model_definition.yaml
</pre></div>


<p>With <code>model_definition.yaml</code>:</p>
                <div class="codehilite"><pre><span></span><span class="nt">input_features</span><span class="p">:</span>
    <span class="p p-Indicator">-</span>
        <span class="nt">name</span><span class="p">:</span> <span class="l l-Scalar l-Scalar-Plain">utterance</span>
        <span class="nt">type</span><span class="p">:</span> <span class="l l-Scalar l-Scalar-Plain">text</span>
        <span class="nt">level</span><span class="p">:</span> <span class="l l-Scalar l-Scalar-Plain">word</span>
        <span class="nt">encoder</span><span class="p">:</span> <span class="l l-Scalar l-Scalar-Plain">rnn</span>
        <span class="nt">cell_type</span><span class="p">:</span> <span class="l l-Scalar l-Scalar-Plain">lstm</span>
        <span class="nt">bidirectional</span><span class="p">:</span> <span
                            class="l l-Scalar l-Scalar-Plain">true</span>
        <span class="nt">num_layers</span><span class="p">:</span> <span class="l l-Scalar l-Scalar-Plain">2</span>
        <span class="nt">reduce_output</span><span class="p">:</span> <span
                            class="l l-Scalar l-Scalar-Plain">null</span>
        <span class="nt">preprocessing</span><span class="p">:</span>
          <span class="nt">word_format</span><span class="p">:</span> <span
                            class="l l-Scalar l-Scalar-Plain">space</span>

<span class="nt">output_features</span><span class="p">:</span>
    <span class="p p-Indicator">-</span>
        <span class="nt">name</span><span class="p">:</span> <span class="l l-Scalar l-Scalar-Plain">intent</span>
        <span class="nt">type</span><span class="p">:</span> <span class="l l-Scalar l-Scalar-Plain">category</span>
        <span class="nt">reduce_input</span><span class="p">:</span> <span class="l l-Scalar l-Scalar-Plain">sum</span>
        <span class="nt">num_fc_layers</span><span class="p">:</span> <span class="l l-Scalar l-Scalar-Plain">1</span>
        <span class="nt">fc_size</span><span class="p">:</span> <span class="l l-Scalar l-Scalar-Plain">64</span>
    <span class="p p-Indicator">-</span>
        <span class="nt">name</span><span class="p">:</span> <span class="l l-Scalar l-Scalar-Plain">slots</span>
        <span class="nt">type</span><span class="p">:</span> <span class="l l-Scalar l-Scalar-Plain">sequence</span>
        <span class="nt">decoder</span><span class="p">:</span> <span class="l l-Scalar l-Scalar-Plain">tagger</span>
</pre></div>


<h2 id="machine-translation">Machine Translation<a class="headerlink" href="#machine-translation" title="Permanent link">&para;</a></h2>
<table>
<thead>
<tr>
<th>english</th>
<th>italian</th>
</tr>
</thead>
<tbody>
<tr>
<td>Hello! How are you doing?</td>
<td>Ciao, come stai?</td>
</tr>
<tr>
<td>I got promoted today</td>
<td>Oggi sono stato promosso!</td>
</tr>
<tr>
<td>Not doing well today</td>
<td>Oggi non mi sento bene</td>
</tr>
</tbody>
</table>
<div class="codehilite"><pre><span></span>ludwig experiment \
  --data_csv translation.csv \
  --model_definition_file model_definition.yaml
</pre></div>


<p>With <code>model_definition.yaml</code>:</p>
                <div class="codehilite"><pre><span></span><span class="nt">input_features</span><span class="p">:</span>
    <span class="p p-Indicator">-</span>
        <span class="nt">name</span><span class="p">:</span> <span class="l l-Scalar l-Scalar-Plain">english</span>
        <span class="nt">type</span><span class="p">:</span> <span class="l l-Scalar l-Scalar-Plain">text</span>
        <span class="nt">level</span><span class="p">:</span> <span class="l l-Scalar l-Scalar-Plain">word</span>
        <span class="nt">encoder</span><span class="p">:</span> <span class="l l-Scalar l-Scalar-Plain">rnn</span>
        <span class="nt">cell_type</span><span class="p">:</span> <span class="l l-Scalar l-Scalar-Plain">lstm</span>
        <span class="nt">reduce_output</span><span class="p">:</span> <span
                            class="l l-Scalar l-Scalar-Plain">null</span>
        <span class="nt">preprocessing</span><span class="p">:</span>
          <span class="nt">word_format</span><span class="p">:</span> <span class="l l-Scalar l-Scalar-Plain">english_tokenize</span>

<span class="nt">output_features</span><span class="p">:</span>
    <span class="p p-Indicator">-</span>
        <span class="nt">name</span><span class="p">:</span> <span class="l l-Scalar l-Scalar-Plain">italian</span>
        <span class="nt">type</span><span class="p">:</span> <span class="l l-Scalar l-Scalar-Plain">text</span>
        <span class="nt">level</span><span class="p">:</span> <span class="l l-Scalar l-Scalar-Plain">word</span>
        <span class="nt">decoder</span><span class="p">:</span> <span class="l l-Scalar l-Scalar-Plain">generator</span>
        <span class="nt">cell_type</span><span class="p">:</span> <span class="l l-Scalar l-Scalar-Plain">lstm</span>
        <span class="nt">attention</span><span class="p">:</span> <span
                            class="l l-Scalar l-Scalar-Plain">bahdanau</span>
        <span class="nt">loss</span><span class="p">:</span>
            <span class="nt">type</span><span class="p">:</span> <span class="l l-Scalar l-Scalar-Plain">sampled_softmax_cross_entropy</span>
        <span class="nt">preprocessing</span><span class="p">:</span>
          <span class="nt">word_format</span><span class="p">:</span> <span class="l l-Scalar l-Scalar-Plain">italian_tokenize</span>

<span class="nt">training</span><span class="p">:</span>
    <span class="nt">batch_size</span><span class="p">:</span> <span class="l l-Scalar l-Scalar-Plain">96</span>
</pre></div>


<h2 id="chit-chat-dialogue-modeling-through-sequence2sequence">Chit-Chat Dialogue Modeling through Sequence2Sequence<a class="headerlink" href="#chit-chat-dialogue-modeling-through-sequence2sequence" title="Permanent link">&para;</a></h2>
<table>
<thead>
<tr>
<th>user1</th>
<th>user2</th>
</tr>
</thead>
<tbody>
<tr>
<td>Hello! How are you doing?</td>
<td>Doing well, thanks!</td>
</tr>
<tr>
<td>I got promoted today</td>
<td>Congratulations!</td>
</tr>
<tr>
<td>Not doing well today</td>
<td>I’m sorry, can I do something to help you?</td>
</tr>
</tbody>
</table>
<div class="codehilite"><pre><span></span>ludwig experiment \
  --data_csv chitchat.csv \
  --model_definition_file model_definition.yaml
</pre></div>


<p>With <code>model_definition.yaml</code>:</p>
                <div class="codehilite"><pre><span></span><span class="nt">input_features</span><span class="p">:</span>
    <span class="p p-Indicator">-</span>
        <span class="nt">name</span><span class="p">:</span> <span class="l l-Scalar l-Scalar-Plain">user1</span>
        <span class="nt">type</span><span class="p">:</span> <span class="l l-Scalar l-Scalar-Plain">text</span>
        <span class="nt">level</span><span class="p">:</span> <span class="l l-Scalar l-Scalar-Plain">word</span>
        <span class="nt">encoder</span><span class="p">:</span> <span class="l l-Scalar l-Scalar-Plain">rnn</span>
        <span class="nt">cell_type</span><span class="p">:</span> <span class="l l-Scalar l-Scalar-Plain">lstm</span>
        <span class="nt">reduce_output</span><span class="p">:</span> <span
                            class="l l-Scalar l-Scalar-Plain">null</span>

<span class="nt">output_features</span><span class="p">:</span>
    <span class="p p-Indicator">-</span>
        <span class="nt">name</span><span class="p">:</span> <span class="l l-Scalar l-Scalar-Plain">user2</span>
        <span class="nt">type</span><span class="p">:</span> <span class="l l-Scalar l-Scalar-Plain">text</span>
        <span class="nt">level</span><span class="p">:</span> <span class="l l-Scalar l-Scalar-Plain">word</span>
        <span class="nt">decoder</span><span class="p">:</span> <span class="l l-Scalar l-Scalar-Plain">generator</span>
        <span class="nt">cell_type</span><span class="p">:</span> <span class="l l-Scalar l-Scalar-Plain">lstm</span>
        <span class="nt">attention</span><span class="p">:</span> <span
                            class="l l-Scalar l-Scalar-Plain">bahdanau</span>
        <span class="nt">loss</span><span class="p">:</span>
            <span class="nt">type</span><span class="p">:</span> <span class="l l-Scalar l-Scalar-Plain">sampled_softmax_cross_entropy</span>

<span class="nt">training</span><span class="p">:</span>
    <span class="nt">batch_size</span><span class="p">:</span> <span class="l l-Scalar l-Scalar-Plain">96</span>
</pre></div>


<h2 id="sentiment-analysis">Sentiment Analysis<a class="headerlink" href="#sentiment-analysis" title="Permanent link">&para;</a></h2>
<table>
<thead>
<tr>
<th>review</th>
<th>sentiment</th>
</tr>
</thead>
<tbody>
<tr>
<td>The movie was fantastic!</td>
<td>positive</td>
</tr>
<tr>
<td>Great acting and cinematography</td>
<td>positive</td>
</tr>
<tr>
<td>The acting was terrible!</td>
<td>negative</td>
</tr>
</tbody>
</table>
<div class="codehilite"><pre><span></span>ludwig experiment \
  --data_csv sentiment.csv \
  --model_definition_file model_definition.yaml
</pre></div>


<p>With <code>model_definition.yaml</code>:</p>
                <div class="codehilite"><pre><span></span><span class="nt">input_features</span><span class="p">:</span>
    <span class="p p-Indicator">-</span>
        <span class="nt">name</span><span class="p">:</span> <span class="l l-Scalar l-Scalar-Plain">review</span>
        <span class="nt">type</span><span class="p">:</span> <span class="l l-Scalar l-Scalar-Plain">text</span>
        <span class="nt">level</span><span class="p">:</span> <span class="l l-Scalar l-Scalar-Plain">word</span>
        <span class="nt">encoder</span><span class="p">:</span> <span
                            class="l l-Scalar l-Scalar-Plain">parallel_cnn</span>

<span class="nt">output_features</span><span class="p">:</span>
    <span class="p p-Indicator">-</span>
        <span class="nt">name</span><span class="p">:</span> <span class="l l-Scalar l-Scalar-Plain">sentiment</span>
        <span class="nt">type</span><span class="p">:</span> <span class="l l-Scalar l-Scalar-Plain">category</span>
</pre></div>


<h2 id="image-classification">Image Classification<a class="headerlink" href="#image-classification" title="Permanent link">&para;</a></h2>
<table>
<thead>
<tr>
<th>image_path</th>
<th>class</th>
</tr>
</thead>
<tbody>
<tr>
<td>images/image_000001.jpg</td>
<td>car</td>
</tr>
<tr>
<td>images/image_000002.jpg</td>
<td>dog</td>
</tr>
<tr>
<td>images/image_000003.jpg</td>
<td>boat</td>
</tr>
</tbody>
</table>
<div class="codehilite"><pre><span></span>ludwig experiment \
  --data_csv image_classification.csv \
  --model_definition_file model_definition.yaml
</pre></div>


<p>With <code>model_definition.yaml</code>:</p>
                <div class="codehilite"><pre><span></span><span class="nt">input_features</span><span class="p">:</span>
    <span class="p p-Indicator">-</span>
        <span class="nt">name</span><span class="p">:</span> <span class="l l-Scalar l-Scalar-Plain">image_path</span>
        <span class="nt">type</span><span class="p">:</span> <span class="l l-Scalar l-Scalar-Plain">image</span>
        <span class="nt">encoder</span><span class="p">:</span> <span
                            class="l l-Scalar l-Scalar-Plain">stacked_cnn</span>

<span class="nt">output_features</span><span class="p">:</span>
    <span class="p p-Indicator">-</span>
        <span class="nt">name</span><span class="p">:</span> <span class="l l-Scalar l-Scalar-Plain">class</span>
        <span class="nt">type</span><span class="p">:</span> <span class="l l-Scalar l-Scalar-Plain">category</span>
</pre></div>


<h2 id="image-classification-mnist">Image Classification (MNIST)<a class="headerlink" href="#image-classification-mnist" title="Permanent link">&para;</a></h2>
<p>This is a complete example of training an image classification model on the MNIST 
dataset.</p>
<h3 id="download-the-mnist-dataset">Download the MNIST dataset.<a class="headerlink" href="#download-the-mnist-dataset" title="Permanent link">&para;</a></h3>
<div class="codehilite"><pre><span></span>git clone https://github.com/myleott/mnist_png.git
cd mnist_png/
tar -xf mnist_png.tar.gz
cd mnist_png/
</pre></div>


<h3 id="create-train-and-test-csvs">Create train and test CSVs.<a class="headerlink" href="#create-train-and-test-csvs" title="Permanent link">&para;</a></h3>
<p>Open python shell in the same directory and run this:</p>
<div class="codehilite"><pre><span></span>import os
for name in [&#39;training&#39;, &#39;testing&#39;]:
    with open(&#39;mnist_dataset_{}.csv&#39;.format(name), &#39;w&#39;) as output_file:
        print(&#39;=== creating {} dataset ===&#39;.format(name))
        output_file.write(&#39;image_path,label\n&#39;)
        for i in range(10):
            path = &#39;{}/{}&#39;.format(name, i)
            for file in os.listdir(path):
                if file.endswith(&quot;.png&quot;):
                    output_file.write(&#39;{},{}\n&#39;.format(os.path.join(path, file), str(i)))
</pre></div>


<p>Now you should have <code>mnist_dataset_training.csv</code> and <code>mnist_dataset_testing.csv</code>
containing 60000 and 10000 examples correspondingly and having the following format</p>
<table>
<thead>
<tr>
<th>image_path</th>
<th>label</th>
</tr>
</thead>
<tbody>
<tr>
<td>training/0/16585.png</td>
<td>0</td>
</tr>
<tr>
<td>training/0/24537.png</td>
<td>0</td>
</tr>
<tr>
<td>training/0/25629.png</td>
<td>0</td>
</tr>
</tbody>
</table>
<h3 id="train-a-model">Train a model.<a class="headerlink" href="#train-a-model" title="Permanent link">&para;</a></h3>
<p>From the directory where you have virtual environment with ludwig installed:</p>
<div class="codehilite"><pre><span></span>ludwig train \
  --data_train_csv &lt;PATH_TO_MNIST_DATASET_TRAINING_CSV&gt; \
  --data_test_csv &lt;PATH_TO_MNIST_DATASET_TEST_CSV&gt; \
  --model_definition_file model_definition.yaml
</pre></div>


<p>With <code>model_definition.yaml</code>:</p>
                <div class="codehilite"><pre><span></span><span class="nt">input_features</span><span class="p">:</span>
    <span class="p p-Indicator">-</span>
        <span class="nt">name</span><span class="p">:</span> <span class="l l-Scalar l-Scalar-Plain">image_path</span>
        <span class="nt">type</span><span class="p">:</span> <span class="l l-Scalar l-Scalar-Plain">image</span>
        <span class="nt">encoder</span><span class="p">:</span> <span
                            class="l l-Scalar l-Scalar-Plain">stacked_cnn</span>
        <span class="nt">conv_layers</span><span class="p">:</span>
            <span class="p p-Indicator">-</span>
                <span class="nt">num_filters</span><span class="p">:</span> <span
                            class="l l-Scalar l-Scalar-Plain">32</span>
                <span class="nt">filter_size</span><span class="p">:</span> <span
                            class="l l-Scalar l-Scalar-Plain">3</span>
                <span class="nt">pool_size</span><span class="p">:</span> <span
                            class="l l-Scalar l-Scalar-Plain">2</span>
                <span class="nt">pool_stride</span><span class="p">:</span> <span
                            class="l l-Scalar l-Scalar-Plain">2</span>
            <span class="p p-Indicator">-</span>
                <span class="nt">num_filters</span><span class="p">:</span> <span
                            class="l l-Scalar l-Scalar-Plain">64</span>
                <span class="nt">filter_size</span><span class="p">:</span> <span
                            class="l l-Scalar l-Scalar-Plain">3</span>
                <span class="nt">pool_size</span><span class="p">:</span> <span
                            class="l l-Scalar l-Scalar-Plain">2</span>
                <span class="nt">pool_stride</span><span class="p">:</span> <span
                            class="l l-Scalar l-Scalar-Plain">2</span>
                <span class="nt">dropout</span><span class="p">:</span> <span
                            class="l l-Scalar l-Scalar-Plain">true</span>
        <span class="nt">fc_layers</span><span class="p">:</span>
            <span class="p p-Indicator">-</span>
                <span class="nt">fc_size</span><span class="p">:</span> <span
                            class="l l-Scalar l-Scalar-Plain">128</span>
                <span class="nt">dropout</span><span class="p">:</span> <span
                            class="l l-Scalar l-Scalar-Plain">true</span>

<span class="nt">output_features</span><span class="p">:</span>
    <span class="p p-Indicator">-</span>
        <span class="nt">name</span><span class="p">:</span> <span class="l l-Scalar l-Scalar-Plain">label</span>
        <span class="nt">type</span><span class="p">:</span> <span class="l l-Scalar l-Scalar-Plain">category</span>

<span class="nt">training</span><span class="p">:</span>
    <span class="nt">dropout_rate</span><span class="p">:</span> <span class="l l-Scalar l-Scalar-Plain">0.4</span>
</pre></div>


<h2 id="image-captioning">Image Captioning<a class="headerlink" href="#image-captioning" title="Permanent link">&para;</a></h2>
<table>
<thead>
<tr>
<th>image_path</th>
<th>caption</th>
</tr>
</thead>
<tbody>
<tr>
<td>imagenet/image_000001.jpg</td>
<td>car driving on the street</td>
</tr>
<tr>
<td>imagenet/image_000002.jpg</td>
<td>dog barking at a cat</td>
</tr>
<tr>
<td>imagenet/image_000003.jpg</td>
<td>boat sailing in the ocean</td>
</tr>
</tbody>
</table>
<div class="codehilite"><pre><span></span>ludwig experiment \
--data_csv image captioning.csv \
  --model_definition_file model_definition.yaml
</pre></div>


<p>With <code>model_definition.yaml</code>:</p>
                <div class="codehilite"><pre><span></span><span class="nt">input_features</span><span class="p">:</span>
    <span class="p p-Indicator">-</span>
        <span class="nt">name</span><span class="p">:</span> <span class="l l-Scalar l-Scalar-Plain">image_path</span>
        <span class="nt">type</span><span class="p">:</span> <span class="l l-Scalar l-Scalar-Plain">image</span>
        <span class="nt">encoder</span><span class="p">:</span> <span
                            class="l l-Scalar l-Scalar-Plain">stacked_cnn</span>

<span class="nt">output_features</span><span class="p">:</span>
    <span class="p p-Indicator">-</span>
        <span class="nt">name</span><span class="p">:</span> <span class="l l-Scalar l-Scalar-Plain">caption</span>
        <span class="nt">type</span><span class="p">:</span> <span class="l l-Scalar l-Scalar-Plain">text</span>
        <span class="nt">level</span><span class="p">:</span> <span class="l l-Scalar l-Scalar-Plain">word</span>
        <span class="nt">decoder</span><span class="p">:</span> <span class="l l-Scalar l-Scalar-Plain">generator</span>
        <span class="nt">cell_type</span><span class="p">:</span> <span class="l l-Scalar l-Scalar-Plain">lstm</span>
</pre></div>


<h2 id="one-shot-learning-with-siamese-networks">One-shot Learning with Siamese Networks<a class="headerlink" href="#one-shot-learning-with-siamese-networks" title="Permanent link">&para;</a></h2>
<p>This example can be considered a simple baseline for one-shot learning on the <a href="https://github.com/brendenlake/omniglot">Omniglot</a> dataset.
The task is, given two images of two handwritten characters, recognize if they are two instances of the same character or not.</p>
<table>
<thead>
<tr>
<th>image_path_1</th>
<th>image_path_2</th>
<th>similarity</th>
</tr>
</thead>
<tbody>
<tr>
<td>balinese/character01/0108_13.png</td>
<td>balinese/character01/0108_18.png</td>
<td>1</td>
</tr>
<tr>
<td>balinese/character01/0108_13.png</td>
<td>balinese/character08/0115_12.png</td>
<td>0</td>
</tr>
<tr>
<td>balinese/character01/0108_04.png</td>
<td>balinese/character01/0108_08.png</td>
<td>1</td>
</tr>
<tr>
<td>balinese/character01/0108_11.png</td>
<td>balinese/character05/0112_02.png</td>
<td>0</td>
</tr>
</tbody>
</table>
<div class="codehilite"><pre><span></span>ludwig experiment \
--data_csv balinese_characters.csv \
  --model_definition_file model_definition.yaml
</pre></div>


<p>With <code>model_definition.yaml</code>:</p>
                <div class="codehilite"><pre><span></span><span class="nt">input_features</span><span class="p">:</span>
    <span class="p p-Indicator">-</span>
        <span class="nt">name</span><span class="p">:</span> <span class="l l-Scalar l-Scalar-Plain">image_path_1</span>
        <span class="nt">type</span><span class="p">:</span> <span class="l l-Scalar l-Scalar-Plain">image</span>
<<<<<<< HEAD
        <span class="nt">encoder</span><span class="p">:</span> <span
                            class="l l-Scalar l-Scalar-Plain">stacked_cnn</span>
        <span class="nt">resize_image</span><span class="p">:</span> <span class="l l-Scalar l-Scalar-Plain">true</span>
        <span class="nt">width</span><span class="p">:</span> <span class="l l-Scalar l-Scalar-Plain">28</span>
        <span class="nt">height</span><span class="p">:</span> <span class="l l-Scalar l-Scalar-Plain">28</span>
=======
        <span class="nt">encoder</span><span class="p">:</span> <span class="l l-Scalar l-Scalar-Plain">stacked_cnn</span>
        <span class="nt">preprocessing</span><span class="p">:</span>
          <span class="nt">width</span><span class="p">:</span> <span class="l l-Scalar l-Scalar-Plain">28</span>
          <span class="nt">height</span><span class="p">:</span> <span class="l l-Scalar l-Scalar-Plain">28</span>
          <span class="nt">resize_image</span><span class="p">:</span> <span class="l l-Scalar l-Scalar-Plain">true</span>
>>>>>>> e6713726
    <span class="p p-Indicator">-</span>
        <span class="nt">name</span><span class="p">:</span> <span class="l l-Scalar l-Scalar-Plain">image_path_2</span>
        <span class="nt">type</span><span class="p">:</span> <span class="l l-Scalar l-Scalar-Plain">image</span>
        <span class="nt">encoder</span><span class="p">:</span> <span
                            class="l l-Scalar l-Scalar-Plain">stacked_cnn</span>
        <span class="nt">resize_image</span><span class="p">:</span> <span class="l l-Scalar l-Scalar-Plain">true</span>
        <span class="nt">width</span><span class="p">:</span> <span class="l l-Scalar l-Scalar-Plain">28</span>
        <span class="nt">height</span><span class="p">:</span> <span class="l l-Scalar l-Scalar-Plain">28</span>
        <span class="nt">tied_weights</span><span class="p">:</span> <span class="l l-Scalar l-Scalar-Plain">image_path_1</span>

<span class="nt">combiner</span><span class="p">:</span>
    <span class="nt">type</span><span class="p">:</span> <span class="l l-Scalar l-Scalar-Plain">concat</span>
    <span class="nt">num_fc_layers</span><span class="p">:</span> <span class="l l-Scalar l-Scalar-Plain">2</span>
    <span class="nt">fc_size</span><span class="p">:</span> <span class="l l-Scalar l-Scalar-Plain">256</span>

<span class="nt">output_features</span><span class="p">:</span>
    <span class="p p-Indicator">-</span>
        <span class="nt">name</span><span class="p">:</span> <span class="l l-Scalar l-Scalar-Plain">similarity</span>
        <span class="nt">type</span><span class="p">:</span> <span class="l l-Scalar l-Scalar-Plain">binary</span>
</pre></div>


<h2 id="visual-question-answering">Visual Question Answering<a class="headerlink" href="#visual-question-answering" title="Permanent link">&para;</a></h2>
<table>
<thead>
<tr>
<th>image_path</th>
<th>question</th>
<th>answer</th>
</tr>
</thead>
<tbody>
<tr>
<td>imdata/image_000001.jpg</td>
<td>Is there snow on the mountains?</td>
<td>yes</td>
</tr>
<tr>
<td>imdata/image_000002.jpg</td>
<td>What color are the wheels</td>
<td>blue</td>
</tr>
<tr>
<td>imdata/image_000003.jpg</td>
<td>What kind of utensil is in the glass bowl</td>
<td>knife</td>
</tr>
</tbody>
</table>
<<<<<<< HEAD
                <div class="codehilite"><pre><span></span><span class="nt">input_features</span><span class="p">:</span>
=======
<div class="codehilite"><pre><span></span>ludwig experiment \
--data_csv vqa.csv \
  --model_definition_file model_definition.yaml
</pre></div>


<p>With <code>model_definition.yaml</code>:</p>
<div class="codehilite"><pre><span></span><span class="nt">input_features</span><span class="p">:</span>
>>>>>>> e6713726
    <span class="p p-Indicator">-</span>
        <span class="nt">name</span><span class="p">:</span> <span class="l l-Scalar l-Scalar-Plain">image_path</span>
        <span class="nt">type</span><span class="p">:</span> <span class="l l-Scalar l-Scalar-Plain">image</span>
        <span class="nt">encoder</span><span class="p">:</span> <span
                            class="l l-Scalar l-Scalar-Plain">stacked_cnn</span>
    <span class="p p-Indicator">-</span>
        <span class="nt">name</span><span class="p">:</span> <span class="l l-Scalar l-Scalar-Plain">question</span>
        <span class="nt">type</span><span class="p">:</span> <span class="l l-Scalar l-Scalar-Plain">text</span>
        <span class="nt">level</span><span class="p">:</span> <span class="l l-Scalar l-Scalar-Plain">word</span>
        <span class="nt">encoder</span><span class="p">:</span> <span
                            class="l l-Scalar l-Scalar-Plain">parallel_cnn</span>

<span class="nt">output_features</span><span class="p">:</span>
    <span class="p p-Indicator">-</span>
        <span class="nt">name</span><span class="p">:</span> <span class="l l-Scalar l-Scalar-Plain">answer</span>
        <span class="nt">type</span><span class="p">:</span> <span class="l l-Scalar l-Scalar-Plain">text</span>
        <span class="nt">level</span><span class="p">:</span> <span class="l l-Scalar l-Scalar-Plain">word</span>
        <span class="nt">decoder</span><span class="p">:</span> <span class="l l-Scalar l-Scalar-Plain">generator</span>
        <span class="nt">cell_type</span><span class="p">:</span> <span class="l l-Scalar l-Scalar-Plain">lstm</span>
        <span class="nt">loss</span><span class="p">:</span>
            <span class="nt">type</span><span class="p">:</span> <span class="l l-Scalar l-Scalar-Plain">sampled_softmax_cross_entropy</span>
</pre></div>


<h2 id="kaggles-titanic-predicting-survivors">Kaggle's Titanic: Predicting survivors<a class="headerlink" href="#kaggles-titanic-predicting-survivors" title="Permanent link">&para;</a></h2>
<p>This example describes how to use Ludwig to train a model for the 
<a href="https://www.kaggle.com/c/titanic/">kaggle competition</a>, on predicting a passenger's probability of surviving the Titanic
disaster. Here's a sample of the data:</p>
<table>
<thead>
<tr>
<th>Pclass</th>
<th>Sex</th>
<th>Age</th>
<th>SibSp</th>
<th>Parch</th>
<th>Fare</th>
<th>Survived</th>
<th>Embarked</th>
</tr>
</thead>
<tbody>
<tr>
<td>3</td>
<td>male</td>
<td>22</td>
<td>1</td>
<td>0</td>
<td>7.2500</td>
<td>0</td>
<td>S</td>
</tr>
<tr>
<td>1</td>
<td>female</td>
<td>38</td>
<td>1</td>
<td>0</td>
<td>71.2833</td>
<td>1</td>
<td>C</td>
</tr>
<tr>
<td>3</td>
<td>female</td>
<td>26</td>
<td>0</td>
<td>0</td>
<td>7.9250</td>
<td>0</td>
<td>S</td>
</tr>
<tr>
<td>3</td>
<td>male</td>
<td>35</td>
<td>0</td>
<td>0</td>
<td>8.0500</td>
<td>0</td>
<td>S</td>
</tr>
</tbody>
</table>
<p>The full data and the column descriptions can be found <a href="https://www.kaggle.com/c/titanic/data">here</a>. </p>
<p>After downloading the data, to train a model on this dataset using Ludwig,</p>
<div class="codehilite"><pre><span></span>ludwig experiment \
  --data_csv &lt;PATH_TO_TITANIC_CSV&gt; \
  --model_definition_file model_definition.yaml
</pre></div>


<p>With <code>model_definition.yaml</code>:</p>
                <div class="codehilite"><pre><span></span><span class="nt">input_features</span><span class="p">:</span>
    <span class="p p-Indicator">-</span>
        <span class="nt">name</span><span class="p">:</span> <span class="l l-Scalar l-Scalar-Plain">Pclass</span>
        <span class="nt">type</span><span class="p">:</span> <span class="l l-Scalar l-Scalar-Plain">category</span>
    <span class="p p-Indicator">-</span>
        <span class="nt">name</span><span class="p">:</span> <span class="l l-Scalar l-Scalar-Plain">Sex</span>
        <span class="nt">type</span><span class="p">:</span> <span class="l l-Scalar l-Scalar-Plain">category</span>
    <span class="p p-Indicator">-</span>
        <span class="nt">name</span><span class="p">:</span> <span class="l l-Scalar l-Scalar-Plain">Age</span>
        <span class="nt">type</span><span class="p">:</span> <span class="l l-Scalar l-Scalar-Plain">numerical</span>
        <span class="nt">preprocessing</span><span class="p">:</span>
          <span class="nt">missing_value_strategy</span><span class="p">:</span> <span
                            class="l l-Scalar l-Scalar-Plain">fill_with_mean</span>
    <span class="p p-Indicator">-</span>
        <span class="nt">name</span><span class="p">:</span> <span class="l l-Scalar l-Scalar-Plain">SibSp</span>
        <span class="nt">type</span><span class="p">:</span> <span class="l l-Scalar l-Scalar-Plain">numerical</span>
    <span class="p p-Indicator">-</span>
        <span class="nt">name</span><span class="p">:</span> <span class="l l-Scalar l-Scalar-Plain">Parch</span>
        <span class="nt">type</span><span class="p">:</span> <span class="l l-Scalar l-Scalar-Plain">numerical</span>
    <span class="p p-Indicator">-</span>
        <span class="nt">name</span><span class="p">:</span> <span class="l l-Scalar l-Scalar-Plain">Fare</span>
        <span class="nt">type</span><span class="p">:</span> <span class="l l-Scalar l-Scalar-Plain">numerical</span>
        <span class="nt">preprocessing</span><span class="p">:</span>
          <span class="nt">missing_value_strategy</span><span class="p">:</span> <span
                            class="l l-Scalar l-Scalar-Plain">fill_with_mean</span>
    <span class="p p-Indicator">-</span>
        <span class="nt">name</span><span class="p">:</span> <span class="l l-Scalar l-Scalar-Plain">Embarked</span>
        <span class="nt">type</span><span class="p">:</span> <span class="l l-Scalar l-Scalar-Plain">category</span>

<span class="nt">output_features</span><span class="p">:</span>
    <span class="p p-Indicator">-</span>
        <span class="nt">name</span><span class="p">:</span> <span class="l l-Scalar l-Scalar-Plain">Survived</span>
        <span class="nt">type</span><span class="p">:</span> <span class="l l-Scalar l-Scalar-Plain">binary</span>
</pre></div>


<p>Better results can be obtained with morerefined feature transformations and preprocessing, but this example has the only aim to show how this type do tasks and data can be used in Ludwig.</p>
<h2 id="time-series-forecasting">Time series forecasting<a class="headerlink" href="#time-series-forecasting" title="Permanent link">&para;</a></h2>
<p>While direct timeseries prediction is a work in progress Ludwig can ingest timeseries input feature data and make numerical predictions. Below is an example of a model trained to forecast timeseries at five different horizons.</p>
<table>
<thead>
<tr>
<th>timeseries_data</th>
<th>y1</th>
<th>y2</th>
<th>y3</th>
<th>y4</th>
<th>y5</th>
</tr>
</thead>
<tbody>
<tr>
<td>15.07 14.89 14.45 ...</td>
<td>16.92</td>
<td>16.67</td>
<td>16.48</td>
<td>17.00</td>
<td>17.02</td>
</tr>
<tr>
<td>14.89 14.45 14.30 ...</td>
<td>16.67</td>
<td>16.48</td>
<td>17.00</td>
<td>17.02</td>
<td>16.48</td>
</tr>
<tr>
<td>14.45 14.3 14.94 ...</td>
<td>16.48</td>
<td>17.00</td>
<td>17.02</td>
<td>16.48</td>
<td>15.82</td>
</tr>
</tbody>
</table>
<div class="codehilite"><pre><span></span>ludwig experiment \
--data_csv timeseries_data.csv \
  --model_definition_file model_definition.yaml
</pre></div>


<p>With <code>model_definition.yaml</code>:</p>
                <div class="codehilite"><pre><span></span><span class="nt">input_features</span><span class="p">:</span>
    <span class="p p-Indicator">-</span>
        <span class="nt">name</span><span class="p">:</span> <span
                            class="l l-Scalar l-Scalar-Plain">timeseries_data</span>
        <span class="nt">type</span><span class="p">:</span> <span class="l l-Scalar l-Scalar-Plain">timeseries</span>

<span class="nt">output_features</span><span class="p">:</span>
    <span class="p p-Indicator">-</span>
        <span class="nt">name</span><span class="p">:</span> <span class="l l-Scalar l-Scalar-Plain">y1</span>
        <span class="nt">type</span><span class="p">:</span> <span class="l l-Scalar l-Scalar-Plain">numerical</span>
    <span class="p p-Indicator">-</span>
        <span class="nt">name</span><span class="p">:</span> <span class="l l-Scalar l-Scalar-Plain">y2</span>
        <span class="nt">type</span><span class="p">:</span> <span class="l l-Scalar l-Scalar-Plain">numerical</span>
    <span class="p p-Indicator">-</span>
        <span class="nt">name</span><span class="p">:</span> <span class="l l-Scalar l-Scalar-Plain">y3</span>
        <span class="nt">type</span><span class="p">:</span> <span class="l l-Scalar l-Scalar-Plain">numerical</span>
    <span class="p p-Indicator">-</span>
        <span class="nt">name</span><span class="p">:</span> <span class="l l-Scalar l-Scalar-Plain">y4</span>
        <span class="nt">type</span><span class="p">:</span> <span class="l l-Scalar l-Scalar-Plain">numerical</span>
    <span class="p p-Indicator">-</span>
        <span class="nt">name</span><span class="p">:</span> <span class="l l-Scalar l-Scalar-Plain">y5</span>
        <span class="nt">type</span><span class="p">:</span> <span class="l l-Scalar l-Scalar-Plain">numerical</span>
</pre>
                </div>


                <h2 id="time-series-forecasting-weather-data-example">Time series forecasting (weather data example)<a
                        class="headerlink" href="#time-series-forecasting-weather-data-example" title="Permanent link">&para;</a>
                </h2>
                <p>This example illustrates univariate timeseries forecasting using historical temperature data for Los
                    Angeles.</p>
                <p>Dowload and unpack historical hourly weather data available on Kaggle
                    https://www.kaggle.com/selfishgene/historical-hourly-weather-data</p>
                <p>Run the following python script to prepare the training dataset:</p>
                <div class="codehilite"><pre><span></span>import pandas as pd
from ludwig.utils.data_utils import add_sequence_feature_column

df = pd.read_csv(
    &#39;&lt;PATH_TO_FILE&gt;/temperature.csv&#39;,
    usecols=[&#39;Los Angeles&#39;]
).rename(
    columns={&quot;Los Angeles&quot;: &quot;temperature&quot;}
).fillna(method=&#39;backfill&#39;).fillna(method=&#39;ffill&#39;)

# normalize
df.temperature = ((df.temperature-df.temperature.mean()) /
                  df.temperature.std())

train_size = int(0.6 * len(df))
vali_size = int(0.2 * len(df))

# train, validation, test split
df[&#39;split&#39;] = 0
df.loc[
    (
        (df.index.values &gt;= train_size) &amp;
        (df.index.values &lt; train_size + vali_size)
    ),
    (&#39;split&#39;)
] = 1
df.loc[
    df.index.values &gt;= train_size + vali_size,
    (&#39;split&#39;)
] = 2

# prepare timeseries input feature colum
# (here we are using 20 preceeding values to predict the target)
add_sequence_feature_column(df, &#39;temperature&#39;, 20)
df.to_csv(&#39;&lt;PATH_TO_FILE&gt;/temperature_la.csv&#39;)
</pre>
                </div>


                <div class="codehilite"><pre><span></span>ludwig experiment \
--data_csv &lt;PATH_TO_FILE&gt;/temperature_la.csv \
  --model_definition_file model_definition.yaml
</pre>
                </div>


                <p>With <code>model_definition.yaml</code>:</p>
                <div class="codehilite"><pre><span></span><span class="nt">input_features</span><span class="p">:</span>
    <span class="p p-Indicator">-</span>
        <span class="nt">name</span><span class="p">:</span> <span
                            class="l l-Scalar l-Scalar-Plain">temperature_feature</span>
        <span class="nt">type</span><span class="p">:</span> <span class="l l-Scalar l-Scalar-Plain">timeseries</span>
        <span class="nt">encoder</span><span class="p">:</span> <span class="l l-Scalar l-Scalar-Plain">rnn</span>  
        <span class="nt">embedding_size</span><span class="p">:</span> <span class="l l-Scalar l-Scalar-Plain">32</span>
        <span class="nt">state_size</span><span class="p">:</span> <span class="l l-Scalar l-Scalar-Plain">32</span>
<span class=" -Error"> </span><span class="nt">output_features</span><span class="p">:</span>
    <span class="p p-Indicator">-</span>
        <span class="nt">name</span><span class="p">:</span> <span class="l l-Scalar l-Scalar-Plain">temperature</span>
        <span class="nt">type</span><span class="p">:</span> <span class="l l-Scalar l-Scalar-Plain">numerical</span>
</pre></div>


<h2 id="movie-rating-prediction">Movie rating prediction<a class="headerlink" href="#movie-rating-prediction" title="Permanent link">&para;</a></h2>
<table>
<thead>
<tr>
<th>year</th>
<th>duration</th>
<th>nominations</th>
<th>categories</th>
<th>rating</th>
</tr>
</thead>
<tbody>
<tr>
<td>1921</td>
<td>3240</td>
<td>0</td>
<td>comedy drama</td>
<td>8.4</td>
</tr>
<tr>
<td>1925</td>
<td>5700</td>
<td>1</td>
<td>adventure comedy</td>
<td>8.3</td>
</tr>
<tr>
<td>1927</td>
<td>9180</td>
<td>4</td>
<td>drama comedy scifi</td>
<td>8.4</td>
</tr>
</tbody>
</table>
                <div class="codehilite"><pre><span></span>ludwig experiment \
--data_csv movie_ratings.csv \
  --model_definition_file model_definition.yaml
</pre>
                </div>


                <p>With <code>model_definition.yaml</code>:</p>
                <div class="codehilite"><pre><span></span><span class="nt">input_features</span><span class="p">:</span>
    <span class="p p-Indicator">-</span>
        <span class="nt">name</span><span class="p">:</span> <span class="l l-Scalar l-Scalar-Plain">year</span>
        <span class="nt">type</span><span class="p">:</span> <span class="l l-Scalar l-Scalar-Plain">numerical</span>
    <span class="p p-Indicator">-</span>
        <span class="nt">name</span><span class="p">:</span> <span class="l l-Scalar l-Scalar-Plain">duration</span>
        <span class="nt">type</span><span class="p">:</span> <span class="l l-Scalar l-Scalar-Plain">numerical</span>
    <span class="p p-Indicator">-</span>
        <span class="nt">name</span><span class="p">:</span> <span class="l l-Scalar l-Scalar-Plain">nominations</span>
        <span class="nt">type</span><span class="p">:</span> <span class="l l-Scalar l-Scalar-Plain">numerical</span>
    <span class="p p-Indicator">-</span>
        <span class="nt">name</span><span class="p">:</span> <span class="l l-Scalar l-Scalar-Plain">categories</span>
        <span class="nt">type</span><span class="p">:</span> <span class="l l-Scalar l-Scalar-Plain">set</span>

<span class="nt">output_features</span><span class="p">:</span>
    <span class="p p-Indicator">-</span>
        <span class="nt">name</span><span class="p">:</span> <span class="l l-Scalar l-Scalar-Plain">rating</span>
        <span class="nt">type</span><span class="p">:</span> <span class="l l-Scalar l-Scalar-Plain">numerical</span>
</pre></div>


<h2 id="multi-label-classification">Multi-label classification<a class="headerlink" href="#multi-label-classification" title="Permanent link">&para;</a></h2>
<table>
<thead>
<tr>
<th>image_path</th>
<th>tags</th>
</tr>
</thead>
<tbody>
<tr>
<td>images/image_000001.jpg</td>
<td>car man</td>
</tr>
<tr>
<td>images/image_000002.jpg</td>
<td>happy dog tie</td>
</tr>
<tr>
<td>images/image_000003.jpg</td>
<td>boat water</td>
</tr>
</tbody>
</table>
                <div class="codehilite"><pre><span></span>ludwig experiment \
--data_csv image_data.csv \
  --model_definition_file model_definition.yaml
</pre>
                </div>


                <p>With <code>model_definition.yaml</code>:</p>
                <div class="codehilite"><pre><span></span><span class="nt">input_features</span><span class="p">:</span>
    <span class="p p-Indicator">-</span>
        <span class="nt">name</span><span class="p">:</span> <span class="l l-Scalar l-Scalar-Plain">image_path</span>
        <span class="nt">type</span><span class="p">:</span> <span class="l l-Scalar l-Scalar-Plain">image</span>
        <span class="nt">encoder</span><span class="p">:</span> <span
                            class="l l-Scalar l-Scalar-Plain">stacked_cnn</span>

<span class="nt">output_features</span><span class="p">:</span>
    <span class="p p-Indicator">-</span>
        <span class="nt">name</span><span class="p">:</span> <span class="l l-Scalar l-Scalar-Plain">tags</span>
        <span class="nt">type</span><span class="p">:</span> <span class="l l-Scalar l-Scalar-Plain">set</span>
</pre></div>


<h2 id="multi-task-learning">Multi-Task Learning<a class="headerlink" href="#multi-task-learning" title="Permanent link">&para;</a></h2>
<p>This example is inspired by the classic paper <a href="https://arxiv.org/abs/1103.0398">Natural Language Processing (Almost) from Scratch</a> by Collobert et al..</p>
<table>
<thead>
<tr>
<th>sentence</th>
<th>chunks</th>
<th>part_of_speech</th>
<th>named_entities</th>
</tr>
</thead>
<tbody>
<tr>
<td>San Francisco is very foggy</td>
<td>B-NP I-NP B-VP B-ADJP I-ADJP</td>
<td>NNP NNP VBZ RB JJ</td>
<td>B-Loc I-Loc O O O</td>
</tr>
<tr>
<td>My dog likes eating sausage</td>
<td>B-NP I-NP B-VP B-VP B-NP</td>
<td>PRP NN VBZ VBG NN</td>
<td>O O O O O</td>
</tr>
<tr>
<td>Brutus Killed Julius Caesar</td>
<td>B-NP B-VP B-NP I-NP</td>
<td>NNP VBD NNP NNP</td>
<td>B-Per O B-Per I-Per</td>
</tr>
</tbody>
</table>
                <div class="codehilite"><pre><span></span>ludwig experiment \
--data_csv nl_data.csv \
  --model_definition_file model_definition.yaml
</pre>
                </div>


                <p>With <code>model_definition.yaml</code>:</p>
                <div class="codehilite"><pre><span></span><span class="nt">input_features</span><span class="p">:</span>
    <span class="p p-Indicator">-</span>
        <span class="nt">name</span><span class="p">:</span> <span class="l l-Scalar l-Scalar-Plain">sentence</span>
        <span class="nt">type</span><span class="p">:</span> <span class="l l-Scalar l-Scalar-Plain">sequence</span>
        <span class="nt">encoder</span><span class="p">:</span> <span class="l l-Scalar l-Scalar-Plain">rnn</span>
        <span class="nt">cell</span><span class="p">:</span> <span class="l l-Scalar l-Scalar-Plain">lstm</span>
        <span class="nt">bidirectional</span><span class="p">:</span> <span
                            class="l l-Scalar l-Scalar-Plain">true</span>
        <span class="nt">reduce_output</span><span class="p">:</span> <span
                            class="l l-Scalar l-Scalar-Plain">null</span>

<span class="nt">output_features</span><span class="p">:</span>
    <span class="p p-Indicator">-</span>
        <span class="nt">name</span><span class="p">:</span> <span class="l l-Scalar l-Scalar-Plain">chunks</span>
        <span class="nt">type</span><span class="p">:</span> <span class="l l-Scalar l-Scalar-Plain">sequence</span>
        <span class="nt">decoder</span><span class="p">:</span> <span class="l l-Scalar l-Scalar-Plain">tagger</span>
    <span class="p p-Indicator">-</span>
        <span class="nt">name</span><span class="p">:</span> <span
                            class="l l-Scalar l-Scalar-Plain">part_of_speech</span>
        <span class="nt">type</span><span class="p">:</span> <span class="l l-Scalar l-Scalar-Plain">sequence</span>
        <span class="nt">decoder</span><span class="p">:</span> <span class="l l-Scalar l-Scalar-Plain">tagger</span>
    <span class="p p-Indicator">-</span>
        <span class="nt">name</span><span class="p">:</span> <span
                            class="l l-Scalar l-Scalar-Plain">named_entities</span>
        <span class="nt">type</span><span class="p">:</span> <span class="l l-Scalar l-Scalar-Plain">sequence</span>
        <span class="nt">decoder</span><span class="p">:</span> <span class="l l-Scalar l-Scalar-Plain">tagger</span>
</pre>
                </div>


                <h2 id="simple-regression-fuel-efficiency-prediction">Simple Regression: Fuel Efficiency Prediction<a
                        class="headerlink" href="#simple-regression-fuel-efficiency-prediction" title="Permanent link">&para;</a>
                </h2>
                <p>This example replicates the Keras example at
                    https://www.tensorflow.org/tutorials/keras/basic_regression to predict the miles per gallon of a car
                    given its characteristics in the <a href="https://archive.ics.uci.edu/ml/datasets/auto+mpg">Auto
                        MPG</a> dataset.</p>
                <table>
                    <thead>
                    <tr>
                        <th>MPG</th>
                        <th>Cylinders</th>
                        <th>Displacement</th>
                        <th>Horsepower</th>
                        <th>Weight</th>
                        <th>Acceleration</th>
                        <th>ModelYear</th>
                        <th>Origin</th>
                    </tr>
                    </thead>
                    <tbody>
                    <tr>
                        <td>18.0</td>
                        <td>8</td>
                        <td>307.0</td>
                        <td>130.0</td>
                        <td>3504.0</td>
                        <td>12.0</td>
                        <td>70</td>
                        <td>1</td>
                    </tr>
                    <tr>
                        <td>15.0</td>
                        <td>8</td>
                        <td>350.0</td>
                        <td>165.0</td>
                        <td>3693.0</td>
                        <td>11.5</td>
                        <td>70</td>
                        <td>1</td>
                    </tr>
                    <tr>
                        <td>18.0</td>
                        <td>8</td>
                        <td>318.0</td>
                        <td>150.0</td>
                        <td>3436.0</td>
                        <td>11.0</td>
                        <td>70</td>
                        <td>1</td>
                    </tr>
                    <tr>
                        <td>16.0</td>
                        <td>8</td>
                        <td>304.0</td>
                        <td>150.0</td>
                        <td>3433.0</td>
                        <td>12.0</td>
                        <td>70</td>
                        <td>1</td>
                    </tr>
                    </tbody>
                </table>
                <div class="codehilite"><pre><span></span>ludwig experiment \
--data_csv auto_mpg.csv \
  --model_definition_file model_definition.yaml
</pre>
                </div>


                <p>With <code>model_definition.yaml</code>:</p>
                <div class="codehilite"><pre><span></span><span class="nt">training</span><span class="p">:</span>
    <span class="nt">batch_size</span><span class="p">:</span> <span class="l l-Scalar l-Scalar-Plain">32</span>
    <span class="nt">epochs</span><span class="p">:</span> <span class="l l-Scalar l-Scalar-Plain">1000</span>
    <span class="nt">early_stop</span><span class="p">:</span> <span class="l l-Scalar l-Scalar-Plain">50</span>
    <span class="nt">learning_rate</span><span class="p">:</span> <span class="l l-Scalar l-Scalar-Plain">0.001</span>
    <span class="nt">optimizer</span><span class="p">:</span>
        <span class="nt">type</span><span class="p">:</span> <span class="l l-Scalar l-Scalar-Plain">rmsprop</span>
<span class="nt">input_features</span><span class="p">:</span>
    <span class="p p-Indicator">-</span>
        <span class="nt">name</span><span class="p">:</span> <span class="l l-Scalar l-Scalar-Plain">Cylinders</span>
        <span class="nt">type</span><span class="p">:</span> <span class="l l-Scalar l-Scalar-Plain">numerical</span>
    <span class="p p-Indicator">-</span>
        <span class="nt">name</span><span class="p">:</span> <span class="l l-Scalar l-Scalar-Plain">Displacement</span>
        <span class="nt">type</span><span class="p">:</span> <span class="l l-Scalar l-Scalar-Plain">numerical</span>
    <span class="p p-Indicator">-</span>
        <span class="nt">name</span><span class="p">:</span> <span class="l l-Scalar l-Scalar-Plain">Horsepower</span>
        <span class="nt">type</span><span class="p">:</span> <span class="l l-Scalar l-Scalar-Plain">numerical</span>
    <span class="p p-Indicator">-</span>
        <span class="nt">name</span><span class="p">:</span> <span class="l l-Scalar l-Scalar-Plain">Weight</span>
        <span class="nt">type</span><span class="p">:</span> <span class="l l-Scalar l-Scalar-Plain">numerical</span>
    <span class="p p-Indicator">-</span>
        <span class="nt">name</span><span class="p">:</span> <span class="l l-Scalar l-Scalar-Plain">Acceleration</span>
        <span class="nt">type</span><span class="p">:</span> <span class="l l-Scalar l-Scalar-Plain">numerical</span>
    <span class="p p-Indicator">-</span>
        <span class="nt">name</span><span class="p">:</span> <span class="l l-Scalar l-Scalar-Plain">ModelYear</span>
        <span class="nt">type</span><span class="p">:</span> <span class="l l-Scalar l-Scalar-Plain">numerical</span>
    <span class="p p-Indicator">-</span>
        <span class="nt">name</span><span class="p">:</span> <span class="l l-Scalar l-Scalar-Plain">Origin</span>
        <span class="nt">type</span><span class="p">:</span> <span class="l l-Scalar l-Scalar-Plain">category</span>
<span class="nt">output_features</span><span class="p">:</span>
    <span class="p p-Indicator">-</span>
        <span class="nt">name</span><span class="p">:</span> <span class="l l-Scalar l-Scalar-Plain">MPG</span>
        <span class="nt">type</span><span class="p">:</span> <span class="l l-Scalar l-Scalar-Plain">numerical</span>
        <span class="nt">optimizer</span><span class="p">:</span>
            <span class="nt">type</span><span class="p">:</span> <span class="l l-Scalar l-Scalar-Plain">mean_squared_error</span>
        <span class="nt">num_fc_layers</span><span class="p">:</span> <span class="l l-Scalar l-Scalar-Plain">2</span>
        <span class="nt">fc_size</span><span class="p">:</span> <span class="l l-Scalar l-Scalar-Plain">64</span>
</pre>
                </div>


                <h2 id="binary-classification-fraud-transactions-identification">Binary Classification: Fraud
                    Transactions Identification<a class="headerlink"
                                                  href="#binary-classification-fraud-transactions-identification"
                                                  title="Permanent link">&para;</a></h2>
                <table>
                    <thead>
                    <tr>
                        <th>transaction_id</th>
                        <th>card_id</th>
                        <th>customer_id</th>
                        <th>customer_zipcode</th>
                        <th>merchant_id</th>
                        <th>merchant_name</th>
                        <th>merchant_category</th>
                        <th>merchant_zipcode</th>
                        <th>merchant_country</th>
                        <th>transaction_amount</th>
                        <th>authorization_response_code</th>
                        <th>atm_network_xid</th>
                        <th>cvv_2_response_xflg</th>
                        <th>fraud_label</th>
                    </tr>
                    </thead>
                    <tbody>
                    <tr>
                        <td>469483</td>
                        <td>9003</td>
                        <td>1085</td>
                        <td>23039</td>
                        <td>893</td>
                        <td>Wright Group</td>
                        <td>7917</td>
                        <td>91323</td>
                        <td>GB</td>
                        <td>1962</td>
                        <td>C</td>
                        <td>C</td>
                        <td>N</td>
                        <td>0</td>
                    </tr>
                    <tr>
                        <td>926515</td>
                        <td>9009</td>
                        <td>1001</td>
                        <td>32218</td>
                        <td>1011</td>
                        <td>Mums Kitchen</td>
                        <td>5813</td>
                        <td>10001</td>
                        <td>US</td>
                        <td>1643</td>
                        <td>C</td>
                        <td>D</td>
                        <td>M</td>
                        <td>1</td>
                    </tr>
                    <tr>
                        <td>730021</td>
                        <td>9064</td>
                        <td>1174</td>
                        <td>9165</td>
                        <td>916</td>
                        <td>Keller</td>
                        <td>7582</td>
                        <td>38332</td>
                        <td>DE</td>
                        <td>1184</td>
                        <td>D</td>
                        <td>B</td>
                        <td>M</td>
                        <td>0</td>
                    </tr>
                    </tbody>
                </table>
                <div class="codehilite"><pre><span></span>ludwig experiment \
--data_csv transactions.csv \
  --model_definition_file model_definition.yaml
</pre>
                </div>


                <p>With <code>model_definition.yaml</code>:</p>
                <div class="codehilite"><pre><span></span><span class="nt">input_features</span><span class="p">:</span>
  <span class="p p-Indicator">-</span>
    <span class="nt">name</span><span class="p">:</span> <span class="l l-Scalar l-Scalar-Plain">customer_id</span>
    <span class="nt">type</span><span class="p">:</span> <span class="l l-Scalar l-Scalar-Plain">category</span>
  <span class="p p-Indicator">-</span>
    <span class="nt">name</span><span class="p">:</span> <span class="l l-Scalar l-Scalar-Plain">card_id</span>
    <span class="nt">type</span><span class="p">:</span> <span class="l l-Scalar l-Scalar-Plain">category</span>
  <span class="p p-Indicator">-</span>
    <span class="nt">name</span><span class="p">:</span> <span class="l l-Scalar l-Scalar-Plain">merchant_id</span>
    <span class="nt">type</span><span class="p">:</span> <span class="l l-Scalar l-Scalar-Plain">category</span>
  <span class="p p-Indicator">-</span>
    <span class="nt">name</span><span class="p">:</span> <span
                            class="l l-Scalar l-Scalar-Plain">merchant_category</span>
    <span class="nt">type</span><span class="p">:</span> <span class="l l-Scalar l-Scalar-Plain">category</span>
  <span class="p p-Indicator">-</span>
    <span class="nt">name</span><span class="p">:</span> <span class="l l-Scalar l-Scalar-Plain">merchant_zipcode</span>
    <span class="nt">type</span><span class="p">:</span> <span class="l l-Scalar l-Scalar-Plain">category</span>
  <span class="p p-Indicator">-</span>
    <span class="nt">name</span><span class="p">:</span> <span
                            class="l l-Scalar l-Scalar-Plain">transaction_amount</span>
    <span class="nt">type</span><span class="p">:</span> <span class="l l-Scalar l-Scalar-Plain">numerical</span>
  <span class="p p-Indicator">-</span>
    <span class="nt">name</span><span class="p">:</span> <span class="l l-Scalar l-Scalar-Plain">authorization_response_code</span>
    <span class="nt">type</span><span class="p">:</span> <span class="l l-Scalar l-Scalar-Plain">category</span>
  <span class="p p-Indicator">-</span>
    <span class="nt">name</span><span class="p">:</span> <span class="l l-Scalar l-Scalar-Plain">atm_network_xid</span>
    <span class="nt">type</span><span class="p">:</span> <span class="l l-Scalar l-Scalar-Plain">category</span>
  <span class="p p-Indicator">-</span>
    <span class="nt">name</span><span class="p">:</span> <span
                            class="l l-Scalar l-Scalar-Plain">cvv_2_response_xflg</span>
    <span class="nt">type</span><span class="p">:</span> <span class="l l-Scalar l-Scalar-Plain">category</span>

<span class="nt">combiner</span><span class="p">:</span>
    <span class="nt">type</span><span class="p">:</span> <span class="l l-Scalar l-Scalar-Plain">concat</span>
    <span class="nt">num_fc_layers</span><span class="p">:</span> <span class="l l-Scalar l-Scalar-Plain">1</span>
    <span class="nt">fc_size</span><span class="p">:</span> <span class="l l-Scalar l-Scalar-Plain">48</span>

<span class="nt">output_features</span><span class="p">:</span>
  <span class="p p-Indicator">-</span>
    <span class="nt">name</span><span class="p">:</span> <span class="l l-Scalar l-Scalar-Plain">fraud_label</span>
    <span class="nt">type</span><span class="p">:</span> <span class="l l-Scalar l-Scalar-Plain">binary</span>
</pre></div>
                
                  
                
              
              
                


              
            </article>
          </div>
        </div>
      </main>
      
        

<!-- Application footer -->
<footer class="md-footer">

    <!-- Link to previous and/or next page -->
    
    <div class="md-footer-nav">
        <nav class="md-footer-nav__inner md-grid">

            <!-- Link to previous page -->
            
            <a class="md-flex md-footer-nav__link md-footer-nav__link--prev"
               href="../getting_started/"
               rel="prev"
               title="Getting Started">
                <div class="md-flex__cell md-flex__cell--shrink">
                    <i class="md-icon md-icon--arrow-back
                    md-footer-nav__button"></i>
                </div>
                <div class="md-flex__cell md-flex__cell--stretch
                  md-footer-nav__title">
              <span class="md-flex__ellipsis">
                <span class="md-footer-nav__direction">
                  Previous
                </span>
                Getting Started
              </span>
                </div>
            </a>
            

            <!-- Link to next page -->
            
            <a class="md-flex md-footer-nav__link md-footer-nav__link--next"
               href="../user_guide/"
               rel="next"
               title="User Guide">
                <div class="md-flex__cell md-flex__cell--stretch
                  md-footer-nav__title">
              <span class="md-flex__ellipsis">
                <span class="md-footer-nav__direction">
                  Next
                </span>
                User Guide
              </span>
                </div>
                <div class="md-flex__cell md-flex__cell--shrink">
                    <i class="md-icon md-icon--arrow-forward
                    md-footer-nav__button"></i>
                </div>
            </a>
            
        </nav>
    </div>
    

    <!-- Further information -->
    <div class="md-footer-meta md-typeset">
        <div class="md-footer-meta__inner md-grid">

            <!-- Copyright and theme information -->
            <div class="md-footer-copyright">
                <div class="footer-logo-smallpad"></div>
                
                <div class="md-footer-copyright__highlight">
                    Copyright &copy; 2018 - 2019 Uber Technologies Inc.
                </div>
                
                Website by <a href="http://w4nderlu.st">w4nderlust</a> powered by
                <a href="https://www.mkdocs.org">MkDocs</a>,
                <a href="https://squidfunk.github.io/mkdocs-material/">Material for MkDocs</a>,
                <a href="http://www.styleshout.com/">styleshout</a> and
                <a href="http://cables.gl/">cables</a>.
            </div>

            <!-- Social links -->
            
            
            
        </div>
    </div>
</footer>
      
    </div>
<<<<<<< HEAD

    <script src="../assets/javascripts/application.39abc4af.js"></script>
=======
    
      <script src="../assets/javascripts/application.245445c6.js"></script>
>>>>>>> e6713726
      
      <script>app.initialize({version:"1.0.4",url:{base:".."}})</script>
      
    
  </body>
</html><|MERGE_RESOLUTION|>--- conflicted
+++ resolved
@@ -37,27 +37,20 @@
       
         <meta name="lang:search.tokenizer" content="[\s\-]+">
       
-<<<<<<< HEAD
-      <link rel="shortcut icon" href="../images/ludwig_logo.png">
-      <meta content="mkdocs-1.0.4, mkdocs-material-4.2.0" name="generator">
-=======
+
       <link rel="shortcut icon" href="../favicon.ico">
       <meta name="generator" content="mkdocs-1.0.4, mkdocs-material-4.4.0">
->>>>>>> e6713726
+
     
     
       
         <title>Examples - Ludwig</title>
-<<<<<<< HEAD
-
-
-      <link href="../assets/stylesheets/application.750b69bd.css" rel="stylesheet">
-=======
+
       
     
     
       <link rel="stylesheet" href="../assets/stylesheets/application.0284f74d.css">
->>>>>>> e6713726
+
       
         <link rel="stylesheet" href="../assets/stylesheets/application-palette.01803549.css">
       
@@ -1268,19 +1261,13 @@
     <span class="p p-Indicator">-</span>
         <span class="nt">name</span><span class="p">:</span> <span class="l l-Scalar l-Scalar-Plain">image_path_1</span>
         <span class="nt">type</span><span class="p">:</span> <span class="l l-Scalar l-Scalar-Plain">image</span>
-<<<<<<< HEAD
-        <span class="nt">encoder</span><span class="p">:</span> <span
-                            class="l l-Scalar l-Scalar-Plain">stacked_cnn</span>
-        <span class="nt">resize_image</span><span class="p">:</span> <span class="l l-Scalar l-Scalar-Plain">true</span>
-        <span class="nt">width</span><span class="p">:</span> <span class="l l-Scalar l-Scalar-Plain">28</span>
-        <span class="nt">height</span><span class="p">:</span> <span class="l l-Scalar l-Scalar-Plain">28</span>
-=======
+
         <span class="nt">encoder</span><span class="p">:</span> <span class="l l-Scalar l-Scalar-Plain">stacked_cnn</span>
         <span class="nt">preprocessing</span><span class="p">:</span>
           <span class="nt">width</span><span class="p">:</span> <span class="l l-Scalar l-Scalar-Plain">28</span>
           <span class="nt">height</span><span class="p">:</span> <span class="l l-Scalar l-Scalar-Plain">28</span>
           <span class="nt">resize_image</span><span class="p">:</span> <span class="l l-Scalar l-Scalar-Plain">true</span>
->>>>>>> e6713726
+
     <span class="p p-Indicator">-</span>
         <span class="nt">name</span><span class="p">:</span> <span class="l l-Scalar l-Scalar-Plain">image_path_2</span>
         <span class="nt">type</span><span class="p">:</span> <span class="l l-Scalar l-Scalar-Plain">image</span>
@@ -1330,9 +1317,7 @@
 </tr>
 </tbody>
 </table>
-<<<<<<< HEAD
-                <div class="codehilite"><pre><span></span><span class="nt">input_features</span><span class="p">:</span>
-=======
+
 <div class="codehilite"><pre><span></span>ludwig experiment \
 --data_csv vqa.csv \
   --model_definition_file model_definition.yaml
@@ -1341,7 +1326,7 @@
 
 <p>With <code>model_definition.yaml</code>:</p>
 <div class="codehilite"><pre><span></span><span class="nt">input_features</span><span class="p">:</span>
->>>>>>> e6713726
+
     <span class="p p-Indicator">-</span>
         <span class="nt">name</span><span class="p">:</span> <span class="l l-Scalar l-Scalar-Plain">image_path</span>
         <span class="nt">type</span><span class="p">:</span> <span class="l l-Scalar l-Scalar-Plain">image</span>
@@ -2129,13 +2114,10 @@
 </footer>
       
     </div>
-<<<<<<< HEAD
-
-    <script src="../assets/javascripts/application.39abc4af.js"></script>
-=======
+
     
       <script src="../assets/javascripts/application.245445c6.js"></script>
->>>>>>> e6713726
+
       
       <script>app.initialize({version:"1.0.4",url:{base:".."}})</script>
       
