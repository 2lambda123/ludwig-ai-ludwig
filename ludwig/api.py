# !/usr/bin/env python
# coding=utf-8
# Copyright (c) 2019 Uber Technologies, Inc.
#
# Licensed under the Apache License, Version 2.0 (the "License");
# you may not use this file except in compliance with the License.
# You may obtain a copy of the License at
#
#     http://www.apache.org/licenses/LICENSE-2.0
#
# Unless required by applicable law or agreed to in writing, software
# distributed under the License is distributed on an "AS IS" BASIS,
# WITHOUT WARRANTIES OR CONDITIONS OF ANY KIND, either express or implied.
# See the License for the specific language governing permissions and
# limitations under the License.
# ==============================================================================
"""
    File name: LudwigModel.py
    Author: Piero Molino
    Date created: 5/21/2019
    Date last modified: 5/21/2019
    Python Version: 3+
"""
import copy
import logging
import os
import tempfile
from pprint import pformat
from typing import Dict, List, Optional, Tuple, Union

import ludwig.contrib

ludwig.contrib.contrib_import()
import numpy as np
import pandas as pd
import yaml
<<<<<<< HEAD
from ludwig.backend import Backend, initialize_backend
=======
from ludwig.backend import LOCAL_BACKEND, Backend, create_backend
>>>>>>> 576b74b2
from ludwig.constants import FULL, PREPROCESSING, TEST, TRAINING, VALIDATION
from ludwig.contrib import contrib_command
from ludwig.data.dataset.base import Dataset
from ludwig.data.postprocessing import convert_predictions, postprocess
from ludwig.data.preprocessing import (load_metadata,
                                       preprocess_for_prediction,
                                       preprocess_for_training)
from ludwig.features.feature_registries import \
    update_config_with_metadata
from ludwig.globals import (MODEL_HYPERPARAMETERS_FILE_NAME,
                            MODEL_WEIGHTS_FILE_NAME,
                            TRAIN_SET_METADATA_FILE_NAME,
                            set_disable_progressbar)
from ludwig.models.ecd import ECD
from ludwig.models.predictor import (Predictor, calculate_overall_stats,
                                     print_evaluation_stats,
                                     save_evaluation_stats,
                                     save_prediction_outputs)
from ludwig.modules.metric_modules import get_best_function
from ludwig.utils.data_utils import (CACHEABLE_FORMATS, DATAFRAME_FORMATS,
                                     DICT_FORMATS,
                                     external_data_reader_registry,
                                     figure_data_format, generate_kfold_splits,
                                     load_json, save_json)
from ludwig.utils.defaults import default_random_seed, merge_with_defaults
from ludwig.utils.misc_utils import (get_experiment_description,
                                     get_file_names, get_from_registry,
                                     get_output_directory)
from ludwig.utils.print_utils import print_boxed

logger = logging.getLogger(__name__)


class LudwigModel:
    """Class that allows access to high level Ludwig functionalities.

    # Inputs

    :param config: (Union[str, dict]) in-memory representation of
            config or string path to a YAML config file.
    :param logging_level: (int) Log level that will be sent to stderr.
    :param backend: (Union[Backend, str]) `Backend` or string name
        of backend to use to execute preprocessing / training steps.
    :param gpus: (Union[str, int, List[int]], default: `None`) GPUs
        to use (it uses the same syntax of CUDA_VISIBLE_DEVICES)
    :param gpu_memory_limit: (int: default: `None`) maximum memory in MB to
        allocate per GPU device.
    :param allow_parallel_threads: (bool, default: `True`) allow TensorFlow
        to use multithreading parallelism to improve performance at the
        cost of determinism.

    # Example usage:

    ```python
    from ludwig.api import LudwigModel
    ```

    Train a model:

    ```python
    config = {...}
    ludwig_model = LudwigModel(config)
    train_stats, _, _  = ludwig_model.train(dataset=file_path)
    ```

    or

    ```python
    train_stats, _, _ = ludwig_model.train(dataset=dataframe)
    ```

    If you have already trained a model you can load it and use it to predict

    ```python
    ludwig_model = LudwigModel.load(model_dir)
    ```

    Predict:

    ```python
    predictions, _ = ludwig_model.predict(dataset=file_path)
    ```

    or

    ```python
    predictions, _ = ludwig_model.predict(dataset=dataframe)
    ```

    Evaluation:

    ```python
    eval_stats, _, _ = ludwig_model.evaluate(dataset=file_path)
    ```

    or

    ```python
    eval_stats, _, _ = ludwig_model.evaluate(dataset=dataframe)
    ```
    """

    def __init__(
            self,
            config: Union[str, dict],
            logging_level: int = logging.ERROR,
<<<<<<< HEAD
            backend: Union[Backend, str] = None,
=======
            backend: Union[Backend, str] = LOCAL_BACKEND,
            use_horovod: bool = None,
>>>>>>> 576b74b2
            gpus: Union[str, int, List[int]] = None,
            gpu_memory_limit: int = None,
            allow_parallel_threads: bool = True
    ) -> None:
        """
        Constructor for the Ludwig Model class.

        # Inputs

        :param config: (Union[str, dict]) in-memory representation of
            config or string path to a YAML config file.
        :param logging_level: (int) Log level that will be sent to stderr.
        :param backend: (Union[Backend, str]) `Backend` or string name
            of backend to use to execute preprocessing / training steps.
<<<<<<< HEAD
=======
        :param use_horovod: (bool) use Horovod for distributed training.
            Will be set automatically if `horovodrun` is used to launch
            the training script.
>>>>>>> 576b74b2
        :param gpus: (Union[str, int, List[int]], default: `None`) GPUs
            to use (it uses the same syntax of CUDA_VISIBLE_DEVICES)
        :param gpu_memory_limit: (int: default: `None`) maximum memory in MB to
            allocate per GPU device.
        :param allow_parallel_threads: (bool, default: `True`) allow TensorFlow
            to use multithreading parallelism to improve performance at the
            cost of determinism.

        # Return

        :return: (None) `None`
        """
        # check if config is a path or a dict
        if isinstance(config, str):  # assume path
            with open(config, 'r') as def_file:
                config_dict = yaml.safe_load(def_file)
            self.config_fp = config
        else:
            config_dict = copy.deepcopy(config)
            self.config_fp = None

        # merge config with defaults
        self.config = merge_with_defaults(config_dict)

<<<<<<< HEAD
=======
        self.backend = backend
        if isinstance(backend, str):
            self.backend = create_backend(backend)

        # setup horovod
        self._horovod = configure_horovod(use_horovod)

>>>>>>> 576b74b2
        # setup logging
        self.set_logging_level(logging_level)

        # setup Backend
        self.backend = initialize_backend(backend)

        # setup TensorFlow
        self.backend.initialize_tensorflow(gpus=gpus,
                                           gpu_memory_limit=gpu_memory_limit,
                                           allow_parallel_threads=allow_parallel_threads)

        # setup model
        self.model = None
        self.training_set_metadata = None

        # online training state
        self._online_trainer = None

    def train(
            self,
            dataset: Union[str, dict, pd.DataFrame] = None,
            training_set: Union[str, dict, pd.DataFrame, Dataset] = None,
            validation_set: Union[str, dict, pd.DataFrame, Dataset] = None,
            test_set: Union[str, dict, pd.DataFrame, Dataset] = None,
            training_set_metadata: Union[str, dict] = None,
            data_format: str = None,
            experiment_name: str = 'api_experiment',
            model_name: str = 'run',
            model_resume_path: str = None,
            skip_save_training_description: bool = False,
            skip_save_training_statistics: bool = False,
            skip_save_model: bool = False,
            skip_save_progress: bool = False,
            skip_save_log: bool = False,
            skip_save_processed_input: bool = False,
            output_directory: str = 'results',
            random_seed: int = default_random_seed,
            debug: bool = False,
            **kwargs
    ) -> Tuple[dict, Union[dict, pd.DataFrame], str]:
        """This function is used to perform a full training of the model on the
           specified dataset.

        During training if the skip parameters are False
        the model and statistics will be saved in a directory
        `[output_dir]/[experiment_name]_[model_name]_n` where all variables are
        resolved to user specified ones and `n` is an increasing number
        starting from 0 used to differentiate among repeated runs.

        # Inputs

        :param dataset: (Union[str, dict, pandas.DataFrame], default: `None`)
            source containing the entire dataset to be used in the experiment.
            If it has a split column, it will be used for splitting
            (0 for train, 1 for validation, 2 for test),
            otherwise the dataset will be randomly split.
        :param training_set: (Union[str, dict, pandas.DataFrame], default: `None`)
            source containing training data.
        :param validation_set: (Union[str, dict, pandas.DataFrame], default: `None`)
            source containing validation data.
        :param test_set: (Union[str, dict, pandas.DataFrame], default: `None`)
            source containing test data.
        :param training_set_metadata: (Union[str, dict], default: `None`)
            metadata JSON file or loaded metadata. Intermediate preprocessed
        structure containing the mappings of the input
            dataset created the first time an input file is used in the same
            directory with the same name and a '.meta.json' extension.
        :param data_format: (str, default: `None`) format to interpret data
            sources. Will be inferred automatically if not specified.  Valid
            formats are `'auto'`, `'csv'`, `'df'`, `'dict'`, `'excel'`,
            `'feather'`, `'fwf'`,
            `'hdf5'` (cache file produced during previous training),
            `'html'` (file containing a single HTML `<table>`),
            `'json'`, `'jsonl'`, `'parquet'`,
            `'pickle'` (pickled Pandas DataFrame),
            `'sas'`, `'spss'`, `'stata'`, `'tsv'`.
        :param experiment_name: (str, default: `'experiment'`) name for
            the experiment.
        :param model_name: (str, default: `'run'`) name of the model that is
            being used.
        :param model_resume_path: (str, default: `None`) resumes training of
            the model from the path specified. The config is restored.
            In addition to config, training statistics, loss for each
            epoch and the state of the optimizer are restored such that
            training can be effectively continued from a previously interrupted
            training process.
        :param skip_save_training_description: (bool, default: `False`)
            disables saving the description JSON file.
        :param skip_save_training_statistics: (bool, default: `False`)
            disables saving training statistics JSON file.
        :param skip_save_model: (bool, default: `False`) disables
            saving model weights and hyperparameters each time the model
            improves. By default Ludwig saves model weights after each epoch
            the validation metric improves, but if the model is really big
            that can be time consuming. If you do not want to keep
            the weights and just find out what performance a model can get
            with a set of hyperparameters, use this parameter to skip it,
            but the model will not be loadable later on and the returned model
            will have the weights obtained at the end of training, instead of
            the weights of the epoch with the best validation performance.
        :param skip_save_progress: (bool, default: `False`) disables saving
            progress each epoch. By default Ludwig saves weights and stats
            after each epoch for enabling resuming of training, but if
            the model is really big that can be time consuming and will uses
            twice as much space, use this parameter to skip it, but training
            cannot be resumed later on.
        :param skip_save_log: (bool, default: `False`) disables saving
            TensorBoard logs. By default Ludwig saves logs for the TensorBoard,
            but if it is not needed turning it off can slightly increase the
            overall speed.
        :param skip_save_processed_input: (bool, default: `False`) if input
            dataset is provided it is preprocessed and cached by saving an HDF5
            and JSON files to avoid running the preprocessing again. If this
            parameter is `False`, the HDF5 and JSON file are not saved.
        :param output_directory: (str, default: `'results'`) the directory that
            will contain the training statistics, TensorBoard logs, the saved
            model and the training progress files.
        :param random_seed: (int, default: `42`) a random seed that will be
               used anywhere there is a call to a random number generator: data
               splitting, parameter initialization and training set shuffling
        :param debug: (bool, default: `False`)  if `True` turns on `tfdbg` with
            `inf_or_nan` checks.


        # Return

        :return: (Tuple[dict, Union[dict, pd.DataFrame], str]) tuple containing
            `(training_statistics, preprocessed_data, output_directory)`.
            `training_statistics` is a dictionary of training statistics
            for each output feature containing loss and metrics values
            for each epoch.
            `preprocessed_data` is the tuple containing these three data sets
            `(training_set, validation_set, test_set)`.
            `output_directory` filepath to where training results are stored.
        """
        # setup directories and file names
        if model_resume_path is not None:
            if os.path.exists(model_resume_path):
                output_directory = model_resume_path
            else:
                if self.backend.is_coordinator():
                    logger.info(
                        'Model resume path does not exists, '
                        'starting training from scratch'
                    )
                model_resume_path = None

        if model_resume_path is None:
            if self.backend.is_coordinator():
                output_directory = get_output_directory(
                    output_directory,
                    experiment_name,
                    model_name
                )
            else:
                output_directory = None

        # if we are skipping all saving,
        # there is no need to create a directory that will remain empty
        should_create_output_directory = not (
                skip_save_training_description and
                skip_save_training_statistics and
                skip_save_model and
                skip_save_progress and
                skip_save_log and
                skip_save_processed_input
        )

        description_fn = training_stats_fn = model_dir = None
        if self.backend.is_coordinator():
            if should_create_output_directory:
                if not os.path.exists(output_directory):
                    os.makedirs(output_directory, exist_ok=True)
            description_fn, training_stats_fn, model_dir = get_file_names(
                output_directory)

        with self.backend.create_cache_dir():
            if isinstance(training_set, Dataset) and training_set_metadata is not None:
                preprocessed_data = (training_set, validation_set, test_set, training_set_metadata)
            else:
                # save description
<<<<<<< HEAD
                if self.backend.is_coordinator():
=======
                if is_on_master():
>>>>>>> 576b74b2
                    description = get_experiment_description(
                        self.config,
                        dataset=dataset,
                        training_set=training_set,
                        validation_set=validation_set,
                        test_set=test_set,
                        training_set_metadata=training_set_metadata,
                        data_format=data_format,
                        random_seed=random_seed
                    )
                    if not skip_save_training_description:
                        save_json(description_fn, description)
                    # print description
                    logger.info('Experiment name: {}'.format(experiment_name))
                    logger.info('Model name: {}'.format(model_name))
                    logger.info('Output directory: {}'.format(output_directory))
                    logger.info('\n')
                    for key, value in description.items():
                        logger.info('{}: {}'.format(key, pformat(value, indent=4)))
                    logger.info('\n')

                preprocessed_data = self.preprocess(
                    dataset=dataset,
                    training_set=training_set,
                    validation_set=validation_set,
                    test_set=test_set,
                    training_set_metadata=training_set_metadata,
                    data_format=data_format,
                    experiment_name=experiment_name,
                    model_name=model_name,
                    model_resume_path=model_resume_path,
                    skip_save_training_description=skip_save_training_description,
                    skip_save_training_statistics=skip_save_training_statistics,
                    skip_save_model=skip_save_model,
                    skip_save_progress=skip_save_progress,
                    skip_save_log=skip_save_log,
                    skip_save_processed_input=skip_save_processed_input,
                    output_directory=output_directory,
                    random_seed=random_seed,
                    devbug=debug,
                    **kwargs,
<<<<<<< HEAD
                )
                (training_set,
                 validation_set,
                 test_set,
                 training_set_metadata) = preprocessed_data

            self.training_set_metadata = training_set_metadata

            if self.backend.is_coordinator():
                logger.info('Training set: {0}'.format(len(training_set)))
                if validation_set is not None:
                    logger.info('Validation set: {0}'.format(len(validation_set)))
                if test_set is not None:
                    logger.info('Test set: {0}'.format(len(test_set)))

            if self.backend.is_coordinator():
                if not skip_save_model:
                    # save train set metadata
                    os.makedirs(model_dir, exist_ok=True)
                    save_json(
                        os.path.join(
                            model_dir,
                            TRAIN_SET_METADATA_FILE_NAME
                        ),
                        training_set_metadata
                    )

            contrib_command("train_init", experiment_directory=output_directory,
                            experiment_name=experiment_name, model_name=model_name,
                            output_directory=output_directory,
                            resume=model_resume_path is not None)

            # Build model if not provided
            # if it was provided it means it was already loaded
            if not self.model:
                if self.backend.is_coordinator():
                    print_boxed('MODEL', print_fun=logger.debug)
                # update config with metadata properties
                update_config_with_metadata(
                    self.config,
                    training_set_metadata
                )
                self.model = LudwigModel.create_model(self.config,
                                                      random_seed=random_seed)

            # init trainer
            with self.backend.create_trainer(
                **self.config[TRAINING],
                resume=model_resume_path is not None,
                skip_save_model=skip_save_model,
                skip_save_progress=skip_save_progress,
                skip_save_log=skip_save_log,
                random_seed=random_seed,
                debug=debug
            ) as trainer:
                contrib_command("train_model", self.model, self.config,
                                self.config_fp)

                # train model
                if self.backend.is_coordinator():
                    print_boxed('TRAINING')
                    if not skip_save_model:
                        self.save_config(model_dir)

                train_stats = trainer.train(
                    self.model,
                    training_set,
                    validation_set=validation_set,
                    test_set=test_set,
                    save_path=model_dir,
                )

                self.model, train_trainset_stats, train_valiset_stats, train_testset_stats = train_stats
                train_stats = {
                    TRAINING: train_trainset_stats,
                    VALIDATION: train_valiset_stats,
                    TEST: train_testset_stats
                }

                # save training statistics
                if self.backend.is_coordinator():
                    if not skip_save_training_statistics:
                        save_json(training_stats_fn, train_stats)

                # grab the results of the model with highest validation test performance
                validation_field = trainer.validation_field
                validation_metric = trainer.validation_metric
                validation_field_result = train_valiset_stats[validation_field]

                best_function = get_best_function(validation_metric)
                # results of the model with highest validation test performance
                if self.backend.is_coordinator() and validation_set is not None:
                    epoch_best_vali_metric, best_vali_metric = best_function(
                        enumerate(validation_field_result[validation_metric]),
                        key=lambda pair: pair[1]
                    )
                    logger.info(
                        'Best validation model epoch: {0}'.format(
                            epoch_best_vali_metric + 1)
                    )
                    logger.info(
                        'Best validation model {0} on validation set {1}: {2}'.format(
                            validation_metric, validation_field, best_vali_metric
                        ))
                    if test_set is not None:
                        best_vali_metric_epoch_test_metric = train_testset_stats[
                            validation_field][validation_metric][
                            epoch_best_vali_metric]

                        logger.info(
                            'Best validation model {0} on test set {1}: {2}'.format(
                                validation_metric,
                                validation_field,
                                best_vali_metric_epoch_test_metric
                            )
                        )
                    logger.info(
                        '\nFinished: {0}_{1}'.format(experiment_name, model_name))
                    logger.info('Saved to: {0}'.format(output_directory))

                contrib_command("train_save", output_directory)

                self.training_set_metadata = training_set_metadata

                if not skip_save_model:
                    # Load the best weights from saved checkpoint
                    self.load_weights(model_dir)

                return train_stats, preprocessed_data, output_directory
=======
                )
                (training_set,
                 validation_set,
                 test_set,
                 training_set_metadata) = preprocessed_data

            self.training_set_metadata = training_set_metadata

            if is_on_master():
                logger.info('Training set: {0}'.format(len(training_set)))
                if validation_set is not None:
                    logger.info('Validation set: {0}'.format(len(validation_set)))
                if test_set is not None:
                    logger.info('Test set: {0}'.format(len(test_set)))
                if not skip_save_model:
                    # save train set metadata
                    os.makedirs(model_dir, exist_ok=True)
                    save_json(
                        os.path.join(
                            model_dir,
                            TRAIN_SET_METADATA_FILE_NAME
                        ),
                        training_set_metadata
                    )

            contrib_command("train_init", experiment_directory=output_directory,
                            experiment_name=experiment_name, model_name=model_name,
                            output_directory=output_directory,
                            resume=model_resume_path is not None)

            # Build model if not provided
            # if it was provided it means it was already loaded
            if not self.model:
                if is_on_master():
                    print_boxed('MODEL', print_fun=logger.debug)
                # update config with metadata properties
                update_config_with_metadata(
                    self.config,
                    training_set_metadata
                )
                self.model = LudwigModel.create_model(self.config,
                                                      random_seed=random_seed)

            # init trainer
            trainer = Trainer(
                **self.config[TRAINING],
                resume=model_resume_path is not None,
                skip_save_model=skip_save_model,
                skip_save_progress=skip_save_progress,
                skip_save_log=skip_save_log,
                random_seed=random_seed,
                horoovd=self._horovod,
                debug=debug
            )

            contrib_command("train_model", self.model, self.config,
                            self.config_fp)

            # train model
            if is_on_master():
                print_boxed('TRAINING')
                if not skip_save_model:
                    self.save_config(model_dir)

            train_stats = trainer.train(
                self.model,
                training_set,
                validation_set=validation_set,
                test_set=test_set,
                save_path=model_dir,
            )

            train_trainset_stats, train_valiset_stats, train_testset_stats = train_stats
            train_stats = {
                TRAINING: train_trainset_stats,
                VALIDATION: train_valiset_stats,
                TEST: train_testset_stats
            }

            # save training statistics
            if is_on_master():
                if not skip_save_training_statistics:
                    save_json(training_stats_fn, train_stats)

            # grab the results of the model with highest validation test performance
            validation_field = trainer.validation_field
            validation_metric = trainer.validation_metric
            validation_field_result = train_valiset_stats[validation_field]

            best_function = get_best_function(validation_metric)
            # results of the model with highest validation test performance
            if is_on_master() and validation_set is not None:
                epoch_best_vali_metric, best_vali_metric = best_function(
                    enumerate(validation_field_result[validation_metric]),
                    key=lambda pair: pair[1]
                )
                logger.info(
                    'Best validation model epoch: {0}'.format(
                        epoch_best_vali_metric + 1)
                )
                logger.info(
                    'Best validation model {0} on validation set {1}: {2}'.format(
                        validation_metric, validation_field, best_vali_metric
                    ))
                if test_set is not None:
                    best_vali_metric_epoch_test_metric = train_testset_stats[
                        validation_field][validation_metric][
                        epoch_best_vali_metric]

                    logger.info(
                        'Best validation model {0} on test set {1}: {2}'.format(
                            validation_metric,
                            validation_field,
                            best_vali_metric_epoch_test_metric
                        )
                    )
                logger.info(
                    '\nFinished: {0}_{1}'.format(experiment_name, model_name))
                logger.info('Saved to: {0}'.format(output_directory))

            contrib_command("train_save", output_directory)

            self.training_set_metadata = training_set_metadata

            if not skip_save_model:
                # Load the best weights from saved checkpoint
                self.load_weights(model_dir)

            return train_stats, preprocessed_data, output_directory
>>>>>>> 576b74b2

    def train_online(
            self,
            dataset: Union[str, dict, pd.DataFrame],
            training_set_metadata: Union[str, dict] = None,
            data_format: str = 'auto',
            random_seed: int = default_random_seed,
            debug: bool = False
    ) -> None:
        """Performs one epoch of training of the model on `dataset`.

        # Inputs

        :param dataset: (Union[str, dict, pandas.DataFrame], default: `None`)
            source containing the entire dataset to be used in the experiment.
            If it has a split column, it will be used for splitting (0 for train,
            1 for validation, 2 for test), otherwise the dataset will be
            randomly split.
        :param training_set_metadata: (Union[str, dict], default: `None`)
            metadata JSON file or loaded metadata.  Intermediate preprocessed
        structure containing the mappings of the input
            dataset created the first time an input file is used in the same
            directory with the same name and a '.meta.json' extension.
        :param data_format: (str, default: `None`) format to interpret data
            sources. Will be inferred automatically if not specified.  Valid
            formats are `'auto'`, `'csv'`, `'df'`, `'dict'`, `'excel'`, `'feather'`,
            `'fwf'`, `'hdf5'` (cache file produced during previous training),
            `'html'` (file containing a single HTML `<table>`), `'json'`, `'jsonl'`,
            `'parquet'`, `'pickle'` (pickled Pandas DataFrame), `'sas'`, `'spss'`,
            `'stata'`, `'tsv'`.
        :param random_seed: (int, default: `42`) a random seed that is going to be
               used anywhere there is a call to a random number generator: data
               splitting, parameter initialization and training set shuffling
        :param debug: (bool, default: `False`) If `True` turns on `tfdbg`
                with `inf_or_nan` checks.

        # Return

        :return: (None) `None`
        """
        training_set_metadata = training_set_metadata or self.training_set_metadata
        training_dataset, _, _, training_set_metadata = preprocess_for_training(
            self.config,
            training_set=dataset,
            training_set_metadata=training_set_metadata,
            data_format=data_format,
            skip_save_processed_input=True,
            preprocessing_params=self.config[PREPROCESSING],
            backend=self.backend,
            random_seed=random_seed,
        )

        if not self.training_set_metadata:
            self.training_set_metadata = training_set_metadata

        if not self.model:
            update_config_with_metadata(
                self.config,
                training_set_metadata
            )
            self.model = LudwigModel.create_model(self.config,
                                                  random_seed=random_seed)

        if not self._online_trainer:
            self._online_trainer = self.backend.create_trainer(
                **self.config[TRAINING],
                random_seed=random_seed,
                debug=debug
            )

        self.model = self._online_trainer.train_online(
            self.model,
            training_dataset,
        )

    def predict(
            self,
            dataset: Union[str, dict, pd.DataFrame] = None,
            data_format: str = None,
            split: str = FULL,
            batch_size: int = 128,
            skip_save_unprocessed_output: bool = True,
            skip_save_predictions: bool = True,
            output_directory: str = 'results',
            return_type: Union[str, dict, pd.DataFrame] = pd.DataFrame,
            debug=False,
            **kwargs
    ) -> Tuple[Union[dict, pd.DataFrame], str]:
        """
        Using a trained model, make predictions from the provided dataset.

        # Inputs
        :param dataset: (Union[str, dict, pandas.DataFrame]) source containing
            the entire dataset to be evaluated.
        :param data_format: (str, default: `None`) format to interpret data
            sources. Will be inferred automatically if not specified.  Valid
            formats are `'auto'`, `'csv'`, `'df'`, `'dict'`, `'excel'`, `'feather'`,
            `'fwf'`, `'hdf5'` (cache file produced during previous training),
            `'html'` (file containing a single HTML `<table>`), `'json'`, `'jsonl'`,
            `'parquet'`, `'pickle'` (pickled Pandas DataFrame), `'sas'`, `'spss'`,
            `'stata'`, `'tsv'`.
        :param: split: (str, default= `'full'`): if the input dataset contains
            a split column, this parameter indicates which split of the data
            to use. Possible values are `'full'`, `'training'`, `
            'validation'`, `'test'`.
        :param batch_size: (int, default: 128) size of batch to use when making
            predictions.
        :param skip_save_unprocessed_output: (bool, default: `True`) if this
            parameter is `False`, predictions and their probabilities are saved
            in both raw unprocessed numpy files containing tensors and as
            postprocessed CSV files (one for each output feature).
            If this parameter is `True`, only the CSV ones are saved and the
            numpy ones are skipped.
        :param skip_save_predictions: (bool, default: `True`) skips saving
            test predictions CSV files.
        :param output_directory: (str, default: `'results'`) the directory that
            will contain the training statistics, TensorBoard logs, the saved
            model and the training progress files.
        :param return_type: (Union[str, dict, pandas.DataFrame], default: pd.DataFrame)
            indicates the format of the returned predictions.
        :param debug: (bool, default: `False`) If `True` turns on `tfdbg`
                with `inf_or_nan checks`.

        # Return

        :return: (Tuple[Union[dict, pd.DataFrame], str]) `(predictions, output_directory)`
            `predictions` predictions from the provided dataset,
            `output_directory` filepath string to where data was stored.

        """
        self._check_initialization()

        # preprocessing
        logger.debug('Preprocessing')
        dataset, training_set_metadata = preprocess_for_prediction(
            self.config,
            dataset=dataset,
            training_set_metadata=self.training_set_metadata,
            data_format=data_format,
            split=split,
            include_outputs=False
        )

        logger.debug('Predicting')
        with self.backend.create_predictor(
            batch_size=batch_size,
            debug=debug
        ) as predictor:
            predictions = predictor.batch_predict(
                self.model,
                dataset,
            )

            if self.backend.is_coordinator():
                # if we are skipping all saving,
                # there is no need to create a directory that will remain empty
                should_create_exp_dir = not (
                        skip_save_unprocessed_output and skip_save_predictions
                )
                if should_create_exp_dir:
                    os.makedirs(output_directory, exist_ok=True)

            logger.debug('Postprocessing')
            postproc_predictions = postprocess(
                predictions,
                self.model.output_features,
                self.training_set_metadata,
                output_directory=output_directory,
                backend=self.backend,
                skip_save_unprocessed_output=skip_save_unprocessed_output
                                             or not self.backend.is_coordinator(),
            )
            converted_postproc_predictions = convert_predictions(
                postproc_predictions,
                self.model.output_features,
                self.training_set_metadata,
                return_type=return_type
            )

            if self.backend.is_coordinator():
                if not skip_save_predictions:
                    save_prediction_outputs(postproc_predictions,
                                            output_directory)

                    logger.info('Saved to: {0}'.format(output_directory))

            return converted_postproc_predictions, output_directory

    def evaluate(
            self,
            dataset: Union[str, dict, pd.DataFrame] = None,
            data_format: str = None,
            split: str = FULL,
            batch_size: int = 128,
            skip_save_unprocessed_output: bool = True,
            skip_save_predictions: bool = True,
            skip_save_eval_stats: bool = True,
            collect_predictions: bool = False,
            collect_overall_stats: bool = False,
            output_directory: str = 'results',
            return_type: Union[str, dict, pd.DataFrame] = pd.DataFrame,
            debug: bool = False,
            **kwargs
    ) -> Tuple[dict, Union[dict, pd.DataFrame], str]:
        """This function is used to predict the output variables given the
        input variables using the trained model and compute test statistics
        like performance measures, confusion matrices and the like.

        # Inputs
        :param dataset: (Union[str, dict, pandas.DataFrame]) source containing
            the entire dataset to be evaluated.
        :param data_format: (str, default: `None`) format to interpret data
            sources. Will be inferred automatically if not specified.  Valid
            formats are `'auto'`, `'csv'`, `'df'`, `'dict'`, `'excel'`, `'feather'`,
            `'fwf'`, `'hdf5'` (cache file produced during previous training),
            `'html'` (file containing a single HTML `<table>`), `'json'`, `'jsonl'`,
            `'parquet'`, `'pickle'` (pickled Pandas DataFrame), `'sas'`, `'spss'`,
            `'stata'`, `'tsv'`.
        :param: split: (str, default= `'full'`): if the input dataset contains
            a split column, this parameter indicates which split of the data
            to use. Possible values are `'full'`, `'training'`, `
            'validation'`, `'test'`.
        :param batch_size: (int, default: 128) size of batch to use when making
            predictions.
        :param skip_save_unprocessed_output: (bool, default: `True`) if this
            parameter is `False`, predictions and their probabilities are saved
            in both raw unprocessed numpy files containing tensors and as
            postprocessed CSV files (one for each output feature).
            If this parameter is `True`, only the CSV ones are saved and the
            numpy ones are skipped.
        :param skip_save_predictions: (bool, default: `True`) skips saving
            test predictions CSV files.
        :param skip_save_eval_stats: (bool, default: `True`) skips saving
            test statistics JSON file.
        :param collect_predictions: (bool, default: `False`) if `True`
            collects post-processed predictions during eval.
        :param collect_overall_stats: (bool, default: False) if `True`
            collects overall stats during eval.
        :param output_directory: (str, default: `'results'`) the directory that
            will contain the training statistics, TensorBoard logs, the saved
            model and the training progress files.
        :param return_type: (Union[str, dict, pandas.DataFrame], default: pandas.DataFrame) indicates
            the format to of the returned predictions.
        :param debug: (bool, default: `False`) If `True` turns on `tfdbg`
                with `inf_or_nan` checks.


        # Return
        :return: (`evaluation_statistics`, `predictions`, `output_directory`)
            `evaluation_statistics` dictionary containing evaluation performance
                statistics,
            `postprocess_predictions` contains predicted values,
            `output_directory` is location where results are stored.

        """
        self._check_initialization()

        # preprocessing
        logger.debug('Preprocessing')
        dataset, training_set_metadata = preprocess_for_prediction(
            self.config,
            dataset=dataset,
            training_set_metadata=self.training_set_metadata,
            data_format=data_format,
            split=split,
            include_outputs=True
        )

        logger.debug('Predicting')
        with self.backend.create_predictor(
            batch_size=batch_size,
            debug=debug
        ) as predictor:
            eval_stats, predictions = predictor.batch_evaluation(
                self.model,
                dataset,
                collect_predictions=collect_predictions or collect_overall_stats,
            )

            # calculate the overall metrics
            if collect_overall_stats:
                overall_stats = calculate_overall_stats(
                    self.model.output_features,
                    predictions,
                    dataset,
                    training_set_metadata
                )
                eval_stats = {
                    of_name: {**eval_stats[of_name], **overall_stats[of_name]}
                    # account for presence of 'combined' key
                    if of_name in overall_stats
                    else {**eval_stats[of_name]} for of_name in eval_stats
                }

            if self.backend.is_coordinator():
                # if we are skipping all saving,
                # there is no need to create a directory that will remain empty
                should_create_exp_dir = not (
                        skip_save_unprocessed_output and
                        skip_save_predictions and
                        skip_save_eval_stats
                )
                if should_create_exp_dir:
                    os.makedirs(output_directory, exist_ok=True)

            if collect_predictions:
                logger.debug('Postprocessing')
                postproc_predictions = postprocess(
                    predictions,
                    self.model.output_features,
                    self.training_set_metadata,
                    output_directory=output_directory,
                    backend=self.backend,
                    skip_save_unprocessed_output=skip_save_unprocessed_output
                                                 or not self.backend.is_coordinator(),
                )
            else:
                postproc_predictions = predictions  # = {}

            if self.backend.is_coordinator():
                should_save_predictions = (
                        collect_predictions
                        and postproc_predictions is not None
                        and not skip_save_predictions
                )
                if should_save_predictions:
                    save_prediction_outputs(postproc_predictions, output_directory)

                print_evaluation_stats(eval_stats)
                if not skip_save_eval_stats:
                    save_evaluation_stats(eval_stats, output_directory)

                if should_save_predictions or not skip_save_eval_stats:
                    logger.info('Saved to: {0}'.format(output_directory))

            if collect_predictions:
                postproc_predictions = convert_predictions(
                    postproc_predictions,
                    self.model.output_features,
                    self.training_set_metadata,
                    return_type=return_type)

            return eval_stats, postproc_predictions, output_directory

    def experiment(
            self,
            dataset: Union[str, dict, pd.DataFrame] = None,
            training_set: Union[str, dict, pd.DataFrame] = None,
            validation_set: Union[str, dict, pd.DataFrame] = None,
            test_set: Union[str, dict, pd.DataFrame] = None,
            training_set_metadata: Union[str, dict] = None,
            data_format: str = None,
            experiment_name: str = 'experiment',
            model_name: str = 'run',
            model_load_path: str = None,
            model_resume_path: str = None,
            eval_split: str = TEST,
            skip_save_training_description: bool = False,
            skip_save_training_statistics: bool = False,
            skip_save_model: bool = False,
            skip_save_progress: bool = False,
            skip_save_log: bool = False,
            skip_save_processed_input: bool = False,
            skip_save_unprocessed_output: bool = False,
            skip_save_predictions: bool = False,
            skip_save_eval_stats: bool = False,
            skip_collect_predictions: bool = False,
            skip_collect_overall_stats: bool = False,
            output_directory: str = 'results',
            random_seed: int = default_random_seed,
            debug: bool = False,
            **kwargs
    ) -> Tuple[Optional[dict], dict, Union[dict, pd.DataFrame], str]:
        """
        Trains a model on a dataset's training and validation splits and
        uses it to predict on the test split.
        It saves the trained model and the statistics of training and testing.

        # Inputs
        :param dataset: (Union[str, dict, pandas.DataFrame], default: `None`)
            source containing the entire dataset to be used in the experiment.
            If it has a split column, it will be used for splitting (0 for train,
            1 for validation, 2 for test), otherwise the dataset will be
            randomly split.
        :param training_set: (Union[str, dict, pandas.DataFrame], default: `None`)
            source containing training data.
        :param validation_set: (Union[str, dict, pandas.DataFrame], default: `None`)
            source containing validation data.
        :param test_set: (Union[str, dict, pandas.DataFrame], default: `None`)
            source containing test data.
        :param training_set_metadata: (Union[str, dict], default: `None`)
            metadata JSON file or loaded metadata.  Intermediate preprocessed
        structure containing the mappings of the input
            dataset created the first time an input file is used in the same
            directory with the same name and a '.meta.json' extension.
        :param data_format: (str, default: `None`) format to interpret data
            sources. Will be inferred automatically if not specified.  Valid
            formats are `'auto'`, `'csv'`, `'df'`, `'dict'`, `'excel'`, `'feather'`,
            `'fwf'`, `'hdf5'` (cache file produced during previous training),
            `'html'` (file containing a single HTML `<table>`), `'json'`, `'jsonl'`,
            `'parquet'`, `'pickle'` (pickled Pandas DataFrame), `'sas'`, `'spss'`,
            `'stata'`, `'tsv'`.
        :param experiment_name: (str, default: `'experiment'`) name for
            the experiment.
        :param model_name: (str, default: `'run'`) name of the model that is
            being used.
        :param model_load_path: (str, default: `None`) if this is specified the
            loaded model will be used as initialization
            (useful for transfer learning).
        :param model_resume_path: (str, default: `None`) resumes training of
            the model from the path specified. The config is restored.
            In addition to config, training statistics and loss for
            epoch and the state of the optimizer are restored such that
            training can be effectively continued from a previously interrupted
            training process.
        :param eval_split: (str, default: `test`) split on which
            to perform evaluation. Valid values are `training`, `validation`
            and `test`.
        :param skip_save_training_description: (bool, default: `False`) disables
            saving the description JSON file.
        :param skip_save_training_statistics: (bool, default: `False`) disables
            saving training statistics JSON file.
        :param skip_save_model: (bool, default: `False`) disables
            saving model weights and hyperparameters each time the model
            improves. By default Ludwig saves model weights after each epoch
            the validation metric improves, but if the model is really big
            that can be time consuming. If you do not want to keep
            the weights and just find out what performance a model can get
            with a set of hyperparameters, use this parameter to skip it,
            but the model will not be loadable later on and the returned model
            will have the weights obtained at the end of training, instead of
            the weights of the epoch with the best validation performance.
        :param skip_save_progress: (bool, default: `False`) disables saving
            progress each epoch. By default Ludwig saves weights and stats
            after each epoch for enabling resuming of training, but if
            the model is really big that can be time consuming and will uses
            twice as much space, use this parameter to skip it, but training
            cannot be resumed later on.
        :param skip_save_log: (bool, default: `False`) disables saving
            TensorBoard logs. By default Ludwig saves logs for the TensorBoard,
            but if it is not needed turning it off can slightly increase the
            overall speed.
        :param skip_save_processed_input: (bool, default: `False`) if input
            dataset is provided it is preprocessed and cached by saving an HDF5
            and JSON files to avoid running the preprocessing again. If this
            parameter is `False`, the HDF5 and JSON file are not saved.
        :param skip_save_unprocessed_output: (bool, default: `False`) by default
            predictions and their probabilities are saved in both raw
            unprocessed numpy files containing tensors and as postprocessed
            CSV files (one for each output feature). If this parameter is True,
            only the CSV ones are saved and the numpy ones are skipped.
        :param skip_save_predictions: (bool, default: `False`) skips saving test
            predictions CSV files
        :param skip_save_eval_stats: (bool, default: `False`) skips saving test
            statistics JSON file
        :param skip_collect_predictions: (bool, default: `False`) skips
            collecting post-processed predictions during eval.
        :param skip_collect_overall_stats: (bool, default: `False`) skips
            collecting overall stats during eval.
        :param output_directory: (str, default: `'results'`) the directory that
            will contain the training statistics, TensorBoard logs, the saved
            model and the training progress files.
        :param random_seed: (int: default: 42) random seed used for weights
            initialization, splits and any other random function.
        :param debug: (bool, default: `False) if `True` turns on `tfdbg` with
            `inf_or_nan` checks.

        # Return
        :return: (Tuple[dict, dict, tuple, str)) `(evaluation_statistics, training_statistics, preprocessed_data, output_directory)`
            `evaluation_statistics` dictionary with evaluation performance
                statistics on the test_set,
            `training_statistics` is a dictionary of training statistics for
                each output
            feature containing loss and metrics values for each epoch,
            `preprocessed_data` tuple containing preprocessed
            `(training_set, validation_set, test_set)`, `output_directory`
            filepath string to where results are stored.

        """
        (
            train_stats,
            preprocessed_data,
            output_directory
        ) = self.train(
            dataset=dataset,
            training_set=training_set,
            validation_set=validation_set,
            test_set=test_set,
            training_set_metadata=training_set_metadata,
            data_format=data_format,
            experiment_name=experiment_name,
            model_name=model_name,
            model_load_path=model_load_path,
            model_resume_path=model_resume_path,
            skip_save_training_description=skip_save_training_description,
            skip_save_training_statistics=skip_save_training_statistics,
            skip_save_model=skip_save_model,
            skip_save_progress=skip_save_progress,
            skip_save_log=skip_save_log,
            skip_save_processed_input=skip_save_processed_input,
            skip_save_unprocessed_output=skip_save_unprocessed_output,
            output_directory=output_directory,
            random_seed=random_seed,
            debug=debug,
        )

        (training_set,
         validation_set,
         test_set,
         training_set_metadata) = preprocessed_data

        eval_set = validation_set
        if eval_split == TRAINING:
            eval_set = training_set
        elif eval_split == VALIDATION:
            eval_set = validation_set
        elif eval_split == TEST:
            eval_set = test_set
        else:
            logger.warning(f"Eval split {eval_split} not supported. "
                           f"Using validation set instead")

        if eval_set is not None:
            if self.config[TRAINING]['eval_batch_size'] > 0:
                batch_size = self.config[TRAINING]['eval_batch_size']
            else:
                batch_size = self.config[TRAINING]['batch_size']

            # predict
            eval_stats, _, _ = self.evaluate(
                eval_set,
                data_format=data_format,
                batch_size=batch_size,
                output_directory=output_directory,
                skip_save_unprocessed_output=skip_save_unprocessed_output,
                skip_save_predictions=skip_save_predictions,
                skip_save_eval_stats=skip_save_eval_stats,
                collect_predictions=not skip_collect_predictions,
                collect_overall_stats=not skip_collect_overall_stats,
                return_type='dict',
                debug=debug
            )
        else:
            logger.warning(f"The evaluation set {eval_set} was not provided. "
                           f"Skipping evaluation")
            eval_stats = None

        return eval_stats, train_stats, preprocessed_data, output_directory

    def collect_weights(
            self,
            tensor_names: List[str] = None,
            **kwargs
    ) -> list:
        """Load a pre-trained model and collect the tensors with a specific name

        # Inputs
        :param tensor_names: (list, default: `None`) List of tensor names to collect
            weights

        # Return
        :return: (list) List of tensors

        """
        self._check_initialization()
        collected_tensors = self.model.collect_weights(tensor_names)
        return collected_tensors

    def collect_activations(
            self,
            layer_names: List[str],
            dataset: Union[str, Dict[str, list], pd.DataFrame],
            data_format: str = None,
            split: str = FULL,
            batch_size: int = 128,
            debug: bool = False,
            **kwargs
    ) -> list:
        """Loads a pre-trained model model and input data to collect the values
        of the activations contained in the tensors.

        # Inputs
        :param layer_names: (list) list of strings for layer names in the model
            to collect activations.
        :param dataset: (Union[str, Dict[str, list], pandas.DataFrame]) source
            containing the data to make predictions.
        :param data_format: (str, default: `None`) format to interpret data
            sources. Will be inferred automatically if not specified.  Valid
            formats are `'auto'`, `'csv'`, `'df'`, `'dict'`, `'excel'`, `'feather'`,
            `'fwf'`, `'hdf5'` (cache file produced during previous training),
            `'html'` (file containing a single HTML `<table>`), `'json'`, `'jsonl'`,
            `'parquet'`, `'pickle'` (pickled Pandas DataFrame), `'sas'`, `'spss'`,
            `'stata'`, `'tsv'`.
        :param: split: (str, default= `'full'`): if the input dataset contains
            a split column, this parameter indicates which split of the data
            to use. Possible values are `'full'`, `'training'`, `
            'validation'`, `'test'`.
        :param batch_size: (int, default: 128) size of batch to use when making
            predictions.
        :param debug: (bool, default: `False`) if `True` turns on `tfdbg`
            with `inf_or_nan` checks.

        # Return
        :return: (list) list of collected tensors.

        """
        self._check_initialization()

        # preprocessing
        logger.debug('Preprocessing')
        dataset, training_set_metadata = preprocess_for_prediction(
            self.config,
            dataset=dataset,
            training_set_metadata=self.training_set_metadata,
            data_format=data_format,
            split=split,
            include_outputs=False
        )

        logger.debug('Predicting')
        with self.backend.create_predictor(
            batch_size=batch_size,
            debug=debug
        ) as predictor:
            activations = predictor.batch_collect_activations(
                self.model,
                layer_names,
                dataset,
            )

            return activations

    def preprocess(
            self,
            dataset: Union[str, dict, pd.DataFrame] = None,
            training_set: Union[str, dict, pd.DataFrame] = None,
            validation_set: Union[str, dict, pd.DataFrame] = None,
            test_set: Union[str, dict, pd.DataFrame] = None,
            training_set_metadata: Union[str, dict] = None,
            data_format: str = None,
            skip_save_processed_input: bool = True,
            random_seed: int = default_random_seed,
            debug: bool = False,
            **kwargs
    ) -> Tuple[Dataset, Dataset, Dataset, dict]:
        """This function is used to preprocess data.

        # Inputs

        :param dataset: (Union[str, dict, pandas.DataFrame], default: `None`)
            source containing the entire dataset to be used in the experiment.
            If it has a split column, it will be used for splitting
            (0 for train, 1 for validation, 2 for test),
            otherwise the dataset will be randomly split.
        :param training_set: (Union[str, dict, pandas.DataFrame], default: `None`)
            source containing training data.
        :param validation_set: (Union[str, dict, pandas.DataFrame], default: `None`)
            source containing validation data.
        :param test_set: (Union[str, dict, pandas.DataFrame], default: `None`)
            source containing test data.
        :param training_set_metadata: (Union[str, dict], default: `None`)
            metadata JSON file or loaded metadata. Intermediate preprocessed
        structure containing the mappings of the input
            dataset created the first time an input file is used in the same
            directory with the same name and a '.meta.json' extension.
        :param data_format: (str, default: `None`) format to interpret data
            sources. Will be inferred automatically if not specified.  Valid
            formats are `'auto'`, `'csv'`, `'df'`, `'dict'`, `'excel'`,
            `'feather'`, `'fwf'`,
            `'hdf5'` (cache file produced during previous training),
            `'html'` (file containing a single HTML `<table>`),
            `'json'`, `'jsonl'`, `'parquet'`,
            `'pickle'` (pickled Pandas DataFrame),
            `'sas'`, `'spss'`, `'stata'`, `'tsv'`.
        :param skip_save_processed_input: (bool, default: `False`) if input
            dataset is provided it is preprocessed and cached by saving an HDF5
            and JSON files to avoid running the preprocessing again. If this
            parameter is `False`, the HDF5 and JSON file are not saved.
        :param output_directory: (str, default: `'results'`) the directory that
            will contain the training statistics, TensorBoard logs, the saved
            model and the training progress files.
        :param random_seed: (int, default: `42`) a random seed that will be
               used anywhere there is a call to a random number generator: data
               splitting, parameter initialization and training set shuffling
        :param debug: (bool, default: `False`)  if `True` turns on `tfdbg` with
            `inf_or_nan` checks.


        # Return

        :return: (Tuple[dict, Union[dict, pd.DataFrame], str]) tuple containing
            `(training_statistics, preprocessed_data, output_directory)`.
            `training_statistics` is a dictionary of training statistics
            for each output feature containing loss and metrics values
            for each epoch.
            `preprocessed_data` is the tuple containing these three data sets
            `(training_set, validation_set, test_set)`.
            `output_directory` filepath to where training results are stored.
        """
        # preprocess
        preprocessed_data = preprocess_for_training(
            self.config,
            dataset=dataset,
            training_set=training_set,
            validation_set=validation_set,
            test_set=test_set,
            training_set_metadata=training_set_metadata,
            data_format=data_format,
            skip_save_processed_input=skip_save_processed_input,
            preprocessing_params=self.config[PREPROCESSING],
            backend=self.backend,
            random_seed=random_seed
        )

        (proc_training_set,
         proc_validation_set,
         proc_test_set,
         training_set_metadata) = preprocessed_data

        return proc_training_set, proc_validation_set, proc_test_set, \
               training_set_metadata

    @staticmethod
    def load(
            model_dir: str,
            logging_level: int = logging.ERROR,
            backend: Union[Backend, str] = None,
            gpus: Union[str, int, List[int]] = None,
            gpu_memory_limit: int = None,
            allow_parallel_threads: bool = True
    ) -> 'LudwigModel':  # return is an instance of ludwig.api.LudwigModel class
        """This function allows for loading pretrained models

        # Inputs

        :param model_dir: (str) path to the directory containing the model.
               If the model was trained by the `train` or `experiment` command,
               the model is in `results_dir/experiment_dir/model`.
        :param logging_level: (int, default: 40) log level that will be sent to
            stderr.
        :param backend: (Union[Backend, str]) `Backend` or string name
            of backend to use to execute preprocessing / training steps.
        :param gpus: (Union[str, int, List[int]], default: `None`) GPUs
            to use (it uses the same syntax of CUDA_VISIBLE_DEVICES)
        :param gpu_memory_limit: (int: default: `None`) maximum memory in MB to
            allocate per GPU device.
        :param allow_parallel_threads: (bool, default: `True`) allow TensorFlow
            to use
            multithreading parallelism to improve performance at the cost of
            determinism.

        # Return

        :return: (LudwigModel) a LudwigModel object


        # Example usage

        ```python
        ludwig_model = LudwigModel.load(model_dir)
        ```

        """
<<<<<<< HEAD
        backend = initialize_backend(backend)

        config = backend.broadcast_return(
            lambda: load_json(os.path.join(
                model_dir,
                MODEL_HYPERPARAMETERS_FILE_NAME
            )
        ))
=======
        # Initialize Horovod and TensorFlow before calling `broadcast()` to prevent initializing
        # TensorFlow with default parameters
        horovod = configure_horovod(use_horovod)
        initialize_tensorflow(gpus, gpu_memory_limit, allow_parallel_threads, horovod)

        config = broadcast_return(lambda: load_json(os.path.join(
            model_dir,
            MODEL_HYPERPARAMETERS_FILE_NAME
        )), horovod)
>>>>>>> 576b74b2

        # initialize model
        ludwig_model = LudwigModel(
            config,
            logging_level=logging_level,
            backend=backend,
            gpus=gpus,
            gpu_memory_limit=gpu_memory_limit,
            allow_parallel_threads=allow_parallel_threads,
        )

        # generate model from config
        ludwig_model.model = LudwigModel.create_model(config)

        # load model weights
        ludwig_model.load_weights(model_dir)

        # load train set metadata
        ludwig_model.training_set_metadata = backend.broadcast_return(
            lambda: load_metadata(
                os.path.join(
                    model_dir,
                    TRAIN_SET_METADATA_FILE_NAME
                )
            )
        )

        return ludwig_model

    def load_weights(
            self,
            model_dir: str,
    ) -> None:
        """
        Loads weights from a pre-trained model

        # Inputs
        :param model_dir: (str) filepath string to location of a pre-trained
            model

        # Return
        :return: `None`

        # Example usage

        ```python
        ludwig_model.load_weights(model_dir)
        ```

        """
        if self.backend.is_coordinator():
            weights_save_path = os.path.join(
                model_dir,
                MODEL_WEIGHTS_FILE_NAME
            )
            self.model.load_weights(weights_save_path)

        self.backend.sync_model(self.model)

    def save(
            self,
            save_path: str
    ) -> None:
        """This function allows to save models on disk

        # Inputs

        :param  save_path: (str) path to the directory where the model is
                going to be saved. Both a JSON file containing the model
                architecture hyperparameters and checkpoints files containing
                model weights will be saved.

        # Return

        :return: (None) `None`

        # Example usage

        ```python
        ludwig_model.save(save_path)
        ```

        """
        self._check_initialization()

        # save config
        self.save_config(save_path)

        # save model weights
        model_weights_path = os.path.join(save_path, MODEL_WEIGHTS_FILE_NAME)
        self.model.save_weights(model_weights_path)

        # save training set metadata
        training_set_metadata_path = os.path.join(
            save_path,
            TRAIN_SET_METADATA_FILE_NAME
        )
        save_json(training_set_metadata_path, self.training_set_metadata)

    def save_config(
            self,
            save_path: str
    ) -> None:
        """
        Save config to specoficed location.

        # Inputs

        :param save_path: (str) filepath string to save config as a
            JSON file.

        # Return
        :return: `None`

        """
        os.makedirs(save_path, exist_ok=True)
        model_hyperparameters_path = os.path.join(
            save_path,
            MODEL_HYPERPARAMETERS_FILE_NAME
        )
        save_json(model_hyperparameters_path, self.config)

    def save_savedmodel(self, save_path: str) -> None:
        """This function allows to save models on disk

        # Inputs

        :param  save_path: (str) path to the directory where the SavedModel
                is going to be saved.

        # Return

        :return: `None`

        # Example usage

        ```python
        ludwig_model.save_for_serving(save_path)
        ```

        """
        self._check_initialization()
        self.model.save_savedmodel(save_path)

    def _check_initialization(self):
        if self.model is None or \
                self.config is None or \
                self.training_set_metadata is None:
            raise ValueError('Model has not been trained or loaded')

    @staticmethod
    def create_model(
            config: dict,
            random_seed: int = default_random_seed
    ) -> ECD:
        """Instantiates Encoder-Combiner-Decoder (ECD) object

        # Inputs
        :param config: (dict) Ludwig config
        :param random_seed: (int, default: ludwig default random seed) Random
            seed used for weights initialization,
            splits and any other random function.

        # Return
        :return: (ludwig.models.ECD) Instance of the Ludwig model object.

        """
        # todo: support loading other model types based on config
        return ECD(
            input_features_def=config['input_features'],
            combiner_def=config['combiner'],
            output_features_def=config['output_features'],
            random_seed=random_seed,
        )

    @staticmethod
    def set_logging_level(logging_level: int) -> None:
        """
        Sets level for log messages.

        # Inputs

        :param logging_level: (int) Set/Update the logging level. Use logging
        constants like `logging.DEBUG` , `logging.INFO` and `logging.ERROR`.

        # Return

        :return: `None`
        """
        logging.getLogger('ludwig').setLevel(logging_level)
        if logging_level in {logging.WARNING, logging.ERROR, logging.CRITICAL}:
            set_disable_progressbar(True)
        else:
            set_disable_progressbar(False)


def kfold_cross_validate(
        num_folds: int,
        config: Union[dict, str],
        dataset: str = None,
        data_format: str = None,
        skip_save_training_description: bool = False,
        skip_save_training_statistics: bool = False,
        skip_save_model: bool = False,
        skip_save_progress: bool = False,
        skip_save_log: bool = False,
        skip_save_processed_input: bool = False,
        skip_save_predictions: bool = False,
        skip_save_eval_stats: bool = False,
        skip_collect_predictions: bool = False,
        skip_collect_overall_stats: bool = False,
        output_directory: str = 'results',
        random_seed: int = default_random_seed,
        gpus: Union[str, int, List[int]] = None,
        gpu_memory_limit: int = None,
        allow_parallel_threads: bool = True,
<<<<<<< HEAD
        backend: Union[Backend, str] = None,
=======
        backend: Union[Backend, str] = LOCAL_BACKEND,
        use_horovod: bool = None,
>>>>>>> 576b74b2
        logging_level: int = logging.INFO,
        debug: bool = False,
        **kwargs
) -> Tuple[dict, dict]:
    """Performs k-fold cross validation and returns result data structures.

    # Inputs

    :param num_folds: (int) number of folds to create for the cross-validation
    :param config: (Union[dict, str]) model specification
           required to build a model. Parameter may be a dictionary or string
           specifying the file path to a yaml configuration file.  Refer to the
           [User Guide](http://ludwig.ai/user_guide/#model-config)
           for details.
    :param dataset: (Union[str, dict, pandas.DataFrame], default: `None`)
        source containing the entire dataset to be used for k_fold processing.
        :param data_format: (str, default: `None`) format to interpret data
            sources. Will be inferred automatically if not specified.  Valid
            formats are `'auto'`, `'csv'`, `'df'`, `'dict'`, `'excel'`, `'feather'`,
            `'fwf'`,
            `'html'` (file containing a single HTML `<table>`), `'json'`, `'jsonl'`,
            `'parquet'`, `'pickle'` (pickled Pandas DataFrame), `'sas'`, `'spss'`,
            `'stata'`, `'tsv'`.  Currenlty `hdf5` format is not supported for
            k_fold cross validation.
    :param skip_save_training_description: (bool, default: `False`) disables
            saving the description JSON file.
    :param skip_save_training_statistics: (bool, default: `False`) disables
            saving training statistics JSON file.
    :param skip_save_model: (bool, default: `False`) disables
        saving model weights and hyperparameters each time the model
        improves. By default Ludwig saves model weights after each epoch
        the validation metric improves, but if the model is really big
        that can be time consuming. If you do not want to keep
        the weights and just find out what performance a model can get
        with a set of hyperparameters, use this parameter to skip it,
        but the model will not be loadable later on and the returned model
        will have the weights obtained at the end of training, instead of
        the weights of the epoch with the best validation performance.
    :param skip_save_progress: (bool, default: `False`) disables saving
           progress each epoch. By default Ludwig saves weights and stats
           after each epoch for enabling resuming of training, but if
           the model is really big that can be time consuming and will uses
           twice as much space, use this parameter to skip it, but training
           cannot be resumed later on.
    :param skip_save_log: (bool, default: `False`) disables saving TensorBoard
           logs. By default Ludwig saves logs for the TensorBoard, but if it
           is not needed turning it off can slightly increase the
           overall speed.
    :param skip_save_processed_input: (bool, default: `False`) if input
        dataset is provided it is preprocessed and cached by saving an HDF5
        and JSON files to avoid running the preprocessing again. If this
        parameter is `False`, the HDF5 and JSON file are not saved.
    :param skip_save_predictions: (bool, default: `False`) skips saving test
            predictions CSV files.
    :param skip_save_eval_stats: (bool, default: `False`) skips saving test
            statistics JSON file.
    :param skip_collect_predictions: (bool, default: `False`) skips collecting
            post-processed predictions during eval.
    :param skip_collect_overall_stats: (bool, default: `False`) skips collecting
            overall stats during eval.
    :param output_directory: (str, default: `'results'`) the directory that
        will contain the training statistics, TensorBoard logs, the saved
        model and the training progress files.
    :param random_seed: (int, default: `42`) Random seed
            used for weights initialization,
           splits and any other random function.
    :param gpus: (list, default: `None`) list of GPUs that are available
            for training.
    :param gpu_memory_limit: (int, default: `None`) maximum memory in MB to
            allocate per GPU device.
    :param allow_parallel_threads: (bool, default: `True`) allow TensorFlow to
            use multithreading parallelism
           to improve performance at the cost of determinism.
    :param backend: (Union[Backend, str]) `Backend` or string name
            of backend to use to execute preprocessing / training steps.
<<<<<<< HEAD
=======
    :param use_horovod: (bool, default: `None`) flag for using horovod
>>>>>>> 576b74b2
    :param debug: (bool, default: `False`) If `True` turns on tfdbg
            with `inf_or_nan` checks.
    :param logging_level: (int, default: INFO) log level to send to stderr.


    # Return

    :return: (tuple(kfold_cv_statistics, kfold_split_indices), dict) a tuple of
            dictionaries `kfold_cv_statistics`: contains metrics from cv run.
             `kfold_split_indices`: indices to split training data into
             training fold and test fold.
    """
    backend = initialize_backend(backend)

    # if config is a path, convert to dictionary
    if isinstance(config, str):  # assume path
        with open(config, 'r') as def_file:
            config = yaml.safe_load(def_file)

    # check for k_fold
    if num_folds is None:
        raise ValueError(
            'k_fold parameter must be specified'
        )

    logger.info('starting {:d}-fold cross validation'.format(num_folds))

    # create output_directory if not available
    if not os.path.isdir(output_directory):
        os.mkdir(output_directory)

    # prepare data for k-fold processing
    # use Ludwig's utility to facilitate creating a dataframe
    # that is used as the basis for creating folds

    # determine data format of provided dataset
    if not data_format or data_format == 'auto':
        data_format = figure_data_format(dataset)

    # use appropriate reader to create dataframe
    if data_format in DATAFRAME_FORMATS:
        data_df = dataset
        data_dir = os.getcwd()
    elif data_format in DICT_FORMATS:
        data_df = pd.DataFrame(dataset)
        data_dir = os.getcwd()
    elif data_format in CACHEABLE_FORMATS:
        data_reader = get_from_registry(data_format,
                                        external_data_reader_registry)
<<<<<<< HEAD
        data_df = data_reader(dataset, backend.processor.df_lib)
=======
        data_df = data_reader(dataset, backend.df_engine.df_lib)
>>>>>>> 576b74b2
        data_dir = os.path.dirname(dataset)
    else:
        ValueError(
            "{} format is not supported for k_fold_cross_validate()"
                .format(data_format)
        )

    kfold_cv_stats = {}
    kfold_split_indices = {}

    for train_indices, test_indices, fold_num in \
            generate_kfold_splits(data_df, num_folds, random_seed):
        with tempfile.TemporaryDirectory(dir=data_dir) as temp_dir_name:
            curr_train_df = data_df.iloc[train_indices]
            curr_test_df = data_df.iloc[test_indices]

            kfold_split_indices['fold_' + str(fold_num)] = {
                'training_indices': train_indices,
                'test_indices': test_indices
            }

            # train and validate model on this fold
            logger.info("training on fold {:d}".format(fold_num))

            model = LudwigModel(
                config=config,
                logging_level=logging_level,
                backend=backend,
<<<<<<< HEAD
=======
                use_horovod=use_horovod,
>>>>>>> 576b74b2
                gpus=gpus,
                gpu_memory_limit=gpu_memory_limit,
                allow_parallel_threads=allow_parallel_threads,
            )
            (
                eval_stats,
                train_stats,
                preprocessed_data,
                output_directory
            ) = model.experiment(
                training_set=curr_train_df,
                test_set=curr_test_df,
                experiment_name='cross_validation',
                model_name='fold_' + str(fold_num),
                skip_save_training_description=skip_save_training_description,
                skip_save_training_statistics=skip_save_training_statistics,
                skip_save_model=skip_save_model,
                skip_save_progress=skip_save_progress,
                skip_save_log=skip_save_log,
                skip_save_processed_input=skip_save_processed_input,
                skip_save_predictions=skip_save_predictions,
                skip_save_eval_stats=skip_save_eval_stats,
                skip_collect_predictions=skip_collect_predictions,
                skip_collect_overall_stats=skip_collect_overall_stats,
                output_directory=os.path.join(temp_dir_name, 'results'),
                random_seed=random_seed,
                debug=debug,
            )

            # augment the training statistics with scoring metric from
            # the hold out fold
            train_stats['fold_eval_stats'] = eval_stats

            # collect training statistics for this fold
            kfold_cv_stats['fold_' + str(fold_num)] = train_stats

    # consolidate raw fold metrics across all folds
    raw_kfold_stats = {}
    for fold_name in kfold_cv_stats:
        curr_fold_eval_stats = kfold_cv_stats[fold_name]['fold_eval_stats']
        for of_name in curr_fold_eval_stats:
            if of_name not in raw_kfold_stats:
                raw_kfold_stats[of_name] = {}
            fold_eval_stats_of = curr_fold_eval_stats[of_name]

            for metric in fold_eval_stats_of:
                if metric not in {
                    'predictions',
                    'probabilities',
                    'confusion_matrix',
                    'overall_stats',
                    'per_class_stats',
                    'roc_curve',
                    'precision_recall_curve'
                }:
                    if metric not in raw_kfold_stats[of_name]:
                        raw_kfold_stats[of_name][metric] = []
                    raw_kfold_stats[of_name][metric].append(
                        fold_eval_stats_of[metric]
                    )

    # calculate overall kfold statistics
    overall_kfold_stats = {}
    for of_name in raw_kfold_stats:
        overall_kfold_stats[of_name] = {}
        for metric in raw_kfold_stats[of_name]:
            mean = np.mean(raw_kfold_stats[of_name][metric])
            std = np.std(raw_kfold_stats[of_name][metric])
            overall_kfold_stats[of_name][metric + '_mean'] = mean
            overall_kfold_stats[of_name][metric + '_std'] = std

    kfold_cv_stats['overall'] = overall_kfold_stats

    logger.info('completed {:d}-fold cross validation'.format(num_folds))

    return kfold_cv_stats, kfold_split_indices<|MERGE_RESOLUTION|>--- conflicted
+++ resolved
@@ -34,11 +34,7 @@
 import numpy as np
 import pandas as pd
 import yaml
-<<<<<<< HEAD
 from ludwig.backend import Backend, initialize_backend
-=======
-from ludwig.backend import LOCAL_BACKEND, Backend, create_backend
->>>>>>> 576b74b2
 from ludwig.constants import FULL, PREPROCESSING, TEST, TRAINING, VALIDATION
 from ludwig.contrib import contrib_command
 from ludwig.data.dataset.base import Dataset
@@ -145,12 +141,7 @@
             self,
             config: Union[str, dict],
             logging_level: int = logging.ERROR,
-<<<<<<< HEAD
             backend: Union[Backend, str] = None,
-=======
-            backend: Union[Backend, str] = LOCAL_BACKEND,
-            use_horovod: bool = None,
->>>>>>> 576b74b2
             gpus: Union[str, int, List[int]] = None,
             gpu_memory_limit: int = None,
             allow_parallel_threads: bool = True
@@ -165,12 +156,6 @@
         :param logging_level: (int) Log level that will be sent to stderr.
         :param backend: (Union[Backend, str]) `Backend` or string name
             of backend to use to execute preprocessing / training steps.
-<<<<<<< HEAD
-=======
-        :param use_horovod: (bool) use Horovod for distributed training.
-            Will be set automatically if `horovodrun` is used to launch
-            the training script.
->>>>>>> 576b74b2
         :param gpus: (Union[str, int, List[int]], default: `None`) GPUs
             to use (it uses the same syntax of CUDA_VISIBLE_DEVICES)
         :param gpu_memory_limit: (int: default: `None`) maximum memory in MB to
@@ -195,16 +180,6 @@
         # merge config with defaults
         self.config = merge_with_defaults(config_dict)
 
-<<<<<<< HEAD
-=======
-        self.backend = backend
-        if isinstance(backend, str):
-            self.backend = create_backend(backend)
-
-        # setup horovod
-        self._horovod = configure_horovod(use_horovod)
-
->>>>>>> 576b74b2
         # setup logging
         self.set_logging_level(logging_level)
 
@@ -386,11 +361,7 @@
                 preprocessed_data = (training_set, validation_set, test_set, training_set_metadata)
             else:
                 # save description
-<<<<<<< HEAD
                 if self.backend.is_coordinator():
-=======
-                if is_on_master():
->>>>>>> 576b74b2
                     description = get_experiment_description(
                         self.config,
                         dataset=dataset,
@@ -432,7 +403,6 @@
                     random_seed=random_seed,
                     devbug=debug,
                     **kwargs,
-<<<<<<< HEAD
                 )
                 (training_set,
                  validation_set,
@@ -447,8 +417,6 @@
                     logger.info('Validation set: {0}'.format(len(validation_set)))
                 if test_set is not None:
                     logger.info('Test set: {0}'.format(len(test_set)))
-
-            if self.backend.is_coordinator():
                 if not skip_save_model:
                     # save train set metadata
                     os.makedirs(model_dir, exist_ok=True)
@@ -562,137 +530,6 @@
                     self.load_weights(model_dir)
 
                 return train_stats, preprocessed_data, output_directory
-=======
-                )
-                (training_set,
-                 validation_set,
-                 test_set,
-                 training_set_metadata) = preprocessed_data
-
-            self.training_set_metadata = training_set_metadata
-
-            if is_on_master():
-                logger.info('Training set: {0}'.format(len(training_set)))
-                if validation_set is not None:
-                    logger.info('Validation set: {0}'.format(len(validation_set)))
-                if test_set is not None:
-                    logger.info('Test set: {0}'.format(len(test_set)))
-                if not skip_save_model:
-                    # save train set metadata
-                    os.makedirs(model_dir, exist_ok=True)
-                    save_json(
-                        os.path.join(
-                            model_dir,
-                            TRAIN_SET_METADATA_FILE_NAME
-                        ),
-                        training_set_metadata
-                    )
-
-            contrib_command("train_init", experiment_directory=output_directory,
-                            experiment_name=experiment_name, model_name=model_name,
-                            output_directory=output_directory,
-                            resume=model_resume_path is not None)
-
-            # Build model if not provided
-            # if it was provided it means it was already loaded
-            if not self.model:
-                if is_on_master():
-                    print_boxed('MODEL', print_fun=logger.debug)
-                # update config with metadata properties
-                update_config_with_metadata(
-                    self.config,
-                    training_set_metadata
-                )
-                self.model = LudwigModel.create_model(self.config,
-                                                      random_seed=random_seed)
-
-            # init trainer
-            trainer = Trainer(
-                **self.config[TRAINING],
-                resume=model_resume_path is not None,
-                skip_save_model=skip_save_model,
-                skip_save_progress=skip_save_progress,
-                skip_save_log=skip_save_log,
-                random_seed=random_seed,
-                horoovd=self._horovod,
-                debug=debug
-            )
-
-            contrib_command("train_model", self.model, self.config,
-                            self.config_fp)
-
-            # train model
-            if is_on_master():
-                print_boxed('TRAINING')
-                if not skip_save_model:
-                    self.save_config(model_dir)
-
-            train_stats = trainer.train(
-                self.model,
-                training_set,
-                validation_set=validation_set,
-                test_set=test_set,
-                save_path=model_dir,
-            )
-
-            train_trainset_stats, train_valiset_stats, train_testset_stats = train_stats
-            train_stats = {
-                TRAINING: train_trainset_stats,
-                VALIDATION: train_valiset_stats,
-                TEST: train_testset_stats
-            }
-
-            # save training statistics
-            if is_on_master():
-                if not skip_save_training_statistics:
-                    save_json(training_stats_fn, train_stats)
-
-            # grab the results of the model with highest validation test performance
-            validation_field = trainer.validation_field
-            validation_metric = trainer.validation_metric
-            validation_field_result = train_valiset_stats[validation_field]
-
-            best_function = get_best_function(validation_metric)
-            # results of the model with highest validation test performance
-            if is_on_master() and validation_set is not None:
-                epoch_best_vali_metric, best_vali_metric = best_function(
-                    enumerate(validation_field_result[validation_metric]),
-                    key=lambda pair: pair[1]
-                )
-                logger.info(
-                    'Best validation model epoch: {0}'.format(
-                        epoch_best_vali_metric + 1)
-                )
-                logger.info(
-                    'Best validation model {0} on validation set {1}: {2}'.format(
-                        validation_metric, validation_field, best_vali_metric
-                    ))
-                if test_set is not None:
-                    best_vali_metric_epoch_test_metric = train_testset_stats[
-                        validation_field][validation_metric][
-                        epoch_best_vali_metric]
-
-                    logger.info(
-                        'Best validation model {0} on test set {1}: {2}'.format(
-                            validation_metric,
-                            validation_field,
-                            best_vali_metric_epoch_test_metric
-                        )
-                    )
-                logger.info(
-                    '\nFinished: {0}_{1}'.format(experiment_name, model_name))
-                logger.info('Saved to: {0}'.format(output_directory))
-
-            contrib_command("train_save", output_directory)
-
-            self.training_set_metadata = training_set_metadata
-
-            if not skip_save_model:
-                # Load the best weights from saved checkpoint
-                self.load_weights(model_dir)
-
-            return train_stats, preprocessed_data, output_directory
->>>>>>> 576b74b2
 
     def train_online(
             self,
@@ -1456,8 +1293,10 @@
         ```
 
         """
-<<<<<<< HEAD
+        # Initialize Horovod and TensorFlow before calling `broadcast()` to prevent initializing
+        # TensorFlow with default parameters
         backend = initialize_backend(backend)
+        initialize_tensorflow(gpus, gpu_memory_limit, allow_parallel_threads, horovod)
 
         config = backend.broadcast_return(
             lambda: load_json(os.path.join(
@@ -1465,17 +1304,6 @@
                 MODEL_HYPERPARAMETERS_FILE_NAME
             )
         ))
-=======
-        # Initialize Horovod and TensorFlow before calling `broadcast()` to prevent initializing
-        # TensorFlow with default parameters
-        horovod = configure_horovod(use_horovod)
-        initialize_tensorflow(gpus, gpu_memory_limit, allow_parallel_threads, horovod)
-
-        config = broadcast_return(lambda: load_json(os.path.join(
-            model_dir,
-            MODEL_HYPERPARAMETERS_FILE_NAME
-        )), horovod)
->>>>>>> 576b74b2
 
         # initialize model
         ludwig_model = LudwigModel(
@@ -1692,12 +1520,7 @@
         gpus: Union[str, int, List[int]] = None,
         gpu_memory_limit: int = None,
         allow_parallel_threads: bool = True,
-<<<<<<< HEAD
         backend: Union[Backend, str] = None,
-=======
-        backend: Union[Backend, str] = LOCAL_BACKEND,
-        use_horovod: bool = None,
->>>>>>> 576b74b2
         logging_level: int = logging.INFO,
         debug: bool = False,
         **kwargs
@@ -1773,10 +1596,6 @@
            to improve performance at the cost of determinism.
     :param backend: (Union[Backend, str]) `Backend` or string name
             of backend to use to execute preprocessing / training steps.
-<<<<<<< HEAD
-=======
-    :param use_horovod: (bool, default: `None`) flag for using horovod
->>>>>>> 576b74b2
     :param debug: (bool, default: `False`) If `True` turns on tfdbg
             with `inf_or_nan` checks.
     :param logging_level: (int, default: INFO) log level to send to stderr.
@@ -1826,11 +1645,7 @@
     elif data_format in CACHEABLE_FORMATS:
         data_reader = get_from_registry(data_format,
                                         external_data_reader_registry)
-<<<<<<< HEAD
-        data_df = data_reader(dataset, backend.processor.df_lib)
-=======
         data_df = data_reader(dataset, backend.df_engine.df_lib)
->>>>>>> 576b74b2
         data_dir = os.path.dirname(dataset)
     else:
         ValueError(
@@ -1859,10 +1674,6 @@
                 config=config,
                 logging_level=logging_level,
                 backend=backend,
-<<<<<<< HEAD
-=======
-                use_horovod=use_horovod,
->>>>>>> 576b74b2
                 gpus=gpus,
                 gpu_memory_limit=gpu_memory_limit,
                 allow_parallel_threads=allow_parallel_threads,
