--- conflicted
+++ resolved
@@ -1669,11 +1669,7 @@
     elif data_format in CACHEABLE_FORMATS:
         data_reader = get_from_registry(data_format,
                                         external_data_reader_registry)
-<<<<<<< HEAD
-        data_df = data_reader(dataset, backend.processor.df_lib)
-=======
         data_df = data_reader(dataset, backend.df_engine.df_lib)
->>>>>>> 48dafb92
         data_dir = os.path.dirname(dataset)
     else:
         ValueError(
