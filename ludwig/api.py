# !/usr/bin/env python
# coding=utf-8
# Copyright (c) 2019 Uber Technologies, Inc.
#
# Licensed under the Apache License, Version 2.0 (the "License");
# you may not use this file except in compliance with the License.
# You may obtain a copy of the License at
#
#     http://www.apache.org/licenses/LICENSE-2.0
#
# Unless required by applicable law or agreed to in writing, software
# distributed under the License is distributed on an "AS IS" BASIS,
# WITHOUT WARRANTIES OR CONDITIONS OF ANY KIND, either express or implied.
# See the License for the specific language governing permissions and
# limitations under the License.
# ==============================================================================
"""
    File name: LudwigModel.py
    Author: Piero Molino
    Date created: 5/21/2019
    Date last modified: 5/21/2019
    Python Version: 3+
"""
import copy
import logging
import os
import subprocess
import sys
import tempfile
import traceback
from collections import OrderedDict
from pprint import pformat
from typing import Dict, List, Optional, Tuple, Union

from ludwig.utils.fs_utils import upload_output_directory, path_exists, makedirs

import numpy as np
import pandas as pd

from ludwig.backend import Backend, initialize_backend
from ludwig.callbacks import Callback
from ludwig.constants import FULL, PREPROCESSING, TEST, TRAINING, VALIDATION, LEARNING_RATE, BATCH_SIZE, AUTO
from ludwig.data.dataset.base import Dataset
from ludwig.data.postprocessing import convert_predictions, postprocess
from ludwig.data.preprocessing import (load_metadata,
                                       preprocess_for_prediction,
                                       preprocess_for_training)
from ludwig.features.feature_registries import \
    update_config_with_metadata
from ludwig.globals import (MODEL_HYPERPARAMETERS_FILE_NAME,
                            MODEL_WEIGHTS_FILE_NAME,
                            TRAIN_SET_METADATA_FILE_NAME,
                            set_disable_progressbar, LUDWIG_VERSION)
from ludwig.models.ecd import ECD
from ludwig.models.predictor import (Predictor, calculate_overall_stats,
                                     print_evaluation_stats,
                                     save_evaluation_stats,
                                     save_prediction_outputs)
from ludwig.modules.metric_modules import get_best_function
from ludwig.utils.data_utils import (CACHEABLE_FORMATS, DATAFRAME_FORMATS,
                                     DICT_FORMATS,
                                     external_data_reader_registry,
                                     figure_data_format, generate_kfold_splits,
                                     load_json, save_json, load_yaml, load_dataset)
from ludwig.utils.defaults import default_random_seed, merge_with_defaults
from ludwig.utils.fs_utils import path_exists
from ludwig.utils.misc_utils import get_file_names, get_output_directory
from ludwig.utils.print_utils import print_boxed
from ludwig.utils.schema import validate_config

logger = logging.getLogger(__name__)


class LudwigModel:
    """Class that allows access to high level Ludwig functionalities.

    # Inputs

    :param config: (Union[str, dict]) in-memory representation of
            config or string path to a YAML config file.
    :param logging_level: (int) Log level that will be sent to stderr.
    :param backend: (Union[Backend, str]) `Backend` or string name
        of backend to use to execute preprocessing / training steps.
    :param gpus: (Union[str, int, List[int]], default: `None`) GPUs
        to use (it uses the same syntax of CUDA_VISIBLE_DEVICES)
    :param gpu_memory_limit: (int: default: `None`) maximum memory in MB to
        allocate per GPU device.
    :param allow_parallel_threads: (bool, default: `True`) allow TensorFlow
        to use multithreading parallelism to improve performance at the
        cost of determinism.

    # Example usage:

    ```python
    from ludwig.api import LudwigModel
    ```

    Train a model:

    ```python
    config = {...}
    ludwig_model = LudwigModel(config)
    train_stats, _, _  = ludwig_model.train(dataset=file_path)
    ```

    or

    ```python
    train_stats, _, _ = ludwig_model.train(dataset=dataframe)
    ```

    If you have already trained a model you can load it and use it to predict

    ```python
    ludwig_model = LudwigModel.load(model_dir)
    ```

    Predict:

    ```python
    predictions, _ = ludwig_model.predict(dataset=file_path)
    ```

    or

    ```python
    predictions, _ = ludwig_model.predict(dataset=dataframe)
    ```

    Evaluation:

    ```python
    eval_stats, _, _ = ludwig_model.evaluate(dataset=file_path)
    ```

    or

    ```python
    eval_stats, _, _ = ludwig_model.evaluate(dataset=dataframe)
    ```
    """

    def __init__(
            self,
            config: Union[str, dict],
            logging_level: int = logging.ERROR,
            backend: Union[Backend, str] = None,
            gpus: Union[str, int, List[int]] = None,
            gpu_memory_limit: int = None,
            allow_parallel_threads: bool = True,
            callbacks: List[Callback] = None,
    ) -> None:
        """
        Constructor for the Ludwig Model class.

        # Inputs

        :param config: (Union[str, dict]) in-memory representation of
            config or string path to a YAML config file.
        :param logging_level: (int) Log level that will be sent to stderr.
        :param backend: (Union[Backend, str]) `Backend` or string name
            of backend to use to execute preprocessing / training steps.
        :param gpus: (Union[str, int, List[int]], default: `None`) GPUs
            to use (it uses the same syntax of CUDA_VISIBLE_DEVICES)
        :param gpu_memory_limit: (int: default: `None`) maximum memory in MB to
            allocate per GPU device.
        :param allow_parallel_threads: (bool, default: `True`) allow TensorFlow
            to use multithreading parallelism to improve performance at the
            cost of determinism.
        :param callbacks: (list, default: `None`) a list of
              `ludwig.callbacks.Callback` objects that provide hooks into the
               Ludwig pipeline.

        # Return

        :return: (None) `None`
        """
        # check if config is a path or a dict
        if isinstance(config, str):  # assume path
            config_dict = load_yaml(config)
            self.config_fp = config
        else:
            config_dict = copy.deepcopy(config)
            self.config_fp = None

        # merge config with defaults
        self.base_config = copy.deepcopy(config_dict)
        self.config = merge_with_defaults(config_dict)
        validate_config(self.config)

        # setup logging
        self.set_logging_level(logging_level)

        # setup Backend
        self.backend = initialize_backend(
            backend or self.config.get('backend'))
        self.callbacks = callbacks if callbacks is not None else []

        # setup TensorFlow
        self.backend.initialize_tensorflow(gpus=gpus,
                                           gpu_memory_limit=gpu_memory_limit,
                                           allow_parallel_threads=allow_parallel_threads)

        # setup model
        self.model = None
        self.training_set_metadata = None

        # online training state
        self._online_trainer = None

    def train(
            self,
            dataset: Union[str, dict, pd.DataFrame] = None,
            training_set: Union[str, dict, pd.DataFrame, Dataset] = None,
            validation_set: Union[str, dict, pd.DataFrame, Dataset] = None,
            test_set: Union[str, dict, pd.DataFrame, Dataset] = None,
            training_set_metadata: Union[str, dict] = None,
            data_format: str = None,
            experiment_name: str = 'api_experiment',
            model_name: str = 'run',
            model_resume_path: str = None,
            skip_save_training_description: bool = False,
            skip_save_training_statistics: bool = False,
            skip_save_model: bool = False,
            skip_save_progress: bool = False,
            skip_save_log: bool = False,
            skip_save_processed_input: bool = False,
            output_directory: str = 'results',
            random_seed: int = default_random_seed,
            debug: bool = False,
            **kwargs
    ) -> Tuple[dict, Union[dict, pd.DataFrame], str]:
        """This function is used to perform a full training of the model on the
           specified dataset.

        During training if the skip parameters are False
        the model and statistics will be saved in a directory
        `[output_dir]/[experiment_name]_[model_name]_n` where all variables are
        resolved to user specified ones and `n` is an increasing number
        starting from 0 used to differentiate among repeated runs.

        # Inputs

        :param dataset: (Union[str, dict, pandas.DataFrame], default: `None`)
            source containing the entire dataset to be used in the experiment.
            If it has a split column, it will be used for splitting
            (0 for train, 1 for validation, 2 for test),
            otherwise the dataset will be randomly split.
        :param training_set: (Union[str, dict, pandas.DataFrame], default: `None`)
            source containing training data.
        :param validation_set: (Union[str, dict, pandas.DataFrame], default: `None`)
            source containing validation data.
        :param test_set: (Union[str, dict, pandas.DataFrame], default: `None`)
            source containing test data.
        :param training_set_metadata: (Union[str, dict], default: `None`)
            metadata JSON file or loaded metadata. Intermediate preprocessed
        structure containing the mappings of the input
            dataset created the first time an input file is used in the same
            directory with the same name and a '.meta.json' extension.
        :param data_format: (str, default: `None`) format to interpret data
            sources. Will be inferred automatically if not specified.  Valid
            formats are `'auto'`, `'csv'`, `'df'`, `'dict'`, `'excel'`,
            `'feather'`, `'fwf'`,
            `'hdf5'` (cache file produced during previous training),
            `'html'` (file containing a single HTML `<table>`),
            `'json'`, `'jsonl'`, `'parquet'`,
            `'pickle'` (pickled Pandas DataFrame),
            `'sas'`, `'spss'`, `'stata'`, `'tsv'`.
        :param experiment_name: (str, default: `'experiment'`) name for
            the experiment.
        :param model_name: (str, default: `'run'`) name of the model that is
            being used.
        :param model_resume_path: (str, default: `None`) resumes training of
            the model from the path specified. The config is restored.
            In addition to config, training statistics, loss for each
            epoch and the state of the optimizer are restored such that
            training can be effectively continued from a previously interrupted
            training process.
        :param skip_save_training_description: (bool, default: `False`)
            disables saving the description JSON file.
        :param skip_save_training_statistics: (bool, default: `False`)
            disables saving training statistics JSON file.
        :param skip_save_model: (bool, default: `False`) disables
            saving model weights and hyperparameters each time the model
            improves. By default Ludwig saves model weights after each epoch
            the validation metric improves, but if the model is really big
            that can be time consuming. If you do not want to keep
            the weights and just find out what performance a model can get
            with a set of hyperparameters, use this parameter to skip it,
            but the model will not be loadable later on and the returned model
            will have the weights obtained at the end of training, instead of
            the weights of the epoch with the best validation performance.
        :param skip_save_progress: (bool, default: `False`) disables saving
            progress each epoch. By default Ludwig saves weights and stats
            after each epoch for enabling resuming of training, but if
            the model is really big that can be time consuming and will uses
            twice as much space, use this parameter to skip it, but training
            cannot be resumed later on.
        :param skip_save_log: (bool, default: `False`) disables saving
            TensorBoard logs. By default Ludwig saves logs for the TensorBoard,
            but if it is not needed turning it off can slightly increase the
            overall speed.
        :param skip_save_processed_input: (bool, default: `False`) if input
            dataset is provided it is preprocessed and cached by saving an HDF5
            and JSON files to avoid running the preprocessing again. If this
            parameter is `False`, the HDF5 and JSON file are not saved.
        :param output_directory: (str, default: `'results'`) the directory that
            will contain the training statistics, TensorBoard logs, the saved
            model and the training progress files.
        :param random_seed: (int, default: `42`) a random seed that will be
               used anywhere there is a call to a random number generator: data
               splitting, parameter initialization and training set shuffling
        :param debug: (bool, default: `False`)  if `True` turns on `tfdbg` with
            `inf_or_nan` checks.


        # Return

        :return: (Tuple[dict, Union[dict, pd.DataFrame], str]) tuple containing
            `(training_statistics, preprocessed_data, output_directory)`.
            `training_statistics` is a dictionary of training statistics
            for each output feature containing loss and metrics values
            for each epoch.
            `preprocessed_data` is the tuple containing these three data sets
            `(training_set, validation_set, test_set)`.
            `output_directory` filepath to where training results are stored.
        """
        # setup directories and file names
        if model_resume_path is not None:
            if path_exists(model_resume_path):
                output_directory = model_resume_path
            else:
                if self.backend.is_coordinator():
                    logger.info(
                        'Model resume path does not exists, '
                        'starting training from scratch'
                    )
                model_resume_path = None

        if model_resume_path is None:
            if self.backend.is_coordinator():
                output_directory = get_output_directory(
                    output_directory,
                    experiment_name,
                    model_name
                )
            else:
                output_directory = None

        # if we are skipping all saving,
        # there is no need to create a directory that will remain empty
        should_create_output_directory = not (
            skip_save_training_description and
            skip_save_training_statistics and
            skip_save_model and
            skip_save_progress and
            skip_save_log and
            skip_save_processed_input
        )

        output_url = output_directory
        with upload_output_directory(output_directory) as (output_directory, upload_fn):
            train_callbacks = self.callbacks
            if upload_fn is not None:
                # Upload output files (checkpoints, etc.) to remote storage at the end of
                # each epoch, in case of failure in the middle of training.
                class UploadOnEpochEndCallback(Callback):
                    def on_epoch_end(self, trainer, progress_tracker, save_path):
                        upload_fn()

                train_callbacks = train_callbacks + \
                    [UploadOnEpochEndCallback()]

            description_fn = training_stats_fn = model_dir = None
            if self.backend.is_coordinator():
                if should_create_output_directory:
                    makedirs(output_directory, exist_ok=True)
                description_fn, training_stats_fn, model_dir = get_file_names(
                    output_directory)

            if isinstance(training_set, Dataset) and training_set_metadata is not None:
                preprocessed_data = (
                    training_set, validation_set, test_set, training_set_metadata)
            else:
                # save description
                if self.backend.is_coordinator():
                    description = get_experiment_description(
                        self.config,
                        dataset=dataset,
                        training_set=training_set,
                        validation_set=validation_set,
                        test_set=test_set,
                        training_set_metadata=training_set_metadata,
                        data_format=data_format,
                        random_seed=random_seed
                    )
                    if not skip_save_training_description:
                        save_json(description_fn, description)
                    # print description
                    logger.info('Experiment name: {}'.format(experiment_name))
                    logger.info('Model name: {}'.format(model_name))
                    logger.info(
                        'Output directory: {}'.format(output_directory))
                    logger.info('\n')
                    for key, value in description.items():
                        logger.info('{}: {}'.format(
                            key, pformat(value, indent=4)))
                    logger.info('\n')
<<<<<<< HEAD
                preprocessed_data = self.preprocess(
                    dataset=dataset,
                    training_set=training_set,
                    validation_set=validation_set,
                    test_set=test_set,
                    training_set_metadata=training_set_metadata,
                    data_format=data_format,
                    experiment_name=experiment_name,
                    model_name=model_name,
                    model_resume_path=model_resume_path,
                    skip_save_training_description=skip_save_training_description,
                    skip_save_training_statistics=skip_save_training_statistics,
                    skip_save_model=skip_save_model,
                    skip_save_progress=skip_save_progress,
                    skip_save_log=skip_save_log,
                    skip_save_processed_input=skip_save_processed_input,
                    output_directory=output_directory,
                    random_seed=random_seed,
                    devbug=debug,
                    **kwargs,
                )
                (training_set,
                 validation_set,
                 test_set,
                 training_set_metadata) = preprocessed_data
=======

                for callback in self.callbacks:
                    callback.on_preprocess_start(self.config)

                try:
                    preprocessed_data = self.preprocess(
                        dataset=dataset,
                        training_set=training_set,
                        validation_set=validation_set,
                        test_set=test_set,
                        training_set_metadata=training_set_metadata,
                        data_format=data_format,
                        experiment_name=experiment_name,
                        model_name=model_name,
                        model_resume_path=model_resume_path,
                        skip_save_training_description=skip_save_training_description,
                        skip_save_training_statistics=skip_save_training_statistics,
                        skip_save_model=skip_save_model,
                        skip_save_progress=skip_save_progress,
                        skip_save_log=skip_save_log,
                        skip_save_processed_input=skip_save_processed_input,
                        output_directory=output_directory,
                        random_seed=random_seed,
                        devbug=debug,
                        **kwargs,
                    )
                    (training_set,
                     validation_set,
                     test_set,
                     training_set_metadata) = preprocessed_data
                finally:
                    for callback in self.callbacks:
                        callback.on_preprocess_end(
                            training_set, validation_set, test_set, training_set_metadata
                        )
>>>>>>> 4de36c3f

            self.training_set_metadata = training_set_metadata

            if self.backend.is_coordinator():
                logger.info('Training set: {0}'.format(len(training_set)))
                if validation_set is not None:
                    logger.info('Validation set: {0}'.format(
                        len(validation_set)))
                if test_set is not None:
                    logger.info('Test set: {0}'.format(len(test_set)))
                if not skip_save_model:
                    # save train set metadata
                    os.makedirs(model_dir, exist_ok=True)
                    save_json(
                        os.path.join(
                            model_dir,
                            TRAIN_SET_METADATA_FILE_NAME
                        ),
                        training_set_metadata
                    )

            for callback in self.callbacks:
                callback.on_train_init(
                    base_config=self.base_config,
                    experiment_directory=output_directory,
                    experiment_name=experiment_name,
                    model_name=model_name,
                    output_directory=output_directory,
                    resume=model_resume_path is not None
                )

            # Build model if not provided
            # if it was provided it means it was already loaded
            if not self.model:
                if self.backend.is_coordinator():
                    print_boxed('MODEL', print_fun=logger.debug)
                # update config with metadata properties
                update_config_with_metadata(
                    self.config,
                    training_set_metadata
                )
                self.model = LudwigModel.create_model(self.config,
                                                      random_seed=random_seed)

            # init trainer
            with self.backend.create_trainer(
                **self.config[TRAINING],
                resume=model_resume_path is not None,
                skip_save_model=skip_save_model,
                skip_save_progress=skip_save_progress,
                skip_save_log=skip_save_log,
                callbacks=train_callbacks,
                random_seed=random_seed,
                debug=debug
            ) as trainer:
                for callback in self.callbacks:
                    callback.on_train_start(
                        model=self.model,
                        config=self.config,
                        config_fp=self.config_fp,
                    )

                # auto tune batch size
                if self.config[TRAINING][BATCH_SIZE] == AUTO:
                    # TODO (ASN): add support for substitute_with_max parameter
                    tuned_batch_size = trainer.tune_batch_size(
                        self.config,
                        training_set,
                        random_seed=random_seed
                    )
                    self.config[TRAINING][BATCH_SIZE] = tuned_batch_size

                # auto tune learning rate
                if self.config[TRAINING][LEARNING_RATE] == AUTO:
                    new_learning_rate = trainer.tune_learning_rate(
                        self.config,
                        LudwigModel.create_model(self.config, random_seed),
                        training_set,
                        random_seed=random_seed
                    )
                    self.config[TRAINING][LEARNING_RATE] = new_learning_rate

                # train model
                if self.backend.is_coordinator():
                    print_boxed('TRAINING')
                    if not skip_save_model:
                        self.save_config(model_dir)

                try:
                    train_stats = trainer.train(
                        self.model,
                        training_set,
                        validation_set=validation_set,
                        test_set=test_set,
                        save_path=model_dir,
                    )

                    self.model, train_trainset_stats, train_valiset_stats, train_testset_stats = train_stats
                    train_stats = {
                        TRAINING: train_trainset_stats,
                        VALIDATION: train_valiset_stats,
                        TEST: train_testset_stats
                    }

                    # save training statistics
                    if self.backend.is_coordinator():
                        if not skip_save_training_statistics and path_exists(os.path.dirname(training_stats_fn)):
                            save_json(training_stats_fn, train_stats)

                    # grab the results of the model with highest validation test performance
                    validation_field = trainer.validation_field
                    validation_metric = trainer.validation_metric
                    validation_field_result = train_valiset_stats[validation_field]

                    best_function = get_best_function(validation_metric)
                    # results of the model with highest validation test performance
                    if self.backend.is_coordinator() and validation_set is not None:
                        epoch_best_vali_metric, best_vali_metric = best_function(
                            enumerate(
                                validation_field_result[validation_metric]),
                            key=lambda pair: pair[1]
                        )
                        logger.info(
                            'Best validation model epoch: {0}'.format(
                                epoch_best_vali_metric + 1)
                        )
                        logger.info(
                            'Best validation model {0} on validation set {1}: {2}'.format(
                                validation_metric, validation_field, best_vali_metric
                            ))
                        if test_set is not None:
                            best_vali_metric_epoch_test_metric = train_testset_stats[
                                validation_field][validation_metric][
                                epoch_best_vali_metric]

                            logger.info(
                                'Best validation model {0} on test set {1}: {2}'.format(
                                    validation_metric,
                                    validation_field,
                                    best_vali_metric_epoch_test_metric
                                )
                            )
                        logger.info(
                            '\nFinished: {0}_{1}'.format(experiment_name, model_name))
                        logger.info('Saved to: {0}'.format(output_directory))
                finally:
                    for callback in self.callbacks:
                        callback.on_train_end(output_directory)

                self.training_set_metadata = training_set_metadata

                if not skip_save_model:
                    # Load the best weights from saved checkpoint
                    self.load_weights(model_dir)

                return train_stats, preprocessed_data, output_url

    def train_online(
            self,
            dataset: Union[str, dict, pd.DataFrame],
            training_set_metadata: Union[str, dict] = None,
            data_format: str = 'auto',
            random_seed: int = default_random_seed,
            debug: bool = False
    ) -> None:
        """Performs one epoch of training of the model on `dataset`.

        # Inputs

        :param dataset: (Union[str, dict, pandas.DataFrame], default: `None`)
            source containing the entire dataset to be used in the experiment.
            If it has a split column, it will be used for splitting (0 for train,
            1 for validation, 2 for test), otherwise the dataset will be
            randomly split.
        :param training_set_metadata: (Union[str, dict], default: `None`)
            metadata JSON file or loaded metadata.  Intermediate preprocessed
        structure containing the mappings of the input
            dataset created the first time an input file is used in the same
            directory with the same name and a '.meta.json' extension.
        :param data_format: (str, default: `None`) format to interpret data
            sources. Will be inferred automatically if not specified.  Valid
            formats are `'auto'`, `'csv'`, `'df'`, `'dict'`, `'excel'`, `'feather'`,
            `'fwf'`, `'hdf5'` (cache file produced during previous training),
            `'html'` (file containing a single HTML `<table>`), `'json'`, `'jsonl'`,
            `'parquet'`, `'pickle'` (pickled Pandas DataFrame), `'sas'`, `'spss'`,
            `'stata'`, `'tsv'`.
        :param random_seed: (int, default: `42`) a random seed that is going to be
               used anywhere there is a call to a random number generator: data
               splitting, parameter initialization and training set shuffling
        :param debug: (bool, default: `False`) If `True` turns on `tfdbg`
                with `inf_or_nan` checks.

        # Return

        :return: (None) `None`
        """
        training_set_metadata = training_set_metadata or self.training_set_metadata
        training_dataset, _, _, training_set_metadata = preprocess_for_training(
            self.config,
            training_set=dataset,
            training_set_metadata=training_set_metadata,
            data_format=data_format,
            skip_save_processed_input=True,
            preprocessing_params=self.config[PREPROCESSING],
            backend=self.backend,
            random_seed=random_seed,
        )

        if not self.training_set_metadata:
            self.training_set_metadata = training_set_metadata

        if not self.model:
            update_config_with_metadata(
                self.config,
                training_set_metadata
            )
            self.model = LudwigModel.create_model(self.config,
                                                  random_seed=random_seed)

        if not self._online_trainer:
            self._online_trainer = self.backend.create_trainer(
                **self.config[TRAINING],
                random_seed=random_seed,
                debug=debug
            )

        self.model = self._online_trainer.train_online(
            self.model,
            training_dataset,
        )

    def predict(
            self,
            dataset: Union[str, dict, pd.DataFrame] = None,
            data_format: str = None,
            split: str = FULL,
            batch_size: int = 128,
            skip_save_unprocessed_output: bool = True,
            skip_save_predictions: bool = True,
            output_directory: str = 'results',
            return_type: Union[str, dict, pd.DataFrame] = pd.DataFrame,
            debug=False,
            **kwargs
    ) -> Tuple[Union[dict, pd.DataFrame], str]:
        """
        Using a trained model, make predictions from the provided dataset.

        # Inputs
        :param dataset: (Union[str, dict, pandas.DataFrame]) source containing
            the entire dataset to be evaluated.
        :param data_format: (str, default: `None`) format to interpret data
            sources. Will be inferred automatically if not specified.  Valid
            formats are `'auto'`, `'csv'`, `'df'`, `'dict'`, `'excel'`, `'feather'`,
            `'fwf'`, `'hdf5'` (cache file produced during previous training),
            `'html'` (file containing a single HTML `<table>`), `'json'`, `'jsonl'`,
            `'parquet'`, `'pickle'` (pickled Pandas DataFrame), `'sas'`, `'spss'`,
            `'stata'`, `'tsv'`.
        :param: split: (str, default= `'full'`): if the input dataset contains
            a split column, this parameter indicates which split of the data
            to use. Possible values are `'full'`, `'training'`, `
            'validation'`, `'test'`.
        :param batch_size: (int, default: 128) size of batch to use when making
            predictions.
        :param skip_save_unprocessed_output: (bool, default: `True`) if this
            parameter is `False`, predictions and their probabilities are saved
            in both raw unprocessed numpy files containing tensors and as
            postprocessed CSV files (one for each output feature).
            If this parameter is `True`, only the CSV ones are saved and the
            numpy ones are skipped.
        :param skip_save_predictions: (bool, default: `True`) skips saving
            test predictions CSV files.
        :param output_directory: (str, default: `'results'`) the directory that
            will contain the training statistics, TensorBoard logs, the saved
            model and the training progress files.
        :param return_type: (Union[str, dict, pandas.DataFrame], default: pd.DataFrame)
            indicates the format of the returned predictions.
        :param debug: (bool, default: `False`) If `True` turns on `tfdbg`
                with `inf_or_nan checks`.

        # Return

        :return: (Tuple[Union[dict, pd.DataFrame], str]) `(predictions, output_directory)`
            `predictions` predictions from the provided dataset,
            `output_directory` filepath string to where data was stored.

        """
        self._check_initialization()

        # preprocessing
        logger.debug('Preprocessing')
        dataset, _ = preprocess_for_prediction(
            self.config,
            dataset=dataset,
            training_set_metadata=self.training_set_metadata,
            data_format=data_format,
            split=split,
            include_outputs=False,
            backend=self.backend,
        )

        logger.debug('Predicting')
        with self.backend.create_predictor(
            batch_size=batch_size,
            debug=debug
        ) as predictor:
            predictions = predictor.batch_predict(
                self.model,
                dataset,
            )

            if self.backend.is_coordinator():
                # if we are skipping all saving,
                # there is no need to create a directory that will remain empty
                should_create_exp_dir = not (
                    skip_save_unprocessed_output and skip_save_predictions
                )
                if should_create_exp_dir:
                    makedirs(output_directory, exist_ok=True)

            logger.debug('Postprocessing')
            postproc_predictions = postprocess(
                predictions,
                self.model.output_features,
                self.training_set_metadata,
                output_directory=output_directory,
                backend=self.backend,
                skip_save_unprocessed_output=skip_save_unprocessed_output
                or not self.backend.is_coordinator(),
            )
            converted_postproc_predictions = convert_predictions(
                postproc_predictions,
                self.model.output_features,
                self.training_set_metadata,
                return_type=return_type
            )

            if self.backend.is_coordinator():
                if not skip_save_predictions:
                    save_prediction_outputs(
                        postproc_predictions,
                        output_directory,
                        self.backend
                    )

                    logger.info('Saved to: {0}'.format(output_directory))

            return converted_postproc_predictions, output_directory

    def evaluate(
            self,
            dataset: Union[str, dict, pd.DataFrame] = None,
            data_format: str = None,
            split: str = FULL,
            batch_size: int = 128,
            skip_save_unprocessed_output: bool = True,
            skip_save_predictions: bool = True,
            skip_save_eval_stats: bool = True,
            collect_predictions: bool = False,
            collect_overall_stats: bool = False,
            output_directory: str = 'results',
            return_type: Union[str, dict, pd.DataFrame] = pd.DataFrame,
            debug: bool = False,
            **kwargs
    ) -> Tuple[dict, Union[dict, pd.DataFrame], str]:
        """This function is used to predict the output variables given the
        input variables using the trained model and compute test statistics
        like performance measures, confusion matrices and the like.

        # Inputs
        :param dataset: (Union[str, dict, pandas.DataFrame]) source containing
            the entire dataset to be evaluated.
        :param data_format: (str, default: `None`) format to interpret data
            sources. Will be inferred automatically if not specified.  Valid
            formats are `'auto'`, `'csv'`, `'df'`, `'dict'`, `'excel'`, `'feather'`,
            `'fwf'`, `'hdf5'` (cache file produced during previous training),
            `'html'` (file containing a single HTML `<table>`), `'json'`, `'jsonl'`,
            `'parquet'`, `'pickle'` (pickled Pandas DataFrame), `'sas'`, `'spss'`,
            `'stata'`, `'tsv'`.
        :param: split: (str, default= `'full'`): if the input dataset contains
            a split column, this parameter indicates which split of the data
            to use. Possible values are `'full'`, `'training'`, `
            'validation'`, `'test'`.
        :param batch_size: (int, default: 128) size of batch to use when making
            predictions.
        :param skip_save_unprocessed_output: (bool, default: `True`) if this
            parameter is `False`, predictions and their probabilities are saved
            in both raw unprocessed numpy files containing tensors and as
            postprocessed CSV files (one for each output feature).
            If this parameter is `True`, only the CSV ones are saved and the
            numpy ones are skipped.
        :param skip_save_predictions: (bool, default: `True`) skips saving
            test predictions CSV files.
        :param skip_save_eval_stats: (bool, default: `True`) skips saving
            test statistics JSON file.
        :param collect_predictions: (bool, default: `False`) if `True`
            collects post-processed predictions during eval.
        :param collect_overall_stats: (bool, default: False) if `True`
            collects overall stats during eval.
        :param output_directory: (str, default: `'results'`) the directory that
            will contain the training statistics, TensorBoard logs, the saved
            model and the training progress files.
        :param return_type: (Union[str, dict, pandas.DataFrame], default: pandas.DataFrame) indicates
            the format to of the returned predictions.
        :param debug: (bool, default: `False`) If `True` turns on `tfdbg`
                with `inf_or_nan` checks.


        # Return
        :return: (`evaluation_statistics`, `predictions`, `output_directory`)
            `evaluation_statistics` dictionary containing evaluation performance
                statistics,
            `postprocess_predictions` contains predicted values,
            `output_directory` is location where results are stored.

        """
        self._check_initialization()

        # preprocessing
        logger.debug('Preprocessing')
        dataset, training_set_metadata = preprocess_for_prediction(
            self.config,
            dataset=dataset,
            training_set_metadata=self.training_set_metadata,
            data_format=data_format,
            split=split,
            include_outputs=True,
            backend=self.backend,
        )

        logger.debug('Predicting')
        with self.backend.create_predictor(
            batch_size=batch_size,
            debug=debug
        ) as predictor:
            eval_stats, predictions = predictor.batch_evaluation(
                self.model,
                dataset,
                collect_predictions=collect_predictions or collect_overall_stats,
            )

            # calculate the overall metrics
            if collect_overall_stats:
                # TODO ray: support calculating stats on partitioned datasets
                if self.backend.df_engine.partitioned:
                    raise ValueError(
                        'Cannot calculate overall stats on a partitioned DataFrame at this time. '
                        'Set `calculate_overall_stats=False`.'
                    )

                overall_stats = calculate_overall_stats(
                    self.model.output_features,
                    predictions,
                    dataset,
                    training_set_metadata
                )
                eval_stats = {
                    of_name: {**eval_stats[of_name], **overall_stats[of_name]}
                    # account for presence of 'combined' key
                    if of_name in overall_stats
                    else {**eval_stats[of_name]} for of_name in eval_stats
                }

            if self.backend.is_coordinator():
                # if we are skipping all saving,
                # there is no need to create a directory that will remain empty
                should_create_exp_dir = not (
                    skip_save_unprocessed_output and
                    skip_save_predictions and
                    skip_save_eval_stats
                )
                if should_create_exp_dir:
                    makedirs(output_directory, exist_ok=True)

            if collect_predictions:
                logger.debug('Postprocessing')
                postproc_predictions = postprocess(
                    predictions,
                    self.model.output_features,
                    self.training_set_metadata,
                    output_directory=output_directory,
                    backend=self.backend,
                    skip_save_unprocessed_output=skip_save_unprocessed_output
                    or not self.backend.is_coordinator(),
                )
            else:
                postproc_predictions = predictions  # = {}

            if self.backend.is_coordinator():
                should_save_predictions = (
                    collect_predictions
                    and postproc_predictions is not None
                    and not skip_save_predictions
                )
                if should_save_predictions:
                    save_prediction_outputs(
                        postproc_predictions,
                        output_directory,
                        self.backend
                    )

                print_evaluation_stats(eval_stats)
                if not skip_save_eval_stats:
                    save_evaluation_stats(eval_stats, output_directory)

                if should_save_predictions or not skip_save_eval_stats:
                    logger.info('Saved to: {0}'.format(output_directory))

            if collect_predictions:
                postproc_predictions = convert_predictions(
                    postproc_predictions,
                    self.model.output_features,
                    self.training_set_metadata,
                    return_type=return_type)

            return eval_stats, postproc_predictions, output_directory

    def experiment(
            self,
            dataset: Union[str, dict, pd.DataFrame] = None,
            training_set: Union[str, dict, pd.DataFrame] = None,
            validation_set: Union[str, dict, pd.DataFrame] = None,
            test_set: Union[str, dict, pd.DataFrame] = None,
            training_set_metadata: Union[str, dict] = None,
            data_format: str = None,
            experiment_name: str = 'experiment',
            model_name: str = 'run',
            model_load_path: str = None,
            model_resume_path: str = None,
            eval_split: str = TEST,
            skip_save_training_description: bool = False,
            skip_save_training_statistics: bool = False,
            skip_save_model: bool = False,
            skip_save_progress: bool = False,
            skip_save_log: bool = False,
            skip_save_processed_input: bool = False,
            skip_save_unprocessed_output: bool = False,
            skip_save_predictions: bool = False,
            skip_save_eval_stats: bool = False,
            skip_collect_predictions: bool = False,
            skip_collect_overall_stats: bool = False,
            output_directory: str = 'results',
            random_seed: int = default_random_seed,
            debug: bool = False,
            **kwargs
    ) -> Tuple[Optional[dict], dict, Union[dict, pd.DataFrame], str]:
        """
        Trains a model on a dataset's training and validation splits and
        uses it to predict on the test split.
        It saves the trained model and the statistics of training and testing.

        # Inputs
        :param dataset: (Union[str, dict, pandas.DataFrame], default: `None`)
            source containing the entire dataset to be used in the experiment.
            If it has a split column, it will be used for splitting (0 for train,
            1 for validation, 2 for test), otherwise the dataset will be
            randomly split.
        :param training_set: (Union[str, dict, pandas.DataFrame], default: `None`)
            source containing training data.
        :param validation_set: (Union[str, dict, pandas.DataFrame], default: `None`)
            source containing validation data.
        :param test_set: (Union[str, dict, pandas.DataFrame], default: `None`)
            source containing test data.
        :param training_set_metadata: (Union[str, dict], default: `None`)
            metadata JSON file or loaded metadata.  Intermediate preprocessed
        structure containing the mappings of the input
            dataset created the first time an input file is used in the same
            directory with the same name and a '.meta.json' extension.
        :param data_format: (str, default: `None`) format to interpret data
            sources. Will be inferred automatically if not specified.  Valid
            formats are `'auto'`, `'csv'`, `'df'`, `'dict'`, `'excel'`, `'feather'`,
            `'fwf'`, `'hdf5'` (cache file produced during previous training),
            `'html'` (file containing a single HTML `<table>`), `'json'`, `'jsonl'`,
            `'parquet'`, `'pickle'` (pickled Pandas DataFrame), `'sas'`, `'spss'`,
            `'stata'`, `'tsv'`.
        :param experiment_name: (str, default: `'experiment'`) name for
            the experiment.
        :param model_name: (str, default: `'run'`) name of the model that is
            being used.
        :param model_load_path: (str, default: `None`) if this is specified the
            loaded model will be used as initialization
            (useful for transfer learning).
        :param model_resume_path: (str, default: `None`) resumes training of
            the model from the path specified. The config is restored.
            In addition to config, training statistics and loss for
            epoch and the state of the optimizer are restored such that
            training can be effectively continued from a previously interrupted
            training process.
        :param eval_split: (str, default: `test`) split on which
            to perform evaluation. Valid values are `training`, `validation`
            and `test`.
        :param skip_save_training_description: (bool, default: `False`) disables
            saving the description JSON file.
        :param skip_save_training_statistics: (bool, default: `False`) disables
            saving training statistics JSON file.
        :param skip_save_model: (bool, default: `False`) disables
            saving model weights and hyperparameters each time the model
            improves. By default Ludwig saves model weights after each epoch
            the validation metric improves, but if the model is really big
            that can be time consuming. If you do not want to keep
            the weights and just find out what performance a model can get
            with a set of hyperparameters, use this parameter to skip it,
            but the model will not be loadable later on and the returned model
            will have the weights obtained at the end of training, instead of
            the weights of the epoch with the best validation performance.
        :param skip_save_progress: (bool, default: `False`) disables saving
            progress each epoch. By default Ludwig saves weights and stats
            after each epoch for enabling resuming of training, but if
            the model is really big that can be time consuming and will uses
            twice as much space, use this parameter to skip it, but training
            cannot be resumed later on.
        :param skip_save_log: (bool, default: `False`) disables saving
            TensorBoard logs. By default Ludwig saves logs for the TensorBoard,
            but if it is not needed turning it off can slightly increase the
            overall speed.
        :param skip_save_processed_input: (bool, default: `False`) if input
            dataset is provided it is preprocessed and cached by saving an HDF5
            and JSON files to avoid running the preprocessing again. If this
            parameter is `False`, the HDF5 and JSON file are not saved.
        :param skip_save_unprocessed_output: (bool, default: `False`) by default
            predictions and their probabilities are saved in both raw
            unprocessed numpy files containing tensors and as postprocessed
            CSV files (one for each output feature). If this parameter is True,
            only the CSV ones are saved and the numpy ones are skipped.
        :param skip_save_predictions: (bool, default: `False`) skips saving test
            predictions CSV files
        :param skip_save_eval_stats: (bool, default: `False`) skips saving test
            statistics JSON file
        :param skip_collect_predictions: (bool, default: `False`) skips
            collecting post-processed predictions during eval.
        :param skip_collect_overall_stats: (bool, default: `False`) skips
            collecting overall stats during eval.
        :param output_directory: (str, default: `'results'`) the directory that
            will contain the training statistics, TensorBoard logs, the saved
            model and the training progress files.
        :param random_seed: (int: default: 42) random seed used for weights
            initialization, splits and any other random function.
        :param debug: (bool, default: `False) if `True` turns on `tfdbg` with
            `inf_or_nan` checks.

        # Return
        :return: (Tuple[dict, dict, tuple, str)) `(evaluation_statistics, training_statistics, preprocessed_data, output_directory)`
            `evaluation_statistics` dictionary with evaluation performance
                statistics on the test_set,
            `training_statistics` is a dictionary of training statistics for
                each output
            feature containing loss and metrics values for each epoch,
            `preprocessed_data` tuple containing preprocessed
            `(training_set, validation_set, test_set)`, `output_directory`
            filepath string to where results are stored.

        """
        (
            train_stats,
            preprocessed_data,
            output_directory
        ) = self.train(
            dataset=dataset,
            training_set=training_set,
            validation_set=validation_set,
            test_set=test_set,
            training_set_metadata=training_set_metadata,
            data_format=data_format,
            experiment_name=experiment_name,
            model_name=model_name,
            model_load_path=model_load_path,
            model_resume_path=model_resume_path,
            skip_save_training_description=skip_save_training_description,
            skip_save_training_statistics=skip_save_training_statistics,
            skip_save_model=skip_save_model,
            skip_save_progress=skip_save_progress,
            skip_save_log=skip_save_log,
            skip_save_processed_input=skip_save_processed_input,
            skip_save_unprocessed_output=skip_save_unprocessed_output,
            output_directory=output_directory,
            random_seed=random_seed,
            debug=debug,
        )

        (training_set,
         validation_set,
         test_set,
         training_set_metadata) = preprocessed_data

        eval_set = validation_set
        if eval_split == TRAINING:
            eval_set = training_set
        elif eval_split == VALIDATION:
            eval_set = validation_set
        elif eval_split == TEST:
            eval_set = test_set
        else:
            logger.warning(f"Eval split {eval_split} not supported. "
                           f"Using validation set instead")

        if eval_set is not None:
            if self.config[TRAINING]['eval_batch_size'] > 0:
                batch_size = self.config[TRAINING]['eval_batch_size']
            else:
                batch_size = self.config[TRAINING]['batch_size']

            # predict
            try:
                eval_stats, _, _ = self.evaluate(
                    eval_set,
                    data_format=data_format,
                    batch_size=batch_size,
                    output_directory=output_directory,
                    skip_save_unprocessed_output=skip_save_unprocessed_output,
                    skip_save_predictions=skip_save_predictions,
                    skip_save_eval_stats=skip_save_eval_stats,
                    collect_predictions=not skip_collect_predictions,
                    collect_overall_stats=not skip_collect_overall_stats,
                    return_type='dict',
                    debug=debug
                )
            except NotImplementedError:
                logger.warning(
                    "Skipping evaluation as the necessary methods are not "
                    "supported. Full exception below:\n"
                    f"{traceback.format_exc()}"
                )
                eval_stats = None
        else:
            logger.warning(f"The evaluation set {eval_set} was not provided. "
                           f"Skipping evaluation")
            eval_stats = None

        return eval_stats, train_stats, preprocessed_data, output_directory

    def collect_weights(
            self,
            tensor_names: List[str] = None,
            **kwargs
    ) -> list:
        """Load a pre-trained model and collect the tensors with a specific name

        # Inputs
        :param tensor_names: (list, default: `None`) List of tensor names to collect
            weights

        # Return
        :return: (list) List of tensors

        """
        self._check_initialization()
        collected_tensors = self.model.collect_weights(tensor_names)
        return collected_tensors

    def collect_activations(
            self,
            layer_names: List[str],
            dataset: Union[str, Dict[str, list], pd.DataFrame],
            data_format: str = None,
            split: str = FULL,
            batch_size: int = 128,
            debug: bool = False,
            **kwargs
    ) -> list:
        """Loads a pre-trained model model and input data to collect the values
        of the activations contained in the tensors.

        # Inputs
        :param layer_names: (list) list of strings for layer names in the model
            to collect activations.
        :param dataset: (Union[str, Dict[str, list], pandas.DataFrame]) source
            containing the data to make predictions.
        :param data_format: (str, default: `None`) format to interpret data
            sources. Will be inferred automatically if not specified.  Valid
            formats are `'auto'`, `'csv'`, `'df'`, `'dict'`, `'excel'`, `'feather'`,
            `'fwf'`, `'hdf5'` (cache file produced during previous training),
            `'html'` (file containing a single HTML `<table>`), `'json'`, `'jsonl'`,
            `'parquet'`, `'pickle'` (pickled Pandas DataFrame), `'sas'`, `'spss'`,
            `'stata'`, `'tsv'`.
        :param: split: (str, default= `'full'`): if the input dataset contains
            a split column, this parameter indicates which split of the data
            to use. Possible values are `'full'`, `'training'`, `
            'validation'`, `'test'`.
        :param batch_size: (int, default: 128) size of batch to use when making
            predictions.
        :param debug: (bool, default: `False`) if `True` turns on `tfdbg`
            with `inf_or_nan` checks.

        # Return
        :return: (list) list of collected tensors.

        """
        self._check_initialization()

        # preprocessing
        logger.debug('Preprocessing')
        dataset, training_set_metadata = preprocess_for_prediction(
            self.config,
            dataset=dataset,
            training_set_metadata=self.training_set_metadata,
            data_format=data_format,
            split=split,
            include_outputs=False
        )

        logger.debug('Predicting')
        with self.backend.create_predictor(
            batch_size=batch_size,
            debug=debug
        ) as predictor:
            activations = predictor.batch_collect_activations(
                self.model,
                layer_names,
                dataset,
            )

            return activations

    def preprocess(
            self,
            dataset: Union[str, dict, pd.DataFrame] = None,
            training_set: Union[str, dict, pd.DataFrame] = None,
            validation_set: Union[str, dict, pd.DataFrame] = None,
            test_set: Union[str, dict, pd.DataFrame] = None,
            training_set_metadata: Union[str, dict] = None,
            data_format: str = None,
            skip_save_processed_input: bool = True,
            random_seed: int = default_random_seed,
            debug: bool = False,
            **kwargs
    ) -> Tuple[Dataset, Dataset, Dataset, dict]:
        """This function is used to preprocess data.

        # Inputs

        :param dataset: (Union[str, dict, pandas.DataFrame], default: `None`)
            source containing the entire dataset to be used in the experiment.
            If it has a split column, it will be used for splitting
            (0 for train, 1 for validation, 2 for test),
            otherwise the dataset will be randomly split.
        :param training_set: (Union[str, dict, pandas.DataFrame], default: `None`)
            source containing training data.
        :param validation_set: (Union[str, dict, pandas.DataFrame], default: `None`)
            source containing validation data.
        :param test_set: (Union[str, dict, pandas.DataFrame], default: `None`)
            source containing test data.
        :param training_set_metadata: (Union[str, dict], default: `None`)
            metadata JSON file or loaded metadata. Intermediate preprocessed
        structure containing the mappings of the input
            dataset created the first time an input file is used in the same
            directory with the same name and a '.meta.json' extension.
        :param data_format: (str, default: `None`) format to interpret data
            sources. Will be inferred automatically if not specified.  Valid
            formats are `'auto'`, `'csv'`, `'df'`, `'dict'`, `'excel'`,
            `'feather'`, `'fwf'`,
            `'hdf5'` (cache file produced during previous training),
            `'html'` (file containing a single HTML `<table>`),
            `'json'`, `'jsonl'`, `'parquet'`,
            `'pickle'` (pickled Pandas DataFrame),
            `'sas'`, `'spss'`, `'stata'`, `'tsv'`.
        :param skip_save_processed_input: (bool, default: `False`) if input
            dataset is provided it is preprocessed and cached by saving an HDF5
            and JSON files to avoid running the preprocessing again. If this
            parameter is `False`, the HDF5 and JSON file are not saved.
        :param output_directory: (str, default: `'results'`) the directory that
            will contain the training statistics, TensorBoard logs, the saved
            model and the training progress files.
        :param random_seed: (int, default: `42`) a random seed that will be
               used anywhere there is a call to a random number generator: data
               splitting, parameter initialization and training set shuffling
        :param debug: (bool, default: `False`)  if `True` turns on `tfdbg` with
            `inf_or_nan` checks.


        # Return

        :return: (Tuple[dict, Union[dict, pd.DataFrame], str]) tuple containing
            `(training_statistics, preprocessed_data, output_directory)`.
            `training_statistics` is a dictionary of training statistics
            for each output feature containing loss and metrics values
            for each epoch.
            `preprocessed_data` is the tuple containing these three data sets
            `(training_set, validation_set, test_set)`.
            `output_directory` filepath to where training results are stored.
        """
        # preprocess
        preprocessed_data = preprocess_for_training(
            self.config,
            dataset=dataset,
            training_set=training_set,
            validation_set=validation_set,
            test_set=test_set,
            training_set_metadata=training_set_metadata,
            data_format=data_format,
            skip_save_processed_input=skip_save_processed_input,
            preprocessing_params=self.config[PREPROCESSING],
            backend=self.backend,
            random_seed=random_seed
        )

        (proc_training_set,
         proc_validation_set,
         proc_test_set,
         training_set_metadata) = preprocessed_data

        return proc_training_set, proc_validation_set, proc_test_set, \
            training_set_metadata

    @staticmethod
    def load(
            model_dir: str,
            logging_level: int = logging.ERROR,
            backend: Union[Backend, str] = None,
            gpus: Union[str, int, List[int]] = None,
            gpu_memory_limit: int = None,
            allow_parallel_threads: bool = True,
            callbacks: List[Callback] = None,
    ) -> 'LudwigModel':  # return is an instance of ludwig.api.LudwigModel class
        """This function allows for loading pretrained models

        # Inputs

        :param model_dir: (str) path to the directory containing the model.
               If the model was trained by the `train` or `experiment` command,
               the model is in `results_dir/experiment_dir/model`.
        :param logging_level: (int, default: 40) log level that will be sent to
            stderr.
        :param backend: (Union[Backend, str]) `Backend` or string name
            of backend to use to execute preprocessing / training steps.
        :param gpus: (Union[str, int, List[int]], default: `None`) GPUs
            to use (it uses the same syntax of CUDA_VISIBLE_DEVICES)
        :param gpu_memory_limit: (int: default: `None`) maximum memory in MB to
            allocate per GPU device.
        :param allow_parallel_threads: (bool, default: `True`) allow TensorFlow
            to use
            multithreading parallelism to improve performance at the cost of
            determinism.
        :param callbacks: (list, default: `None`) a list of
            `ludwig.callbacks.Callback` objects that provide hooks into the
            Ludwig pipeline.

        # Return

        :return: (LudwigModel) a LudwigModel object


        # Example usage

        ```python
        ludwig_model = LudwigModel.load(model_dir)
        ```

        """
        # Initialize Horovod and TensorFlow before calling `broadcast()` to prevent initializing
        # TensorFlow with default parameters
        backend_param = backend
        backend = initialize_backend(backend)
        backend.initialize_tensorflow(
            gpus=gpus,
            gpu_memory_limit=gpu_memory_limit,
            allow_parallel_threads=allow_parallel_threads
        )

        config = backend.broadcast_return(
            lambda: load_json(os.path.join(
                model_dir,
                MODEL_HYPERPARAMETERS_FILE_NAME
            )
            ))

        if backend_param is None and 'backend' in config:
            # Reset backend from config
            backend = initialize_backend(config.get('backend'))

        # initialize model
        ludwig_model = LudwigModel(
            config,
            logging_level=logging_level,
            backend=backend,
            gpus=gpus,
            gpu_memory_limit=gpu_memory_limit,
            allow_parallel_threads=allow_parallel_threads,
            callbacks=callbacks,
        )

        # generate model from config
        ludwig_model.model = LudwigModel.create_model(config)

        # load model weights
        ludwig_model.load_weights(model_dir)

        # load train set metadata
        ludwig_model.training_set_metadata = backend.broadcast_return(
            lambda: load_metadata(
                os.path.join(
                    model_dir,
                    TRAIN_SET_METADATA_FILE_NAME
                )
            )
        )

        return ludwig_model

    def load_weights(
            self,
            model_dir: str,
    ) -> None:
        """
        Loads weights from a pre-trained model

        # Inputs
        :param model_dir: (str) filepath string to location of a pre-trained
            model

        # Return
        :return: `None`

        # Example usage

        ```python
        ludwig_model.load_weights(model_dir)
        ```

        """
        if self.backend.is_coordinator():
            weights_save_path = os.path.join(
                model_dir,
                MODEL_WEIGHTS_FILE_NAME
            )
            self.model.load_weights(weights_save_path)

        self.backend.sync_model(self.model)

    def save(
            self,
            save_path: str
    ) -> None:
        """This function allows to save models on disk

        # Inputs

        :param  save_path: (str) path to the directory where the model is
                going to be saved. Both a JSON file containing the model
                architecture hyperparameters and checkpoints files containing
                model weights will be saved.

        # Return

        :return: (None) `None`

        # Example usage

        ```python
        ludwig_model.save(save_path)
        ```

        """
        self._check_initialization()

        # save config
        self.save_config(save_path)

        # save model weights
        model_weights_path = os.path.join(save_path, MODEL_WEIGHTS_FILE_NAME)
        self.model.save_weights(model_weights_path)

        # save training set metadata
        training_set_metadata_path = os.path.join(
            save_path,
            TRAIN_SET_METADATA_FILE_NAME
        )
        save_json(training_set_metadata_path, self.training_set_metadata)

    def save_config(
            self,
            save_path: str
    ) -> None:
        """
        Save config to specoficed location.

        # Inputs

        :param save_path: (str) filepath string to save config as a
            JSON file.

        # Return
        :return: `None`

        """
        os.makedirs(save_path, exist_ok=True)
        model_hyperparameters_path = os.path.join(
            save_path,
            MODEL_HYPERPARAMETERS_FILE_NAME
        )
        save_json(model_hyperparameters_path, self.config)

    def save_savedmodel(self, save_path: str) -> None:
        """This function allows to save models on disk

        # Inputs

        :param  save_path: (str) path to the directory where the SavedModel
                is going to be saved.

        # Return

        :return: `None`

        # Example usage

        ```python
        ludwig_model.save_for_serving(save_path)
        ```

        """
        self._check_initialization()
        self.model.save_savedmodel(save_path)

    def _check_initialization(self):
        if self.model is None or \
                self.config is None or \
                self.training_set_metadata is None:
            raise ValueError('Model has not been trained or loaded')

    @staticmethod
    def create_model(
            config: dict,
            random_seed: int = default_random_seed
    ) -> ECD:
        """Instantiates Encoder-Combiner-Decoder (ECD) object

        # Inputs
        :param config: (dict) Ludwig config
        :param random_seed: (int, default: ludwig default random seed) Random
            seed used for weights initialization,
            splits and any other random function.

        # Return
        :return: (ludwig.models.ECD) Instance of the Ludwig model object.

        """
        # todo: support loading other model types based on config
        return ECD(
            input_features_def=config['input_features'],
            combiner_def=config['combiner'],
            output_features_def=config['output_features'],
            random_seed=random_seed,
        )

    @staticmethod
    def set_logging_level(logging_level: int) -> None:
        """
        Sets level for log messages.

        # Inputs

        :param logging_level: (int) Set/Update the logging level. Use logging
        constants like `logging.DEBUG` , `logging.INFO` and `logging.ERROR`.

        # Return

        :return: `None`
        """
        logging.getLogger('ludwig').setLevel(logging_level)
        if logging_level in {logging.WARNING, logging.ERROR, logging.CRITICAL}:
            set_disable_progressbar(True)
        else:
            set_disable_progressbar(False)


def kfold_cross_validate(
        num_folds: int,
        config: Union[dict, str],
        dataset: str = None,
        data_format: str = None,
        skip_save_training_description: bool = False,
        skip_save_training_statistics: bool = False,
        skip_save_model: bool = False,
        skip_save_progress: bool = False,
        skip_save_log: bool = False,
        skip_save_processed_input: bool = False,
        skip_save_predictions: bool = False,
        skip_save_eval_stats: bool = False,
        skip_collect_predictions: bool = False,
        skip_collect_overall_stats: bool = False,
        output_directory: str = 'results',
        random_seed: int = default_random_seed,
        gpus: Union[str, int, List[int]] = None,
        gpu_memory_limit: int = None,
        allow_parallel_threads: bool = True,
        backend: Union[Backend, str] = None,
        logging_level: int = logging.INFO,
        debug: bool = False,
        **kwargs
) -> Tuple[dict, dict]:
    """Performs k-fold cross validation and returns result data structures.

    # Inputs

    :param num_folds: (int) number of folds to create for the cross-validation
    :param config: (Union[dict, str]) model specification
           required to build a model. Parameter may be a dictionary or string
           specifying the file path to a yaml configuration file.  Refer to the
           [User Guide](http://ludwig.ai/user_guide/#model-config)
           for details.
    :param dataset: (Union[str, dict, pandas.DataFrame], default: `None`)
        source containing the entire dataset to be used for k_fold processing.
        :param data_format: (str, default: `None`) format to interpret data
            sources. Will be inferred automatically if not specified.  Valid
            formats are `'auto'`, `'csv'`, `'df'`, `'dict'`, `'excel'`, `'feather'`,
            `'fwf'`,
            `'html'` (file containing a single HTML `<table>`), `'json'`, `'jsonl'`,
            `'parquet'`, `'pickle'` (pickled Pandas DataFrame), `'sas'`, `'spss'`,
            `'stata'`, `'tsv'`.  Currenlty `hdf5` format is not supported for
            k_fold cross validation.
    :param skip_save_training_description: (bool, default: `False`) disables
            saving the description JSON file.
    :param skip_save_training_statistics: (bool, default: `False`) disables
            saving training statistics JSON file.
    :param skip_save_model: (bool, default: `False`) disables
        saving model weights and hyperparameters each time the model
        improves. By default Ludwig saves model weights after each epoch
        the validation metric improves, but if the model is really big
        that can be time consuming. If you do not want to keep
        the weights and just find out what performance a model can get
        with a set of hyperparameters, use this parameter to skip it,
        but the model will not be loadable later on and the returned model
        will have the weights obtained at the end of training, instead of
        the weights of the epoch with the best validation performance.
    :param skip_save_progress: (bool, default: `False`) disables saving
           progress each epoch. By default Ludwig saves weights and stats
           after each epoch for enabling resuming of training, but if
           the model is really big that can be time consuming and will uses
           twice as much space, use this parameter to skip it, but training
           cannot be resumed later on.
    :param skip_save_log: (bool, default: `False`) disables saving TensorBoard
           logs. By default Ludwig saves logs for the TensorBoard, but if it
           is not needed turning it off can slightly increase the
           overall speed.
    :param skip_save_processed_input: (bool, default: `False`) if input
        dataset is provided it is preprocessed and cached by saving an HDF5
        and JSON files to avoid running the preprocessing again. If this
        parameter is `False`, the HDF5 and JSON file are not saved.
    :param skip_save_predictions: (bool, default: `False`) skips saving test
            predictions CSV files.
    :param skip_save_eval_stats: (bool, default: `False`) skips saving test
            statistics JSON file.
    :param skip_collect_predictions: (bool, default: `False`) skips collecting
            post-processed predictions during eval.
    :param skip_collect_overall_stats: (bool, default: `False`) skips collecting
            overall stats during eval.
    :param output_directory: (str, default: `'results'`) the directory that
        will contain the training statistics, TensorBoard logs, the saved
        model and the training progress files.
    :param random_seed: (int, default: `42`) Random seed
            used for weights initialization,
           splits and any other random function.
    :param gpus: (list, default: `None`) list of GPUs that are available
            for training.
    :param gpu_memory_limit: (int, default: `None`) maximum memory in MB to
            allocate per GPU device.
    :param allow_parallel_threads: (bool, default: `True`) allow TensorFlow to
            use multithreading parallelism
           to improve performance at the cost of determinism.
    :param backend: (Union[Backend, str]) `Backend` or string name
            of backend to use to execute preprocessing / training steps.
    :param debug: (bool, default: `False`) If `True` turns on tfdbg
            with `inf_or_nan` checks.
    :param logging_level: (int, default: INFO) log level to send to stderr.


    # Return

    :return: (tuple(kfold_cv_statistics, kfold_split_indices), dict) a tuple of
            dictionaries `kfold_cv_statistics`: contains metrics from cv run.
             `kfold_split_indices`: indices to split training data into
             training fold and test fold.
    """
    # if config is a path, convert to dictionary
    if isinstance(config, str):  # assume path
        config = load_yaml(config)
    backend = initialize_backend(backend or config.get('backend'))

    # check for k_fold
    if num_folds is None:
        raise ValueError(
            'k_fold parameter must be specified'
        )

    logger.info('starting {:d}-fold cross validation'.format(num_folds))

    # create output_directory if not available
    if not os.path.isdir(output_directory):
        os.mkdir(output_directory)

    # prepare data for k-fold processing
    # use Ludwig's utility to facilitate creating a dataframe
    # that is used as the basis for creating folds

    # determine data format of provided dataset
    if not data_format or data_format == 'auto':
        data_format = figure_data_format(dataset)

    data_df = load_dataset(
        dataset,
        data_format=data_format,
        df_lib=backend.df_engine.df_lib
    )

    kfold_cv_stats = {}
    kfold_split_indices = {}

    for train_indices, test_indices, fold_num in \
            generate_kfold_splits(data_df, num_folds, random_seed):
        with tempfile.TemporaryDirectory() as temp_dir_name:
            curr_train_df = data_df.iloc[train_indices]
            curr_test_df = data_df.iloc[test_indices]

            kfold_split_indices['fold_' + str(fold_num)] = {
                'training_indices': train_indices,
                'test_indices': test_indices
            }

            # train and validate model on this fold
            logger.info("training on fold {:d}".format(fold_num))

            model = LudwigModel(
                config=config,
                logging_level=logging_level,
                backend=backend,
                gpus=gpus,
                gpu_memory_limit=gpu_memory_limit,
                allow_parallel_threads=allow_parallel_threads,
            )
            (
                eval_stats,
                train_stats,
                preprocessed_data,
                output_directory
            ) = model.experiment(
                training_set=curr_train_df,
                test_set=curr_test_df,
                experiment_name='cross_validation',
                model_name='fold_' + str(fold_num),
                skip_save_training_description=skip_save_training_description,
                skip_save_training_statistics=skip_save_training_statistics,
                skip_save_model=skip_save_model,
                skip_save_progress=skip_save_progress,
                skip_save_log=skip_save_log,
                skip_save_processed_input=skip_save_processed_input,
                skip_save_predictions=skip_save_predictions,
                skip_save_eval_stats=skip_save_eval_stats,
                skip_collect_predictions=skip_collect_predictions,
                skip_collect_overall_stats=skip_collect_overall_stats,
                output_directory=os.path.join(temp_dir_name, 'results'),
                random_seed=random_seed,
                debug=debug,
            )

            # augment the training statistics with scoring metric from
            # the hold out fold
            train_stats['fold_eval_stats'] = eval_stats

            # collect training statistics for this fold
            kfold_cv_stats['fold_' + str(fold_num)] = train_stats

    # consolidate raw fold metrics across all folds
    raw_kfold_stats = {}
    for fold_name in kfold_cv_stats:
        curr_fold_eval_stats = kfold_cv_stats[fold_name]['fold_eval_stats']
        for of_name in curr_fold_eval_stats:
            if of_name not in raw_kfold_stats:
                raw_kfold_stats[of_name] = {}
            fold_eval_stats_of = curr_fold_eval_stats[of_name]

            for metric in fold_eval_stats_of:
                if metric not in {
                    'predictions',
                    'probabilities',
                    'confusion_matrix',
                    'overall_stats',
                    'per_class_stats',
                    'roc_curve',
                    'precision_recall_curve'
                }:
                    if metric not in raw_kfold_stats[of_name]:
                        raw_kfold_stats[of_name][metric] = []
                    raw_kfold_stats[of_name][metric].append(
                        fold_eval_stats_of[metric]
                    )

    # calculate overall kfold statistics
    overall_kfold_stats = {}
    for of_name in raw_kfold_stats:
        overall_kfold_stats[of_name] = {}
        for metric in raw_kfold_stats[of_name]:
            mean = np.mean(raw_kfold_stats[of_name][metric])
            std = np.std(raw_kfold_stats[of_name][metric])
            overall_kfold_stats[of_name][metric + '_mean'] = mean
            overall_kfold_stats[of_name][metric + '_std'] = std

    kfold_cv_stats['overall'] = overall_kfold_stats

    logger.info('completed {:d}-fold cross validation'.format(num_folds))

    return kfold_cv_stats, kfold_split_indices


def get_experiment_description(
        config,
        dataset=None,
        training_set=None,
        validation_set=None,
        test_set=None,
        training_set_metadata=None,
        data_format=None,
        random_seed=None
):
    description = OrderedDict()
    description['ludwig_version'] = LUDWIG_VERSION
    description['command'] = ' '.join(sys.argv)

    try:
        with open(os.devnull, 'w') as devnull:
            is_a_git_repo = subprocess.call(['git', 'branch'],
                                            stderr=subprocess.STDOUT,
                                            stdout=devnull) == 0
        if is_a_git_repo:
            description['commit_hash'] = \
                subprocess.check_output(['git', 'rev-parse', 'HEAD']).decode(
                    'utf-8')[:12]
    except:
        pass

    if random_seed is not None:
        description['random_seed'] = random_seed

    if isinstance(dataset, str):
        description['dataset'] = dataset
    if isinstance(training_set, str):
        description['training_set'] = training_set
    if isinstance(validation_set, str):
        description['validation_set'] = validation_set
    if isinstance(test_set, str):
        description['test_set'] = test_set
    if training_set_metadata is not None:
        description['training_set_metadata'] = training_set_metadata

    # determine data format if not provided or auto
    if not data_format or data_format == 'auto':
        data_format = figure_data_format(
            dataset, training_set, validation_set, test_set
        )

    if data_format:
        description['data_format'] = str(data_format)

    description['config'] = config

    import tensorflow as tf
    description['tf_version'] = tf.__version__

    return description<|MERGE_RESOLUTION|>--- conflicted
+++ resolved
@@ -406,33 +406,6 @@
                         logger.info('{}: {}'.format(
                             key, pformat(value, indent=4)))
                     logger.info('\n')
-<<<<<<< HEAD
-                preprocessed_data = self.preprocess(
-                    dataset=dataset,
-                    training_set=training_set,
-                    validation_set=validation_set,
-                    test_set=test_set,
-                    training_set_metadata=training_set_metadata,
-                    data_format=data_format,
-                    experiment_name=experiment_name,
-                    model_name=model_name,
-                    model_resume_path=model_resume_path,
-                    skip_save_training_description=skip_save_training_description,
-                    skip_save_training_statistics=skip_save_training_statistics,
-                    skip_save_model=skip_save_model,
-                    skip_save_progress=skip_save_progress,
-                    skip_save_log=skip_save_log,
-                    skip_save_processed_input=skip_save_processed_input,
-                    output_directory=output_directory,
-                    random_seed=random_seed,
-                    devbug=debug,
-                    **kwargs,
-                )
-                (training_set,
-                 validation_set,
-                 test_set,
-                 training_set_metadata) = preprocessed_data
-=======
 
                 for callback in self.callbacks:
                     callback.on_preprocess_start(self.config)
@@ -468,7 +441,6 @@
                         callback.on_preprocess_end(
                             training_set, validation_set, test_set, training_set_metadata
                         )
->>>>>>> 4de36c3f
 
             self.training_set_metadata = training_set_metadata
 
