# !/usr/bin/env python
# Copyright (c) 2019 Uber Technologies, Inc.
#
# Licensed under the Apache License, Version 2.0 (the "License");
# you may not use this file except in compliance with the License.
# You may obtain a copy of the License at
#
#     http://www.apache.org/licenses/LICENSE-2.0
#
# Unless required by applicable law or agreed to in writing, software
# distributed under the License is distributed on an "AS IS" BASIS,
# WITHOUT WARRANTIES OR CONDITIONS OF ANY KIND, either express or implied.
# See the License for the specific language governing permissions and
# limitations under the License.
# ==============================================================================
"""
    File name: LudwigModel.py
    Author: Piero Molino
    Date created: 5/21/2019
    Python Version: 3+
"""
import copy
import logging
import os
import subprocess
import sys
import tempfile
import traceback
from collections import OrderedDict
from pprint import pformat
from typing import Dict, List, Optional, Tuple, Union

import numpy as np
import pandas as pd
import torch
from tabulate import tabulate

from ludwig.backend import Backend, initialize_backend
from ludwig.callbacks import Callback
from ludwig.constants import (
    AUTO,
    BATCH_SIZE,
    EVAL_BATCH_SIZE,
    FULL,
    HYPEROPT,
    HYPEROPT_WARNING,
    LEARNING_RATE,
    MODEL_TYPE,
    PREPROCESSING,
    TEST,
    TRAINER,
    TRAINING,
    VALIDATION,
)
from ludwig.data.dataset.base import Dataset
from ludwig.data.postprocessing import convert_predictions, postprocess
from ludwig.data.preprocessing import load_metadata, preprocess_for_prediction, preprocess_for_training
from ludwig.features.feature_registries import update_config_with_metadata
from ludwig.globals import (
    INFERENCE_MODULE_FILE_NAME,
    LUDWIG_VERSION,
    MODEL_HYPERPARAMETERS_FILE_NAME,
    MODEL_WEIGHTS_FILE_NAME,
    set_disable_progressbar,
    TRAIN_SET_METADATA_FILE_NAME,
)
<<<<<<< HEAD
from ludwig.models.base import BaseModel
=======
from ludwig.models.calibrator import Calibrator
from ludwig.models.ecd import ECD
>>>>>>> 36787ba7
from ludwig.models.inference import InferenceModule
from ludwig.models.predictor import (
    calculate_overall_stats,
    print_evaluation_stats,
    save_evaluation_stats,
    save_prediction_outputs,
)
from ludwig.models.registry import model_type_registry
from ludwig.modules.metric_modules import get_best_function
from ludwig.schema import validate_config
from ludwig.schema.utils import load_trainer_with_kwargs
from ludwig.utils import metric_utils
from ludwig.utils.data_utils import (
    figure_data_format,
    generate_kfold_splits,
    load_dataset,
    load_json,
    load_yaml,
    save_json,
)
from ludwig.utils.defaults import default_random_seed, merge_with_defaults
from ludwig.utils.fs_utils import makedirs, open_file, path_exists, upload_output_directory
from ludwig.utils.misc_utils import (
    get_file_names,
    get_from_registry,
    get_output_directory,
    set_saved_weights_in_checkpoint_flag,
)
from ludwig.utils.print_utils import print_boxed
from ludwig.utils.torch_utils import get_torch_device

logger = logging.getLogger(__name__)


class LudwigModel:
    """Class that allows access to high level Ludwig functionalities.

    # Inputs

    :param config: (Union[str, dict]) in-memory representation of
            config or string path to a YAML config file.
    :param logging_level: (int) Log level that will be sent to stderr.
    :param backend: (Union[Backend, str]) `Backend` or string name
        of backend to use to execute preprocessing / training steps.
    :param gpus: (Union[str, int, List[int]], default: `None`) GPUs
        to use (it uses the same syntax of CUDA_VISIBLE_DEVICES)
    :param gpu_memory_limit: (int: default: `None`) maximum memory in MB to
        allocate per GPU device.
    :param allow_parallel_threads: (bool, default: `True`) allow Torch
        to use multithreading parallelism to improve performance at the
        cost of determinism.

    # Example usage:

    ```python
    from ludwig.api import LudwigModel
    ```

    Train a model:

    ```python
    config = {...}
    ludwig_model = LudwigModel(config)
    train_stats, _, _ = ludwig_model.train(dataset=file_path)
    ```

    or

    ```python
    train_stats, _, _ = ludwig_model.train(dataset=dataframe)
    ```

    If you have already trained a model you can load it and use it to predict

    ```python
    ludwig_model = LudwigModel.load(model_dir)
    ```

    Predict:

    ```python
    predictions, _ = ludwig_model.predict(dataset=file_path)
    ```

    or

    ```python
    predictions, _ = ludwig_model.predict(dataset=dataframe)
    ```

    Evaluation:

    ```python
    eval_stats, _, _ = ludwig_model.evaluate(dataset=file_path)
    ```

    or

    ```python
    eval_stats, _, _ = ludwig_model.evaluate(dataset=dataframe)
    ```
    """

    def __init__(
        self,
        config: Union[str, dict],
        logging_level: int = logging.ERROR,
        backend: Union[Backend, str] = None,
        gpus: Union[str, int, List[int]] = None,
        gpu_memory_limit: int = None,
        allow_parallel_threads: bool = True,
        callbacks: List[Callback] = None,
    ) -> None:
        """Constructor for the Ludwig Model class.

        # Inputs

        :param config: (Union[str, dict]) in-memory representation of
            config or string path to a YAML config file.
        :param logging_level: (int) Log level that will be sent to stderr.
        :param backend: (Union[Backend, str]) `Backend` or string name
            of backend to use to execute preprocessing / training steps.
        :param gpus: (Union[str, int, List[int]], default: `None`) GPUs
            to use (it uses the same syntax of CUDA_VISIBLE_DEVICES)
        :param gpu_memory_limit: (int: default: `None`) maximum memory in MB to
            allocate per GPU device.
        :param allow_parallel_threads: (bool, default: `True`) allow Torch
            to use multithreading parallelism to improve performance at the
            cost of determinism.
        :param callbacks: (list, default: `None`) a list of
              `ludwig.callbacks.Callback` objects that provide hooks into the
               Ludwig pipeline.

        # Return

        :return: (None) `None`
        """
        # check if config is a path or a dict
        if isinstance(config, str):  # assume path
            config_dict = load_yaml(config)
            self.config_fp = config
        else:
            config_dict = copy.deepcopy(config)
            self.config_fp = None

        # merge config with defaults
        self.base_config = copy.deepcopy(config_dict)
        self.config = merge_with_defaults(config_dict)
        validate_config(self.config)

        # setup logging
        self.set_logging_level(logging_level)

        # setup Backend
        self.backend = initialize_backend(backend or self.config.get("backend"))
        self.callbacks = callbacks if callbacks is not None else []

        # setup PyTorch env (GPU allocation, etc.)
        self.backend.initialize_pytorch(
            gpus=gpus, gpu_memory_limit=gpu_memory_limit, allow_parallel_threads=allow_parallel_threads
        )

        # setup model
        self.model = None
        self.training_set_metadata = None

        # online training state
        self._online_trainer = None

    def train(
        self,
        dataset: Union[str, dict, pd.DataFrame] = None,
        training_set: Union[str, dict, pd.DataFrame, Dataset] = None,
        validation_set: Union[str, dict, pd.DataFrame, Dataset] = None,
        test_set: Union[str, dict, pd.DataFrame, Dataset] = None,
        training_set_metadata: Union[str, dict] = None,
        data_format: str = None,
        experiment_name: str = "api_experiment",
        model_name: str = "run",
        model_resume_path: str = None,
        skip_save_training_description: bool = False,
        skip_save_training_statistics: bool = False,
        skip_save_model: bool = False,
        skip_save_progress: bool = False,
        skip_save_log: bool = False,
        skip_save_processed_input: bool = False,
        output_directory: str = "results",
        random_seed: int = default_random_seed,
        **kwargs,
    ) -> Tuple[dict, Union[dict, pd.DataFrame], str]:
        """This function is used to perform a full training of the model on the specified dataset.

        During training if the skip parameters are False
        the model and statistics will be saved in a directory
        `[output_dir]/[experiment_name]_[model_name]_n` where all variables are
        resolved to user specified ones and `n` is an increasing number
        starting from 0 used to differentiate among repeated runs.

        # Inputs

        :param dataset: (Union[str, dict, pandas.DataFrame], default: `None`)
            source containing the entire dataset to be used in the experiment.
            If it has a split column, it will be used for splitting
            (0 for train, 1 for validation, 2 for test),
            otherwise the dataset will be randomly split.
        :param training_set: (Union[str, dict, pandas.DataFrame], default: `None`)
            source containing training data.
        :param validation_set: (Union[str, dict, pandas.DataFrame], default: `None`)
            source containing validation data.
        :param test_set: (Union[str, dict, pandas.DataFrame], default: `None`)
            source containing test data.
        :param training_set_metadata: (Union[str, dict], default: `None`)
            metadata JSON file or loaded metadata. Intermediate preprocessed
            structure containing the mappings of the input dataset created the
            first time an input file is used in the same directory with the
            same name and a '.meta.json' extension.
        :param data_format: (str, default: `None`) format to interpret data
            sources. Will be inferred automatically if not specified.  Valid
            formats are `'auto'`, `'csv'`, `'df'`, `'dict'`, `'excel'`,
            `'feather'`, `'fwf'`,
            `'hdf5'` (cache file produced during previous training),
            `'html'` (file containing a single HTML `<table>`),
            `'json'`, `'jsonl'`, `'parquet'`,
            `'pickle'` (pickled Pandas DataFrame),
            `'sas'`, `'spss'`, `'stata'`, `'tsv'`.
        :param experiment_name: (str, default: `'experiment'`) name for
            the experiment.
        :param model_name: (str, default: `'run'`) name of the model that is
            being used.
        :param model_resume_path: (str, default: `None`) resumes training of
            the model from the path specified. The config is restored.
            In addition to config, training statistics, loss for each
            epoch and the state of the optimizer are restored such that
            training can be effectively continued from a previously interrupted
            training process.
        :param skip_save_training_description: (bool, default: `False`)
            disables saving the description JSON file.
        :param skip_save_training_statistics: (bool, default: `False`)
            disables saving training statistics JSON file.
        :param skip_save_model: (bool, default: `False`) disables
            saving model weights and hyperparameters each time the model
            improves. By default Ludwig saves model weights after each epoch
            the validation metric improves, but if the model is really big
            that can be time consuming. If you do not want to keep
            the weights and just find out what performance a model can get
            with a set of hyperparameters, use this parameter to skip it,
            but the model will not be loadable later on and the returned model
            will have the weights obtained at the end of training, instead of
            the weights of the epoch with the best validation performance.
        :param skip_save_progress: (bool, default: `False`) disables saving
            progress each epoch. By default Ludwig saves weights and stats
            after each epoch for enabling resuming of training, but if
            the model is really big that can be time consuming and will uses
            twice as much space, use this parameter to skip it, but training
            cannot be resumed later on.
        :param skip_save_log: (bool, default: `False`) disables saving
            TensorBoard logs. By default Ludwig saves logs for the TensorBoard,
            but if it is not needed turning it off can slightly increase the
            overall speed.
        :param skip_save_processed_input: (bool, default: `False`) if input
            dataset is provided it is preprocessed and cached by saving an HDF5
            and JSON files to avoid running the preprocessing again. If this
            parameter is `False`, the HDF5 and JSON file are not saved.
        :param output_directory: (str, default: `'results'`) the directory that
            will contain the training statistics, TensorBoard logs, the saved
            model and the training progress files.
        :param random_seed: (int, default: `42`) a random seed that will be
               used anywhere there is a call to a random number generator: data
               splitting, parameter initialization and training set shuffling

        # Return

        :return: (Tuple[Dict, Union[Dict, pd.DataFrame], str]) tuple containing
            `(training_statistics, preprocessed_data, output_directory)`.
            `training_statistics` is a nested dictionary of dataset -> feature_name -> metric_name -> List of metrics.
                Each metric corresponds to each training checkpoint.
            `preprocessed_data` is the tuple containing these three data sets
            `(training_set, validation_set, test_set)`.
            `output_directory` filepath to where training results are stored.
        """
        if HYPEROPT in self.config:
            print_boxed("WARNING")
            logger.info(HYPEROPT_WARNING)

        # setup directories and file names
        if model_resume_path is not None:
            if path_exists(model_resume_path):
                output_directory = model_resume_path
            else:
                if self.backend.is_coordinator():
                    logger.info("Model resume path does not exists, " "starting training from scratch")
                model_resume_path = None

        if model_resume_path is None:
            if self.backend.is_coordinator():
                output_directory = get_output_directory(output_directory, experiment_name, model_name)
            else:
                output_directory = None

        # if we are skipping all saving,
        # there is no need to create a directory that will remain empty
        should_create_output_directory = not (
            skip_save_training_description
            and skip_save_training_statistics
            and skip_save_model
            and skip_save_progress
            and skip_save_log
            and skip_save_processed_input
        )

        output_url = output_directory
        with upload_output_directory(output_directory) as (output_directory, upload_fn):
            train_callbacks = self.callbacks
            if upload_fn is not None:
                # Upload output files (checkpoints, etc.) to remote storage at the end of
                # each epoch and evaluation, in case of failure in the middle of training.
                class UploadOnEpochEndCallback(Callback):
                    def on_eval_end(self, trainer, progress_tracker, save_path):
                        upload_fn()

                    def on_epoch_end(self, trainer, progress_tracker, save_path):
                        upload_fn()

                train_callbacks = train_callbacks + [UploadOnEpochEndCallback()]

            description_fn = training_stats_fn = model_dir = None
            if self.backend.is_coordinator():
                if should_create_output_directory:
                    makedirs(output_directory, exist_ok=True)
                description_fn, training_stats_fn, model_dir = get_file_names(output_directory)

            if isinstance(training_set, Dataset) and training_set_metadata is not None:
                preprocessed_data = (training_set, validation_set, test_set, training_set_metadata)
            else:
                # save description
                if self.backend.is_coordinator():
                    description = get_experiment_description(
                        self.config,
                        dataset=dataset,
                        training_set=training_set,
                        validation_set=validation_set,
                        test_set=test_set,
                        training_set_metadata=training_set_metadata,
                        data_format=data_format,
                        backend=self.backend,
                        random_seed=random_seed,
                    )

                    if not skip_save_training_description:
                        save_json(description_fn, description)

                    # print description
                    experiment_description = [
                        ["Experiment name", experiment_name],
                        ["Model name", model_name],
                        ["Output directory", output_directory],
                    ]
                    for key, value in description.items():
                        if key != "config":  # Config is printed separately.
                            experiment_description.append([key, pformat(value, indent=4)])

                    if self.backend.is_coordinator():
                        print_boxed("EXPERIMENT DESCRIPTION")
                        logger.info(tabulate(experiment_description, tablefmt="fancy_grid"))

                        print_boxed("LUDWIG CONFIG")
                        logger.info(pformat(self.config, indent=4))

                for callback in self.callbacks:
                    callback.on_preprocess_start(self.config)

                try:
                    preprocessed_data = self.preprocess(
                        dataset=dataset,
                        training_set=training_set,
                        validation_set=validation_set,
                        test_set=test_set,
                        training_set_metadata=training_set_metadata,
                        data_format=data_format,
                        experiment_name=experiment_name,
                        model_name=model_name,
                        model_resume_path=model_resume_path,
                        skip_save_training_description=skip_save_training_description,
                        skip_save_training_statistics=skip_save_training_statistics,
                        skip_save_model=skip_save_model,
                        skip_save_progress=skip_save_progress,
                        skip_save_log=skip_save_log,
                        skip_save_processed_input=skip_save_processed_input,
                        output_directory=output_directory,
                        random_seed=random_seed,
                        **kwargs,
                    )
                    (training_set, validation_set, test_set, training_set_metadata) = preprocessed_data
                finally:
                    for callback in self.callbacks:
                        callback.on_preprocess_end(training_set, validation_set, test_set, training_set_metadata)

            self.training_set_metadata = training_set_metadata

            if self.backend.is_coordinator():
                dataset_statistics = [["Dataset", "Size"]]
                dataset_statistics.append(["Training", len(training_set)])
                if validation_set is not None:
                    dataset_statistics.append(["Validation", len(validation_set)])
                if test_set is not None:
                    dataset_statistics.append(["Test", len(test_set)])
                if not skip_save_model:
                    # save train set metadata
                    os.makedirs(model_dir, exist_ok=True)
                    save_json(os.path.join(model_dir, TRAIN_SET_METADATA_FILE_NAME), training_set_metadata)

                logger.info("\nDataset sizes:")
                logger.info(tabulate(dataset_statistics, headers="firstrow", tablefmt="fancy_grid", floatfmt=".4f"))

            for callback in self.callbacks:
                callback.on_train_init(
                    base_config=self.base_config,
                    experiment_directory=output_directory,
                    experiment_name=experiment_name,
                    model_name=model_name,
                    output_directory=output_directory,
                    resume_directory=model_resume_path,
                )

            # Build model if not provided
            # if it was provided it means it was already loaded
            if not self.model:
                if self.backend.is_coordinator():
                    print_boxed("MODEL")
                # update config with metadata properties
                update_config_with_metadata(self.config, training_set_metadata)
                logger.info("Warnings and other logs:")
                self.model = LudwigModel.create_model(self.config, random_seed=random_seed)
                set_saved_weights_in_checkpoint_flag(self.config)

            # Convert config dictionary into an instance of BaseTrainerConfig.
            trainer_config, _ = load_trainer_with_kwargs(self.config[MODEL_TYPE], self.config[TRAINER])

            with self.backend.create_trainer(
                model=self.model,
                config=trainer_config,
                resume=model_resume_path is not None,
                skip_save_model=skip_save_model,
                skip_save_progress=skip_save_progress,
                skip_save_log=skip_save_log,
                callbacks=train_callbacks,
                random_seed=random_seed,
            ) as trainer:
                # auto tune batch size
                if self.config[TRAINER].get(BATCH_SIZE, None) == AUTO or self.config[TRAINER][EVAL_BATCH_SIZE] == AUTO:
                    # TODO (ASN): add support for substitute_with_max parameter
                    tuned_batch_size = trainer.tune_batch_size(self.config, training_set, random_seed=random_seed)

                    # TODO(travis): pass these in as args to trainer when we call train,
                    #  to avoid setting state on possibly remote trainer
                    if self.config[TRAINER][BATCH_SIZE] == AUTO:
                        self.config[TRAINER][BATCH_SIZE] = tuned_batch_size
                        trainer.batch_size = tuned_batch_size

                    if self.config[TRAINER][EVAL_BATCH_SIZE] == AUTO:
                        self.config[TRAINER][EVAL_BATCH_SIZE] = tuned_batch_size
                        trainer.eval_batch_size = tuned_batch_size

                # auto tune learning rate
                if self.config[TRAINER][LEARNING_RATE] == AUTO:
                    tuned_learning_rate = trainer.tune_learning_rate(self.config, training_set, random_seed=random_seed)
                    self.config[TRAINER][LEARNING_RATE] = tuned_learning_rate
                    trainer.set_base_learning_rate(tuned_learning_rate)

                # train model
                if self.backend.is_coordinator():
                    print_boxed("TRAINING")
                    if not skip_save_model:
                        self.save_config(model_dir)

                for callback in self.callbacks:
                    callback.on_train_start(
                        model=self.model,
                        config=self.config,
                        config_fp=self.config_fp,
                    )

                try:
                    train_stats = trainer.train(
                        training_set,
                        validation_set=validation_set,
                        test_set=test_set,
                        save_path=model_dir,
                    )

                    # Calibrates output feature probabilities on validation set if calibration is enabled.
                    # Must be done after training, and before final model parameters are saved.
                    if self.backend.is_coordinator():
                        calibrator = Calibrator(
                            trainer.model,
                            self.backend,
                            batch_size=trainer.eval_batch_size,
                        )
                        if validation_set is not None:
                            # Use backend.createPredictor to ensure we get ray predictor with ray backend
                            calibrator.train_calibration(validation_set, VALIDATION)
                        else:
                            logger.warning(
                                "Calibration uses validation set, but not validation split specified. "
                                "Will use training set for calibration."
                            )
                            calibrator.train_calibration(training_set, TRAINING)
                        if not skip_save_model:
                            model_weights_path = os.path.join(model_dir, MODEL_WEIGHTS_FILE_NAME)
                            torch.save(self.model.state_dict(), model_weights_path)

                    # Unpack train()'s return.
                    # The statistics are all nested dictionaries of TrainerMetrics: feature_name -> metric_name ->
                    # List[TrainerMetric], with one entry per training checkpoint, according to steps_per_checkpoint.
                    # We reduce the dictionary of TrainerMetrics to a simple list of floats for interfacing with Ray
                    # Tune.
                    (self.model, train_trainset_stats, train_valiset_stats, train_testset_stats) = train_stats
                    train_stats = {
                        TRAINING: metric_utils.reduce_trainer_metrics_dict(train_trainset_stats),
                        VALIDATION: metric_utils.reduce_trainer_metrics_dict(train_valiset_stats),
                        TEST: metric_utils.reduce_trainer_metrics_dict(train_testset_stats),
                    }

                    # save training statistics
                    if self.backend.is_coordinator():
                        if not skip_save_training_statistics and path_exists(os.path.dirname(training_stats_fn)):
                            save_json(training_stats_fn, train_stats)

                    # grab the results of the model with highest validation test performance
                    validation_field = trainer.validation_field
                    validation_metric = trainer.validation_metric
                    validation_field_result = train_valiset_stats[validation_field]

                    best_function = get_best_function(validation_metric)

                    # results of the model with highest validation test performance
                    if self.backend.is_coordinator() and validation_set is not None:
                        print_boxed("TRAINING REPORT")
                        best_vali_index, (
                            epoch_best_validation_metric,
                            step_best_validation_metric,
                            best_validation_metric,
                        ) = best_function(
                            enumerate(validation_field_result[validation_metric]),
                            # -1 for the last element of the TrainerMetric namedtuple.
                            key=lambda index_epoch_step_value: index_epoch_step_value[1][-1],
                        )
                        logger.info(
                            f"Best validation model step: {step_best_validation_metric}, epoch: "
                            f"{epoch_best_validation_metric + 1}"
                        )
                        logger.info(
                            f"Best validation model {validation_metric} on validation set {validation_field}: "
                            f"{best_validation_metric}"
                        )
                        if test_set is not None:
                            validation_selected_test_metric_score = train_testset_stats[validation_field][
                                validation_metric
                            ][best_vali_index][
                                -1
                            ]  # -1 for the last element of the TrainerMetric namedtuple.

                            logger.info(
                                f"Best validation model {validation_metric} on test set {validation_field}: "
                                f"{validation_selected_test_metric_score}"
                            )
                        logger.info(f"\nFinished: {experiment_name}_{model_name}")
                        logger.info(f"Saved to: {output_directory}")
                finally:
                    for callback in self.callbacks:
                        callback.on_train_end(output_directory)

                self.training_set_metadata = training_set_metadata

                # Ensure model weights are saved to the driver if training was done remotely
                if self.backend.is_coordinator() and not skip_save_model:
                    weights_save_path = os.path.join(model_dir, MODEL_WEIGHTS_FILE_NAME)
                    if not path_exists(weights_save_path):
                        with open_file(weights_save_path, "wb") as f:
                            torch.save(self.model.state_dict(), f)

                # Synchronize model weights between workers
                self.backend.sync_model(self.model)

                print_boxed("FINISHED")
                return train_stats, preprocessed_data, output_url

    def train_online(
        self,
        dataset: Union[str, dict, pd.DataFrame],
        training_set_metadata: Union[str, dict] = None,
        data_format: str = "auto",
        random_seed: int = default_random_seed,
    ) -> None:
        """Performs one epoch of training of the model on `dataset`.

        # Inputs

        :param dataset: (Union[str, dict, pandas.DataFrame], default: `None`)
            source containing the entire dataset to be used in the experiment.
            If it has a split column, it will be used for splitting (0 for train,
            1 for validation, 2 for test), otherwise the dataset will be
            randomly split.
        :param training_set_metadata: (Union[str, dict], default: `None`)
            metadata JSON file or loaded metadata.  Intermediate preprocessed
        structure containing the mappings of the input
            dataset created the first time an input file is used in the same
            directory with the same name and a '.meta.json' extension.
        :param data_format: (str, default: `None`) format to interpret data
            sources. Will be inferred automatically if not specified.  Valid
            formats are `'auto'`, `'csv'`, `'df'`, `'dict'`, `'excel'`, `'feather'`,
            `'fwf'`, `'hdf5'` (cache file produced during previous training),
            `'html'` (file containing a single HTML `<table>`), `'json'`, `'jsonl'`,
            `'parquet'`, `'pickle'` (pickled Pandas DataFrame), `'sas'`, `'spss'`,
            `'stata'`, `'tsv'`.
        :param random_seed: (int, default: `42`) a random seed that is going to be
               used anywhere there is a call to a random number generator: data
               splitting, parameter initialization and training set shuffling

        # Return

        :return: (None) `None`
        """
        training_set_metadata = training_set_metadata or self.training_set_metadata
        training_dataset, _, _, training_set_metadata = preprocess_for_training(
            self.config,
            training_set=dataset,
            training_set_metadata=training_set_metadata,
            data_format=data_format,
            skip_save_processed_input=True,
            preprocessing_params=self.config[PREPROCESSING],
            backend=self.backend,
            random_seed=random_seed,
            callbacks=self.callbacks,
        )

        if not self.training_set_metadata:
            self.training_set_metadata = training_set_metadata

        if not self.model:
            update_config_with_metadata(self.config, training_set_metadata)
            self.model = LudwigModel.create_model(self.config, random_seed=random_seed)
            set_saved_weights_in_checkpoint_flag(self.config)

        if not self._online_trainer:
            config, _ = load_trainer_with_kwargs(self.config[MODEL_TYPE], self.config[TRAINER])
            self._online_trainer = self.backend.create_trainer(config=config, model=self.model, random_seed=random_seed)

        self.model = self._online_trainer.train_online(training_dataset)

    def predict(
        self,
        dataset: Union[str, dict, pd.DataFrame] = None,
        data_format: str = None,
        split: str = FULL,
        batch_size: int = 128,
        skip_save_unprocessed_output: bool = True,
        skip_save_predictions: bool = True,
        output_directory: str = "results",
        return_type: Union[str, dict, pd.DataFrame] = pd.DataFrame,
        callbacks: Optional[List[Callback]] = None,
        **kwargs,
    ) -> Tuple[Union[dict, pd.DataFrame], str]:
        """Using a trained model, make predictions from the provided dataset.

        # Inputs
        :param dataset: (Union[str, dict, pandas.DataFrame]) source containing
            the entire dataset to be evaluated.
        :param data_format: (str, default: `None`) format to interpret data
            sources. Will be inferred automatically if not specified.  Valid
            formats are `'auto'`, `'csv'`, `'df'`, `'dict'`, `'excel'`, `'feather'`,
            `'fwf'`, `'hdf5'` (cache file produced during previous training),
            `'html'` (file containing a single HTML `<table>`), `'json'`, `'jsonl'`,
            `'parquet'`, `'pickle'` (pickled Pandas DataFrame), `'sas'`, `'spss'`,
            `'stata'`, `'tsv'`.
        :param: split: (str, default= `'full'`): if the input dataset contains
            a split column, this parameter indicates which split of the data
            to use. Possible values are `'full'`, `'training'`, `'validation'`, `'test'`.
        :param batch_size: (int, default: 128) size of batch to use when making
            predictions.
        :param skip_save_unprocessed_output: (bool, default: `True`) if this
            parameter is `False`, predictions and their probabilities are saved
            in both raw unprocessed numpy files containing tensors and as
            postprocessed CSV files (one for each output feature).
            If this parameter is `True`, only the CSV ones are saved and the
            numpy ones are skipped.
        :param skip_save_predictions: (bool, default: `True`) skips saving
            test predictions CSV files.
        :param output_directory: (str, default: `'results'`) the directory that
            will contain the training statistics, TensorBoard logs, the saved
            model and the training progress files.
        :param return_type: (Union[str, dict, pandas.DataFrame], default: pd.DataFrame)
            indicates the format of the returned predictions.
        :param callbacks: (Optional[List[Callback]], default: None)
            optional list of callbacks to use during this predict operation. Any callbacks
            already registered to the model will be preserved.

        # Return

        :return: (Tuple[Union[dict, pd.DataFrame], str]) `(predictions, output_directory)`
            `predictions` predictions from the provided dataset,
            `output_directory` filepath string to where data was stored.
        """
        self._check_initialization()

        # preprocessing
        logger.debug("Preprocessing")
        dataset, _ = preprocess_for_prediction(
            self.config,
            dataset=dataset,
            training_set_metadata=self.training_set_metadata,
            data_format=data_format,
            split=split,
            include_outputs=False,
            backend=self.backend,
            callbacks=self.callbacks + (callbacks or []),
        )

        logger.debug("Predicting")
        with self.backend.create_predictor(self.model, batch_size=batch_size) as predictor:
            predictions = predictor.batch_predict(
                dataset,
            )

            if self.backend.is_coordinator():
                # if we are skipping all saving,
                # there is no need to create a directory that will remain empty
                should_create_exp_dir = not (skip_save_unprocessed_output and skip_save_predictions)
                if should_create_exp_dir:
                    makedirs(output_directory, exist_ok=True)

            logger.debug("Postprocessing")
            postproc_predictions = postprocess(
                predictions,
                self.model.output_features,
                self.training_set_metadata,
                output_directory=output_directory,
                backend=self.backend,
                skip_save_unprocessed_output=skip_save_unprocessed_output or not self.backend.is_coordinator(),
            )
            converted_postproc_predictions = convert_predictions(
                postproc_predictions, self.model.output_features, return_type=return_type
            )

            if self.backend.is_coordinator():
                if not skip_save_predictions:
                    save_prediction_outputs(
                        postproc_predictions, self.model.output_features, output_directory, self.backend
                    )

                    logger.info(f"Saved to: {output_directory}")

            return converted_postproc_predictions, output_directory

    def evaluate(
        self,
        dataset: Union[str, dict, pd.DataFrame] = None,
        data_format: str = None,
        split: str = FULL,
        batch_size: Optional[int] = None,
        skip_save_unprocessed_output: bool = True,
        skip_save_predictions: bool = True,
        skip_save_eval_stats: bool = True,
        collect_predictions: bool = False,
        collect_overall_stats: bool = False,
        output_directory: str = "results",
        return_type: Union[str, dict, pd.DataFrame] = pd.DataFrame,
        **kwargs,
    ) -> Tuple[dict, Union[dict, pd.DataFrame], str]:
        """This function is used to predict the output variables given the input variables using the trained model
        and compute test statistics like performance measures, confusion matrices and the like.

        # Inputs
        :param dataset: (Union[str, dict, pandas.DataFrame]) source containing
            the entire dataset to be evaluated.
        :param data_format: (str, default: `None`) format to interpret data
            sources. Will be inferred automatically if not specified.  Valid
            formats are `'auto'`, `'csv'`, `'df'`, `'dict'`, `'excel'`, `'feather'`,
            `'fwf'`, `'hdf5'` (cache file produced during previous training),
            `'html'` (file containing a single HTML `<table>`), `'json'`, `'jsonl'`,
            `'parquet'`, `'pickle'` (pickled Pandas DataFrame), `'sas'`, `'spss'`,
            `'stata'`, `'tsv'`.
        :param: split: (str, default= `'full'`): if the input dataset contains
            a split column, this parameter indicates which split of the data
            to use. Possible values are `'full'`, `'training'`, `'validation'`, `'test'`.
        :param batch_size: (int, default: None) size of batch to use when making
            predictions. Defaults to model config eval_batch_size
        :param skip_save_unprocessed_output: (bool, default: `True`) if this
            parameter is `False`, predictions and their probabilities are saved
            in both raw unprocessed numpy files containing tensors and as
            postprocessed CSV files (one for each output feature).
            If this parameter is `True`, only the CSV ones are saved and the
            numpy ones are skipped.
        :param skip_save_predictions: (bool, default: `True`) skips saving
            test predictions CSV files.
        :param skip_save_eval_stats: (bool, default: `True`) skips saving
            test statistics JSON file.
        :param collect_predictions: (bool, default: `False`) if `True`
            collects post-processed predictions during eval.
        :param collect_overall_stats: (bool, default: False) if `True`
            collects overall stats during eval.
        :param output_directory: (str, default: `'results'`) the directory that
            will contain the training statistics, TensorBoard logs, the saved
            model and the training progress files.
        :param return_type: (Union[str, dict, pd.DataFrame], default: pandas.DataFrame) indicates
            the format to of the returned predictions.

        # Return
        :return: (`evaluation_statistics`, `predictions`, `output_directory`)
            `evaluation_statistics` dictionary containing evaluation performance
                statistics,
            `postprocess_predictions` contains predicted values,
            `output_directory` is location where results are stored.
        """
        self._check_initialization()

        for callback in self.callbacks:
            callback.on_evaluation_start()

        # preprocessing
        logger.debug("Preprocessing")
        dataset, training_set_metadata = preprocess_for_prediction(
            self.config,
            dataset=dataset,
            training_set_metadata=self.training_set_metadata,
            data_format=data_format,
            split=split,
            include_outputs=True,
            backend=self.backend,
            callbacks=self.callbacks,
        )

        # Fallback to use eval_batch_size or batch_size if not provided
        if batch_size is None:
            batch_size = self.config[TRAINER][EVAL_BATCH_SIZE] or self.config[TRAINER][BATCH_SIZE]

        logger.debug("Predicting")
        with self.backend.create_predictor(self.model, batch_size=batch_size) as predictor:
            eval_stats, predictions = predictor.batch_evaluation(
                dataset,
                collect_predictions=collect_predictions or collect_overall_stats,
            )

            # calculate the overall metrics
            if collect_overall_stats:
                dataset = dataset.to_df()

                overall_stats = calculate_overall_stats(
                    self.model.output_features, predictions, dataset, training_set_metadata
                )
                eval_stats = {
                    of_name: {**eval_stats[of_name], **overall_stats[of_name]}
                    # account for presence of 'combined' key
                    if of_name in overall_stats else {**eval_stats[of_name]}
                    for of_name in eval_stats
                }

            if self.backend.is_coordinator():
                # if we are skipping all saving,
                # there is no need to create a directory that will remain empty
                should_create_exp_dir = not (
                    skip_save_unprocessed_output and skip_save_predictions and skip_save_eval_stats
                )
                if should_create_exp_dir:
                    makedirs(output_directory, exist_ok=True)

            if collect_predictions:
                logger.debug("Postprocessing")
                postproc_predictions = postprocess(
                    predictions,
                    self.model.output_features,
                    self.training_set_metadata,
                    output_directory=output_directory,
                    backend=self.backend,
                    skip_save_unprocessed_output=skip_save_unprocessed_output or not self.backend.is_coordinator(),
                )
            else:
                postproc_predictions = predictions  # = {}

            if self.backend.is_coordinator():
                should_save_predictions = (
                    collect_predictions and postproc_predictions is not None and not skip_save_predictions
                )
                if should_save_predictions:
                    save_prediction_outputs(
                        postproc_predictions, self.model.output_features, output_directory, self.backend
                    )

                print_evaluation_stats(eval_stats)
                if not skip_save_eval_stats:
                    save_evaluation_stats(eval_stats, output_directory)

                if should_save_predictions or not skip_save_eval_stats:
                    logger.info(f"Saved to: {output_directory}")

            if collect_predictions:
                postproc_predictions = convert_predictions(
                    postproc_predictions,
                    self.model.output_features,
                    return_type=return_type,
                )

            for callback in self.callbacks:
                callback.on_evaluation_end()

            return eval_stats, postproc_predictions, output_directory

    def experiment(
        self,
        dataset: Union[str, dict, pd.DataFrame] = None,
        training_set: Union[str, dict, pd.DataFrame] = None,
        validation_set: Union[str, dict, pd.DataFrame] = None,
        test_set: Union[str, dict, pd.DataFrame] = None,
        training_set_metadata: Union[str, dict] = None,
        data_format: str = None,
        experiment_name: str = "experiment",
        model_name: str = "run",
        model_load_path: str = None,
        model_resume_path: str = None,
        eval_split: str = TEST,
        skip_save_training_description: bool = False,
        skip_save_training_statistics: bool = False,
        skip_save_model: bool = False,
        skip_save_progress: bool = False,
        skip_save_log: bool = False,
        skip_save_processed_input: bool = False,
        skip_save_unprocessed_output: bool = False,
        skip_save_predictions: bool = False,
        skip_save_eval_stats: bool = False,
        skip_collect_predictions: bool = False,
        skip_collect_overall_stats: bool = False,
        output_directory: str = "results",
        random_seed: int = default_random_seed,
        **kwargs,
    ) -> Tuple[Optional[dict], dict, Union[dict, pd.DataFrame], str]:
        """Trains a model on a dataset's training and validation splits and uses it to predict on the test split.
        It saves the trained model and the statistics of training and testing.

        # Inputs
        :param dataset: (Union[str, dict, pandas.DataFrame], default: `None`)
            source containing the entire dataset to be used in the experiment.
            If it has a split column, it will be used for splitting (0 for train,
            1 for validation, 2 for test), otherwise the dataset will be
            randomly split.
        :param training_set: (Union[str, dict, pandas.DataFrame], default: `None`)
            source containing training data.
        :param validation_set: (Union[str, dict, pandas.DataFrame], default: `None`)
            source containing validation data.
        :param test_set: (Union[str, dict, pandas.DataFrame], default: `None`)
            source containing test data.
        :param training_set_metadata: (Union[str, dict], default: `None`)
            metadata JSON file or loaded metadata.  Intermediate preprocessed
        structure containing the mappings of the input
            dataset created the first time an input file is used in the same
            directory with the same name and a '.meta.json' extension.
        :param data_format: (str, default: `None`) format to interpret data
            sources. Will be inferred automatically if not specified.  Valid
            formats are `'auto'`, `'csv'`, `'df'`, `'dict'`, `'excel'`, `'feather'`,
            `'fwf'`, `'hdf5'` (cache file produced during previous training),
            `'html'` (file containing a single HTML `<table>`), `'json'`, `'jsonl'`,
            `'parquet'`, `'pickle'` (pickled Pandas DataFrame), `'sas'`, `'spss'`,
            `'stata'`, `'tsv'`.
        :param experiment_name: (str, default: `'experiment'`) name for
            the experiment.
        :param model_name: (str, default: `'run'`) name of the model that is
            being used.
        :param model_load_path: (str, default: `None`) if this is specified the
            loaded model will be used as initialization
            (useful for transfer learning).
        :param model_resume_path: (str, default: `None`) resumes training of
            the model from the path specified. The config is restored.
            In addition to config, training statistics and loss for
            epoch and the state of the optimizer are restored such that
            training can be effectively continued from a previously interrupted
            training process.
        :param eval_split: (str, default: `test`) split on which
            to perform evaluation. Valid values are `training`, `validation`
            and `test`.
        :param skip_save_training_description: (bool, default: `False`) disables
            saving the description JSON file.
        :param skip_save_training_statistics: (bool, default: `False`) disables
            saving training statistics JSON file.
        :param skip_save_model: (bool, default: `False`) disables
            saving model weights and hyperparameters each time the model
            improves. By default Ludwig saves model weights after each epoch
            the validation metric improves, but if the model is really big
            that can be time consuming. If you do not want to keep
            the weights and just find out what performance a model can get
            with a set of hyperparameters, use this parameter to skip it,
            but the model will not be loadable later on and the returned model
            will have the weights obtained at the end of training, instead of
            the weights of the epoch with the best validation performance.
        :param skip_save_progress: (bool, default: `False`) disables saving
            progress each epoch. By default Ludwig saves weights and stats
            after each epoch for enabling resuming of training, but if
            the model is really big that can be time consuming and will uses
            twice as much space, use this parameter to skip it, but training
            cannot be resumed later on.
        :param skip_save_log: (bool, default: `False`) disables saving
            TensorBoard logs. By default Ludwig saves logs for the TensorBoard,
            but if it is not needed turning it off can slightly increase the
            overall speed.
        :param skip_save_processed_input: (bool, default: `False`) if input
            dataset is provided it is preprocessed and cached by saving an HDF5
            and JSON files to avoid running the preprocessing again. If this
            parameter is `False`, the HDF5 and JSON file are not saved.
        :param skip_save_unprocessed_output: (bool, default: `False`) by default
            predictions and their probabilities are saved in both raw
            unprocessed numpy files containing tensors and as postprocessed
            CSV files (one for each output feature). If this parameter is True,
            only the CSV ones are saved and the numpy ones are skipped.
        :param skip_save_predictions: (bool, default: `False`) skips saving test
            predictions CSV files
        :param skip_save_eval_stats: (bool, default: `False`) skips saving test
            statistics JSON file
        :param skip_collect_predictions: (bool, default: `False`) skips
            collecting post-processed predictions during eval.
        :param skip_collect_overall_stats: (bool, default: `False`) skips
            collecting overall stats during eval.
        :param output_directory: (str, default: `'results'`) the directory that
            will contain the training statistics, TensorBoard logs, the saved
            model and the training progress files.
        :param random_seed: (int: default: 42) random seed used for weights
            initialization, splits and any other random function.

        # Return
        :return: (Tuple[dict, dict, tuple, str))
            `(evaluation_statistics, training_statistics, preprocessed_data, output_directory)`
            `evaluation_statistics` dictionary with evaluation performance
                statistics on the test_set,
            `training_statistics` is a nested dictionary of dataset -> feature_name -> metric_name -> List of metrics.
                Each metric corresponds to each training checkpoint.
            `preprocessed_data` tuple containing preprocessed
            `(training_set, validation_set, test_set)`, `output_directory`
            filepath string to where results are stored.
        """
        if HYPEROPT in self.config:
            print_boxed("WARNING")
            logger.info(HYPEROPT_WARNING)

        (train_stats, preprocessed_data, output_directory) = self.train(
            dataset=dataset,
            training_set=training_set,
            validation_set=validation_set,
            test_set=test_set,
            training_set_metadata=training_set_metadata,
            data_format=data_format,
            experiment_name=experiment_name,
            model_name=model_name,
            model_load_path=model_load_path,
            model_resume_path=model_resume_path,
            skip_save_training_description=skip_save_training_description,
            skip_save_training_statistics=skip_save_training_statistics,
            skip_save_model=skip_save_model,
            skip_save_progress=skip_save_progress,
            skip_save_log=skip_save_log,
            skip_save_processed_input=skip_save_processed_input,
            skip_save_unprocessed_output=skip_save_unprocessed_output,
            output_directory=output_directory,
            random_seed=random_seed,
        )

        (training_set, validation_set, test_set, training_set_metadata) = preprocessed_data

        eval_set = validation_set
        if eval_split == TRAINING:
            eval_set = training_set
        elif eval_split == VALIDATION:
            eval_set = validation_set
        elif eval_split == TEST:
            eval_set = test_set
        else:
            logger.warning(f"Eval split {eval_split} not supported. " f"Using validation set instead")

        if eval_set is not None:
            if self.config[TRAINER]["eval_batch_size"]:
                batch_size = self.config[TRAINER]["eval_batch_size"]
            else:
                batch_size = self.config[TRAINER]["batch_size"]

            # predict
            try:
                eval_stats, _, _ = self.evaluate(
                    eval_set,
                    data_format=data_format,
                    batch_size=batch_size,
                    output_directory=output_directory,
                    skip_save_unprocessed_output=skip_save_unprocessed_output,
                    skip_save_predictions=skip_save_predictions,
                    skip_save_eval_stats=skip_save_eval_stats,
                    collect_predictions=not skip_collect_predictions,
                    collect_overall_stats=not skip_collect_overall_stats,
                    return_type="dict",
                )
            except NotImplementedError:
                logger.warning(
                    "Skipping evaluation as the necessary methods are not "
                    "supported. Full exception below:\n"
                    f"{traceback.format_exc()}"
                )
                eval_stats = None
        else:
            logger.warning(f"The evaluation set {eval_set} was not provided. " f"Skipping evaluation")
            eval_stats = None

        return eval_stats, train_stats, preprocessed_data, output_directory

    def collect_weights(self, tensor_names: List[str] = None, **kwargs) -> list:
        """Load a pre-trained model and collect the tensors with a specific name.

        # Inputs
        :param tensor_names: (list, default: `None`) List of tensor names to collect
            weights

        # Return
        :return: (list) List of tensors
        """
        self._check_initialization()
        collected_tensors = self.model.collect_weights(tensor_names)
        return collected_tensors

    def collect_activations(
        self,
        layer_names: List[str],
        dataset: Union[str, Dict[str, list], pd.DataFrame],
        data_format: str = None,
        split: str = FULL,
        batch_size: int = 128,
        debug: bool = False,
        **kwargs,
    ) -> list:
        """Loads a pre-trained model model and input data to collect the values of the activations contained in the
        tensors.

        # Inputs
        :param layer_names: (list) list of strings for layer names in the model
            to collect activations.
        :param dataset: (Union[str, Dict[str, list], pandas.DataFrame]) source
            containing the data to make predictions.
        :param data_format: (str, default: `None`) format to interpret data
            sources. Will be inferred automatically if not specified.  Valid
            formats are `'auto'`, `'csv'`, `'df'`, `'dict'`, `'excel'`, `'feather'`,
            `'fwf'`, `'hdf5'` (cache file produced during previous training),
            `'html'` (file containing a single HTML `<table>`), `'json'`, `'jsonl'`,
            `'parquet'`, `'pickle'` (pickled Pandas DataFrame), `'sas'`, `'spss'`,
            `'stata'`, `'tsv'`.
        :param: split: (str, default= `'full'`): if the input dataset contains
            a split column, this parameter indicates which split of the data
            to use. Possible values are `'full'`, `'training'`, `'validation'`, `'test'`.
        :param batch_size: (int, default: 128) size of batch to use when making
            predictions.

        # Return
        :return: (list) list of collected tensors.
        """
        self._check_initialization()

        # preprocessing
        logger.debug("Preprocessing")
        dataset, training_set_metadata = preprocess_for_prediction(
            self.config,
            dataset=dataset,
            training_set_metadata=self.training_set_metadata,
            data_format=data_format,
            split=split,
            include_outputs=False,
        )

        logger.debug("Predicting")
        with self.backend.create_predictor(self.model, batch_size=batch_size) as predictor:
            activations = predictor.batch_collect_activations(
                layer_names,
                dataset,
            )

            return activations

    def preprocess(
        self,
        dataset: Union[str, dict, pd.DataFrame] = None,
        training_set: Union[str, dict, pd.DataFrame] = None,
        validation_set: Union[str, dict, pd.DataFrame] = None,
        test_set: Union[str, dict, pd.DataFrame] = None,
        training_set_metadata: Union[str, dict] = None,
        data_format: str = None,
        skip_save_processed_input: bool = True,
        random_seed: int = default_random_seed,
        **kwargs,
    ) -> Tuple[Dataset, Dataset, Dataset, dict]:
        """This function is used to preprocess data.

        # Inputs

        :param dataset: (Union[str, dict, pandas.DataFrame], default: `None`)
            source containing the entire dataset to be used in the experiment.
            If it has a split column, it will be used for splitting
            (0 for train, 1 for validation, 2 for test),
            otherwise the dataset will be randomly split.
        :param training_set: (Union[str, dict, pandas.DataFrame], default: `None`)
            source containing training data.
        :param validation_set: (Union[str, dict, pandas.DataFrame], default: `None`)
            source containing validation data.
        :param test_set: (Union[str, dict, pandas.DataFrame], default: `None`)
            source containing test data.
        :param training_set_metadata: (Union[str, dict], default: `None`)
            metadata JSON file or loaded metadata. Intermediate preprocessed
        structure containing the mappings of the input
            dataset created the first time an input file is used in the same
            directory with the same name and a '.meta.json' extension.
        :param data_format: (str, default: `None`) format to interpret data
            sources. Will be inferred automatically if not specified.  Valid
            formats are `'auto'`, `'csv'`, `'df'`, `'dict'`, `'excel'`,
            `'feather'`, `'fwf'`,
            `'hdf5'` (cache file produced during previous training),
            `'html'` (file containing a single HTML `<table>`),
            `'json'`, `'jsonl'`, `'parquet'`,
            `'pickle'` (pickled Pandas DataFrame),
            `'sas'`, `'spss'`, `'stata'`, `'tsv'`.
        :param skip_save_processed_input: (bool, default: `False`) if input
            dataset is provided it is preprocessed and cached by saving an HDF5
            and JSON files to avoid running the preprocessing again. If this
            parameter is `False`, the HDF5 and JSON file are not saved.
        :param output_directory: (str, default: `'results'`) the directory that
            will contain the training statistics, TensorBoard logs, the saved
            model and the training progress files.
        :param random_seed: (int, default: `42`) a random seed that will be
               used anywhere there is a call to a random number generator: data
               splitting, parameter initialization and training set shuffling

        # Return

        :return: (Tuple[pd.DataFrame, pd.DataFrame, pd.DataFrame, Dict]) tuple containing
            `(proc_training_set, proc_validation_set, proc_test_set, training_set_metadata)`.
        """
        print_boxed("PREPROCESSING")
        preprocessed_data = preprocess_for_training(
            self.config,
            dataset=dataset,
            training_set=training_set,
            validation_set=validation_set,
            test_set=test_set,
            training_set_metadata=training_set_metadata,
            data_format=data_format,
            skip_save_processed_input=skip_save_processed_input,
            preprocessing_params=self.config[PREPROCESSING],
            backend=self.backend,
            random_seed=random_seed,
            callbacks=self.callbacks,
        )

        (proc_training_set, proc_validation_set, proc_test_set, training_set_metadata) = preprocessed_data

        return proc_training_set, proc_validation_set, proc_test_set, training_set_metadata

    @staticmethod
    def load(
        model_dir: str,
        logging_level: int = logging.ERROR,
        backend: Union[Backend, str] = None,
        gpus: Union[str, int, List[int]] = None,
        gpu_memory_limit: int = None,
        allow_parallel_threads: bool = True,
        callbacks: List[Callback] = None,
    ) -> "LudwigModel":  # return is an instance of ludwig.api.LudwigModel class
        """This function allows for loading pretrained models.

        # Inputs

        :param model_dir: (str) path to the directory containing the model.
               If the model was trained by the `train` or `experiment` command,
               the model is in `results_dir/experiment_dir/model`.
        :param logging_level: (int, default: 40) log level that will be sent to
            stderr.
        :param backend: (Union[Backend, str]) `Backend` or string name
            of backend to use to execute preprocessing / training steps.
        :param gpus: (Union[str, int, List[int]], default: `None`) GPUs
            to use (it uses the same syntax of CUDA_VISIBLE_DEVICES)
        :param gpu_memory_limit: (int: default: `None`) maximum memory in MB to
            allocate per GPU device.
        :param allow_parallel_threads: (bool, default: `True`) allow Torch
            to use
            multithreading parallelism to improve performance at the cost of
            determinism.
        :param callbacks: (list, default: `None`) a list of
            `ludwig.callbacks.Callback` objects that provide hooks into the
            Ludwig pipeline.

        # Return

        :return: (LudwigModel) a LudwigModel object


        # Example usage

        ```python
        ludwig_model = LudwigModel.load(model_dir)
        ```
        """
        # Initialize Horovod and PyTorch before calling `broadcast()` to prevent initializing
        # Torch with default parameters
        backend_param = backend
        backend = initialize_backend(backend)
        backend.initialize_pytorch(
            gpus=gpus, gpu_memory_limit=gpu_memory_limit, allow_parallel_threads=allow_parallel_threads
        )

        config = backend.broadcast_return(lambda: load_json(os.path.join(model_dir, MODEL_HYPERPARAMETERS_FILE_NAME)))

        if backend_param is None and "backend" in config:
            # Reset backend from config
            backend = initialize_backend(config.get("backend"))

        # initialize model
        ludwig_model = LudwigModel(
            config,
            logging_level=logging_level,
            backend=backend,
            gpus=gpus,
            gpu_memory_limit=gpu_memory_limit,
            allow_parallel_threads=allow_parallel_threads,
            callbacks=callbacks,
        )

        # generate model from config
        set_saved_weights_in_checkpoint_flag(config)
        ludwig_model.model = LudwigModel.create_model(config)

        # load model weights
        ludwig_model.load_weights(model_dir)

        # load train set metadata
        ludwig_model.training_set_metadata = backend.broadcast_return(
            lambda: load_metadata(os.path.join(model_dir, TRAIN_SET_METADATA_FILE_NAME))
        )

        return ludwig_model

    def load_weights(
        self,
        model_dir: str,
    ) -> None:
        """Loads weights from a pre-trained model.

        # Inputs
        :param model_dir: (str) filepath string to location of a pre-trained
            model

        # Return
        :return: `None`

        # Example usage

        ```python
        ludwig_model.load_weights(model_dir)
        ```
        """
        if self.backend.is_coordinator():
            weights_save_path = os.path.join(model_dir, MODEL_WEIGHTS_FILE_NAME)
            device = torch.device(get_torch_device())
            self.model.load_state_dict(torch.load(weights_save_path, map_location=device))

        self.backend.sync_model(self.model)

    def save(self, save_path: str) -> None:
        """This function allows to save models on disk.

        # Inputs

        :param  save_path: (str) path to the directory where the model is
                going to be saved. Both a JSON file containing the model
                architecture hyperparameters and checkpoints files containing
                model weights will be saved.

        # Return

        :return: (None) `None`

        # Example usage

        ```python
        ludwig_model.save(save_path)
        ```
        """
        self._check_initialization()

        # save config
        self.save_config(save_path)

        # save model weights
        model_weights_path = os.path.join(save_path, MODEL_WEIGHTS_FILE_NAME)
        torch.save(self.model.state_dict(), model_weights_path)

        # save training set metadata
        training_set_metadata_path = os.path.join(save_path, TRAIN_SET_METADATA_FILE_NAME)
        save_json(training_set_metadata_path, self.training_set_metadata)

    def save_config(self, save_path: str) -> None:
        """Save config to specified location.

        # Inputs

        :param save_path: (str) filepath string to save config as a
            JSON file.

        # Return
        :return: `None`
        """
        os.makedirs(save_path, exist_ok=True)
        model_hyperparameters_path = os.path.join(save_path, MODEL_HYPERPARAMETERS_FILE_NAME)
        save_json(model_hyperparameters_path, self.config)

    def to_torchscript(self, model_only: bool = False):
        """Converts the trained LudwigModule, including preprocessing and postprocessing, to Torchscript.

        The scripted module takes in a `Dict[str, Union[List[str], Tensor]]` as input.

        More specifically, for every input feature, we provide either a Tensor of batch_size inputs, a list of Tensors
        batch_size in length, or a list of strings batch_size in length.

        Note that the dimensions of all Tensors and lengths of all lists must match.

        Similarly, the output will be a dictionary of dictionaries, where each feature has its own dictionary of
        outputs. The outputs will be a list of strings for predictions with string types, while other outputs will be
        tensors of varying dimensions for probabilities, logits, etc.

        Args:
            model_only (bool, optional): If True, only the ECD model will be converted to Torchscript. Else,
                preprocessing and postprocessing will also be converted to Torchscript.
        """
        self._check_initialization()
        if model_only:
            return self.model.to_torchscript()
        else:
            inference_module = InferenceModule(self.model, self.config, self.training_set_metadata)
            return torch.jit.script(inference_module)

    def save_torchscript(self, save_path: str, model_only: bool = False):
        """Saves the Torchscript model to disk."""
        inference_module = self.to_torchscript(model_only=model_only)
        inference_module.save(os.path.join(save_path, INFERENCE_MODULE_FILE_NAME))

    def _check_initialization(self):
        if self.model is None or self.config is None or self.training_set_metadata is None:
            raise ValueError("Model has not been trained or loaded")

    @staticmethod
    def create_model(config: dict, random_seed: int = default_random_seed) -> BaseModel:
        """Instantiates BaseModel object.

        # Inputs
        :param config: (dict) Ludwig config
        :param random_seed: (int, default: ludwig default random seed) Random
            seed used for weights initialization,
            splits and any other random function.

        # Return
        :return: (ludwig.models.BaseModel) Instance of the Ludwig model object.
        """
        model_type = get_from_registry(config[MODEL_TYPE], model_type_registry)
        return model_type(**config, random_seed=random_seed)

    @staticmethod
    def set_logging_level(logging_level: int) -> None:
        """Sets level for log messages.

        # Inputs

        :param logging_level: (int) Set/Update the logging level. Use logging
        constants like `logging.DEBUG` , `logging.INFO` and `logging.ERROR`.

        # Return

        :return: `None`
        """
        logging.getLogger("ludwig").setLevel(logging_level)
        if logging_level in {logging.WARNING, logging.ERROR, logging.CRITICAL}:
            set_disable_progressbar(True)
        else:
            set_disable_progressbar(False)


def kfold_cross_validate(
    num_folds: int,
    config: Union[dict, str],
    dataset: str = None,
    data_format: str = None,
    skip_save_training_description: bool = False,
    skip_save_training_statistics: bool = False,
    skip_save_model: bool = False,
    skip_save_progress: bool = False,
    skip_save_log: bool = False,
    skip_save_processed_input: bool = False,
    skip_save_predictions: bool = False,
    skip_save_eval_stats: bool = False,
    skip_collect_predictions: bool = False,
    skip_collect_overall_stats: bool = False,
    output_directory: str = "results",
    random_seed: int = default_random_seed,
    gpus: Union[str, int, List[int]] = None,
    gpu_memory_limit: int = None,
    allow_parallel_threads: bool = True,
    backend: Union[Backend, str] = None,
    logging_level: int = logging.INFO,
    **kwargs,
) -> Tuple[dict, dict]:
    """Performs k-fold cross validation and returns result data structures.

    # Inputs

    :param num_folds: (int) number of folds to create for the cross-validation
    :param config: (Union[dict, str]) model specification
           required to build a model. Parameter may be a dictionary or string
           specifying the file path to a yaml configuration file.  Refer to the
           [User Guide](http://ludwig.ai/user_guide/#model-config)
           for details.
    :param dataset: (Union[str, dict, pandas.DataFrame], default: `None`)
        source containing the entire dataset to be used for k_fold processing.
        :param data_format: (str, default: `None`) format to interpret data
            sources. Will be inferred automatically if not specified.  Valid
            formats are `'auto'`, `'csv'`, `'df'`, `'dict'`, `'excel'`, `'feather'`,
            `'fwf'`,
            `'html'` (file containing a single HTML `<table>`), `'json'`, `'jsonl'`,
            `'parquet'`, `'pickle'` (pickled Pandas DataFrame), `'sas'`, `'spss'`,
            `'stata'`, `'tsv'`.  Currently `hdf5` format is not supported for
            k_fold cross validation.
    :param skip_save_training_description: (bool, default: `False`) disables
            saving the description JSON file.
    :param skip_save_training_statistics: (bool, default: `False`) disables
            saving training statistics JSON file.
    :param skip_save_model: (bool, default: `False`) disables
        saving model weights and hyperparameters each time the model
        improves. By default Ludwig saves model weights after each epoch
        the validation metric improves, but if the model is really big
        that can be time consuming. If you do not want to keep
        the weights and just find out what performance a model can get
        with a set of hyperparameters, use this parameter to skip it,
        but the model will not be loadable later on and the returned model
        will have the weights obtained at the end of training, instead of
        the weights of the epoch with the best validation performance.
    :param skip_save_progress: (bool, default: `False`) disables saving
           progress each epoch. By default Ludwig saves weights and stats
           after each epoch for enabling resuming of training, but if
           the model is really big that can be time consuming and will uses
           twice as much space, use this parameter to skip it, but training
           cannot be resumed later on.
    :param skip_save_log: (bool, default: `False`) disables saving TensorBoard
           logs. By default Ludwig saves logs for the TensorBoard, but if it
           is not needed turning it off can slightly increase the
           overall speed.
    :param skip_save_processed_input: (bool, default: `False`) if input
        dataset is provided it is preprocessed and cached by saving an HDF5
        and JSON files to avoid running the preprocessing again. If this
        parameter is `False`, the HDF5 and JSON file are not saved.
    :param skip_save_predictions: (bool, default: `False`) skips saving test
            predictions CSV files.
    :param skip_save_eval_stats: (bool, default: `False`) skips saving test
            statistics JSON file.
    :param skip_collect_predictions: (bool, default: `False`) skips collecting
            post-processed predictions during eval.
    :param skip_collect_overall_stats: (bool, default: `False`) skips collecting
            overall stats during eval.
    :param output_directory: (str, default: `'results'`) the directory that
        will contain the training statistics, TensorBoard logs, the saved
        model and the training progress files.
    :param random_seed: (int, default: `42`) Random seed
            used for weights initialization,
           splits and any other random function.
    :param gpus: (list, default: `None`) list of GPUs that are available
            for training.
    :param gpu_memory_limit: (int, default: `None`) maximum memory in MB to
            allocate per GPU device.
    :param allow_parallel_threads: (bool, default: `True`) allow Torch to
            use multithreading parallelism
           to improve performance at the cost of determinism.
    :param backend: (Union[Backend, str]) `Backend` or string name
            of backend to use to execute preprocessing / training steps.
    :param logging_level: (int, default: INFO) log level to send to stderr.


    # Return

    :return: (tuple(kfold_cv_statistics, kfold_split_indices), dict) a tuple of
            dictionaries `kfold_cv_statistics`: contains metrics from cv run.
             `kfold_split_indices`: indices to split training data into
             training fold and test fold.
    """
    # if config is a path, convert to dictionary
    if isinstance(config, str):  # assume path
        config = load_yaml(config)
    backend = initialize_backend(backend or config.get("backend"))

    # check for k_fold
    if num_folds is None:
        raise ValueError("k_fold parameter must be specified")

    logger.info(f"starting {num_folds:d}-fold cross validation")

    # create output_directory if not available
    if not os.path.isdir(output_directory):
        os.mkdir(output_directory)

    # prepare data for k-fold processing
    # use Ludwig's utility to facilitate creating a dataframe
    # that is used as the basis for creating folds

    # determine data format of provided dataset
    if not data_format or data_format == "auto":
        data_format = figure_data_format(dataset)

    data_df = load_dataset(dataset, data_format=data_format, df_lib=backend.df_engine.df_lib)

    kfold_cv_stats = {}
    kfold_split_indices = {}

    for train_indices, test_indices, fold_num in generate_kfold_splits(data_df, num_folds, random_seed):
        with tempfile.TemporaryDirectory() as temp_dir_name:
            curr_train_df = data_df.iloc[train_indices]
            curr_test_df = data_df.iloc[test_indices]

            kfold_split_indices["fold_" + str(fold_num)] = {
                "training_indices": train_indices,
                "test_indices": test_indices,
            }

            # train and validate model on this fold
            logger.info(f"training on fold {fold_num:d}")

            model = LudwigModel(
                config=config,
                logging_level=logging_level,
                backend=backend,
                gpus=gpus,
                gpu_memory_limit=gpu_memory_limit,
                allow_parallel_threads=allow_parallel_threads,
            )
            (eval_stats, train_stats, preprocessed_data, output_directory) = model.experiment(
                training_set=curr_train_df,
                test_set=curr_test_df,
                experiment_name="cross_validation",
                model_name="fold_" + str(fold_num),
                skip_save_training_description=skip_save_training_description,
                skip_save_training_statistics=skip_save_training_statistics,
                skip_save_model=skip_save_model,
                skip_save_progress=skip_save_progress,
                skip_save_log=skip_save_log,
                skip_save_processed_input=skip_save_processed_input,
                skip_save_predictions=skip_save_predictions,
                skip_save_eval_stats=skip_save_eval_stats,
                skip_collect_predictions=skip_collect_predictions,
                skip_collect_overall_stats=skip_collect_overall_stats,
                output_directory=os.path.join(temp_dir_name, "results"),
                random_seed=random_seed,
            )

            # augment the training statistics with scoring metric from
            # the hold out fold
            train_stats["fold_eval_stats"] = eval_stats

            # collect training statistics for this fold
            kfold_cv_stats["fold_" + str(fold_num)] = train_stats

    # consolidate raw fold metrics across all folds
    raw_kfold_stats = {}
    for fold_name in kfold_cv_stats:
        curr_fold_eval_stats = kfold_cv_stats[fold_name]["fold_eval_stats"]
        for of_name in curr_fold_eval_stats:
            if of_name not in raw_kfold_stats:
                raw_kfold_stats[of_name] = {}
            fold_eval_stats_of = curr_fold_eval_stats[of_name]

            for metric in fold_eval_stats_of:
                if metric not in {
                    "predictions",
                    "probabilities",
                    "confusion_matrix",
                    "overall_stats",
                    "per_class_stats",
                    "roc_curve",
                    "precision_recall_curve",
                }:
                    if metric not in raw_kfold_stats[of_name]:
                        raw_kfold_stats[of_name][metric] = []
                    raw_kfold_stats[of_name][metric].append(fold_eval_stats_of[metric])

    # calculate overall kfold statistics
    overall_kfold_stats = {}
    for of_name in raw_kfold_stats:
        overall_kfold_stats[of_name] = {}
        for metric in raw_kfold_stats[of_name]:
            mean = np.mean(raw_kfold_stats[of_name][metric])
            std = np.std(raw_kfold_stats[of_name][metric])
            overall_kfold_stats[of_name][metric + "_mean"] = mean
            overall_kfold_stats[of_name][metric + "_std"] = std

    kfold_cv_stats["overall"] = overall_kfold_stats

    logger.info(f"completed {num_folds:d}-fold cross validation")

    return kfold_cv_stats, kfold_split_indices


def get_experiment_description(
    config,
    dataset=None,
    training_set=None,
    validation_set=None,
    test_set=None,
    training_set_metadata=None,
    data_format=None,
    backend=None,
    random_seed=None,
):
    description = OrderedDict()
    description["ludwig_version"] = LUDWIG_VERSION
    description["command"] = " ".join(sys.argv)

    try:
        with open(os.devnull, "w") as devnull:
            is_a_git_repo = subprocess.call(["git", "branch"], stderr=subprocess.STDOUT, stdout=devnull) == 0
        if is_a_git_repo:
            description["commit_hash"] = subprocess.check_output(["git", "rev-parse", "HEAD"]).decode("utf-8")[:12]
    except:  # noqa: E722
        pass

    if random_seed is not None:
        description["random_seed"] = random_seed

    if isinstance(dataset, str):
        description["dataset"] = dataset
    if isinstance(training_set, str):
        description["training_set"] = training_set
    if isinstance(validation_set, str):
        description["validation_set"] = validation_set
    if isinstance(test_set, str):
        description["test_set"] = test_set
    if training_set_metadata is not None:
        description["training_set_metadata"] = training_set_metadata

    # determine data format if not provided or auto
    if not data_format or data_format == "auto":
        data_format = figure_data_format(dataset, training_set, validation_set, test_set)

    if data_format:
        description["data_format"] = str(data_format)

    description["config"] = config
    description["torch_version"] = torch.__version__

    gpu_info = {}
    if torch.cuda.is_available():
        # Assumption: All nodes are of the same instance type.
        # TODO: fix for Ray where workers may be of different skus
        gpu_info = {"gpu_type": torch.cuda.get_device_name(0), "gpus_per_node": torch.cuda.device_count()}

    compute_description = {"num_nodes": backend.num_nodes, **gpu_info}

    description["compute"] = compute_description

    return description<|MERGE_RESOLUTION|>--- conflicted
+++ resolved
@@ -64,12 +64,8 @@
     set_disable_progressbar,
     TRAIN_SET_METADATA_FILE_NAME,
 )
-<<<<<<< HEAD
 from ludwig.models.base import BaseModel
-=======
 from ludwig.models.calibrator import Calibrator
-from ludwig.models.ecd import ECD
->>>>>>> 36787ba7
 from ludwig.models.inference import InferenceModule
 from ludwig.models.predictor import (
     calculate_overall_stats,
