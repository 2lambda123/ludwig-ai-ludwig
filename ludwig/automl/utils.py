import bisect
import logging
import os
from dataclasses import dataclass
from typing import Dict, List

from dataclasses_json import dataclass_json, LetterCase
from numpy import nan_to_num
from pandas import Series

<<<<<<< HEAD
from ludwig.constants import (
    BINARY,
    CATEGORY,
    COMBINER,
    CONFIG,
    HYPEROPT,
    IMBALANCE_DETECTION_RATIO,
    NAME,
    NUMBER,
    PARAMETERS,
    SAMPLER,
    TRAINER,
    TYPE,
)
=======
from ludwig.constants import COMBINER, CONFIG, HYPEROPT, NAME, NUMBER, PARAMETERS, SEARCH_ALG, TRAINER, TYPE
>>>>>>> dd6ba797
from ludwig.features.feature_registries import output_type_registry
from ludwig.modules.metric_registry import metric_registry
from ludwig.utils.defaults import default_combiner_type

try:
    import ray
except ImportError:
    raise ImportError(" ray is not installed. " "In order to use auto_train please run " "pip install ludwig[ray]")


logger = logging.getLogger(__name__)


@dataclass_json(letter_case=LetterCase.CAMEL)
@dataclass
class FieldInfo:
    name: str
    dtype: str
    key: str = None
    distinct_values: List = None
    distinct_values_balance: float = 1.0
    num_distinct_values: int = 0
    nonnull_values: int = 0
    image_values: int = 0
    audio_values: int = 0
    avg_words: int = None


@dataclass_json(letter_case=LetterCase.CAMEL)
@dataclass
class FieldConfig:
    name: str
    column: str
    type: str


@dataclass_json(letter_case=LetterCase.CAMEL)
@dataclass
class FieldMetadata:
    name: str
    config: FieldConfig
    excluded: bool
    mode: str
    missing_values: float
    imbalance_ratio: float


def avg_num_tokens(field: Series) -> int:
    # sample a subset if dataframe is large
    if len(field) > 5000:
        field = field.sample(n=5000, random_state=40)
    unique_entries = field.unique()
    avg_words = round(nan_to_num(Series(unique_entries).str.split().str.len().mean()))
    return avg_words


def get_available_resources() -> dict:
    # returns total number of gpus and cpus
    resources = ray.cluster_resources()
    gpus = resources.get("GPU", 0)
    cpus = resources.get("CPU", 0)
    resources = {"gpu": gpus, "cpu": cpus}
    return resources


def get_model_type(config: dict) -> str:
    if (
        "input_features" in config
        and len(config["input_features"]) == 1
        and "type" in config["input_features"][0]
        and config["input_features"][0]["type"] == "text"
    ):
        model_type = "text"
    elif COMBINER in config and TYPE in config[COMBINER]:
        model_type = config[COMBINER][TYPE]
    else:
        model_type = default_combiner_type
    return model_type


def _ray_init():
    if ray.is_initialized():
        return

    # Forcibly terminate trial requested to stop after this amount of time passes
    os.environ.setdefault("TUNE_FORCE_TRIAL_CLEANUP_S", "120")

    try:
        ray.init("auto", ignore_reinit_error=True)
    except ConnectionError:
        logger.info("Initializing new Ray cluster...")
        ray.init()


# ref_configs comes from a file storing the config for a high-performing model per reference dataset.
# If the automl model type matches that of any reference models, set the initial point_to_evaluate
# in the automl hyperparameter search to the config of the reference model with the closest-matching
# input number columns ratio.  This model config "transfer learning" can improve the automl search.
def _add_transfer_config(base_config: Dict, ref_configs: Dict) -> Dict:
    base_model_type = base_config[COMBINER][TYPE]
    base_model_numeric_ratio = _get_ratio_numeric_input_features(base_config["input_features"])
    min_numeric_ratio_distance = 1.0
    min_dataset = None

    for dataset in ref_configs["datasets"]:
        dataset_config = dataset[CONFIG]
        if base_model_type == dataset_config[COMBINER][TYPE]:
            dataset_numeric_ratio = _get_ratio_numeric_input_features(dataset_config["input_features"])
            ratio_distance = abs(base_model_numeric_ratio - dataset_numeric_ratio)
            if ratio_distance <= min_numeric_ratio_distance:
                min_numeric_ratio_distance = ratio_distance
                min_dataset = dataset

    if min_dataset is not None:
        logger.info("Transfer config from dataset {}".format(min_dataset["name"]))
        min_dataset_config = min_dataset[CONFIG]
        hyperopt_params = base_config[HYPEROPT][PARAMETERS]
        point_to_evaluate = {}
        _add_option_to_evaluate(point_to_evaluate, min_dataset_config, hyperopt_params, COMBINER)
        _add_option_to_evaluate(point_to_evaluate, min_dataset_config, hyperopt_params, TRAINER)
        base_config[HYPEROPT][SEARCH_ALG]["points_to_evaluate"] = [point_to_evaluate]
    return base_config


def _get_ratio_numeric_input_features(input_features: Dict) -> float:
    num_input_features = len(input_features)
    num_numeric_input = 0
    for input_feature in input_features:
        if input_feature[TYPE] == NUMBER:
            num_numeric_input = num_numeric_input + 1
    return num_numeric_input / num_input_features


# Update point_to_evaluate w/option value from dataset_config for options in hyperopt_params.
# Also, add option value to associated categories list if it is not already included.
def _add_option_to_evaluate(
    point_to_evaluate: Dict, dataset_config: Dict, hyperopt_params: Dict, option_type: str
) -> Dict:
    options = dataset_config[option_type]
    for option in options.keys():
        option_param = option_type + "." + option
        if option_param in hyperopt_params.keys():
            option_val = options[option]
            point_to_evaluate[option_param] = option_val
            if option_val not in hyperopt_params[option_param]["categories"]:
                bisect.insort(hyperopt_params[option_param]["categories"], option_val)
    return point_to_evaluate


def set_output_feature_metric(base_config):
    """If single output feature, set trainer and hyperopt metric and goal for that feature if not set."""
    if len(base_config["output_features"]) != 1:
        # If multiple output features, ludwig uses the goal of minimizing combined loss;
        # this could be revisited/refined in the future.
        return base_config
    output_name = base_config["output_features"][0][NAME]
    output_type = base_config["output_features"][0][TYPE]
    output_metric = output_type_registry[output_type].default_validation_metric
    output_goal = metric_registry[output_metric].get_objective()
    if "validation_field" not in base_config[TRAINER] and "validation_metric" not in base_config[TRAINER]:
        base_config[TRAINER]["validation_field"] = output_name
        base_config[TRAINER]["validation_metric"] = output_metric
    if (
        "output_feature" not in base_config[HYPEROPT]
        and "metric" not in base_config[HYPEROPT]
        and "goal" not in base_config[HYPEROPT]
    ):
        base_config[HYPEROPT]["output_feature"] = output_name
        base_config[HYPEROPT]["metric"] = output_metric
        base_config[HYPEROPT]["goal"] = output_goal
    return base_config


def check_imbalanced_output(base_config, features_metadata):
    """Check binary and category output feature(s) for imbalance, i.e., low minority/majority instance count
    ratio."""
    imbalanced_output = False
    for output_feature in base_config["output_features"]:
        if output_feature[TYPE] == BINARY or output_feature[TYPE] == CATEGORY:
            for feature_metadata in features_metadata:
                if output_feature[NAME] == feature_metadata.name:
                    if feature_metadata.imbalance_ratio < IMBALANCE_DETECTION_RATIO:
                        logging.info(
                            f"Imbalance in {output_feature[NAME]}: minority/majority={feature_metadata.imbalance_ratio}"
                        )
                        imbalanced_output = True
                    break
    return imbalanced_output<|MERGE_RESOLUTION|>--- conflicted
+++ resolved
@@ -8,7 +8,6 @@
 from numpy import nan_to_num
 from pandas import Series
 
-<<<<<<< HEAD
 from ludwig.constants import (
     BINARY,
     CATEGORY,
@@ -19,13 +18,10 @@
     NAME,
     NUMBER,
     PARAMETERS,
-    SAMPLER,
+    SEARCH_ALG,
     TRAINER,
     TYPE,
 )
-=======
-from ludwig.constants import COMBINER, CONFIG, HYPEROPT, NAME, NUMBER, PARAMETERS, SEARCH_ALG, TRAINER, TYPE
->>>>>>> dd6ba797
 from ludwig.features.feature_registries import output_type_registry
 from ludwig.modules.metric_registry import metric_registry
 from ludwig.utils.defaults import default_combiner_type
