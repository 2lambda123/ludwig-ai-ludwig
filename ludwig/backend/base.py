#! /usr/bin/env python
# Copyright (c) 2020 Uber Technologies, Inc.
#
# Licensed under the Apache License, Version 2.0 (the "License");
# you may not use this file except in compliance with the License.
# You may obtain a copy of the License at
#
#     http://www.apache.org/licenses/LICENSE-2.0
#
# Unless required by applicable law or agreed to in writing, software
# distributed under the License is distributed on an "AS IS" BASIS,
# WITHOUT WARRANTIES OR CONDITIONS OF ANY KIND, either express or implied.
# See the License for the specific language governing permissions and
# limitations under the License.
# ==============================================================================

from abc import ABC, abstractmethod
from concurrent.futures import ThreadPoolExecutor
from contextlib import contextmanager
from typing import Callable, Optional, Union

import numpy as np
import pandas as pd
import psutil
import torch

from ludwig.data.cache.manager import CacheManager
from ludwig.data.dataframe.pandas import PANDAS
from ludwig.data.dataset.base import DatasetManager
from ludwig.data.dataset.pandas import PandasDatasetManager
from ludwig.models.base import BaseModel
from ludwig.schema.trainer import ECDTrainerConfig, GBMTrainerConfig
from ludwig.utils.backend_utils import get_num_cpus, get_num_gpus
from ludwig.utils.fs_utils import get_bytes_obj_from_path
from ludwig.utils.misc_utils import get_from_registry
from ludwig.utils.system_utils import Resources
from ludwig.utils.torch_utils import initialize_pytorch
from ludwig.utils.types import Series


class Backend(ABC):
    def __init__(
        self,
        dataset_manager: DatasetManager,
        cache_dir: Optional[str] = None,
        cache_credentials: Optional[Union[str, dict]] = None,
    ):
        self._dataset_manager = dataset_manager
        self._cache_manager = CacheManager(self._dataset_manager, cache_dir, cache_credentials)

    @property
    def cache(self):
        return self._cache_manager

    @property
    def dataset_manager(self):
        return self._dataset_manager

    @abstractmethod
    def initialize(self):
        raise NotImplementedError()

    @abstractmethod
    def initialize_pytorch(self, *args, **kwargs):
        raise NotImplementedError()

    @contextmanager
    @abstractmethod
    def create_trainer(self, **kwargs) -> "BaseTrainer":  # noqa: F821
        raise NotImplementedError()

    @abstractmethod
    def sync_model(self, model):
        raise NotImplementedError()

    @abstractmethod
    def broadcast_return(self, fn):
        raise NotImplementedError()

    @abstractmethod
    def is_coordinator(self):
        raise NotImplementedError()

    @property
    @abstractmethod
    def df_engine(self):
        raise NotImplementedError()

    @property
    @abstractmethod
    def supports_multiprocessing(self):
        raise NotImplementedError()

    @abstractmethod
    def check_lazy_load_supported(self, feature):
        raise NotImplementedError()

    @abstractmethod
    def read_binary_files(self, column: Series, map_fn: Optional[Callable] = None) -> Series:
        raise NotImplementedError()

    @property
    @abstractmethod
    def num_nodes(self) -> int:
        raise NotImplementedError()

<<<<<<< HEAD
    @property
    @abstractmethod
    def num_cpus(self) -> int:
        raise NotImplementedError()

    @property
    @abstractmethod
    def num_gpus(self) -> int:
=======
    @abstractmethod
    def get_available_resources(self) -> Resources:
>>>>>>> 43fee24c
        raise NotImplementedError()


class LocalPreprocessingMixin:
    @property
    def df_engine(self):
        return PANDAS

    @property
    def supports_multiprocessing(self):
        return True

    def check_lazy_load_supported(self, feature):
        pass

    def read_binary_files(
        self, column: pd.Series, map_fn: Optional[Callable] = None, file_size: Optional[int] = None
    ) -> pd.Series:
        column = column.fillna(np.nan).replace([np.nan], [None])  # normalize NaNs to None

        sample_fname = column.head(1).values[0]
        with ThreadPoolExecutor() as executor:  # number of threads is inferred
            if isinstance(sample_fname, str):
                result = executor.map(
                    lambda path: get_bytes_obj_from_path(path) if path is not None else path, column.values
                )
            else:
                # If the sample path is not a string, assume the paths has already been read in
                result = column.values

            if map_fn is not None:
                result = executor.map(map_fn, result)

        return pd.Series(result, index=column.index, name=column.name)


class LocalTrainingMixin:
    def initialize_pytorch(self, *args, **kwargs):
        initialize_pytorch(*args, **kwargs)

    def create_trainer(
        self, config: Union[ECDTrainerConfig, GBMTrainerConfig], model: BaseModel, **kwargs
    ) -> "BaseTrainer":  # noqa: F821
        from ludwig.trainers.registry import trainers_registry

        trainers_for_model = get_from_registry(model.type(), trainers_registry)

        trainer_cls = get_from_registry(config.type, trainers_for_model)

        return trainer_cls(config=config, model=model, **kwargs)

    def create_predictor(self, model: BaseModel, **kwargs):
        from ludwig.models.predictor import Predictor

        return Predictor(model, **kwargs)

    def sync_model(self, model):
        pass

    def broadcast_return(self, fn):
        return fn()

    def is_coordinator(self):
        return True


class RemoteTrainingMixin:
    def sync_model(self, model):
        pass

    def broadcast_return(self, fn):
        return fn()

    def is_coordinator(self):
        return True


class LocalBackend(LocalPreprocessingMixin, LocalTrainingMixin, Backend):
    BACKEND_TYPE = "local"

    def __init__(self, **kwargs):
        super().__init__(dataset_manager=PandasDatasetManager(self), **kwargs)

    def initialize(self):
        pass

    @property
    def num_nodes(self) -> int:
        return 1

<<<<<<< HEAD
    @property
    def num_cpus(self) -> int:
        return get_num_cpus()

    @property
    def num_gpus(self) -> int:
        return get_num_gpus()
=======
    def get_available_resources(self) -> Resources:
        return Resources(cpus=psutil.cpu_count(), gpus=torch.cuda.device_count())
>>>>>>> 43fee24c
<|MERGE_RESOLUTION|>--- conflicted
+++ resolved
@@ -30,7 +30,6 @@
 from ludwig.data.dataset.pandas import PandasDatasetManager
 from ludwig.models.base import BaseModel
 from ludwig.schema.trainer import ECDTrainerConfig, GBMTrainerConfig
-from ludwig.utils.backend_utils import get_num_cpus, get_num_gpus
 from ludwig.utils.fs_utils import get_bytes_obj_from_path
 from ludwig.utils.misc_utils import get_from_registry
 from ludwig.utils.system_utils import Resources
@@ -104,19 +103,8 @@
     def num_nodes(self) -> int:
         raise NotImplementedError()
 
-<<<<<<< HEAD
-    @property
-    @abstractmethod
-    def num_cpus(self) -> int:
-        raise NotImplementedError()
-
-    @property
-    @abstractmethod
-    def num_gpus(self) -> int:
-=======
     @abstractmethod
     def get_available_resources(self) -> Resources:
->>>>>>> 43fee24c
         raise NotImplementedError()
 
 
@@ -207,15 +195,5 @@
     def num_nodes(self) -> int:
         return 1
 
-<<<<<<< HEAD
-    @property
-    def num_cpus(self) -> int:
-        return get_num_cpus()
-
-    @property
-    def num_gpus(self) -> int:
-        return get_num_gpus()
-=======
     def get_available_resources(self) -> Resources:
-        return Resources(cpus=psutil.cpu_count(), gpus=torch.cuda.device_count())
->>>>>>> 43fee24c
+        return Resources(cpus=psutil.cpu_count(), gpus=torch.cuda.device_count())