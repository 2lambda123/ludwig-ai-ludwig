--- conflicted
+++ resolved
@@ -85,11 +85,7 @@
         super().__init__(cache_format=cache_format, **kwargs)
         engine = engine or {}
         self._df_engine = DaskEngine(**engine)
-<<<<<<< HEAD
-        if data_format not in [PARQUET, TFRECORD]:
-=======
-        if cache_format != PARQUET:
->>>>>>> f519b6f2
+        if cache_format not in [PARQUET, TFRECORD]:
             raise ValueError(
                 f'Data format {cache_format} is not supported when using the Dask backend. '
                 f'Try setting to `parquet`.'
