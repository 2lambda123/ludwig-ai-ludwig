#! /usr/bin/env python
# Copyright (c) 2020 Uber Technologies, Inc.
#
# Licensed under the Apache License, Version 2.0 (the "License");
# you may not use this file except in compliance with the License.
# You may obtain a copy of the License at
#
#     http://www.apache.org/licenses/LICENSE-2.0
#
# Unless required by applicable law or agreed to in writing, software
# distributed under the License is distributed on an "AS IS" BASIS,
# WITHOUT WARRANTIES OR CONDITIONS OF ANY KIND, either express or implied.
# See the License for the specific language governing permissions and
# limitations under the License.
# ==============================================================================

import time

import psutil
import torch

from ludwig.backend.base import Backend, LocalPreprocessingMixin
from ludwig.constants import MODEL_GBM, MODEL_TYPE
from ludwig.data.dataset.pandas import PandasDatasetManager
from ludwig.models.base import BaseModel
from ludwig.models.predictor import Predictor
from ludwig.trainers.trainer import Trainer
from ludwig.utils.backend_utils import get_num_cpus, get_num_gpus
from ludwig.utils.horovod_utils import initialize_horovod
from ludwig.utils.system_utils import Resources
from ludwig.utils.torch_utils import initialize_pytorch


class HorovodBackend(LocalPreprocessingMixin, Backend):
    BACKEND_TYPE = "horovod"

    def __init__(self, **kwargs):
        super().__init__(dataset_manager=PandasDatasetManager(self), **kwargs)
        self._horovod = None

    def initialize(self):
        self._horovod = initialize_horovod()

    def initialize_pytorch(self, *args, **kwargs):
        initialize_pytorch(*args, horovod=self._horovod, **kwargs)

    def create_trainer(self, **kwargs) -> "BaseTrainer":  # noqa: F821
        if kwargs.get(MODEL_TYPE, "") == MODEL_GBM:
            raise ValueError("Horovod backend does not support GBM models.")
        return Trainer(horovod=self._horovod, **kwargs)

    def create_predictor(self, model: BaseModel, **kwargs):
        return Predictor(model, horovod=self._horovod, **kwargs)

    def sync_model(self, model):
        # Model weights are only saved on the coordinator, so broadcast
        # to all other ranks
        self._horovod.broadcast_parameters(model.state_dict(), root_rank=0)

    def broadcast_return(self, fn):
        """Returns the result of calling `fn` on coordinator, broadcast to all other ranks.

        Specifically, `fn` is only executed on coordinator, but its result is returned by every rank by broadcasting the
        return value from coordinator.
        """
        result = fn() if self.is_coordinator() else None
        if self._horovod:
            name = f"broadcast_return_{int(time.time())}"
            result = self._horovod.broadcast_object(result, name=name)
        return result

    def is_coordinator(self):
        return self._horovod.rank() == 0

    @property
    def num_nodes(self) -> int:
<<<<<<< HEAD
        if not self._horovod:
            return 1
        return self._horovod.size()

    @property
    def num_cpus(self) -> int:
        cpu_count = get_num_cpus()
        return self._horovod.allreduce(cpu_count)

    @property
    def num_gpus(self) -> int:
        gpu_count = get_num_gpus()
        return self._horovod.allreduce(gpu_count)
=======
        return self._horovod.size()

    def get_available_resources(self) -> Resources:
        cpus = torch.as_tensor([psutil.cpu_count()], dtype=torch.int)
        cpus = self._horovod.allreduce(cpus, op=self._horovod.Sum).item()

        gpus = torch.as_tensor([torch.cuda.device_count()], dtype=torch.int)
        gpus = self._horovod.allreduce(gpus, op=self._horovod.Sum).item()

        return Resources(cpus=cpus, gpus=gpus)
>>>>>>> 43fee24c
<|MERGE_RESOLUTION|>--- conflicted
+++ resolved
@@ -25,7 +25,6 @@
 from ludwig.models.base import BaseModel
 from ludwig.models.predictor import Predictor
 from ludwig.trainers.trainer import Trainer
-from ludwig.utils.backend_utils import get_num_cpus, get_num_gpus
 from ludwig.utils.horovod_utils import initialize_horovod
 from ludwig.utils.system_utils import Resources
 from ludwig.utils.torch_utils import initialize_pytorch
@@ -74,21 +73,8 @@
 
     @property
     def num_nodes(self) -> int:
-<<<<<<< HEAD
         if not self._horovod:
             return 1
-        return self._horovod.size()
-
-    @property
-    def num_cpus(self) -> int:
-        cpu_count = get_num_cpus()
-        return self._horovod.allreduce(cpu_count)
-
-    @property
-    def num_gpus(self) -> int:
-        gpu_count = get_num_gpus()
-        return self._horovod.allreduce(gpu_count)
-=======
         return self._horovod.size()
 
     def get_available_resources(self) -> Resources:
@@ -98,5 +84,4 @@
         gpus = torch.as_tensor([torch.cuda.device_count()], dtype=torch.int)
         gpus = self._horovod.allreduce(gpus, op=self._horovod.Sum).item()
 
-        return Resources(cpus=cpus, gpus=gpus)
->>>>>>> 43fee24c
+        return Resources(cpus=cpus, gpus=gpus)