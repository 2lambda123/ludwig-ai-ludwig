--- conflicted
+++ resolved
@@ -860,20 +860,10 @@
 
             # The resulting column is named "value", which is a dict with two keys: "idx" and "data".
             ds = ray.data.read_datasource(BinaryIgnoreNoneTypeDatasource(), **read_datasource_fn_kwargs)
-<<<<<<< HEAD
-            # ds = ds.add_column("idx", lambda df: df["value"].map(lambda row: int(row["idx"])))
-            # # Overwrite the "value" column with the actual data
-            # ds = ds.add_column("value", lambda df: df["value"].map(lambda row: row["data"]))
-            df = self.df_engine.from_ray_dataset(ds)
-            df['idx'] = self.df_engine.map_objects(df['value'], lambda row: int(row['idx']))
-            df['value'] = self.df_engine.map_objects(df['value'],lambda row: row['data'])
-            df = df.rename(columns={'value': column.name})
-=======
             df = self.df_engine.from_ray_dataset(ds)
             df["idx"] = self.df_engine.map_objects(df["value"], lambda row: int(row["idx"]))
             df["value"] = self.df_engine.map_objects(df["value"], lambda row: row["data"])
             df = df.rename(columns={"value": column.name})
->>>>>>> 8ed3735b
         else:
             # Assume the path has already been read in, so just convert directly to a dataset
             # Name the column "value" to match the behavior of the above
