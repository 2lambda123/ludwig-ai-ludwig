--- conflicted
+++ resolved
@@ -515,8 +515,6 @@
         pass
 
 
-<<<<<<< HEAD
-=======
 def legacy_train_fn(
     trainer: RemoteTrainer = None,
     remote_model: "LudwigModel" = None,  # noqa: F821
@@ -557,7 +555,6 @@
     return results
 
 
->>>>>>> 2b81fcfc
 class HorovodRemoteTrainer(RemoteTrainer):
     def __init__(self, **kwargs):
         horovod = initialize_horovod()
