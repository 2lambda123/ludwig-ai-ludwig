#! /usr/bin/env python
# Copyright (c) 2020 Uber Technologies, Inc.
#
# Licensed under the Apache License, Version 2.0 (the "License");
# you may not use this file except in compliance with the License.
# You may obtain a copy of the License at
#
#     http://www.apache.org/licenses/LICENSE-2.0
#
# Unless required by applicable law or agreed to in writing, software
# distributed under the License is distributed on an "AS IS" BASIS,
# WITHOUT WARRANTIES OR CONDITIONS OF ANY KIND, either express or implied.
# See the License for the specific language governing permissions and
# limitations under the License.
# ==============================================================================

import contextlib
import copy
import logging
from functools import partial
from typing import Any, Callable, Dict, List, Optional, Tuple, Type, TYPE_CHECKING, Union

import dask
import numpy as np
import pandas as pd
import ray
import torch
import tqdm
from packaging import version
from pyarrow.fs import FSSpecHandler, PyFileSystem
from ray import ObjectRef
from ray.air import session
from ray.air.checkpoint import Checkpoint
from ray.air.config import DatasetConfig, RunConfig, ScalingConfig
from ray.air.result import Result
from ray.train.base_trainer import TrainingFailedError
from ray.train.torch import TorchCheckpoint
from ray.train.trainer import BaseTrainer as RayBaseTrainer
from ray.tune.tuner import Tuner
from ray.util.dask import ray_dask_get
from ray.util.placement_group import placement_group, remove_placement_group

from ludwig.distributed import get_default_strategy_name, get_dist_strategy, init_dist_strategy
from ludwig.utils.batch_size_tuner import BatchSizeEvaluator

if TYPE_CHECKING:
    from ludwig.api import LudwigModel

from ludwig.api_annotations import DeveloperAPI
from ludwig.backend.base import Backend, RemoteTrainingMixin
from ludwig.backend.datasource import BinaryIgnoreNoneTypeDatasource
from ludwig.constants import CPU_RESOURCES_PER_TRIAL, EXECUTOR, MODEL_ECD, MODEL_LLM, NAME, PROC_COLUMN
from ludwig.data.dataframe.base import DataFrameEngine
from ludwig.data.dataframe.dask import tensor_extension_casting
from ludwig.data.dataset.ray import RayDataset, RayDatasetManager, RayDatasetShard
from ludwig.models.base import BaseModel
from ludwig.models.predictor import BasePredictor, get_output_columns, Predictor, RemotePredictor
from ludwig.schema.trainer import ECDTrainerConfig
from ludwig.trainers.registry import ray_trainers_registry, register_ray_trainer
from ludwig.trainers.trainer import BaseTrainer, RemoteTrainer, Trainer
from ludwig.trainers.trainer_llm import RemoteLLMTrainer
from ludwig.types import HyperoptConfigDict, ModelConfigDict, TrainerConfigDict, TrainingSetMetadataDict
from ludwig.utils.dataframe_utils import set_index_name
from ludwig.utils.fs_utils import get_fs_and_path
from ludwig.utils.misc_utils import get_from_registry
from ludwig.utils.system_utils import Resources
from ludwig.utils.torch_utils import get_torch_device, initialize_pytorch
from ludwig.utils.types import DataFrame, Series

_ray220 = version.parse(ray.__version__) >= version.parse("2.2.0")
_ray230 = version.parse(ray.__version__) >= version.parse("2.3.0")

if not _ray220:
    from ludwig.backend._ray210_compat import TunerRay210

logger = logging.getLogger(__name__)


RAY_DEFAULT_PARALLELISM = 200
FIFTEEN_MINS_IN_S = 15 * 60


def _num_nodes() -> int:
    node_resources = [node["Resources"] for node in ray.nodes()]
    return len(node_resources)


def get_trainer_kwargs(**kwargs) -> TrainerConfigDict:
    kwargs = copy.deepcopy(kwargs)

    # Our goal is to have a worker per resource used for training.
    # The priority is GPUs, but can fall back to CPUs if there are no
    # GPUs available.
    use_gpu = kwargs.get("use_gpu", int(ray.cluster_resources().get("GPU", 0)) > 0)
    if use_gpu:
        num_workers = int(ray.cluster_resources().get("GPU", 0))
    else:
        num_workers = _num_nodes()

    strategy = kwargs.pop("strategy", get_default_strategy_name())
    backend = get_dist_strategy(strategy).get_ray_trainer_backend(**kwargs)

    # Remove params used by strategy but not the trainer here
    kwargs.pop("nics", None)

    defaults = dict(
        backend=backend,
        strategy=strategy,
        num_workers=num_workers,
        use_gpu=use_gpu,
        resources_per_worker={
            "CPU": 0 if use_gpu else 1,
            "GPU": 1 if use_gpu else 0,
        },
    )
    return {**defaults, **kwargs}


def _create_dask_engine(**kwargs):
    from ludwig.data.dataframe.dask import DaskEngine

    return DaskEngine(**kwargs)


def _create_modin_engine(**kwargs):
    from ludwig.data.dataframe.modin import ModinEngine

    return ModinEngine(**kwargs)


def _create_pandas_engine(**kwargs):
    from ludwig.data.dataframe.pandas import PandasEngine

    return PandasEngine(**kwargs)


_engine_registry = {
    "dask": _create_dask_engine,
    "modin": _create_modin_engine,
    "pandas": _create_pandas_engine,
}


def _get_df_engine(processor):
    logger.info(f"Ray processor params: {processor}")
    if processor is None:
        # TODO ray: find an informed way to set the parallelism, in practice
        #  it looks like Dask handles this well on its own most of the time
        return _create_dask_engine()

    processor_kwargs = processor.copy()

    dtype = processor_kwargs.pop("type", "dask")
    engine_cls = _engine_registry.get(dtype)

    return engine_cls(**processor_kwargs)


def _local_size() -> int:
    return torch.cuda.device_count() if torch.cuda.is_available() else 1


def train_fn(
    distributed_strategy: Union[str, Dict[str, Any]],
    executable_kwargs: Dict[str, Any] = None,
    model_ref: ObjectRef = None,  # noqa: F821
    remote_trainer_cls: BaseTrainer = None,  # noqa: F821
    training_set_metadata: TrainingSetMetadataDict = None,
    features: Dict[str, Dict] = None,
    **kwargs,
):
    # Pin GPU before loading the model to prevent memory leaking onto other devices
    initialize_pytorch(local_rank=session.get_local_rank(), local_size=_local_size())
    distributed = init_dist_strategy(distributed_strategy)
    try:
        train_shard = RayDatasetShard(
            session.get_dataset_shard("train"),
            features,
            training_set_metadata,
        )

        try:
            val_shard = session.get_dataset_shard("val")
        except KeyError:
            val_shard = None

        if val_shard is not None:
            val_shard = RayDatasetShard(val_shard, features, training_set_metadata)

        try:
            test_shard = session.get_dataset_shard("test")
        except KeyError:
            test_shard = None

        if test_shard is not None:
            test_shard = RayDatasetShard(test_shard, features, training_set_metadata)

        model = ray.get(model_ref)
<<<<<<< HEAD
        device = get_torch_device()
        model = model.to_device(device)

        trainer = remote_trainer_cls(model=model, distributed=distributed, report_tqdm_to_ray=True, **executable_kwargs)
        results = trainer.train(train_shard, val_shard, test_shard, **kwargs)

        if results is not None:
            # only return the model state dict back to the head node.
            trained_model, *args = results
            results = (trained_model.cpu().state_dict(), *args)

=======
        model = distributed.to_device(model)

        trainer = RemoteTrainer(model=model, distributed=distributed, report_tqdm_to_ray=True, **executable_kwargs)
        results = trainer.train(train_shard, val_shard, test_shard, return_state_dict=True, **kwargs)
>>>>>>> 1529e02e
        torch.cuda.empty_cache()

        # Passing objects containing Torch tensors as metrics is not supported as it will throw an
        # exception on deserialization, so create a checkpoint and return via session.report() along
        # with the path of the checkpoint
        ckpt = Checkpoint.from_dict({"state_dict": results})
        torch_ckpt = TorchCheckpoint.from_checkpoint(ckpt)

        # The checkpoint is put in the object store and then retrieved by the Trainable actor to be reported to Tune.
        # It is also persisted on disk by the Trainable (and synced to cloud, if configured to do so)
        # The result object returned from trainer.fit() contains the metrics from the last session.report() call.
        # So, make a final call to session.report with the train_results object above.
        session.report(
            metrics={
                "validation_field": trainer.validation_field,
                "validation_metric": trainer.validation_metric,
            },
            checkpoint=torch_ckpt,
        )

    except Exception:
        logger.exception("Exception raised during training by one of the workers")
        raise

    finally:
        distributed.shutdown()


def tune_batch_size_fn(
    distributed_strategy: str,
    dataset: RayDataset = None,
    executable_kwargs: Dict[str, Any] = None,
    model_ref: ObjectRef = None,
    ludwig_config: ModelConfigDict = None,
    training_set_metadata: TrainingSetMetadataDict = None,
    features: Dict[str, Dict] = None,
    remote_trainer_cls: Callable[[], Trainer] = None,
    **kwargs,
):
    # Pin GPU before loading the model to prevent memory leaking onto other devices
    initialize_pytorch(local_rank=session.get_local_rank(), local_size=_local_size())
    distributed = init_dist_strategy(distributed_strategy)
    try:
        train_shard = RayDatasetShard(
            dataset.ds,
            features,
            training_set_metadata,
        )

        model = ray.get(model_ref)
<<<<<<< HEAD
        device = get_torch_device()
        model = model.to_device(device)
=======
        model = distributed.to_device(model)
>>>>>>> 1529e02e

        def on_best_batch_size_updated(best_batch_size: int, best_samples_per_sec: float, count: int):
            session.report(
                metrics=dict(best_batch_size=best_batch_size),
            )

        trainer: Trainer = remote_trainer_cls(model=model, distributed=distributed, **executable_kwargs)
        best_batch_size = trainer.tune_batch_size(
            ludwig_config,
            train_shard,
            snapshot_weights=False,
            on_best_batch_size_updated=on_best_batch_size_updated,
            **kwargs,
        )
        session.report(
            metrics=dict(best_batch_size=best_batch_size),
        )
    finally:
        torch.cuda.empty_cache()
        distributed.shutdown()


@DeveloperAPI
class TqdmCallback(ray.tune.callback.Callback):
    """Class for a custom Ray callback that updates tqdm progress bars in the driver process."""

    def __init__(self) -> None:
        """Constructor for TqdmCallback."""
        super().__init__()
        self.progress_bars = {}

    def on_trial_result(self, iteration, trials, trial, result, **info):
        """Called after receiving a result from a trial
        https://docs.ray.io/en/latest/_modules/ray/tune/callback.html#Callback.on_trial_result."""
        progress_bar_opts = result.get("progress_bar")
        if not progress_bar_opts:
            return
        # Skip commands received by non-coordinators
        if not progress_bar_opts["is_coordinator"]:
            return
        _id = progress_bar_opts["id"]
        action = progress_bar_opts.pop("action")
        if action == "create":
            progress_bar_config = progress_bar_opts.get("config")
            self.progress_bars[_id] = tqdm.tqdm(**progress_bar_config)
        elif action == "close":
            self.progress_bars[_id].close()
        elif action == "update":
            update_by = progress_bar_opts.pop("update_by")
            self.progress_bars[_id].update(update_by)


@contextlib.contextmanager
def create_runner(**kwargs):
    trainer_kwargs = get_trainer_kwargs(**kwargs)
    yield RayAirRunner(trainer_kwargs)


def fit_no_exception(trainer: RayBaseTrainer) -> Result:
    trainable = trainer.as_trainable()

    kwargs = dict(trainable=trainable, run_config=trainer.run_config)
    tuner = Tuner(**kwargs) if _ray220 else TunerRay210(**kwargs)
    result_grid = tuner.fit()
    assert len(result_grid) == 1

    result = result_grid[0]
    return result


def raise_result_error(result: Result):
    from ray.tune.error import TuneError

    try:
        raise result.error
    except TuneError as e:
        raise TrainingFailedError from e


class RayAirRunner:
    def __init__(self, trainer_kwargs: Dict[str, Any]) -> None:
        trainer_kwargs = copy.copy(trainer_kwargs)
        self.backend_config = trainer_kwargs.pop("backend", None)
        self.strategy = trainer_kwargs.pop("strategy", get_default_strategy_name())

        if "max_retries" in trainer_kwargs:
            logger.warning("`max_retries` is no longer supported as a trainer argument in Ray backend. Ignoring it.")
            del trainer_kwargs["max_retries"]

        # When training on GPU, you want to pack workers together to limit network latency during
        # allreduce. Conversely, for CPU training you want to spread out the workers to limit
        # CPU and memory contention and avoid too many workers on a single machine.
        strategy = "PACK" if trainer_kwargs.get("use_gpu", False) else "SPREAD"
        # Ray Tune automatically creates a PlacementGroupFactory from the ScalingConfig internally
        self.scaling_config = ScalingConfig(
            placement_strategy=strategy,
            # Override the default of 1 to prevent unnecessary CPU usage.
            trainer_resources={"CPU": 0},
            **trainer_kwargs,
        )

    def _get_dataset_configs(
        self,
        datasets: Dict[str, Any],
        stream_window_size: Dict[str, Union[None, float]],
        data_loader_kwargs: Dict[str, Any],
    ) -> Dict[str, DatasetConfig]:
        """Generates DatasetConfigs for each dataset passed into the trainer."""
        dataset_configs = {}
        for dataset_name, _ in datasets.items():
            if _ray230:
                # DatasetConfig.use_stream_api and DatasetConfig.stream_window_size have been removed as of Ray 2.3.
                # We need to use DatasetConfig.max_object_store_memory_fraction instead -> default to 20% when windowing
                # is enabled unless the end user specifies a different fraction.
                # https://docs.ray.io/en/master/ray-air/check-ingest.html?highlight=max_object_store_memory_fraction#enabling-streaming-ingest # noqa
                dataset_conf = DatasetConfig(
                    split=True,
                    max_object_store_memory_fraction=stream_window_size.get(dataset_name),
                )
            else:
                dataset_conf = DatasetConfig(
                    split=True,
                    use_stream_api=True,
                    stream_window_size=stream_window_size.get(dataset_name),
                )

            if dataset_name == "train":
                # Mark train dataset as always required
                dataset_conf.required = True
                # Check data loader kwargs to see if shuffle should be enabled for the
                # train dataset. global_shuffle is False by default for all other datasets.
                dataset_conf.global_shuffle = data_loader_kwargs.get("shuffle", True)
            dataset_configs[dataset_name] = dataset_conf
        return dataset_configs

    def run(
        self,
        train_loop_per_worker: Callable,
        config: Dict[str, Any],
        dataset: Dict[str, Any] = None,
        data_loader_kwargs: Dict[str, Any] = None,
        stream_window_size: Dict[str, Union[None, float]] = None,
        callbacks: List[Any] = None,
        exception_on_error: bool = True,
    ) -> Result:
        dataset_config = None
        if dataset is not None:
            data_loader_kwargs = data_loader_kwargs or {}
            stream_window_size = stream_window_size or {}
            dataset_config = self._get_dataset_configs(dataset, stream_window_size, data_loader_kwargs)

        callbacks = callbacks or []

        trainer_cls, kwargs = get_dist_strategy(self.strategy).get_trainer_cls(self.backend_config)
        train_loop_config = {**config, "distributed_strategy": self.strategy}
        trainer = trainer_cls(
            train_loop_per_worker=train_loop_per_worker,
            train_loop_config=train_loop_config,
            datasets=dataset,
            scaling_config=self.scaling_config,
            dataset_config=dataset_config,
            run_config=RunConfig(callbacks=callbacks, verbose=0),
            **kwargs,
        )

        if exception_on_error:
            return trainer.fit()
        else:
            return fit_no_exception(trainer)


@register_ray_trainer(MODEL_ECD, default=True)
class RayTrainerV2(BaseTrainer):
    def __init__(
        self,
        model: BaseModel,
        trainer_kwargs: Dict[str, Any],
        data_loader_kwargs: Dict[str, Any],
        executable_kwargs: Dict[str, Any],
        **kwargs,
    ):
        self.model = model.cpu()
        self.data_loader_kwargs = data_loader_kwargs or {}
        self.executable_kwargs = executable_kwargs
        self.trainer_kwargs = trainer_kwargs
        self._validation_field = None
        self._validation_metric = None

    @property
    def remote_trainer_cls(self):
        return RemoteTrainer

    @staticmethod
    def get_schema_cls():
        return ECDTrainerConfig

    def train(
        self,
        training_set: RayDataset,
        validation_set: Optional[RayDataset] = None,
        test_set: Optional[RayDataset] = None,
        **kwargs,
    ):
        executable_kwargs = self.executable_kwargs
        kwargs = {
            "training_set_metadata": training_set.training_set_metadata,
            "features": training_set.features,
            **kwargs,
        }

        dataset = {"train": training_set.ds}
        stream_window_size = {"train": training_set.window_size_bytes}
        if validation_set is not None:
            dataset["val"] = validation_set.ds
            stream_window_size["val"] = validation_set.window_size_bytes
        if test_set is not None:
            dataset["test"] = test_set.ds
            stream_window_size["test"] = test_set.window_size_bytes

        with create_runner(**self.trainer_kwargs) as runner:
            trainer_results = runner.run(
                lambda config: train_fn(**config),
                config={
                    "executable_kwargs": executable_kwargs,
                    "model_ref": ray.put(self.model),
                    "remote_trainer_cls": self.remote_trainer_cls,
                    **kwargs,
                },
                callbacks=[TqdmCallback()],
                data_loader_kwargs=self.data_loader_kwargs,
                dataset=dataset,
                stream_window_size=stream_window_size,
            )

        # Set validation field and metric used by trainer
        self._validation_field = trainer_results.metrics["validation_field"]
        self._validation_metric = trainer_results.metrics["validation_metric"]

        # Load model from checkpoint
        ckpt = TorchCheckpoint.from_checkpoint(trainer_results.checkpoint)
        results = ckpt.to_dict()["state_dict"]

        # load state dict back into the model
        state_dict, *args = results
        self.model.load_state_dict(state_dict)
        results = (self.model, *args)

        return results

    def train_online(self, *args, **kwargs):
        # TODO: When this is implemented we also need to update the
        # Tqdm flow to report back the callback
        raise NotImplementedError()

    def tune_batch_size(
        self,
        config: ModelConfigDict,
        training_set: RayDataset,
        **kwargs,
    ) -> int:
        with create_runner(**self.trainer_kwargs) as runner:
            result = runner.run(
                lambda config: tune_batch_size_fn(**config),
                config=dict(
                    dataset=training_set,
                    executable_kwargs=self.executable_kwargs,
                    model_ref=ray.put(self.model),
                    remote_trainer_cls=self.remote_trainer_cls,
                    ludwig_config=config,
                    training_set_metadata=training_set.training_set_metadata,
                    features=training_set.features,
                    **kwargs,
                ),
                exception_on_error=False,
            )

        best_batch_size = result.metrics.get("best_batch_size")
        if best_batch_size is None:
            raise_result_error(result)
        elif result.error:
            logger.warning(f"Exception raised during batch size tuning. Error: {str(result.error)}")
        return best_batch_size

    @property
    def validation_field(self):
        return self._validation_field

    @property
    def validation_metric(self):
        return self._validation_metric

    @property
    def config(self) -> ECDTrainerConfig:
        return self.executable_kwargs["config"]

    @property
    def batch_size(self) -> int:
        return self.config.batch_size

    @batch_size.setter
    def batch_size(self, value: int):
        self.config.batch_size = value

    @property
    def eval_batch_size(self) -> int:
        return self.config.eval_batch_size if self.config.eval_batch_size is not None else self.config.batch_size

    @eval_batch_size.setter
    def eval_batch_size(self, value: int):
        self.config.eval_batch_size = value

    @property
    def resources_per_worker(self) -> Dict[str, Any]:
        trainer_kwargs = get_trainer_kwargs(**self.trainer_kwargs)
        return trainer_kwargs.get("resources_per_worker", {})

    @property
    def num_cpus(self) -> int:
        return self.resources_per_worker.get("CPU", 1)

    @property
    def num_gpus(self) -> int:
        return self.resources_per_worker.get("GPU", 0)

    def shutdown(self):
        pass


@register_ray_trainer(MODEL_LLM)
class RayLLMTrainer(RayTrainerV2):
    @property
    def remote_trainer_cls(self):
        return RemoteLLMTrainer


def eval_fn(
    distributed_strategy: Union[str, Dict[str, Any]],
    predictor_kwargs: Dict[str, Any] = None,
    model_ref: ObjectRef = None,  # noqa: F821
    training_set_metadata: TrainingSetMetadataDict = None,
    features: Dict[str, Dict] = None,
    **kwargs,
):
    # Pin GPU before loading the model to prevent memory leaking onto other devices
    initialize_pytorch(local_rank=session.get_local_rank(), local_size=_local_size())
    distributed = init_dist_strategy(distributed_strategy)
    try:
        eval_shard = RayDatasetShard(
            session.get_dataset_shard("eval"),
            features,
            training_set_metadata,
        )

        model = ray.get(model_ref)
        device = get_torch_device()
        model = model.to_device(device)

        predictor = RemotePredictor(model=model, distributed=distributed, report_tqdm_to_ray=True, **predictor_kwargs)
        results = predictor.batch_evaluation(eval_shard, **kwargs)

        # The result object returned from trainer.fit() contains the metrics from the last session.report() call.
        # So, make a final call to session.report with the eval_results object above.
        session.report(metrics={"eval_results": results})
    finally:
        torch.cuda.empty_cache()
        distributed.shutdown()


class RayPredictor(BasePredictor):
    def __init__(
        self, model: BaseModel, df_engine: DataFrameEngine, trainer_kwargs, data_loader_kwargs, **predictor_kwargs
    ):
        self.batch_size = predictor_kwargs["batch_size"]
        self.trainer_kwargs = trainer_kwargs
        self.data_loader_kwargs = data_loader_kwargs
        self.predictor_kwargs = predictor_kwargs
        self.actor_handles = []
        self.model = model.cpu()
        self.df_engine = df_engine

    def get_trainer_kwargs(self) -> Dict[str, Any]:
        return get_trainer_kwargs(**self.trainer_kwargs)

    def get_resources_per_worker(self) -> Tuple[int, int]:
        trainer_kwargs = self.get_trainer_kwargs()
        resources_per_worker = trainer_kwargs.get("resources_per_worker", {})
        num_gpus = resources_per_worker.get("GPU", 0)
        num_cpus = resources_per_worker.get("CPU", (1 if num_gpus == 0 else 0))
        return num_cpus, num_gpus

    def batch_predict(self, dataset: RayDataset, *args, collect_logits: bool = False, **kwargs):
        self._check_dataset(dataset)

        predictor_kwargs = self.predictor_kwargs
        output_columns = get_output_columns(self.model.output_features, include_logits=collect_logits)
        batch_predictor = self.get_batch_infer_model(
            self.model,
            predictor_kwargs,
            output_columns,
            dataset.features,
            dataset.training_set_metadata,
            *args,
            collect_logits=collect_logits,
            **kwargs,
        )

        num_cpus, num_gpus = self.get_resources_per_worker()

        with tensor_extension_casting(False):
            predictions = dataset.ds.map_batches(
                batch_predictor,
                batch_size=self.batch_size,
                compute="actors",
                batch_format="pandas",
                num_cpus=num_cpus,
                num_gpus=num_gpus,
            )
            predictions = self.df_engine.from_ray_dataset(predictions)

        for of_feature in self.model.output_features.values():
            predictions = of_feature.unflatten(predictions)

        return predictions

    def predict_single(self, batch):
        raise NotImplementedError("predict_single can only be called on a local predictor")

    def batch_evaluation(
        self,
        dataset: RayDataset,
        collect_predictions: bool = False,
        collect_logits=False,
        **kwargs,
    ):
        # We need to be in a Horovod context to collect the aggregated metrics, since it relies on collective
        # communication ops. However, Horovod is not suitable for transforming one big dataset to another. For that
        # we will use Ray Datasets. Therefore, we break this up into two separate steps, and two passes over the
        # dataset. In the future, we can explore ways to combine these into a single step to reduce IO.
        with create_runner(**self.trainer_kwargs) as runner:
            # Collect eval metrics by distributing work across nodes / gpus with Horovod
            datasets = {"eval": dataset.ds}
            stream_window_size = {"eval": dataset.window_size_bytes}
            predictor_kwargs = {**self.predictor_kwargs, "collect_predictions": False}
            eval_results = runner.run(
                lambda config: eval_fn(**config),
                config={
                    "predictor_kwargs": predictor_kwargs,
                    "model_ref": ray.put(self.model),
                    "training_set_metadata": dataset.training_set_metadata,
                    "features": dataset.features,
                    **kwargs,
                },
                dataset=datasets,
                data_loader_kwargs=self.data_loader_kwargs,
                stream_window_size=stream_window_size,
            )

        eval_stats = eval_results.metrics["eval_results"][0]

        predictions = None
        if collect_predictions:
            # Collect eval predictions by using Ray Datasets to transform partitions of the data in parallel
            predictions = self.batch_predict(dataset, collect_logits=collect_logits)

        return eval_stats, predictions

    def batch_collect_activations(self, model, *args, **kwargs):
        raise NotImplementedError("Ray backend does not support collecting activations at this time.")

    def _check_dataset(self, dataset):
        if not isinstance(dataset, RayDataset):
            raise RuntimeError(f"Ray backend requires RayDataset for inference, " f"found: {type(dataset)}")

    def shutdown(self):
        for handle in self.actor_handles:
            ray.kill(handle)
        self.actor_handles.clear()

    def get_batch_infer_model(
        self,
        model: "BaseModel",  # noqa: F821
        predictor_kwargs: Dict[str, Any],
        output_columns: List[str],
        features: Dict[str, Dict],
        training_set_metadata: TrainingSetMetadataDict,
        *args,
        **kwargs,
    ):
        model_ref = ray.put(model)

        class BatchInferModel:
            def __init__(self):
                model = ray.get(model_ref)
                device = get_torch_device()
                self.model = model.to_device(device)

                self.output_columns = output_columns
                self.features = features
                self.training_set_metadata = training_set_metadata
                self.reshape_map = {
                    f[PROC_COLUMN]: training_set_metadata[f[NAME]].get("reshape") for f in features.values()
                }
                predictor = Predictor(model, **predictor_kwargs)
                self.predict = partial(predictor.predict_single, *args, **kwargs)

            def __call__(self, df: pd.DataFrame) -> pd.DataFrame:
                dataset = self._prepare_batch(df)
                predictions = self.predict(batch=dataset).set_index(df.index)
                for output_feature in self.model.output_features.values():
                    predictions = output_feature.flatten(predictions)
                ordered_predictions = predictions[self.output_columns]
                return ordered_predictions

            # TODO(travis): consolidate with implementation in data/ray.py
            def _prepare_batch(self, batch: pd.DataFrame) -> Dict[str, np.ndarray]:
                res = {}
                for c in self.features.keys():
                    if batch[c].values.dtype == "object":
                        # Ensure columns stacked instead of turned into np.array([np.array, ...], dtype=object) objects
                        res[c] = np.stack(batch[c].values)
                    else:
                        res[c] = batch[c].to_numpy()

                for c in self.features.keys():
                    reshape = self.reshape_map.get(c)
                    if reshape is not None:
                        res[c] = res[c].reshape((-1, *reshape))

                return res

        return BatchInferModel


class RayBackend(RemoteTrainingMixin, Backend):
    BACKEND_TYPE = "ray"

    def __init__(self, processor=None, trainer=None, loader=None, preprocessor_kwargs=None, **kwargs):
        super().__init__(dataset_manager=RayDatasetManager(self), **kwargs)
        self._preprocessor_kwargs = preprocessor_kwargs or {}
        self._df_engine = _get_df_engine(processor)
        self._horovod_kwargs = trainer or {}
        self._pytorch_kwargs = {}
        self._data_loader_kwargs = loader or {}
        self._preprocessor_pg = None

    def initialize(self):
        initialize_ray()

        dask.config.set(scheduler=ray_dask_get)
        # Disable placement groups on dask
        dask.config.set(annotations={"ray_remote_args": {"placement_group": None}})

    def generate_bundles(self, num_cpu):
        # Ray requires that each bundle be scheduleable on a single node.
        # So a bundle of 320 cpus would never get scheduled. For now a simple heuristic
        # to be used is to just request 1 cpu at a time.
        return [{"CPU": 1} for _ in range(int(num_cpu))]

    @contextlib.contextmanager
    def provision_preprocessing_workers(self):
        num_cpu = self._preprocessor_kwargs.get("num_cpu")
        if not num_cpu:
            logger.info(
                "Backend config has num_cpu not set." " provision_preprocessing_workers() is a no-op in this case."
            )
            yield
        else:
            bundles = self.generate_bundles(num_cpu)
            logger.info("Requesting bundles of %s for preprocessing", bundles)
            self._preprocessor_pg = placement_group(bundles)
            ready = self._preprocessor_pg.wait(FIFTEEN_MINS_IN_S)

            if not ready:
                remove_placement_group(self._preprocessor_pg)
                raise TimeoutError(
                    "Ray timed out in provisioning the placement group for preprocessing."
                    f" {num_cpu} CPUs were requested but were unable to be provisioned."
                )

            logger.info("%s CPUs were requested and successfully provisioned", num_cpu)
            try:
                with dask.config.set(annotations={"ray_remote_args": {"placement_group": self._preprocessor_pg}}):
                    yield
            finally:
                self._release_preprocessing_workers()

    def _release_preprocessing_workers(self):
        if self._preprocessor_pg is not None:
            remove_placement_group(self._preprocessor_pg)
        self._preprocessor_pg = None

    def initialize_pytorch(self, **kwargs):
        # Make sure we don't claim any GPU resources on the head node
        initialize_pytorch(gpus=-1)
        self._pytorch_kwargs = kwargs

    def create_trainer(self, model: BaseModel, **kwargs) -> "BaseTrainer":  # noqa: F821
        executable_kwargs = {**kwargs, **self._pytorch_kwargs}

        trainer_cls = get_from_registry(model.type(), ray_trainers_registry)

        all_kwargs = {
            "model": model,
            "trainer_kwargs": self._horovod_kwargs,
            "data_loader_kwargs": self._data_loader_kwargs,
            "executable_kwargs": executable_kwargs,
        }
        all_kwargs.update(kwargs)

        return trainer_cls(**all_kwargs)

    def create_predictor(self, model: BaseModel, **kwargs):
        executable_kwargs = {**kwargs, **self._pytorch_kwargs}
        return RayPredictor(
            model,
            self.df_engine,
            self._horovod_kwargs,
            self._data_loader_kwargs,
            **executable_kwargs,
        )

    @property
    def distributed_kwargs(self):
        return self._horovod_kwargs

    @distributed_kwargs.setter
    def distributed_kwargs(self, value):
        self._horovod_kwargs = value

    @property
    def df_engine(self):
        return self._df_engine

    @property
    def supports_multiprocessing(self):
        return False

    def read_binary_files(
        self, column: Series, map_fn: Optional[Callable] = None, file_size: Optional[int] = None
    ) -> Series:
        column = column.fillna(np.nan).replace([np.nan], [None])  # normalize NaNs to None

        # Assume that the list of filenames is small enough to fit in memory. Should be true unless there
        # are literally billions of filenames.
        # TODO(travis): determine if there is a performance penalty to passing in individual files instead of
        #  a directory. If so, we can do some preprocessing to determine if it makes sense to read the full directory
        #  then filter out files as a postprocessing step (depending on the ratio of included to excluded files in
        #  the directory). Based on a preliminary look at how Ray handles directory expansion to files, it looks like
        #  there should not be any difference between providing a directory versus a list of files.
        pd_column = self.df_engine.compute(column)
        fnames = pd_column.values.tolist()
        idxs = pd_column.index.tolist()

        # Sample a filename to extract the filesystem info
        sample_fname = fnames[0]
        if isinstance(sample_fname, str):
            fs, _ = get_fs_and_path(sample_fname)

            read_datasource_fn_kwargs = {
                "path_and_idxs": list(zip(fnames, idxs)),
                "filesystem": PyFileSystem(FSSpecHandler(fs)),
            }
            if self.df_engine.partitioned and file_size is not None:
                # Heuristic to determine parallelism: if the average file size is known (in bytes), then we can
                # extrapolate to determine the total file size. We aim to have ~50MB partitions (5e7 bytes), so we
                # set parallelism to be the total size / 50MB.
                total_size = file_size * len(fnames)
                parallelism = int(total_size / 5e7)
                # Only set parallelism if it matches or exceeds the Ray default kwarg for parallelism
                read_datasource_fn_kwargs["parallelism"] = max(RAY_DEFAULT_PARALLELISM, parallelism)

            # The resulting column is named "value", which is a dict with two keys: "idx" and "data".
            ds = ray.data.read_datasource(BinaryIgnoreNoneTypeDatasource(), **read_datasource_fn_kwargs)
            df = self.df_engine.from_ray_dataset(ds)
            # Persist the dataframe to prevent re-reading binary files on each subsequent map_objects call
            df = self.df_engine.persist(df)
            df["idx"] = self.df_engine.map_objects(df["value"], lambda row: int(row["idx"]))
            df["value"] = self.df_engine.map_objects(df["value"], lambda row: row["data"])
            df = df.rename(columns={"value": column.name})
        else:
            # Assume the path has already been read in, so just convert directly to a dataset
            # Name the column "value" to match the behavior of the above
            df = column.to_frame(name=column.name)
            df["idx"] = df.index

        if map_fn is not None:
            df[column.name] = self.df_engine.map_objects(df[column.name], map_fn)

        if "idx" in df.columns:
            df = df.set_index("idx", drop=True)
            df = self.df_engine.map_partitions(
                df, lambda pd_df: set_index_name(pd_df, column.index.name), meta={column.name: "object"}
            )
        return df[column.name]

    @property
    def num_nodes(self) -> int:
        if not ray.is_initialized():
            return 1
        return len(ray.nodes())

    def get_available_resources(self) -> Resources:
        resources = ray.cluster_resources()
        return Resources(cpus=resources.get("CPU", 0), gpus=resources.get("GPU", 0))

    def max_concurrent_trials(self, hyperopt_config: HyperoptConfigDict) -> Union[int, None]:
        cpus_per_trial = hyperopt_config[EXECUTOR].get(CPU_RESOURCES_PER_TRIAL, 1)
        num_cpus_available = self.get_available_resources().cpus

        # No actors will compete for ray datasets tasks dataset tasks are cpu bound
        if cpus_per_trial == 0:
            return None

        if num_cpus_available < 2:
            logger.warning(
                "At least 2 CPUs are required for hyperopt when using a RayBackend, but only found "
                f"{num_cpus_available}. If you are not using an auto-scaling Ray cluster, your hyperopt "
                "trials may hang."
            )

        # Ray requires at least 1 free CPU to ensure trials don't stall
        max_possible_trials = int(num_cpus_available // cpus_per_trial) - 1

        # Users may be using an autoscaling cluster, so return None
        if max_possible_trials < 1:
            logger.warning(
                f"Hyperopt trials will request {cpus_per_trial} CPUs in addition to CPUs needed for Ray Datasets, "
                f" but only {num_cpus_available} CPUs are currently available. If you are not using an auto-scaling "
                " Ray cluster, your hyperopt trials may hang."
            )
            return None

        return max_possible_trials

    def tune_batch_size(self, evaluator_cls: Type[BatchSizeEvaluator], dataset_len: int) -> int:
        return ray.get(
            _tune_batch_size_fn.options(**self._get_transform_kwargs()).remote(
                evaluator_cls,
                dataset_len,
            )
        )

    def batch_transform(self, df: DataFrame, batch_size: int, transform_fn: Callable, name: str = None) -> DataFrame:
        ds = self.df_engine.to_ray_dataset(df)
        with tensor_extension_casting(False):
            ds = ds.map_batches(
                transform_fn,
                batch_size=batch_size,
                compute="actors",
                batch_format="pandas",
                **self._get_transform_kwargs(),
            )
            return self.df_engine.from_ray_dataset(ds)

    def _get_transform_kwargs(self) -> Dict[str, Any]:
        trainer_kwargs = get_trainer_kwargs(**self._horovod_kwargs)
        resources_per_worker = trainer_kwargs.get("resources_per_worker", {})
        num_gpus = resources_per_worker.get("GPU", 0)
        num_cpus = resources_per_worker.get("CPU", (1 if num_gpus == 0 else 0))
        return dict(num_cpus=num_cpus, num_gpus=num_gpus)


@ray.remote(max_calls=1)
def _tune_batch_size_fn(evaluator_cls: Type[BatchSizeEvaluator], dataset_len: int) -> int:
    evaluator = evaluator_cls()
    return evaluator.select_best_batch_size(dataset_len)


def initialize_ray():
    if not ray.is_initialized():
        try:
            ray.init("auto", ignore_reinit_error=True)
        except ConnectionError:
            init_ray_local()


def init_ray_local():
    logger.info("Initializing new Ray cluster...")
    ray.init(ignore_reinit_error=True)<|MERGE_RESOLUTION|>--- conflicted
+++ resolved
@@ -196,24 +196,10 @@
             test_shard = RayDatasetShard(test_shard, features, training_set_metadata)
 
         model = ray.get(model_ref)
-<<<<<<< HEAD
-        device = get_torch_device()
-        model = model.to_device(device)
+        model = distributed.to_device(model)
 
         trainer = remote_trainer_cls(model=model, distributed=distributed, report_tqdm_to_ray=True, **executable_kwargs)
         results = trainer.train(train_shard, val_shard, test_shard, **kwargs)
-
-        if results is not None:
-            # only return the model state dict back to the head node.
-            trained_model, *args = results
-            results = (trained_model.cpu().state_dict(), *args)
-
-=======
-        model = distributed.to_device(model)
-
-        trainer = RemoteTrainer(model=model, distributed=distributed, report_tqdm_to_ray=True, **executable_kwargs)
-        results = trainer.train(train_shard, val_shard, test_shard, return_state_dict=True, **kwargs)
->>>>>>> 1529e02e
         torch.cuda.empty_cache()
 
         # Passing objects containing Torch tensors as metrics is not supported as it will throw an
@@ -264,12 +250,7 @@
         )
 
         model = ray.get(model_ref)
-<<<<<<< HEAD
-        device = get_torch_device()
-        model = model.to_device(device)
-=======
         model = distributed.to_device(model)
->>>>>>> 1529e02e
 
         def on_best_batch_size_updated(best_batch_size: int, best_samples_per_sec: float, count: int):
             session.report(
