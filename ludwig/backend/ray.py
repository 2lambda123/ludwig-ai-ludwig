--- conflicted
+++ resolved
@@ -32,12 +32,9 @@
 from ray.air import session
 from ray.air.checkpoint import Checkpoint
 from ray.air.config import DatasetConfig, RunConfig, ScalingConfig
-<<<<<<< HEAD
 from ray.air.result import Result
 from ray.train.base_trainer import TrainingFailedError
 from ray.train.horovod import HorovodTrainer
-=======
->>>>>>> b3d15a8d
 from ray.train.torch import TorchCheckpoint
 from ray.train.trainer import BaseTrainer as RayBaseTrainer
 from ray.tune.tuner import Tuner
@@ -51,10 +48,8 @@
     from ludwig.api import LudwigModel
 
 from ludwig.api_annotations import DeveloperAPI
-<<<<<<< HEAD
+
 from ludwig.backend._ray210_compat import HorovodTrainerRay210, TunerRay210
-=======
->>>>>>> b3d15a8d
 from ludwig.backend.base import Backend, RemoteTrainingMixin
 from ludwig.backend.datasource import BinaryIgnoreNoneTypeDatasource
 from ludwig.constants import CPU_RESOURCES_PER_TRIAL, EXECUTOR, MODEL_ECD, NAME, PROC_COLUMN
@@ -248,10 +243,10 @@
     **kwargs,
 ) -> int:
     # Pin GPU before loading the model to prevent memory leaking onto other devices
-<<<<<<< HEAD
-    initialize_pytorch(local_rank=rt.local_rank(), local_size=_local_size())
-    distributed = get_current_dist_strategy(allow_local=False)()
-=======
+#<<<<<<< distributed-auto-batch
+#    initialize_pytorch(local_rank=rt.local_rank(), local_size=_local_size())
+#    distributed = get_current_dist_strategy(allow_local=False)()
+
     #
     # As of Ray >= 2.1, to use ray.air.session.get_local_rank(), you need to be inside a train session
     # or a tune session. In Ludwig's current code implementation, batch size tuning doesn't get instantiated
@@ -259,7 +254,7 @@
     # device to tune batch size on.
     initialize_pytorch(local_rank=0, local_size=_local_size())
     distributed = get_current_dist_strategy(allow_local=True)()
->>>>>>> b3d15a8d
+
     try:
         train_shard = RayDatasetShard(
             dataset.ds,
@@ -405,13 +400,12 @@
         self,
         train_loop_per_worker: Callable,
         config: Dict[str, Any],
-<<<<<<< HEAD
         dataset: Dict[str, Any] = None,
         data_loader_kwargs: Dict[str, Any] = None,
         stream_window_size: Dict[str, Union[None, float]] = None,
         callbacks: List[Any] = None,
         exception_on_error: bool = True,
-    ) -> Result:
+    ) -> Tuple[Dict, TorchCheckpoint]:
         dataset_config = None
         if dataset is not None:
             data_loader_kwargs = data_loader_kwargs or {}
@@ -419,28 +413,22 @@
             dataset_config = self._get_dataset_configs(dataset, stream_window_size, data_loader_kwargs)
 
         callbacks = callbacks or []
-        trainer_cls = HorovodTrainerRay210 if not _ray220 else HorovodTrainer
-=======
-        dataset: Dict[str, Any],
-        data_loader_kwargs: Dict[str, Any],
-        stream_window_size: Dict[str, Union[None, float]],
-        callbacks: List[Any] = [],
-    ) -> Tuple[Dict, TorchCheckpoint]:
+        # trainer_cls = HorovodTrainerRay210 if not _ray220 else HorovodTrainer
+
         trainer_cls, kwargs = get_dist_strategy(self.strategy).get_trainer_cls(self.backend_config)
->>>>>>> b3d15a8d
         trainer = trainer_cls(
             train_loop_per_worker=train_loop_per_worker,
             train_loop_config=config,
             datasets=dataset,
             scaling_config=self.scaling_config,
-<<<<<<< HEAD
-            dataset_config=dataset_config,
-            run_config=RunConfig(callbacks=callbacks, verbose=1),
-=======
+# <<<<<<< distributed-auto-batch
+            # dataset_config=dataset_config,
+            # run_config=RunConfig(callbacks=callbacks, verbose=1),
+
             dataset_config=self._get_dataset_configs(dataset, stream_window_size, data_loader_kwargs),
             run_config=RunConfig(callbacks=callbacks, verbose=0),
             **kwargs,
->>>>>>> b3d15a8d
+
         )
 
         if exception_on_error:
