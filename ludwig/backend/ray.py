--- conflicted
+++ resolved
@@ -28,18 +28,10 @@
 import tqdm
 from fsspec.config import conf
 from pyarrow.fs import FSSpecHandler, PyFileSystem
-<<<<<<< HEAD
 from ray import ObjectRef
 from ray.air import session
 from ray.air.checkpoint import Checkpoint
 from ray.air.config import DatasetConfig, RunConfig, ScalingConfig
-=======
-from ray import ObjectRef, tune
-from ray.air import session
-from ray.air.checkpoint import Checkpoint
-from ray.air.config import DatasetConfig, RunConfig, ScalingConfig
-from ray.train import TrainingIterator
->>>>>>> 81719beb
 from ray.train.horovod import HorovodTrainer
 from ray.train.torch import TorchCheckpoint
 from ray.util.dask import ray_dask_get
@@ -206,35 +198,24 @@
 
         if results is not None:
             # only return the model state dict back to the head node.
-            trained_model, *stats = results
-            results = trained_model.cpu().state_dict()
-        else:
-            stats = []
+            trained_model, *args = results
+            results = (trained_model.cpu().state_dict(), *args)
 
         torch.cuda.empty_cache()
 
         # Passing objects containg Torch tensors as metrics is not supported as it will throw an
         # exception on deserialization, so create a checkpoint and return via session.report() along
         # with the path of the checkpoint
-<<<<<<< HEAD
         ckpt = Checkpoint.from_dict({"state_dict": results})
         torch_ckpt = TorchCheckpoint.from_checkpoint(ckpt)
 
-=======
-        torch_ckpt = TorchCheckpoint.from_dict({"state_dict": results})
->>>>>>> 81719beb
         # The result object returned from trainer.fit() contains the metrics from the last session.report() call.
         # So, make a final call to session.report with the train_results object above.
         session.report(
             metrics={
                 "validation_field": trainer.validation_field,
                 "validation_metric": trainer.validation_metric,
-<<<<<<< HEAD
                 "ckpt_directory": torch_ckpt.to_directory(),
-=======
-                "stats_tuple": stats,
-                "is_done": True,
->>>>>>> 81719beb
             },
             checkpoint=torch_ckpt,
         )
@@ -351,21 +332,6 @@
             **trainer_kwargs,
         )
 
-<<<<<<< HEAD
-    # TODO: Enable dynamic window size frm backend.loader.window_size_bytes
-=======
-    def _in_hyperopt_run(self) -> bool:
-        """Determines if the runner is already within a hyperopt run.
-
-        Remove this after the hyperopt refactor.
-        """
-        try:
-            trial_name = ray.air.session.get_trial_name()
-            logger.debug(f"In hyperopt run with trial name: {trial_name}")
-            return True
-        except Exception:
-            return False
-
     def _get_dataset_configs(
         self,
         datasets: Dict[str, Any],
@@ -389,96 +355,24 @@
             dataset_configs[dataset_name] = dataset_conf
         return dataset_configs
 
->>>>>>> 81719beb
     def run(
         self,
         train_loop_per_worker: Callable,
         config: Dict[str, Any],
         dataset: Dict[str, Any],
         data_loader_kwargs: Dict[str, Any],
-<<<<<<< HEAD
+        stream_window_size: Dict[str, Union[None, float]],
         callbacks: List[Any] = [],
-    ) -> List[Any]:
+    ) -> Tuple[Dict, TorchCheckpoint]:
         trainer = HorovodTrainer(
             train_loop_per_worker=train_loop_per_worker,
             train_loop_config=config,
             datasets=dataset,
             scaling_config=self.scaling_config,
-            dataset_config={
-                "train": DatasetConfig(
-                    split=True,
-                    use_stream_api=True,
-                    stream_window_size=-1,
-                    global_shuffle=data_loader_kwargs.get("shuffle", True),
-                ),
-                "*": DatasetConfig(split=True, use_stream_api=True, stream_window_size=-1, global_shuffle=False),
-            },
+            dataset_config=self._get_dataset_configs(dataset, stream_window_size, data_loader_kwargs),
             run_config=RunConfig(callbacks=callbacks),
         )
         return trainer.fit()
-=======
-        stream_window_size: Dict[str, Union[None, float]],
-        callbacks: List[Any] = [],
-    ) -> Tuple[Dict, TorchCheckpoint]:
-        ray_trainer_kwargs = {
-            "train_loop_per_worker": train_loop_per_worker,
-            "train_loop_config": config,
-            "datasets": dataset,
-            "scaling_config": self.scaling_config,
-            "dataset_config": self._get_dataset_configs(dataset, stream_window_size, data_loader_kwargs),
-            "run_config": RunConfig(callbacks=callbacks),
-        }
-        if self._in_hyperopt_run():
-            trainer = HorovodTrainerWrapper(**ray_trainer_kwargs)
-            # HACK(geoffrey, arnav): we prevent the trainer from calling `fit`
-            # and instead call the functions called by `fit` directly. This
-            # prevents an inner Tuner from being created. The outer Tuner does
-            # not account for the placement groups created by the inner Tuner
-            # when scheduling.
-            #
-            # Remove this after the hyperopt refactor.
-            trainer.setup()
-            trainer.preprocess_datasets()
-            trainer.training_loop()
-            return trainer._report_artifacts, trainer._last_checkpoint
-        else:
-            trainer = HorovodTrainer(**ray_trainer_kwargs)
-            result = trainer.fit()
-            return result.metrics, result.checkpoint
-
-
-class HorovodTrainerWrapper(HorovodTrainer):
-    def _report(self, training_iterator: TrainingIterator) -> None:
-        # HACK(geoffrey, arnav): we prevent the trainer from calling
-        # `tune.report` because doing so from within the session of the outer
-        # Tuner creates collisions with the `tune.report` calls made in the
-        # rest of the Trainable.
-        #
-        # Remove this after the hyperopt refactor.
-        self._last_checkpoint: Optional[TorchCheckpoint] = None
-        self._report_artifacts: Optional[Dict[str, Any]] = None
-
-        for results in training_iterator:
-            first_worker_results = results[0]
-            if first_worker_results.get("is_done", False):
-                self._report_artifacts = first_worker_results
-            else:
-                tune.report(**first_worker_results)
-
-            # NOTE(antoni): In Ray 2.1, this can only be a dict or None, but this behavior may change in the future,
-            # which is why the code here deals with multiple cases.
-            last_checkpoint: Optional[
-                Union[str, dict, Checkpoint]
-            ] = training_iterator._checkpoint_manager.latest_checkpoint
-            if isinstance(last_checkpoint, Checkpoint):
-                if not isinstance(last_checkpoint, TorchCheckpoint):
-                    last_checkpoint = TorchCheckpoint.from_checkpoint(last_checkpoint)
-                self._last_checkpoint = last_checkpoint
-            elif isinstance(last_checkpoint, dict):
-                self._last_checkpoint = TorchCheckpoint.from_dict(last_checkpoint)
-            elif last_checkpoint:
-                self._last_checkpoint = TorchCheckpoint.from_directory(last_checkpoint)
->>>>>>> 81719beb
 
 
 @register_ray_trainer(MODEL_ECD, default=True)
@@ -518,15 +412,6 @@
         }
 
         dataset = {"train": training_set.ds}
-<<<<<<< HEAD
-        if validation_set is not None:
-            dataset["val"] = validation_set.ds
-        if test_set is not None:
-            dataset["test"] = test_set.ds
-
-        with create_runner(**self.trainer_kwargs) as runner:
-            trainer_results = runner.run(
-=======
         stream_window_size = {
             "train": training_set.get_window_size_bytes(self.data_loader_kwargs.get("window_size_bytes", None))
         }
@@ -542,8 +427,7 @@
             )
 
         with create_runner(**self.trainer_kwargs) as runner:
-            metrics, checkpoint = runner.run(
->>>>>>> 81719beb
+            trainer_results = runner.run(
                 lambda config: train_fn(**config),
                 config={
                     "executable_kwargs": executable_kwargs,
@@ -553,7 +437,7 @@
                 callbacks=[TqdmCallback()],
                 data_loader_kwargs=self.data_loader_kwargs,
                 dataset=dataset,
-<<<<<<< HEAD
+                stream_window_size=stream_window_size,
             )
 
         # Set validation field and metric used by trainer
@@ -562,17 +446,13 @@
 
         # Load model from checkpoint
         results = Checkpoint.from_directory(trainer_results.metrics["ckpt_directory"]).to_dict()["state_dict"]
-=======
-                stream_window_size=stream_window_size,
-            )
->>>>>>> 81719beb
-
-        # Set validation field and metric used by trainer
-        self._validation_field = metrics["validation_field"]
-        self._validation_metric = metrics["validation_metric"]
-
-        self.model.load_state_dict(checkpoint.to_dict()["state_dict"])
-        return (self.model, *metrics["stats_tuple"])
+
+        # load state dict back into the model
+        state_dict, *args = results
+        self.model.load_state_dict(state_dict)
+        results = (self.model, *args)
+
+        return results
 
     def train_online(self, *args, **kwargs):
         # TODO: When this is implemented we also need to update the
@@ -689,16 +569,7 @@
 
         # The result object returned from trainer.fit() contains the metrics from the last session.report() call.
         # So, make a final call to session.report with the eval_results object above.
-<<<<<<< HEAD
         session.report(metrics={"eval_results": results})
-=======
-        session.report(
-            metrics={
-                "eval_results": results,
-                "is_done": True,
-            }
-        )
->>>>>>> 81719beb
     finally:
         torch.cuda.empty_cache()
         hvd.shutdown()
@@ -784,16 +655,11 @@
         with create_runner(**self.trainer_kwargs) as runner:
             # Collect eval metrics by distributing work across nodes / gpus with Horovod
             datasets = {"eval": dataset.ds}
-<<<<<<< HEAD
-            predictor_kwargs = {**self.predictor_kwargs, "collect_predictions": False}
-            eval_results = runner.run(
-=======
             stream_window_size = {
                 "eval": dataset.get_window_size_bytes(self.data_loader_kwargs.get("window_size_bytes", None))
             }
             predictor_kwargs = {**self.predictor_kwargs, "collect_predictions": False}
-            metrics, _ = runner.run(
->>>>>>> 81719beb
+            eval_results = runner.run(
                 lambda config: eval_fn(**config),
                 config={
                     "predictor_kwargs": predictor_kwargs,
@@ -804,16 +670,10 @@
                 },
                 dataset=datasets,
                 data_loader_kwargs=self.data_loader_kwargs,
-<<<<<<< HEAD
+                stream_window_size=stream_window_size,
             )
 
         eval_stats = eval_results.metrics["eval_results"][0]
-=======
-                stream_window_size=stream_window_size,
-            )
-
-        eval_stats = metrics["eval_results"][0]
->>>>>>> 81719beb
 
         predictions = None
         if collect_predictions:
