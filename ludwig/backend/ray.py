--- conflicted
+++ resolved
@@ -26,11 +26,7 @@
 import ray
 import torch
 import tqdm
-<<<<<<< HEAD
-from fsspec.config import conf
 from packaging import version
-=======
->>>>>>> bec48803
 from pyarrow.fs import FSSpecHandler, PyFileSystem
 from ray import ObjectRef
 from ray.air import session
@@ -57,18 +53,12 @@
 from ludwig.schema.trainer import ECDTrainerConfig
 from ludwig.trainers.registry import ray_trainers_registry, register_ray_trainer
 from ludwig.trainers.trainer import BaseTrainer, RemoteTrainer
-<<<<<<< HEAD
-from ludwig.types import HyperoptConfigDict, ModelConfigDict, TrainerConfigDict, TrainingSetMetadataDict
-from ludwig.utils.data_utils import use_credentials
-=======
 from ludwig.types import (
-    FeatureConfigDict,
     HyperoptConfigDict,
     ModelConfigDict,
     TrainerConfigDict,
     TrainingSetMetadataDict,
 )
->>>>>>> bec48803
 from ludwig.utils.dataframe_utils import set_index_name
 from ludwig.utils.fs_utils import get_fs_and_path
 from ludwig.utils.misc_utils import get_from_registry
