#! /usr/bin/env python
# Copyright (c) 2020 Uber Technologies, Inc.
#
# Licensed under the Apache License, Version 2.0 (the "License");
# you may not use this file except in compliance with the License.
# You may obtain a copy of the License at
#
#     http://www.apache.org/licenses/LICENSE-2.0
#
# Unless required by applicable law or agreed to in writing, software
# distributed under the License is distributed on an "AS IS" BASIS,
# WITHOUT WARRANTIES OR CONDITIONS OF ANY KIND, either express or implied.
# See the License for the specific language governing permissions and
# limitations under the License.
# ==============================================================================

import contextlib
import copy
import logging
from functools import partial
from typing import Any, Callable, Dict, List, Optional, Tuple, TYPE_CHECKING, Union

import dask
import numpy as np
import pandas as pd
import ray
import torch
import tqdm
from fsspec.config import conf
from packaging import version
from pyarrow.fs import FSSpecHandler, PyFileSystem
from ray import ObjectRef
from ray.data.dataset_pipeline import DatasetPipeline
from ray.util.dask import ray_dask_get
from ray.util.placement_group import placement_group, remove_placement_group

if TYPE_CHECKING:
    from ludwig.api import LudwigModel

from ludwig.backend.base import Backend, RemoteTrainingMixin
from ludwig.backend.datasource import BinaryIgnoreNoneTypeDatasource
from ludwig.constants import MODEL_ECD, MODEL_GBM, NAME, PREPROCESSING, PROC_COLUMN
from ludwig.data.dataframe.base import DataFrameEngine
from ludwig.data.dataset.ray import cast_as_tensor_dtype, RayDataset, RayDatasetManager, RayDatasetShard
from ludwig.models.base import BaseModel
from ludwig.models.ecd import ECD
from ludwig.models.predictor import BasePredictor, get_output_columns, Predictor, RemotePredictor
from ludwig.schema.trainer import ECDTrainerConfig, GBMTrainerConfig
from ludwig.trainers.registry import ray_trainers_registry, register_ray_trainer
from ludwig.trainers.trainer import BaseTrainer, RemoteTrainer
from ludwig.utils.data_utils import use_credentials
from ludwig.utils.dataframe_utils import set_index_name
from ludwig.utils.fs_utils import get_fs_and_path
from ludwig.utils.horovod_utils import initialize_horovod
from ludwig.utils.misc_utils import get_from_registry
from ludwig.utils.torch_utils import get_torch_device, initialize_pytorch
from ludwig.utils.types import Series

_ray112 = version.parse("1.12") <= version.parse(ray.__version__) < version.parse("1.13")

import ray.train as rt  # noqa: E402
from ray.train.trainer import Trainer  # noqa: E402

logger = logging.getLogger(__name__)

try:
    from horovod.ray import RayExecutor
except ImportError as e:
    logger.warn(f"ImportError (ray.py) from horovod.ray import RayExecutor failed with error: \n\t{e}")
    RayExecutor = None

if _ray112:
    from ludwig.backend._ray112_compat import HorovodConfig
else:
    from ray.train.horovod import HorovodConfig
RAY_DEFAULT_PARALLELISM = 200


# TODO: deprecated v0.5
def get_horovod_kwargs(use_gpu=None):
    # Our goal is to have a worker per resource used for training.
    # The priority is GPUs, but can fall back to CPUs if there are no
    # GPUs available.
    if use_gpu is None:
        use_gpu = int(ray.cluster_resources().get("GPU", 0)) > 0

    resource = "GPU" if use_gpu else "CPU"
    num_workers = int(ray.cluster_resources().get(resource, 0))

    return dict(
        num_workers=num_workers,
        use_gpu=use_gpu,
    )


def get_trainer_kwargs(use_gpu=None):
    # Our goal is to have a worker per resource used for training.
    # The priority is GPUs, but can fall back to CPUs if there are no
    # GPUs available.
    if use_gpu is None:
        use_gpu = int(ray.cluster_resources().get("GPU", 0)) > 0

    if use_gpu:
        num_workers = int(ray.cluster_resources().get("GPU", 0))
    else:
        # TODO: use placement groups or otherwise spread across nodes
        node_resources = [node["Resources"] for node in ray.nodes()]
        num_workers = len(node_resources)

    return dict(
        # TODO travis: replace backend here once ray 1.8 released
        # backend='horovod',
        backend=HorovodConfig(),
        num_workers=num_workers,
        use_gpu=use_gpu,
        resources_per_worker={
            "CPU": 0 if use_gpu else 1,
            "GPU": 1 if use_gpu else 0,
        },
    )


def _create_dask_engine(**kwargs):
    from ludwig.data.dataframe.dask import DaskEngine

    return DaskEngine(**kwargs)


def _create_modin_engine(**kwargs):
    from ludwig.data.dataframe.modin import ModinEngine

    return ModinEngine(**kwargs)


def _create_pandas_engine(**kwargs):
    from ludwig.data.dataframe.pandas import PandasEngine

    return PandasEngine(**kwargs)


_engine_registry = {
    "dask": _create_dask_engine,
    "modin": _create_modin_engine,
    "pandas": _create_pandas_engine,
}


def _get_df_engine(processor):
    logger.info(f"Ray processor params: {processor}")
    if processor is None:
        # TODO ray: find an informed way to set the parallelism, in practice
        #  it looks like Dask handles this well on its own most of the time
        return _create_dask_engine()

    processor_kwargs = processor.copy()

    dtype = processor_kwargs.pop("type", "dask")
    engine_cls = _engine_registry.get(dtype)

    return engine_cls(**processor_kwargs)


def train_fn(
    executable_kwargs: Dict[str, Any] = None,
    model_ref: ObjectRef = None,  # noqa: F821
    training_set_metadata: Dict[str, Any] = None,
    features: Dict[str, Dict] = None,
    **kwargs,
):
    # Pin GPU before loading the model to prevent memory leaking onto other devices
    hvd = initialize_horovod()
    try:
        initialize_pytorch(horovod=hvd)

        train_shard = RayDatasetShard(
            rt.get_dataset_shard("train"),
            features,
            training_set_metadata,
        )

        try:
            val_shard = rt.get_dataset_shard("val")
        except KeyError:
            val_shard = None

        if val_shard is not None:
            val_shard = RayDatasetShard(
                val_shard,
                features,
                training_set_metadata,
            )

        try:
            test_shard = rt.get_dataset_shard("test")
        except KeyError:
            test_shard = None

        if test_shard is not None:
            test_shard = RayDatasetShard(
                test_shard,
                features,
                training_set_metadata,
            )

        model = ray.get(model_ref)
        device = get_torch_device()
        model = model.to(device)

        trainer = RemoteTrainer(model=model, horovod=hvd, report_tqdm_to_ray=True, **executable_kwargs)
        results = trainer.train(train_shard, val_shard, test_shard, **kwargs)

        if results is not None:
            # only return the model state dict back to the head node.
            trained_model, *args = results
            results = (trained_model.cpu().state_dict(), *args)

        torch.cuda.empty_cache()

        train_results = results, trainer.validation_field, trainer.validation_metric

    finally:
        hvd.shutdown()
    return train_results


@ray.remote
def tune_batch_size_fn(
    dataset: RayDataset = None,
    data_loader_kwargs: Dict[str, Any] = None,
    executable_kwargs: Dict[str, Any] = None,
    model: ECD = None,  # noqa: F821
    ludwig_config: Dict[str, Any] = None,
    training_set_metadata: Dict[str, Any] = None,
    features: Dict[str, Dict] = None,
    **kwargs,
) -> int:
    # Pin GPU before loading the model to prevent memory leaking onto other devices
    hvd = initialize_horovod()
    try:
        initialize_pytorch(horovod=hvd)

        pipe = dataset.pipeline(shuffle=False, **data_loader_kwargs)
        train_shard = RayDatasetShard(
            pipe,
            features,
            training_set_metadata,
        )

        device = get_torch_device()
        model = model.to(device)

        trainer = RemoteTrainer(model=model, horovod=hvd, **executable_kwargs)
        return trainer.tune_batch_size(ludwig_config, train_shard, **kwargs)
    finally:
        torch.cuda.empty_cache()
        hvd.shutdown()


@ray.remote
def tune_learning_rate_fn(
    dataset: RayDataset,
    config: Dict[str, Any],
    data_loader_kwargs: Dict[str, Any] = None,
    executable_kwargs: Dict[str, Any] = None,
    model: ECD = None,  # noqa: F821
    training_set_metadata: Dict[str, Any] = None,
    features: Dict[str, Dict] = None,
    **kwargs,
) -> float:
    # Pin GPU before loading the model to prevent memory leaking onto other devices
    hvd = initialize_horovod()
    try:
        initialize_pytorch(horovod=hvd)

        pipe = dataset.pipeline(shuffle=False, **data_loader_kwargs)
        train_shard = RayDatasetShard(
            pipe,
            features,
            training_set_metadata,
        )

        device = get_torch_device()
        model = model.to(device)

        trainer = RemoteTrainer(model=model, horovod=hvd, **executable_kwargs)
        return trainer.tune_learning_rate(config, train_shard, **kwargs)
    finally:
        torch.cuda.empty_cache()
        hvd.shutdown()


class TqdmCallback(rt.TrainingCallback):
    """Class for a custom ray callback that updates tqdm progress bars in the driver process."""

    def __init__(self) -> None:
        """Constructor for TqdmCallback."""
        super().__init__()
        self.progess_bars = {}

    def process_results(self, results: List[Dict], **info) -> None:
        """Called everytime ray.train.report is called from subprocesses. See
        https://docs.ray.io/en/latest/train/api.html#trainingcallback.

        # Inputs

        :param results: (List[Dict]) List of results from the training function.
            Each value in the list corresponds to the output of the training function from each worker.

        # Return

        :return: (None) `None`
        """
        for result in results:
            progress_bar_opts = result.get("progress_bar")
            if not progress_bar_opts:
                continue
            # Skip commands received by non-coordinators
            if not progress_bar_opts["is_coordinator"]:
                continue
            _id = progress_bar_opts["id"]
            action = progress_bar_opts.pop("action")
            if action == "create":
                progress_bar_config = progress_bar_opts.get("config")
                self.progess_bars[_id] = tqdm.tqdm(**progress_bar_config)
            elif action == "close":
                self.progess_bars[_id].close()
            elif action == "update":
                update_by = progress_bar_opts.pop("update_by")
                self.progess_bars[_id].update(update_by)


@register_ray_trainer("trainer", MODEL_ECD, default=True)
class RayTrainerV2(BaseTrainer):
    def __init__(
        self,
        model: BaseModel,
        trainer_kwargs: Dict[str, Any],
        data_loader_kwargs: Dict[str, Any],
        executable_kwargs: Dict[str, Any],
        **kwargs,
    ):
        self.model = model.cpu()
        self.data_loader_kwargs = data_loader_kwargs
        self.executable_kwargs = executable_kwargs
        self.trainer_kwargs = trainer_kwargs
        self._validation_field = None
        self._validation_metric = None

    @staticmethod
    def get_schema_cls():
        return ECDTrainerConfig

    @contextlib.contextmanager
    def create_runner(self):
        trainer = Trainer(**{**get_trainer_kwargs(), **self.trainer_kwargs})
        trainer.start()
        try:
            yield trainer
        finally:
            trainer.shutdown()

    def train(
        self,
        training_set: RayDataset,
        validation_set: Optional[RayDataset] = None,
        test_set: Optional[RayDataset] = None,
        **kwargs,
    ):
        executable_kwargs = self.executable_kwargs

        kwargs = {
            "training_set_metadata": training_set.training_set_metadata,
            "features": training_set.features,
            **kwargs,
        }

        dataset = {"train": training_set.pipeline(**self.data_loader_kwargs)}
        if validation_set is not None:
            dataset["val"] = validation_set.pipeline(shuffle=False, **self.data_loader_kwargs)
        if test_set is not None:
            dataset["test"] = test_set.pipeline(shuffle=False, **self.data_loader_kwargs)

        with self.create_runner() as runner:
            results, self._validation_field, self._validation_metric = runner.run(
                lambda config: train_fn(**config),
                config={"executable_kwargs": executable_kwargs, "model_ref": ray.put(self.model), **kwargs},
                callbacks=[TqdmCallback()],
                dataset=dataset,
            )[0]

        # load state dict back into the model
        state_dict, *args = results
        self.model.load_state_dict(state_dict)
        results = (self.model, *args)

        return results

    def train_online(self, *args, **kwargs):
        # TODO: When this is implemented we also need to update the
        # Tqdm flow to report back the callback
        raise NotImplementedError()

    def tune_batch_size(
        self,
        config: Dict[str, Any],
        training_set: RayDataset,
        **kwargs,
    ) -> int:
        return ray.get(
            tune_batch_size_fn.options(num_cpus=self.num_cpus, num_gpus=self.num_gpus).remote(
                dataset=training_set,
                data_loader_kwargs=self.data_loader_kwargs,
                executable_kwargs=self.executable_kwargs,
                model=ray.put(self.model),
                ludwig_config=config,
                training_set_metadata=training_set.training_set_metadata,
                features=training_set.features,
                **kwargs,
            )
        )

    def tune_learning_rate(self, config, training_set: RayDataset, **kwargs) -> float:
        return ray.get(
            tune_learning_rate_fn.options(num_cpus=self.num_cpus, num_gpus=self.num_gpus).remote(
                dataset=training_set,
                config=config,
                data_loader_kwargs=self.data_loader_kwargs,
                executable_kwargs=self.executable_kwargs,
                model=ray.put(self.model),
                training_set_metadata=training_set.training_set_metadata,
                features=training_set.features,
                **kwargs,
            )
        )

    @property
    def validation_field(self):
        return self._validation_field

    @property
    def validation_metric(self):
        return self._validation_metric

    @property
    def config(self) -> ECDTrainerConfig:
        return self.executable_kwargs["config"]

    @property
    def batch_size(self) -> int:
        return self.config.batch_size

    @batch_size.setter
    def batch_size(self, value: int):
        self.config.batch_size = value

    @property
    def eval_batch_size(self) -> int:
        return self.config.eval_batch_size if self.config.eval_batch_size is not None else self.config.batch_size

    @eval_batch_size.setter
    def eval_batch_size(self, value: int):
        self.config.eval_batch_size = value

    @property
    def resources_per_worker(self) -> Dict[str, Any]:
        trainer_kwargs = {**get_trainer_kwargs(), **self.trainer_kwargs}
        return trainer_kwargs.get("resources_per_worker", {})

    @property
    def num_cpus(self) -> int:
        return self.resources_per_worker.get("CPU", 1)

    @property
    def num_gpus(self) -> int:
        return self.resources_per_worker.get("GPU", 0)

    def set_base_learning_rate(self, learning_rate: float):
        self.config.learning_rate = learning_rate

    def shutdown(self):
        pass


def legacy_train_fn(
    trainer: RemoteTrainer = None,
    remote_model: "LudwigModel" = None,  # noqa: F821
    training_set_metadata: Dict[str, Any] = None,
    features: Dict[str, Dict] = None,
    train_shards: List[DatasetPipeline] = None,
    val_shards: List[DatasetPipeline] = None,
    test_shards: List[DatasetPipeline] = None,
    **kwargs,
):
    # Pin GPU before loading the model to prevent memory leaking onto other devices
    hvd = initialize_horovod()
    initialize_pytorch(horovod=hvd)

    train_shard = RayDatasetShard(
        train_shards[hvd.rank()],
        features,
        training_set_metadata,
    )

    val_shard = val_shards[hvd.rank()] if val_shards else None
    if val_shard is not None:
        val_shard = RayDatasetShard(
            val_shard,
            features,
            training_set_metadata,
        )

    test_shard = test_shards[hvd.rank()] if test_shards else None
    if test_shard is not None:
        test_shard = RayDatasetShard(
            test_shard,
            features,
            training_set_metadata,
        )

    results = trainer.train(train_shard, val_shard, test_shard, **kwargs)
    return results


class HorovodRemoteTrainer(RemoteTrainer):
    def __init__(self, **kwargs):
        horovod = initialize_horovod()
        super().__init__(horovod=horovod, **kwargs)


@register_ray_trainer("ray_legacy_trainer", MODEL_ECD)
class RayLegacyTrainer(BaseTrainer):
    def __init__(self, horovod_kwargs: Dict[str, Any], executable_kwargs: Dict[str, Any], **kwargs):
        # TODO ray: make this more configurable by allowing YAML overrides of timeout_s, etc.
        if RayExecutor is None:
            logger.error(
                "RayLegacyTrainer failed to initialize: RayExecutor is None. Make sure horovod[ray] is installed."
            )
            return
        setting = RayExecutor.create_settings(timeout_s=30)

        self.executor = RayExecutor(setting, **{**get_horovod_kwargs(), **horovod_kwargs})
        self.executor.start(executable_cls=HorovodRemoteTrainer, executable_kwargs=executable_kwargs)

    @staticmethod
    def get_schema_cls():
        return ECDTrainerConfig

    def train(self, model, training_set, validation_set=None, test_set=None, **kwargs):
        workers = self.executor.driver.workers
        train_shards = training_set.pipeline().split(n=len(workers), locality_hints=workers, equal=True)
        val_shards = (
            validation_set.pipeline(shuffle=False).split(n=len(workers), locality_hints=workers)
            if validation_set
            else None
        )
        test_shards = (
            test_set.pipeline(shuffle=False).split(n=len(workers), locality_hints=workers) if test_set else None
        )

        results = self.executor.execute(
            lambda trainer: legacy_train_fn(
                trainer,
                model,
                training_set.training_set_metadata,
                training_set.features,
                train_shards,
                val_shards,
                test_shards,
                **kwargs,
            )
        )

        return results

    def train_online(self, model, *args, **kwargs):
        results = self.executor.execute(lambda trainer: trainer.train_online(model, *args, **kwargs))

        return results[0]

    @property
    def validation_field(self):
        return self.executor.execute_single(lambda trainer: trainer.validation_field)

    @property
    def validation_metric(self):
        return self.executor.execute_single(lambda trainer: trainer.validation_metric)

    def shutdown(self):
        self.executor.shutdown()


def eval_fn(
    predictor_kwargs: Dict[str, Any] = None,
    model_ref: ObjectRef = None,  # noqa: F821
    training_set_metadata: Dict[str, Any] = None,
    features: Dict[str, Dict] = None,
    **kwargs,
):
    # Pin GPU before loading the model to prevent memory leaking onto other devices
    hvd = initialize_horovod()
    try:
        initialize_pytorch(horovod=hvd)

        eval_shard = RayDatasetShard(
            rt.get_dataset_shard("eval"),
            features,
            training_set_metadata,
        )

        model = ray.get(model_ref)
        device = get_torch_device()
        model = model.to(device)

        predictor = RemotePredictor(model=model, horovod=hvd, report_tqdm_to_ray=True, **predictor_kwargs)
        return predictor.batch_evaluation(eval_shard, **kwargs)
    finally:
        torch.cuda.empty_cache()
        hvd.shutdown()


class RayPredictor(BasePredictor):
    def __init__(
        self, model: BaseModel, df_engine: DataFrameEngine, trainer_kwargs, data_loader_kwargs, **predictor_kwargs
    ):
        self.batch_size = predictor_kwargs["batch_size"]
        self.trainer_kwargs = trainer_kwargs
        self.data_loader_kwargs = data_loader_kwargs
        self.predictor_kwargs = predictor_kwargs
        self.actor_handles = []
        self.model = model.cpu()
        self.df_engine = df_engine

    def get_trainer_kwargs(self) -> Dict[str, Any]:
        return {**get_trainer_kwargs(), **self.trainer_kwargs}

    def get_resources_per_worker(self) -> Tuple[int, int]:
        trainer_kwargs = self.get_trainer_kwargs()
        resources_per_worker = trainer_kwargs.get("resources_per_worker", {})
        num_gpus = resources_per_worker.get("GPU", 0)
        num_cpus = resources_per_worker.get("CPU", (1 if num_gpus == 0 else 0))
        return num_cpus, num_gpus

    def batch_predict(self, dataset: RayDataset, *args, collect_logits: bool = False, **kwargs):
        self._check_dataset(dataset)

        predictor_kwargs = self.predictor_kwargs
        output_columns = get_output_columns(self.model.output_features, include_logits=collect_logits)
        batch_predictor = self.get_batch_infer_model(
            self.model,
            predictor_kwargs,
            output_columns,
            dataset.features,
            dataset.training_set_metadata,
            *args,
            collect_logits=collect_logits,
            **kwargs,
        )

        columns = [f.proc_column for f in self.model.input_features.values()]

        def to_tensors(df: pd.DataFrame) -> pd.DataFrame:
            for c in columns:
                df[c] = cast_as_tensor_dtype(df[c])
            return df

        num_cpus, num_gpus = self.get_resources_per_worker()

        predictions = dataset.ds.map_batches(to_tensors, batch_format="pandas").map_batches(
            batch_predictor,
            batch_size=self.batch_size,
            compute="actors",
            batch_format="pandas",
            num_cpus=num_cpus,
            num_gpus=num_gpus,
        )

        predictions = self.df_engine.from_ray_dataset(predictions)

        for of_feature in self.model.output_features.values():
            predictions = of_feature.unflatten(predictions)

        return predictions

    def predict_single(self, batch):
        raise NotImplementedError("predict_single can only be called on a local predictor")

    def batch_evaluation(
        self,
        dataset: RayDataset,
        collect_predictions: bool = False,
        collect_logits=False,
        **kwargs,
    ):
        # We need to be in a Horovod context to collect the aggregated metrics, since it relies on collective
        # communication ops. However, Horovod is not suitable for transforming one big dataset to another. For that
        # we will use Ray Datasets. Therefore, we break this up into two separate steps, and two passes over the
        # dataset. In the future, we can explore ways to combine these into a single step to reduce IO.
        runner = Trainer(**{**get_trainer_kwargs(), **self.trainer_kwargs})
        runner.start()
        try:
            # Collect eval metrics by distributing work across nodes / gpus with Horovod
            datasets = {"eval": dataset.pipeline(shuffle=False, **self.data_loader_kwargs)}
            predictor_kwargs = {
                **self.predictor_kwargs,
                "collect_predictions": False,
            }
            eval_stats, _ = runner.run(
                lambda config: eval_fn(**config),
                config={
                    "predictor_kwargs": predictor_kwargs,
                    "model_ref": ray.put(self.model),
                    "training_set_metadata": dataset.training_set_metadata,
                    "features": dataset.features,
                    **kwargs,
                },
                dataset=datasets,
            )[0]
        finally:
            runner.shutdown()

        predictions = None
        if collect_predictions:
            # Collect eval predictions by using Ray Datasets to transform partitions of the data in parallel
            predictions = self.batch_predict(dataset, collect_logits=collect_logits)

        return eval_stats, predictions

    def batch_collect_activations(self, model, *args, **kwargs):
        raise NotImplementedError("Ray backend does not support collecting activations at this time.")

    def _check_dataset(self, dataset):
        if not isinstance(dataset, RayDataset):
            raise RuntimeError(f"Ray backend requires RayDataset for inference, " f"found: {type(dataset)}")

    def shutdown(self):
        for handle in self.actor_handles:
            ray.kill(handle)
        self.actor_handles.clear()

    def get_batch_infer_model(
        self,
        model: "LudwigModel",  # noqa: F821
        predictor_kwargs: Dict[str, Any],
        output_columns: List[str],
        features: Dict[str, Dict],
        training_set_metadata: Dict[str, Any],
        *args,
        **kwargs,
    ):
        model_ref = ray.put(model)

        class BatchInferModel:
            def __init__(self):
                model = ray.get(model_ref)
                device = get_torch_device()
                self.model = model.to(device)

                self.output_columns = output_columns
                self.features = features
                self.training_set_metadata = training_set_metadata
                self.reshape_map = {
                    f[PROC_COLUMN]: training_set_metadata[f[NAME]].get("reshape") for f in features.values()
                }
                predictor = Predictor(model, **predictor_kwargs)
                self.predict = partial(predictor.predict_single, *args, **kwargs)

            def __call__(self, df: pd.DataFrame) -> pd.DataFrame:
                dataset = self._prepare_batch(df)
                predictions = self.predict(batch=dataset)

                for output_feature in self.model.output_features.values():
                    predictions = output_feature.flatten(predictions)
                ordered_predictions = predictions[self.output_columns]
                return ordered_predictions

            def _prepare_batch(self, batch: pd.DataFrame) -> Dict[str, np.ndarray]:
                res = {c: batch[c].to_numpy() for c in self.features.keys()}

                for c in self.features.keys():
                    reshape = self.reshape_map.get(c)
                    if reshape is not None:
                        res[c] = res[c].reshape((-1, *reshape))

                return res

        return BatchInferModel


class RayBackend(RemoteTrainingMixin, Backend):
    def __init__(self, processor=None, trainer=None, loader=None, use_legacy=False, data_preprocessor=None, **kwargs):
        super().__init__(dataset_manager=RayDatasetManager(self), **kwargs)
        self._preprocessor_kwargs = data_preprocessor or {}
        self._df_engine = _get_df_engine(processor)
        self._horovod_kwargs = trainer or {}
        self._pytorch_kwargs = {}
        self._data_loader_kwargs = loader or {}
        self._use_legacy = use_legacy
        self._preprocessor_pg = None

    def initialize(self):
        if not ray.is_initialized():
            try:
                ray.init("auto", ignore_reinit_error=True)
            except ConnectionError:
                logger.info("Initializing new Ray cluster...")
                ray.init(ignore_reinit_error=True)

        dask.config.set(scheduler=ray_dask_get)
        # Disable placement groups on dask
        dask.config.set(annotations={"ray_remote_args": {"placement_group": None}})

    def _update_dask_backend_with_pg(self, pg):
        dask.config.set(annotations={"ray_remote_args": {"placement_group": pg}})

    def _clear_dask_backend_pg(self):
        dask.config.set(annotations={"ray_remote_args": {"placement_group": None}})

    def provision_preprocessing_workers(self):
<<<<<<< HEAD
        if not self._preprocessor_kwargs.get('use_preprocessing_placement_group', False):
            logger.warning("Backend config has use_preprocessing_placement_group set to False or did not set it at all. provision_preprocessing_workers() is a no-op in this case")
=======
        if not self._preprocessor_kwargs["use_preprocessing_placement_group"]:
            logger.warning(
                "Backend config has use_preprocessing_placement_group set to False. provision_preprocessing_workers() is a no-op in this case"
            )
>>>>>>> 7f2a05f7
            return
        num_cpu = self._preprocessor_kwargs["num_cpu_workers"]
        self._preprocessor_pg = placement_group([{"CPU": num_cpu}])
        ray.get(self._preprocessor_pg.ready())
        self._update_dask_backend_with_pg(self._preprocessor_pg)

    def release_preprocessing_workers(self):
        self._clear_dask_backend_pg()
<<<<<<< HEAD
        if not self._preprocessor_kwargs.get('use_preprocessing_placement_group', False):
            logger.warning("Backend config has use_preprocessing_placement_group set to False or did not set it at all. release_preprocessing_workers() should not be called here")
=======
        if not self._preprocessor_kwargs["use_preprocessing_placement_group"]:
            logger.warning(
                "Backend config has use_preprocessing_placement_group set to False. provision_preprocessing_workers() is a no-op in this case"
            )
>>>>>>> 7f2a05f7
            return
        remove_placement_group(self._preprocessor_pg)
        self._preprocessor_pg = None

    def initialize_pytorch(self, **kwargs):
        # Make sure we don't claim any GPU resources on the head node
        initialize_pytorch(gpus=-1)
        self._pytorch_kwargs = kwargs

    def create_trainer(self, model: BaseModel, **kwargs) -> "BaseTrainer":  # noqa: F821
        executable_kwargs = {**kwargs, **self._pytorch_kwargs}
        if not self._use_legacy:
            trainers_for_model = get_from_registry(model.type(), ray_trainers_registry)

            config: Union[ECDTrainerConfig, GBMTrainerConfig] = kwargs["config"]
            trainer_cls = get_from_registry(config.type, trainers_for_model)

            # Deep copy to workaround https://github.com/ray-project/ray/issues/24139
            all_kwargs = {
                "model": model,
                "trainer_kwargs": copy.deepcopy(self._horovod_kwargs),
                "data_loader_kwargs": self._data_loader_kwargs,
                "executable_kwargs": executable_kwargs,
            }
            all_kwargs.update(kwargs)
            return trainer_cls(**all_kwargs)
        else:
            if model.name == MODEL_GBM:
                raise RuntimeError("Legacy trainer not supported for GBM models.")

            # TODO: deprecated 0.5
            return RayLegacyTrainer(self._horovod_kwargs, executable_kwargs)

    def create_predictor(self, model: BaseModel, **kwargs):
        executable_kwargs = {**kwargs, **self._pytorch_kwargs}
        return RayPredictor(
            model,
            self.df_engine,
            copy.deepcopy(self._horovod_kwargs),
            self._data_loader_kwargs,
            **executable_kwargs,
        )

    def set_distributed_kwargs(self, **kwargs):
        self._horovod_kwargs = kwargs

    @property
    def df_engine(self):
        return self._df_engine

    @property
    def supports_multiprocessing(self):
        return False

    def check_lazy_load_supported(self, feature):
        if not feature[PREPROCESSING]["in_memory"]:
            raise ValueError(
                f"RayBackend does not support lazy loading of data files at train time. "
                f"Set preprocessing config `in_memory: True` for feature {feature[NAME]}"
            )

    def read_binary_files(
        self, column: Series, map_fn: Optional[Callable] = None, file_size: Optional[int] = None
    ) -> Series:
        column = column.fillna(np.nan).replace([np.nan], [None])  # normalize NaNs to None

        # Assume that the list of filenames is small enough to fit in memory. Should be true unless there
        # are literally billions of filenames.
        # TODO(travis): determine if there is a performance penalty to passing in individual files instead of
        #  a directory. If so, we can do some preprocessing to determine if it makes sense to read the full directory
        #  then filter out files as a postprocessing step (depending on the ratio of included to excluded files in
        #  the directory). Based on a preliminary look at how Ray handles directory expansion to files, it looks like
        #  there should not be any difference between providing a directory versus a list of files.
        pd_column = self.df_engine.compute(column)
        fnames = pd_column.values.tolist()
        idxs = pd_column.index.tolist()

        # Sample a filename to extract the filesystem info
        sample_fname = fnames[0]
        if isinstance(sample_fname, str):
            fs, _ = get_fs_and_path(sample_fname)

            read_datasource_fn_kwargs = {
                "paths": list(zip(fnames, idxs)),
                "filesystem": PyFileSystem(FSSpecHandler(fs)),
            }
            if self.df_engine.partitioned and file_size is not None:
                # Heuristic to determine parallelism: if the average file size is known (in bytes), then we can
                # extrapolate to determine the total file size. We aim to have ~50MB partitions (5e7 bytes), so we
                # set parallelism to be the total size / 50MB.
                total_size = file_size * len(fnames)
                parallelism = int(total_size / 5e7)
                # Only set parallelism if it matches or exceeds the Ray default kwarg for parallelism
                read_datasource_fn_kwargs["parallelism"] = max(RAY_DEFAULT_PARALLELISM, parallelism)

            # The resulting column is named "value"
            ds = ray.data.read_datasource(BinaryIgnoreNoneTypeDatasource(), **read_datasource_fn_kwargs)
            ds = ds.add_column("idx", lambda df: df["value"].map(lambda row: int(row["idx"])))
            # Overwrite the "value" column with the actual data
            ds = ds.add_column("value", lambda df: df["value"].map(lambda row: row["data"]))
        else:
            # Assume the path has already been read in, so just convert directly to a dataset
            # Name the column "value" to match the behavior of the above
            ds = self.df_engine.to_ray_dataset(column.to_frame(name="value"))

        def map_batches_fn(df: pd.DataFrame, fn: Callable) -> pd.DataFrame:
            # HACK: Workaround for https://github.com/modin-project/modin/issues/4686
            if "value" in df:
                key = "value"
            else:
                key = column.name

            # We need to explicitly pass the credentials stored in fsspec.conf since the operation occurs on Ray.
            with use_credentials(conf):
                df[key] = df[key].map(fn)
                return df

        if map_fn is not None:
            ds = ds.map_batches(partial(map_batches_fn, fn=map_fn), batch_format="pandas")

        df = self.df_engine.from_ray_dataset(ds).rename(columns={"value": column.name})
        if "idx" in df.columns:
            df = df.set_index("idx", drop=True)
            df = self.df_engine.map_partitions(
                df, lambda pd_df: set_index_name(pd_df, column.index.name), meta={column.name: "object"}
            )
        return df[column.name]

    @property
    def num_nodes(self) -> int:
        if not ray.is_initialized():
            return 1
        return len(ray.nodes())<|MERGE_RESOLUTION|>--- conflicted
+++ resolved
@@ -816,15 +816,8 @@
         dask.config.set(annotations={"ray_remote_args": {"placement_group": None}})
 
     def provision_preprocessing_workers(self):
-<<<<<<< HEAD
         if not self._preprocessor_kwargs.get('use_preprocessing_placement_group', False):
             logger.warning("Backend config has use_preprocessing_placement_group set to False or did not set it at all. provision_preprocessing_workers() is a no-op in this case")
-=======
-        if not self._preprocessor_kwargs["use_preprocessing_placement_group"]:
-            logger.warning(
-                "Backend config has use_preprocessing_placement_group set to False. provision_preprocessing_workers() is a no-op in this case"
-            )
->>>>>>> 7f2a05f7
             return
         num_cpu = self._preprocessor_kwargs["num_cpu_workers"]
         self._preprocessor_pg = placement_group([{"CPU": num_cpu}])
@@ -833,15 +826,8 @@
 
     def release_preprocessing_workers(self):
         self._clear_dask_backend_pg()
-<<<<<<< HEAD
         if not self._preprocessor_kwargs.get('use_preprocessing_placement_group', False):
             logger.warning("Backend config has use_preprocessing_placement_group set to False or did not set it at all. release_preprocessing_workers() should not be called here")
-=======
-        if not self._preprocessor_kwargs["use_preprocessing_placement_group"]:
-            logger.warning(
-                "Backend config has use_preprocessing_placement_group set to False. provision_preprocessing_workers() is a no-op in this case"
-            )
->>>>>>> 7f2a05f7
             return
         remove_placement_group(self._preprocessor_pg)
         self._preprocessor_pg = None
