#! /usr/bin/env python
# Copyright (c) 2020 Uber Technologies, Inc.
#
# Licensed under the Apache License, Version 2.0 (the "License");
# you may not use this file except in compliance with the License.
# You may obtain a copy of the License at
#
#     http://www.apache.org/licenses/LICENSE-2.0
#
# Unless required by applicable law or agreed to in writing, software
# distributed under the License is distributed on an "AS IS" BASIS,
# WITHOUT WARRANTIES OR CONDITIONS OF ANY KIND, either express or implied.
# See the License for the specific language governing permissions and
# limitations under the License.
# ==============================================================================

import contextlib
import copy
import logging
from functools import partial
from typing import Any, Callable, Dict, List, Optional, Tuple, Type, TYPE_CHECKING, Union

import dask
import numpy as np
import pandas as pd
import ray
import torch
import tqdm
from packaging import version
from pyarrow.fs import FSSpecHandler, PyFileSystem
from ray import ObjectRef
from ray.air import session
from ray.air.checkpoint import Checkpoint
from ray.air.config import DatasetConfig, RunConfig, ScalingConfig
from ray.air.result import Result
from ray.train.base_trainer import TrainingFailedError
from ray.train.torch import TorchCheckpoint
from ray.train.trainer import BaseTrainer as RayBaseTrainer
from ray.tune.tuner import Tuner
from ray.util.dask import ray_dask_get
from ray.util.placement_group import placement_group, remove_placement_group

from ludwig.distributed import get_default_strategy_name, get_dist_strategy, init_dist_strategy
from ludwig.utils.batch_size_tuner import BatchSizeEvaluator

if TYPE_CHECKING:
    from ludwig.api import LudwigModel

from ludwig.api_annotations import DeveloperAPI
from ludwig.backend.base import Backend, RemoteTrainingMixin
from ludwig.backend.datasource import BinaryIgnoreNoneTypeDatasource
from ludwig.constants import CPU_RESOURCES_PER_TRIAL, EXECUTOR, MODEL_ECD, NAME, PROC_COLUMN
from ludwig.data.dataframe.base import DataFrameEngine
from ludwig.data.dataframe.dask import tensor_extension_casting
from ludwig.data.dataset.ray import RayDataset, RayDatasetManager, RayDatasetShard
from ludwig.models.base import BaseModel
from ludwig.models.predictor import BasePredictor, get_output_columns, Predictor, RemotePredictor
from ludwig.schema.trainer import ECDTrainerConfig
from ludwig.trainers.registry import ray_trainers_registry, register_ray_trainer
from ludwig.trainers.trainer import BaseTrainer, RemoteTrainer, Trainer
from ludwig.types import HyperoptConfigDict, ModelConfigDict, TrainerConfigDict, TrainingSetMetadataDict
from ludwig.utils.dataframe_utils import set_index_name
from ludwig.utils.fs_utils import get_fs_and_path
from ludwig.utils.misc_utils import get_from_registry
from ludwig.utils.system_utils import Resources
from ludwig.utils.torch_utils import get_torch_device, initialize_pytorch
from ludwig.utils.types import DataFrame, Series

_ray220 = version.parse(ray.__version__) >= version.parse("2.2.0")
_ray230 = version.parse(ray.__version__) >= version.parse("2.3.0")

if not _ray220:
    from ludwig.backend._ray210_compat import TunerRay210

logger = logging.getLogger(__name__)


RAY_DEFAULT_PARALLELISM = 200
FIFTEEN_MINS_IN_S = 15 * 60


def _num_nodes() -> int:
    node_resources = [node["Resources"] for node in ray.nodes()]
    return len(node_resources)


def get_trainer_kwargs(**kwargs) -> TrainerConfigDict:
    kwargs = copy.deepcopy(kwargs)

    # Our goal is to have a worker per resource used for training.
    # The priority is GPUs, but can fall back to CPUs if there are no
    # GPUs available.
    use_gpu = kwargs.get("use_gpu", int(ray.cluster_resources().get("GPU", 0)) > 0)
    if use_gpu:
        num_workers = int(ray.cluster_resources().get("GPU", 0))
    else:
        num_workers = _num_nodes()

    strategy = kwargs.pop("strategy", get_default_strategy_name())
    backend = get_dist_strategy(strategy).get_ray_trainer_backend(**kwargs)

    # Remove params used by strategy but not the trainer here
    kwargs.pop("nics", None)

    defaults = dict(
        backend=backend,
        strategy=strategy,
        num_workers=num_workers,
        use_gpu=use_gpu,
        resources_per_worker={
            "CPU": 0 if use_gpu else 1,
            "GPU": 1 if use_gpu else 0,
        },
    )
    return {**defaults, **kwargs}


def _create_dask_engine(**kwargs):
    from ludwig.data.dataframe.dask import DaskEngine

    return DaskEngine(**kwargs)


def _create_modin_engine(**kwargs):
    from ludwig.data.dataframe.modin import ModinEngine

    return ModinEngine(**kwargs)


def _create_pandas_engine(**kwargs):
    from ludwig.data.dataframe.pandas import PandasEngine

    return PandasEngine(**kwargs)


_engine_registry = {
    "dask": _create_dask_engine,
    "modin": _create_modin_engine,
    "pandas": _create_pandas_engine,
}


def _get_df_engine(processor):
    logger.info(f"Ray processor params: {processor}")
    if processor is None:
        # TODO ray: find an informed way to set the parallelism, in practice
        #  it looks like Dask handles this well on its own most of the time
        return _create_dask_engine()

    processor_kwargs = processor.copy()

    dtype = processor_kwargs.pop("type", "dask")
    engine_cls = _engine_registry.get(dtype)

    return engine_cls(**processor_kwargs)


def _local_size() -> int:
    return torch.cuda.device_count() if torch.cuda.is_available() else 1


def train_fn(
    distributed_strategy: Union[str, Dict[str, Any]],
    executable_kwargs: Dict[str, Any] = None,
    model_ref: ObjectRef = None,  # noqa: F821
    training_set_metadata: TrainingSetMetadataDict = None,
    features: Dict[str, Dict] = None,
    **kwargs,
):
    # Pin GPU before loading the model to prevent memory leaking onto other devices
    initialize_pytorch(local_rank=session.get_local_rank(), local_size=_local_size())
    distributed = init_dist_strategy(distributed_strategy)
    try:
        train_shard = RayDatasetShard(
            session.get_dataset_shard("train"),
            features,
            training_set_metadata,
        )

        try:
            val_shard = session.get_dataset_shard("val")
        except KeyError:
            val_shard = None

        if val_shard is not None:
            val_shard = RayDatasetShard(val_shard, features, training_set_metadata)

        try:
            test_shard = session.get_dataset_shard("test")
        except KeyError:
            test_shard = None

        if test_shard is not None:
            test_shard = RayDatasetShard(test_shard, features, training_set_metadata)

        model = ray.get(model_ref)
        device = get_torch_device()
        model = model.to(device)

        trainer = RemoteTrainer(model=model, distributed=distributed, report_tqdm_to_ray=True, **executable_kwargs)
        results = trainer.train(train_shard, val_shard, test_shard, **kwargs)

        if results is not None:
            # only return the model state dict back to the head node.
            trained_model, *args = results
            results = (trained_model.cpu().state_dict(), *args)

        torch.cuda.empty_cache()

        # Passing objects containing Torch tensors as metrics is not supported as it will throw an
        # exception on deserialization, so create a checkpoint and return via session.report() along
        # with the path of the checkpoint
        ckpt = Checkpoint.from_dict({"state_dict": results})
        torch_ckpt = TorchCheckpoint.from_checkpoint(ckpt)

        # The checkpoint is put in the object store and then retrieved by the Trainable actor to be reported to Tune.
        # It is also persisted on disk by the Trainable (and synced to cloud, if configured to do so)
        # The result object returned from trainer.fit() contains the metrics from the last session.report() call.
        # So, make a final call to session.report with the train_results object above.
        session.report(
            metrics={
                "validation_field": trainer.validation_field,
                "validation_metric": trainer.validation_metric,
            },
            checkpoint=torch_ckpt,
        )

    except Exception:
        logger.exception("Exception raised during training by one of the workers")
        raise

    finally:
        distributed.shutdown()


def tune_batch_size_fn(
    distributed_strategy: str,
    dataset: RayDataset = None,
    executable_kwargs: Dict[str, Any] = None,
    model_ref: ObjectRef = None,
    ludwig_config: ModelConfigDict = None,
    training_set_metadata: TrainingSetMetadataDict = None,
    features: Dict[str, Dict] = None,
    trainer_cls: Callable[[], Trainer] = RemoteTrainer,
    **kwargs,
):
    # Pin GPU before loading the model to prevent memory leaking onto other devices
    initialize_pytorch(local_rank=session.get_local_rank(), local_size=_local_size())
    distributed = init_dist_strategy(distributed_strategy)
    try:
        train_shard = RayDatasetShard(
            dataset.ds,
            features,
            training_set_metadata,
        )

        model = ray.get(model_ref)
        device = get_torch_device()
        model = model.to(device)

<<<<<<< HEAD
        # No need to snapshot weights when using Ray, as the model will be re-created at train time anyway.
        trainer = RemoteTrainer(model=model, distributed=distributed, **executable_kwargs)
        return trainer.tune_batch_size(ludwig_config, train_shard, snapshot_weights=False, **kwargs)
=======
        def on_best_batch_size_updated(best_batch_size: int, best_samples_per_sec: float, count: int):
            session.report(
                metrics=dict(best_batch_size=best_batch_size),
            )

        trainer: Trainer = trainer_cls(model=model, distributed=distributed, **executable_kwargs)
        best_batch_size = trainer.tune_batch_size(
            ludwig_config, train_shard, on_best_batch_size_updated=on_best_batch_size_updated, **kwargs
        )
        session.report(
            metrics=dict(best_batch_size=best_batch_size),
        )
>>>>>>> 5fbcca79
    finally:
        torch.cuda.empty_cache()
        distributed.shutdown()


@DeveloperAPI
class TqdmCallback(ray.tune.callback.Callback):
    """Class for a custom Ray callback that updates tqdm progress bars in the driver process."""

    def __init__(self) -> None:
        """Constructor for TqdmCallback."""
        super().__init__()
        self.progress_bars = {}

    def on_trial_result(self, iteration, trials, trial, result, **info):
        """Called after receiving a result from a trial
        https://docs.ray.io/en/latest/_modules/ray/tune/callback.html#Callback.on_trial_result."""
        progress_bar_opts = result.get("progress_bar")
        if not progress_bar_opts:
            return
        # Skip commands received by non-coordinators
        if not progress_bar_opts["is_coordinator"]:
            return
        _id = progress_bar_opts["id"]
        action = progress_bar_opts.pop("action")
        if action == "create":
            progress_bar_config = progress_bar_opts.get("config")
            self.progress_bars[_id] = tqdm.tqdm(**progress_bar_config)
        elif action == "close":
            self.progress_bars[_id].close()
        elif action == "update":
            update_by = progress_bar_opts.pop("update_by")
            self.progress_bars[_id].update(update_by)


@contextlib.contextmanager
def create_runner(**kwargs):
    trainer_kwargs = get_trainer_kwargs(**kwargs)
    yield RayAirRunner(trainer_kwargs)


def fit_no_exception(trainer: RayBaseTrainer) -> Result:
    trainable = trainer.as_trainable()

    kwargs = dict(trainable=trainable, run_config=trainer.run_config)
    tuner = Tuner(**kwargs) if _ray220 else TunerRay210(**kwargs)
    result_grid = tuner.fit()
    assert len(result_grid) == 1

    result = result_grid[0]
    return result


def raise_result_error(result: Result):
    from ray.tune.error import TuneError

    try:
        raise result.error
    except TuneError as e:
        raise TrainingFailedError from e


class RayAirRunner:
    def __init__(self, trainer_kwargs: Dict[str, Any]) -> None:
        trainer_kwargs = copy.copy(trainer_kwargs)
        self.backend_config = trainer_kwargs.pop("backend", None)
        self.strategy = trainer_kwargs.pop("strategy", get_default_strategy_name())

        if "max_retries" in trainer_kwargs:
            logger.warning("`max_retries` is no longer supported as a trainer argument in Ray backend. Ignoring it.")
            del trainer_kwargs["max_retries"]

        # When training on GPU, you want to pack workers together to limit network latency during
        # allreduce. Conversely, for CPU training you want to spread out the workers to limit
        # CPU and memory contention and avoid too many workers on a single machine.
        strategy = "PACK" if trainer_kwargs.get("use_gpu", False) else "SPREAD"
        # Ray Tune automatically creates a PlacementGroupFactory from the ScalingConfig internally
        self.scaling_config = ScalingConfig(
            placement_strategy=strategy,
            # Override the default of 1 to prevent unnecessary CPU usage.
            trainer_resources={"CPU": 0},
            **trainer_kwargs,
        )

    def _get_dataset_configs(
        self,
        datasets: Dict[str, Any],
        stream_window_size: Dict[str, Union[None, float]],
        data_loader_kwargs: Dict[str, Any],
    ) -> Dict[str, DatasetConfig]:
        """Generates DatasetConfigs for each dataset passed into the trainer."""
        dataset_configs = {}
        for dataset_name, _ in datasets.items():
            if _ray230:
                # DatasetConfig.use_stream_api and DatasetConfig.stream_window_size have been removed as of Ray 2.3.
                # We need to use DatasetConfig.max_object_store_memory_fraction instead -> default to 20% when windowing
                # is enabled unless the end user specifies a different fraction.
                # https://docs.ray.io/en/master/ray-air/check-ingest.html?highlight=max_object_store_memory_fraction#enabling-streaming-ingest # noqa
                dataset_conf = DatasetConfig(
                    split=True,
                    max_object_store_memory_fraction=stream_window_size.get(dataset_name),
                )
            else:
                dataset_conf = DatasetConfig(
                    split=True,
                    use_stream_api=True,
                    stream_window_size=stream_window_size.get(dataset_name),
                )

            if dataset_name == "train":
                # Mark train dataset as always required
                dataset_conf.required = True
                # Check data loader kwargs to see if shuffle should be enabled for the
                # train dataset. global_shuffle is False by default for all other datasets.
                dataset_conf.global_shuffle = data_loader_kwargs.get("shuffle", True)
            dataset_configs[dataset_name] = dataset_conf
        return dataset_configs

    def run(
        self,
        train_loop_per_worker: Callable,
        config: Dict[str, Any],
<<<<<<< HEAD
        dataset: Dict[str, Any],
        data_loader_kwargs: Dict[str, Any],
        stream_window_size: Dict[str, Union[None, float]],
        callbacks: List[Any] = [],
    ) -> Tuple[Dict, TorchCheckpoint]:
        strategy_cls = get_dist_strategy(self.strategy)
        trainer_cls, kwargs = strategy_cls.get_trainer_cls(self.backend_config)
=======
        dataset: Dict[str, Any] = None,
        data_loader_kwargs: Dict[str, Any] = None,
        stream_window_size: Dict[str, Union[None, float]] = None,
        callbacks: List[Any] = None,
        exception_on_error: bool = True,
    ) -> Result:
        dataset_config = None
        if dataset is not None:
            data_loader_kwargs = data_loader_kwargs or {}
            stream_window_size = stream_window_size or {}
            dataset_config = self._get_dataset_configs(dataset, stream_window_size, data_loader_kwargs)

        callbacks = callbacks or []

        trainer_cls, kwargs = get_dist_strategy(self.strategy).get_trainer_cls(self.backend_config)
>>>>>>> 5fbcca79
        train_loop_config = {**config, "distributed_strategy": self.strategy}
        trainer = trainer_cls(
            train_loop_per_worker=train_loop_per_worker,
            train_loop_config=train_loop_config,
            datasets=dataset,
            scaling_config=self.scaling_config,
            dataset_config=dataset_config,
            run_config=RunConfig(callbacks=callbacks, verbose=0),
            **kwargs,
        )

        if exception_on_error:
            return trainer.fit()
        else:
            return fit_no_exception(trainer)


@register_ray_trainer(MODEL_ECD, default=True)
class RayTrainerV2(BaseTrainer):
    def __init__(
        self,
        model: BaseModel,
        trainer_kwargs: Dict[str, Any],
        data_loader_kwargs: Dict[str, Any],
        executable_kwargs: Dict[str, Any],
        **kwargs,
    ):
        self.model = model.cpu()
        self.data_loader_kwargs = data_loader_kwargs or {}
        self.executable_kwargs = executable_kwargs
        self.trainer_kwargs = trainer_kwargs
        self._validation_field = None
        self._validation_metric = None

    @staticmethod
    def get_schema_cls():
        return ECDTrainerConfig

    def train(
        self,
        training_set: RayDataset,
        validation_set: Optional[RayDataset] = None,
        test_set: Optional[RayDataset] = None,
        **kwargs,
    ):
        executable_kwargs = self.executable_kwargs
        kwargs = {
            "training_set_metadata": training_set.training_set_metadata,
            "features": training_set.features,
            **kwargs,
        }

        dataset = {"train": training_set.ds}
        stream_window_size = {"train": training_set.window_size_bytes}
        if validation_set is not None:
            dataset["val"] = validation_set.ds
            stream_window_size["val"] = validation_set.window_size_bytes
        if test_set is not None:
            dataset["test"] = test_set.ds
            stream_window_size["test"] = test_set.window_size_bytes

        with create_runner(**self.trainer_kwargs) as runner:
            trainer_results = runner.run(
                lambda config: train_fn(**config),
                config={
                    "executable_kwargs": executable_kwargs,
                    "model_ref": ray.put(self.model),
                    **kwargs,
                },
                callbacks=[TqdmCallback()],
                data_loader_kwargs=self.data_loader_kwargs,
                dataset=dataset,
                stream_window_size=stream_window_size,
            )

        # Set validation field and metric used by trainer
        self._validation_field = trainer_results.metrics["validation_field"]
        self._validation_metric = trainer_results.metrics["validation_metric"]

        # Load model from checkpoint
        ckpt = TorchCheckpoint.from_checkpoint(trainer_results.checkpoint)
        results = ckpt.to_dict()["state_dict"]

        # load state dict back into the model
        state_dict, *args = results
        self.model.load_state_dict(state_dict)
        results = (self.model, *args)

        return results

    def train_online(self, *args, **kwargs):
        # TODO: When this is implemented we also need to update the
        # Tqdm flow to report back the callback
        raise NotImplementedError()

    def tune_batch_size(
        self,
        config: ModelConfigDict,
        training_set: RayDataset,
        trainer_cls: Callable[[], Trainer] = RemoteTrainer,
        **kwargs,
    ) -> int:
        with create_runner(**self.trainer_kwargs) as runner:
            result = runner.run(
                lambda config: tune_batch_size_fn(**config),
                config=dict(
                    dataset=training_set,
                    executable_kwargs=self.executable_kwargs,
                    model_ref=ray.put(self.model),
                    ludwig_config=config,
                    training_set_metadata=training_set.training_set_metadata,
                    features=training_set.features,
                    trainer_cls=trainer_cls,
                    **kwargs,
                ),
                exception_on_error=False,
            )

        best_batch_size = result.metrics.get("best_batch_size")
        if best_batch_size is None:
            raise_result_error(result)
        elif result.error:
            logger.warning(f"Exception raised during batch size tuning. Error: {str(result.error)}")
        return best_batch_size

    @property
    def validation_field(self):
        return self._validation_field

    @property
    def validation_metric(self):
        return self._validation_metric

    @property
    def config(self) -> ECDTrainerConfig:
        return self.executable_kwargs["config"]

    @property
    def batch_size(self) -> int:
        return self.config.batch_size

    @batch_size.setter
    def batch_size(self, value: int):
        self.config.batch_size = value

    @property
    def eval_batch_size(self) -> int:
        return self.config.eval_batch_size if self.config.eval_batch_size is not None else self.config.batch_size

    @eval_batch_size.setter
    def eval_batch_size(self, value: int):
        self.config.eval_batch_size = value

    @property
    def resources_per_worker(self) -> Dict[str, Any]:
        trainer_kwargs = get_trainer_kwargs(**self.trainer_kwargs)
        return trainer_kwargs.get("resources_per_worker", {})

    @property
    def num_cpus(self) -> int:
        return self.resources_per_worker.get("CPU", 1)

    @property
    def num_gpus(self) -> int:
        return self.resources_per_worker.get("GPU", 0)

    def shutdown(self):
        pass


def eval_fn(
    distributed_strategy: Union[str, Dict[str, Any]],
    predictor_kwargs: Dict[str, Any] = None,
    model_ref: ObjectRef = None,  # noqa: F821
    training_set_metadata: TrainingSetMetadataDict = None,
    features: Dict[str, Dict] = None,
    **kwargs,
):
    # Pin GPU before loading the model to prevent memory leaking onto other devices
    initialize_pytorch(local_rank=session.get_local_rank(), local_size=_local_size())
    distributed = init_dist_strategy(distributed_strategy)
    try:
        eval_shard = RayDatasetShard(
            session.get_dataset_shard("eval"),
            features,
            training_set_metadata,
        )

        model = ray.get(model_ref)
        device = get_torch_device()
        model = model.to(device)

        predictor = RemotePredictor(model=model, distributed=distributed, report_tqdm_to_ray=True, **predictor_kwargs)
        results = predictor.batch_evaluation(eval_shard, **kwargs)

        # The result object returned from trainer.fit() contains the metrics from the last session.report() call.
        # So, make a final call to session.report with the eval_results object above.
        session.report(metrics={"eval_results": results})
    finally:
        torch.cuda.empty_cache()
        distributed.shutdown()


class RayPredictor(BasePredictor):
    def __init__(
        self, model: BaseModel, df_engine: DataFrameEngine, trainer_kwargs, data_loader_kwargs, **predictor_kwargs
    ):
        self.batch_size = predictor_kwargs["batch_size"]
        self.trainer_kwargs = trainer_kwargs
        self.data_loader_kwargs = data_loader_kwargs
        self.predictor_kwargs = predictor_kwargs
        self.actor_handles = []
        self.model = model.cpu()
        self.df_engine = df_engine

    def get_trainer_kwargs(self) -> Dict[str, Any]:
        return get_trainer_kwargs(**self.trainer_kwargs)

    def get_resources_per_worker(self) -> Tuple[int, int]:
        trainer_kwargs = self.get_trainer_kwargs()
        resources_per_worker = trainer_kwargs.get("resources_per_worker", {})
        num_gpus = resources_per_worker.get("GPU", 0)
        num_cpus = resources_per_worker.get("CPU", (1 if num_gpus == 0 else 0))
        return num_cpus, num_gpus

    def batch_predict(self, dataset: RayDataset, *args, collect_logits: bool = False, **kwargs):
        self._check_dataset(dataset)

        predictor_kwargs = self.predictor_kwargs
        output_columns = get_output_columns(self.model.output_features, include_logits=collect_logits)
        batch_predictor = self.get_batch_infer_model(
            self.model,
            predictor_kwargs,
            output_columns,
            dataset.features,
            dataset.training_set_metadata,
            *args,
            collect_logits=collect_logits,
            **kwargs,
        )

        num_cpus, num_gpus = self.get_resources_per_worker()

        with tensor_extension_casting(False):
            predictions = dataset.ds.map_batches(
                batch_predictor,
                batch_size=self.batch_size,
                compute="actors",
                batch_format="pandas",
                num_cpus=num_cpus,
                num_gpus=num_gpus,
            )
            predictions = self.df_engine.from_ray_dataset(predictions)

        for of_feature in self.model.output_features.values():
            predictions = of_feature.unflatten(predictions)

        return predictions

    def predict_single(self, batch):
        raise NotImplementedError("predict_single can only be called on a local predictor")

    def batch_evaluation(
        self,
        dataset: RayDataset,
        collect_predictions: bool = False,
        collect_logits=False,
        **kwargs,
    ):
        # We need to be in a Horovod context to collect the aggregated metrics, since it relies on collective
        # communication ops. However, Horovod is not suitable for transforming one big dataset to another. For that
        # we will use Ray Datasets. Therefore, we break this up into two separate steps, and two passes over the
        # dataset. In the future, we can explore ways to combine these into a single step to reduce IO.
        with create_runner(**self.trainer_kwargs) as runner:
            # Collect eval metrics by distributing work across nodes / gpus with Horovod
            datasets = {"eval": dataset.ds}
            stream_window_size = {"eval": dataset.window_size_bytes}
            predictor_kwargs = {**self.predictor_kwargs, "collect_predictions": False}
            eval_results = runner.run(
                lambda config: eval_fn(**config),
                config={
                    "predictor_kwargs": predictor_kwargs,
                    "model_ref": ray.put(self.model),
                    "training_set_metadata": dataset.training_set_metadata,
                    "features": dataset.features,
                    **kwargs,
                },
                dataset=datasets,
                data_loader_kwargs=self.data_loader_kwargs,
                stream_window_size=stream_window_size,
            )

        eval_stats = eval_results.metrics["eval_results"][0]

        predictions = None
        if collect_predictions:
            # Collect eval predictions by using Ray Datasets to transform partitions of the data in parallel
            predictions = self.batch_predict(dataset, collect_logits=collect_logits)

        return eval_stats, predictions

    def batch_collect_activations(self, model, *args, **kwargs):
        raise NotImplementedError("Ray backend does not support collecting activations at this time.")

    def _check_dataset(self, dataset):
        if not isinstance(dataset, RayDataset):
            raise RuntimeError(f"Ray backend requires RayDataset for inference, " f"found: {type(dataset)}")

    def shutdown(self):
        for handle in self.actor_handles:
            ray.kill(handle)
        self.actor_handles.clear()

    def get_batch_infer_model(
        self,
        model: "LudwigModel",  # noqa: F821
        predictor_kwargs: Dict[str, Any],
        output_columns: List[str],
        features: Dict[str, Dict],
        training_set_metadata: TrainingSetMetadataDict,
        *args,
        **kwargs,
    ):
        model_ref = ray.put(model)

        class BatchInferModel:
            def __init__(self):
                model = ray.get(model_ref)
                device = get_torch_device()
                self.model = model.to(device)

                self.output_columns = output_columns
                self.features = features
                self.training_set_metadata = training_set_metadata
                self.reshape_map = {
                    f[PROC_COLUMN]: training_set_metadata[f[NAME]].get("reshape") for f in features.values()
                }
                predictor = Predictor(model, **predictor_kwargs)
                self.predict = partial(predictor.predict_single, *args, **kwargs)

            def __call__(self, df: pd.DataFrame) -> pd.DataFrame:
                dataset = self._prepare_batch(df)
                predictions = self.predict(batch=dataset).set_index(df.index)
                for output_feature in self.model.output_features.values():
                    predictions = output_feature.flatten(predictions)
                ordered_predictions = predictions[self.output_columns]
                return ordered_predictions

            # TODO(travis): consolidate with implementation in data/ray.py
            def _prepare_batch(self, batch: pd.DataFrame) -> Dict[str, np.ndarray]:
                res = {}
                for c in self.features.keys():
                    if batch[c].values.dtype == "object":
                        # Ensure columns stacked instead of turned into np.array([np.array, ...], dtype=object) objects
                        res[c] = np.stack(batch[c].values)
                    else:
                        res[c] = batch[c].to_numpy()

                for c in self.features.keys():
                    reshape = self.reshape_map.get(c)
                    if reshape is not None:
                        res[c] = res[c].reshape((-1, *reshape))

                return res

        return BatchInferModel


class RayBackend(RemoteTrainingMixin, Backend):
    BACKEND_TYPE = "ray"

    def __init__(self, processor=None, trainer=None, loader=None, preprocessor_kwargs=None, **kwargs):
        super().__init__(dataset_manager=RayDatasetManager(self), **kwargs)
        self._preprocessor_kwargs = preprocessor_kwargs or {}
        self._df_engine = _get_df_engine(processor)
        self._horovod_kwargs = trainer or {}
        self._pytorch_kwargs = {}
        self._data_loader_kwargs = loader or {}
        self._preprocessor_pg = None

    def initialize(self):
        initialize_ray()

        dask.config.set(scheduler=ray_dask_get)
        # Disable placement groups on dask
        dask.config.set(annotations={"ray_remote_args": {"placement_group": None}})

    def generate_bundles(self, num_cpu):
        # Ray requires that each bundle be scheduleable on a single node.
        # So a bundle of 320 cpus would never get scheduled. For now a simple heuristic
        # to be used is to just request 1 cpu at a time.
        return [{"CPU": 1} for _ in range(int(num_cpu))]

    @contextlib.contextmanager
    def provision_preprocessing_workers(self):
        num_cpu = self._preprocessor_kwargs.get("num_cpu")
        if not num_cpu:
            logger.info(
                "Backend config has num_cpu not set." " provision_preprocessing_workers() is a no-op in this case."
            )
            yield
        else:
            bundles = self.generate_bundles(num_cpu)
            logger.info("Requesting bundles of %s for preprocessing", bundles)
            self._preprocessor_pg = placement_group(bundles)
            ready = self._preprocessor_pg.wait(FIFTEEN_MINS_IN_S)

            if not ready:
                remove_placement_group(self._preprocessor_pg)
                raise TimeoutError(
                    "Ray timed out in provisioning the placement group for preprocessing."
                    f" {num_cpu} CPUs were requested but were unable to be provisioned."
                )

            logger.info("%s CPUs were requested and successfully provisioned", num_cpu)
            try:
                with dask.config.set(annotations={"ray_remote_args": {"placement_group": self._preprocessor_pg}}):
                    yield
            finally:
                self._release_preprocessing_workers()

    def _release_preprocessing_workers(self):
        if self._preprocessor_pg is not None:
            remove_placement_group(self._preprocessor_pg)
        self._preprocessor_pg = None

    def initialize_pytorch(self, **kwargs):
        # Make sure we don't claim any GPU resources on the head node
        initialize_pytorch(gpus=-1)
        self._pytorch_kwargs = kwargs

    def create_trainer(self, model: BaseModel, **kwargs) -> "BaseTrainer":  # noqa: F821
        executable_kwargs = {**kwargs, **self._pytorch_kwargs}

        trainer_cls = get_from_registry(model.type(), ray_trainers_registry)

        all_kwargs = {
            "model": model,
            "trainer_kwargs": self._horovod_kwargs,
            "data_loader_kwargs": self._data_loader_kwargs,
            "executable_kwargs": executable_kwargs,
        }
        all_kwargs.update(kwargs)

        return trainer_cls(**all_kwargs)

    def create_predictor(self, model: BaseModel, **kwargs):
        executable_kwargs = {**kwargs, **self._pytorch_kwargs}
        return RayPredictor(
            model,
            self.df_engine,
            self._horovod_kwargs,
            self._data_loader_kwargs,
            **executable_kwargs,
        )

    @property
    def distributed_kwargs(self):
        return self._horovod_kwargs

    @distributed_kwargs.setter
    def distributed_kwargs(self, value):
        self._horovod_kwargs = value

    @property
    def df_engine(self):
        return self._df_engine

    @property
    def supports_multiprocessing(self):
        return False

    def read_binary_files(
        self, column: Series, map_fn: Optional[Callable] = None, file_size: Optional[int] = None
    ) -> Series:
        column = column.fillna(np.nan).replace([np.nan], [None])  # normalize NaNs to None

        # Assume that the list of filenames is small enough to fit in memory. Should be true unless there
        # are literally billions of filenames.
        # TODO(travis): determine if there is a performance penalty to passing in individual files instead of
        #  a directory. If so, we can do some preprocessing to determine if it makes sense to read the full directory
        #  then filter out files as a postprocessing step (depending on the ratio of included to excluded files in
        #  the directory). Based on a preliminary look at how Ray handles directory expansion to files, it looks like
        #  there should not be any difference between providing a directory versus a list of files.
        pd_column = self.df_engine.compute(column)
        fnames = pd_column.values.tolist()
        idxs = pd_column.index.tolist()

        # Sample a filename to extract the filesystem info
        sample_fname = fnames[0]
        if isinstance(sample_fname, str):
            fs, _ = get_fs_and_path(sample_fname)

            read_datasource_fn_kwargs = {
                "path_and_idxs": list(zip(fnames, idxs)),
                "filesystem": PyFileSystem(FSSpecHandler(fs)),
            }
            if self.df_engine.partitioned and file_size is not None:
                # Heuristic to determine parallelism: if the average file size is known (in bytes), then we can
                # extrapolate to determine the total file size. We aim to have ~50MB partitions (5e7 bytes), so we
                # set parallelism to be the total size / 50MB.
                total_size = file_size * len(fnames)
                parallelism = int(total_size / 5e7)
                # Only set parallelism if it matches or exceeds the Ray default kwarg for parallelism
                read_datasource_fn_kwargs["parallelism"] = max(RAY_DEFAULT_PARALLELISM, parallelism)

            # The resulting column is named "value", which is a dict with two keys: "idx" and "data".
            ds = ray.data.read_datasource(BinaryIgnoreNoneTypeDatasource(), **read_datasource_fn_kwargs)
            df = self.df_engine.from_ray_dataset(ds)
            # Persist the dataframe to prevent re-reading binary files on each subsequent map_objects call
            df = self.df_engine.persist(df)
            df["idx"] = self.df_engine.map_objects(df["value"], lambda row: int(row["idx"]))
            df["value"] = self.df_engine.map_objects(df["value"], lambda row: row["data"])
            df = df.rename(columns={"value": column.name})
        else:
            # Assume the path has already been read in, so just convert directly to a dataset
            # Name the column "value" to match the behavior of the above
            df = column.to_frame(name=column.name)
            df["idx"] = df.index

        if map_fn is not None:
            df[column.name] = self.df_engine.map_objects(df[column.name], map_fn)

        if "idx" in df.columns:
            df = df.set_index("idx", drop=True)
            df = self.df_engine.map_partitions(
                df, lambda pd_df: set_index_name(pd_df, column.index.name), meta={column.name: "object"}
            )
        return df[column.name]

    @property
    def num_nodes(self) -> int:
        if not ray.is_initialized():
            return 1
        return len(ray.nodes())

    def get_available_resources(self) -> Resources:
        resources = ray.cluster_resources()
        return Resources(cpus=resources.get("CPU", 0), gpus=resources.get("GPU", 0))

    def max_concurrent_trials(self, hyperopt_config: HyperoptConfigDict) -> Union[int, None]:
        cpus_per_trial = hyperopt_config[EXECUTOR].get(CPU_RESOURCES_PER_TRIAL, 1)
        num_cpus_available = self.get_available_resources().cpus

        # No actors will compete for ray datasets tasks dataset tasks are cpu bound
        if cpus_per_trial == 0:
            return None

        if num_cpus_available < 2:
            logger.warning(
                "At least 2 CPUs are required for hyperopt when using a RayBackend, but only found "
                f"{num_cpus_available}. If you are not using an auto-scaling Ray cluster, your hyperopt "
                "trials may hang."
            )

        # Ray requires at least 1 free CPU to ensure trials don't stall
        max_possible_trials = int(num_cpus_available // cpus_per_trial) - 1

        # Users may be using an autoscaling cluster, so return None
        if max_possible_trials < 1:
            logger.warning(
                f"Hyperopt trials will request {cpus_per_trial} CPUs in addition to CPUs needed for Ray Datasets, "
                f" but only {num_cpus_available} CPUs are currently available. If you are not using an auto-scaling "
                " Ray cluster, your hyperopt trials may hang."
            )
            return None

        return max_possible_trials

    def tune_batch_size(self, evaluator_cls: Type[BatchSizeEvaluator], dataset_len: int) -> int:
        return ray.get(
            _tune_batch_size_fn.options(**self._get_transform_kwargs()).remote(
                evaluator_cls,
                dataset_len,
            )
        )

    def batch_transform(self, df: DataFrame, batch_size: int, transform_fn: Callable, name: str = None) -> DataFrame:
        ds = self.df_engine.to_ray_dataset(df)
        with tensor_extension_casting(False):
            ds = ds.map_batches(
                transform_fn,
                batch_size=batch_size,
                compute="actors",
                batch_format="pandas",
                **self._get_transform_kwargs(),
            )
            return self.df_engine.from_ray_dataset(ds)

    def _get_transform_kwargs(self) -> Dict[str, Any]:
        trainer_kwargs = get_trainer_kwargs(**self._horovod_kwargs)
        resources_per_worker = trainer_kwargs.get("resources_per_worker", {})
        num_gpus = resources_per_worker.get("GPU", 0)
        num_cpus = resources_per_worker.get("CPU", (1 if num_gpus == 0 else 0))
        return dict(num_cpus=num_cpus, num_gpus=num_gpus)


@ray.remote(max_calls=1)
def _tune_batch_size_fn(evaluator_cls: Type[BatchSizeEvaluator], dataset_len: int) -> int:
    evaluator = evaluator_cls()
    return evaluator.select_best_batch_size(dataset_len)


def initialize_ray():
    if not ray.is_initialized():
        try:
            ray.init("auto", ignore_reinit_error=True)
        except ConnectionError:
            init_ray_local()


def init_ray_local():
    logger.info("Initializing new Ray cluster...")
    ray.init(ignore_reinit_error=True)<|MERGE_RESOLUTION|>--- conflicted
+++ resolved
@@ -258,11 +258,6 @@
         device = get_torch_device()
         model = model.to(device)
 
-<<<<<<< HEAD
-        # No need to snapshot weights when using Ray, as the model will be re-created at train time anyway.
-        trainer = RemoteTrainer(model=model, distributed=distributed, **executable_kwargs)
-        return trainer.tune_batch_size(ludwig_config, train_shard, snapshot_weights=False, **kwargs)
-=======
         def on_best_batch_size_updated(best_batch_size: int, best_samples_per_sec: float, count: int):
             session.report(
                 metrics=dict(best_batch_size=best_batch_size),
@@ -270,12 +265,15 @@
 
         trainer: Trainer = trainer_cls(model=model, distributed=distributed, **executable_kwargs)
         best_batch_size = trainer.tune_batch_size(
-            ludwig_config, train_shard, on_best_batch_size_updated=on_best_batch_size_updated, **kwargs
+            ludwig_config,
+            train_shard,
+            snapshot_weights=False,
+            on_best_batch_size_updated=on_best_batch_size_updated,
+            **kwargs,
         )
         session.report(
             metrics=dict(best_batch_size=best_batch_size),
         )
->>>>>>> 5fbcca79
     finally:
         torch.cuda.empty_cache()
         distributed.shutdown()
@@ -398,15 +396,6 @@
         self,
         train_loop_per_worker: Callable,
         config: Dict[str, Any],
-<<<<<<< HEAD
-        dataset: Dict[str, Any],
-        data_loader_kwargs: Dict[str, Any],
-        stream_window_size: Dict[str, Union[None, float]],
-        callbacks: List[Any] = [],
-    ) -> Tuple[Dict, TorchCheckpoint]:
-        strategy_cls = get_dist_strategy(self.strategy)
-        trainer_cls, kwargs = strategy_cls.get_trainer_cls(self.backend_config)
-=======
         dataset: Dict[str, Any] = None,
         data_loader_kwargs: Dict[str, Any] = None,
         stream_window_size: Dict[str, Union[None, float]] = None,
@@ -422,7 +411,6 @@
         callbacks = callbacks or []
 
         trainer_cls, kwargs = get_dist_strategy(self.strategy).get_trainer_cls(self.backend_config)
->>>>>>> 5fbcca79
         train_loop_config = {**config, "distributed_strategy": self.strategy}
         trainer = trainer_cls(
             train_loop_per_worker=train_loop_per_worker,
