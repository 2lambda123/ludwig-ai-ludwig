#! /usr/bin/env python
# Copyright (c) 2020 Uber Technologies, Inc.
#
# Licensed under the Apache License, Version 2.0 (the "License");
# you may not use this file except in compliance with the License.
# You may obtain a copy of the License at
#
#     http://www.apache.org/licenses/LICENSE-2.0
#
# Unless required by applicable law or agreed to in writing, software
# distributed under the License is distributed on an "AS IS" BASIS,
# WITHOUT WARRANTIES OR CONDITIONS OF ANY KIND, either express or implied.
# See the License for the specific language governing permissions and
# limitations under the License.
# ==============================================================================

import contextlib
import copy
import logging
from distutils.version import LooseVersion
from functools import partial
<<<<<<< HEAD
from typing import Any, Dict, List, Optional, Union
=======
from typing import Any, Callable, Dict, List, Optional, Tuple
>>>>>>> ae25cc4c

import dask
import numpy as np
import pandas as pd
import ray
import torch
import tqdm
from ray import ObjectRef
from ray.data.dataset_pipeline import DatasetPipeline
from ray.data.extensions import TensorDtype
from ray.util.dask import ray_dask_get

from ludwig.backend.base import Backend, RemoteTrainingMixin
<<<<<<< HEAD
from ludwig.constants import MODEL_ECD, MODEL_GBM, NAME, PREPROCESSING, PROC_COLUMN
=======
from ludwig.constants import NAME, PREPROCESSING, PROC_COLUMN
from ludwig.data.dataframe.base import DataFrameEngine
>>>>>>> ae25cc4c
from ludwig.data.dataset.ray import RayDataset, RayDatasetManager, RayDatasetShard
from ludwig.models.base import BaseModel
from ludwig.models.ecd import ECD
from ludwig.models.predictor import BasePredictor, get_output_columns, Predictor, RemotePredictor
<<<<<<< HEAD
from ludwig.schema.trainer import GBMTrainerConfig, TrainerConfig
from ludwig.trainers.registry import ray_trainers_registry, register_ray_trainer
from ludwig.trainers.trainer import BaseTrainer, RemoteTrainer
from ludwig.utils.horovod_utils import initialize_horovod
from ludwig.utils.misc_utils import get_from_registry
from ludwig.utils.torch_utils import initialize_pytorch
=======
from ludwig.models.trainer import BaseTrainer, RemoteTrainer, TrainerConfig
from ludwig.utils.fs_utils import get_bytes_obj_if_path
from ludwig.utils.horovod_utils import initialize_horovod
from ludwig.utils.torch_utils import get_torch_device, initialize_pytorch
from ludwig.utils.types import Series
>>>>>>> ae25cc4c

_ray112 = LooseVersion("1.12") <= LooseVersion(ray.__version__) < LooseVersion("1.13")
import ray.train as rt  # noqa: E402
from ray.train.trainer import Trainer  # noqa: E402

logger = logging.getLogger(__name__)

try:
    from horovod.ray import RayExecutor
except ImportError as e:
    logger.warn(f"ImportError (ray.py) from horovod.ray import RayExecutor failed with error: \n\t{e}")
    RayExecutor = None

if _ray112:
    from ludwig.backend._ray112_compat import HorovodConfig
else:
    from ray.train.horovod import HorovodConfig


# TODO: deprecated v0.5
def get_horovod_kwargs(use_gpu=None):
    # Our goal is to have a worker per resource used for training.
    # The priority is GPUs, but can fall back to CPUs if there are no
    # GPUs available.
    if use_gpu is None:
        use_gpu = int(ray.cluster_resources().get("GPU", 0)) > 0

    resource = "GPU" if use_gpu else "CPU"
    num_workers = int(ray.cluster_resources().get(resource, 0))

    return dict(
        num_workers=num_workers,
        use_gpu=use_gpu,
    )


def get_trainer_kwargs(use_gpu=None):
    # Our goal is to have a worker per resource used for training.
    # The priority is GPUs, but can fall back to CPUs if there are no
    # GPUs available.
    if use_gpu is None:
        use_gpu = int(ray.cluster_resources().get("GPU", 0)) > 0

    if use_gpu:
        num_workers = int(ray.cluster_resources().get("GPU", 0))
    else:
        # TODO: use placement groups or otherwise spread across nodes
        node_resources = [node["Resources"] for node in ray.state.nodes()]
        num_workers = len(node_resources)

    return dict(
        # TODO travis: replace backend here once ray 1.8 released
        # backend='horovod',
        backend=HorovodConfig(),
        num_workers=num_workers,
        use_gpu=use_gpu,
        resources_per_worker={
            "CPU": 0 if use_gpu else 1,
            "GPU": 1 if use_gpu else 0,
        },
    )


def _create_dask_engine(**kwargs):
    from ludwig.data.dataframe.dask import DaskEngine

    return DaskEngine(**kwargs)


def _create_modin_engine(**kwargs):
    from ludwig.data.dataframe.modin import ModinEngine

    return ModinEngine(**kwargs)


def _create_pandas_engine(**kwargs):
    from ludwig.data.dataframe.pandas import PandasEngine

    return PandasEngine(**kwargs)


_engine_registry = {
    "dask": _create_dask_engine,
    "modin": _create_modin_engine,
    "pandas": _create_pandas_engine,
}


def _get_df_engine(processor):
    logger.info(f"Ray processor params: {processor}")
    if processor is None:
        # TODO ray: find an informed way to set the parallelism, in practice
        #  it looks like Dask handles this well on its own most of the time
        return _create_dask_engine()

    processor_kwargs = processor.copy()

    dtype = processor_kwargs.pop("type", "dask")
    engine_cls = _engine_registry.get(dtype)

    return engine_cls(**processor_kwargs)


def train_fn(
    executable_kwargs: Dict[str, Any] = None,
    model_ref: ObjectRef = None,  # noqa: F821
    training_set_metadata: Dict[str, Any] = None,
    features: Dict[str, Dict] = None,
    **kwargs,
):
    # Pin GPU before loading the model to prevent memory leaking onto other devices
    hvd = initialize_horovod()
    try:
        initialize_pytorch(horovod=hvd)

        train_shard = RayDatasetShard(
            rt.get_dataset_shard("train"),
            features,
            training_set_metadata,
        )

        try:
            val_shard = rt.get_dataset_shard("val")
        except KeyError:
            val_shard = None

        if val_shard is not None:
            val_shard = RayDatasetShard(
                val_shard,
                features,
                training_set_metadata,
            )

        try:
            test_shard = rt.get_dataset_shard("test")
        except KeyError:
            test_shard = None

        if test_shard is not None:
            test_shard = RayDatasetShard(
                test_shard,
                features,
                training_set_metadata,
            )

        model = ray.get(model_ref)
        device = get_torch_device()
        model = model.to(device)

        trainer = RemoteTrainer(model=model, horovod=hvd, report_tqdm_to_ray=True, **executable_kwargs)
        results = trainer.train(train_shard, val_shard, test_shard, **kwargs)

        if results is not None:
            # only return the model state dict back to the head node.
            trained_model, *args = results
            results = (trained_model.cpu().state_dict(), *args)

        torch.cuda.empty_cache()

        train_results = results, trainer.validation_field, trainer.validation_metric

    finally:
        hvd.shutdown()
    return train_results


@ray.remote
def tune_batch_size_fn(
    dataset: RayDataset = None,
    data_loader_kwargs: Dict[str, Any] = None,
    executable_kwargs: Dict[str, Any] = None,
    model: ECD = None,  # noqa: F821
    ludwig_config: Dict[str, Any] = None,
    training_set_metadata: Dict[str, Any] = None,
    features: Dict[str, Dict] = None,
    **kwargs,
) -> int:
    # Pin GPU before loading the model to prevent memory leaking onto other devices
    hvd = initialize_horovod()
    try:
        initialize_pytorch(horovod=hvd)

        pipe = dataset.pipeline(shuffle=False, **data_loader_kwargs)
        train_shard = RayDatasetShard(
            pipe,
            features,
            training_set_metadata,
        )

        device = get_torch_device()
        model = model.to(device)

        trainer = RemoteTrainer(model=model, horovod=hvd, **executable_kwargs)
        return trainer.tune_batch_size(ludwig_config, train_shard, **kwargs)
    finally:
        torch.cuda.empty_cache()
        hvd.shutdown()


@ray.remote
def tune_learning_rate_fn(
    dataset: RayDataset,
    config: Dict[str, Any],
    data_loader_kwargs: Dict[str, Any] = None,
    executable_kwargs: Dict[str, Any] = None,
    model: ECD = None,  # noqa: F821
    training_set_metadata: Dict[str, Any] = None,
    features: Dict[str, Dict] = None,
    **kwargs,
) -> float:
    # Pin GPU before loading the model to prevent memory leaking onto other devices
    hvd = initialize_horovod()
    try:
        initialize_pytorch(horovod=hvd)

        pipe = dataset.pipeline(shuffle=False, **data_loader_kwargs)
        train_shard = RayDatasetShard(
            pipe,
            features,
            training_set_metadata,
        )

        device = get_torch_device()
        model = model.to(device)

        trainer = RemoteTrainer(model=model, horovod=hvd, **executable_kwargs)
        return trainer.tune_learning_rate(config, train_shard, **kwargs)
    finally:
        torch.cuda.empty_cache()
        hvd.shutdown()


<<<<<<< HEAD
@register_ray_trainer("ray_trainer_v2", MODEL_ECD, default=True)
=======
class TqdmCallback(rt.TrainingCallback):
    """Class for a custom ray callback that updates tqdm progress bars in the driver process."""

    def __init__(self) -> None:
        """Constructor for TqdmCallback."""
        super().__init__()
        self.progess_bars = {}

    def process_results(self, results: List[Dict], **info) -> None:
        """Called everytime ray.train.report is called from subprocesses. See
        https://docs.ray.io/en/latest/train/api.html#trainingcallback.

        # Inputs

        :param results: (List[Dict]) List of results from the training function.
            Each value in the list corresponds to the output of the training function from each worker.

        # Return

        :return: (None) `None`
        """
        for result in results:
            progress_bar_opts = result.get("progress_bar")
            if not progress_bar_opts:
                continue
            # Skip commands received by non-coordinators
            if not progress_bar_opts["is_coordinator"]:
                continue
            _id = progress_bar_opts["id"]
            action = progress_bar_opts.pop("action")
            if action == "create":
                progress_bar_config = progress_bar_opts.get("config")
                self.progess_bars[_id] = tqdm.tqdm(**progress_bar_config)
            elif action == "close":
                self.progess_bars[_id].close()
            elif action == "update":
                update_by = progress_bar_opts.pop("update_by")
                self.progess_bars[_id].update(update_by)


>>>>>>> ae25cc4c
class RayTrainerV2(BaseTrainer):
    def __init__(
        self,
        model: BaseModel,
        trainer_kwargs: Dict[str, Any],
        data_loader_kwargs: Dict[str, Any],
        executable_kwargs: Dict[str, Any],
        **kwargs,
    ):
        self.model = model.cpu()
        self.data_loader_kwargs = data_loader_kwargs
        self.executable_kwargs = executable_kwargs
        self.trainer_kwargs = trainer_kwargs
        self._validation_field = None
        self._validation_metric = None

    @staticmethod
    def get_schema_cls():
        return TrainerConfig

    @contextlib.contextmanager
    def create_runner(self):
        trainer = Trainer(**{**get_trainer_kwargs(), **self.trainer_kwargs})
        trainer.start()
        try:
            yield trainer
        finally:
            trainer.shutdown()

    def train(
        self,
        training_set: RayDataset,
        validation_set: Optional[RayDataset] = None,
        test_set: Optional[RayDataset] = None,
        **kwargs,
    ):
        executable_kwargs = self.executable_kwargs

        kwargs = {
            "training_set_metadata": training_set.training_set_metadata,
            "features": training_set.features,
            **kwargs,
        }

        dataset = {"train": training_set.pipeline(**self.data_loader_kwargs)}
        if validation_set is not None:
            dataset["val"] = validation_set.pipeline(shuffle=False, **self.data_loader_kwargs)
        if test_set is not None:
            dataset["test"] = test_set.pipeline(shuffle=False, **self.data_loader_kwargs)

        with self.create_runner() as runner:
            results, self._validation_field, self._validation_metric = runner.run(
                lambda config: train_fn(**config),
                config={"executable_kwargs": executable_kwargs, "model_ref": ray.put(self.model), **kwargs},
                callbacks=[TqdmCallback()],
                dataset=dataset,
            )[0]

        # load state dict back into the model
        state_dict, *args = results
        self.model.load_state_dict(state_dict)
        results = (self.model, *args)

        return results

    def train_online(self, *args, **kwargs):
        # TODO: When this is implemented we also need to update the
        # Tqdm flow to report back the callback
        raise NotImplementedError()

    def tune_batch_size(
        self,
        config: Dict[str, Any],
        training_set: RayDataset,
        **kwargs,
    ) -> int:
        return ray.get(
            tune_batch_size_fn.options(num_cpus=self.num_cpus, num_gpus=self.num_gpus).remote(
                dataset=training_set,
                data_loader_kwargs=self.data_loader_kwargs,
                executable_kwargs=self.executable_kwargs,
                model=ray.put(self.model),
                ludwig_config=config,
                training_set_metadata=training_set.training_set_metadata,
                features=training_set.features,
                **kwargs,
            )
        )

    def tune_learning_rate(self, config, training_set: RayDataset, **kwargs) -> float:
        return ray.get(
            tune_learning_rate_fn.options(num_cpus=self.num_cpus, num_gpus=self.num_gpus).remote(
                dataset=training_set,
                config=config,
                data_loader_kwargs=self.data_loader_kwargs,
                executable_kwargs=self.executable_kwargs,
                model=ray.put(self.model),
                training_set_metadata=training_set.training_set_metadata,
                features=training_set.features,
                **kwargs,
            )
        )

    @property
    def validation_field(self):
        return self._validation_field

    @property
    def validation_metric(self):
        return self._validation_metric

    @property
    def config(self) -> TrainerConfig:
        return self.executable_kwargs["config"]

    @property
    def batch_size(self) -> int:
        return self.config.batch_size

    @batch_size.setter
    def batch_size(self, value: int):
        self.config.batch_size = value

    @property
    def eval_batch_size(self) -> int:
        return self.config.eval_batch_size

    @eval_batch_size.setter
    def eval_batch_size(self, value: int):
        self.config.eval_batch_size = value

    @property
    def resources_per_worker(self) -> Dict[str, Any]:
        trainer_kwargs = {**get_trainer_kwargs(), **self.trainer_kwargs}
        return trainer_kwargs.get("resources_per_worker", {})

    @property
    def num_cpus(self) -> int:
        return self.resources_per_worker.get("CPU", 1)

    @property
    def num_gpus(self) -> int:
        return self.resources_per_worker.get("GPU", 0)

    def set_base_learning_rate(self, learning_rate: float):
        self.config.learning_rate = learning_rate

    def shutdown(self):
        pass


def legacy_train_fn(
    trainer: RemoteTrainer = None,
    remote_model: "LudwigModel" = None,  # noqa: F821
    training_set_metadata: Dict[str, Any] = None,
    features: Dict[str, Dict] = None,
    train_shards: List[DatasetPipeline] = None,
    val_shards: List[DatasetPipeline] = None,
    test_shards: List[DatasetPipeline] = None,
    **kwargs,
):
    # Pin GPU before loading the model to prevent memory leaking onto other devices
    hvd = initialize_horovod()
    initialize_pytorch(horovod=hvd)

    train_shard = RayDatasetShard(
        train_shards[hvd.rank()],
        features,
        training_set_metadata,
    )

    val_shard = val_shards[hvd.rank()] if val_shards else None
    if val_shard is not None:
        val_shard = RayDatasetShard(
            val_shard,
            features,
            training_set_metadata,
        )

    test_shard = test_shards[hvd.rank()] if test_shards else None
    if test_shard is not None:
        test_shard = RayDatasetShard(
            test_shard,
            features,
            training_set_metadata,
        )

    results = trainer.train(train_shard, val_shard, test_shard, **kwargs)
    return results


class HorovodRemoteTrainer(RemoteTrainer):
    def __init__(self, **kwargs):
        horovod = initialize_horovod()
        super().__init__(horovod=horovod, **kwargs)


@register_ray_trainer("ray_legacy_trainer", MODEL_ECD)
class RayLegacyTrainer(BaseTrainer):
    def __init__(self, horovod_kwargs: Dict[str, Any], executable_kwargs: Dict[str, Any], **kwargs):
        # TODO ray: make this more configurable by allowing YAML overrides of timeout_s, etc.
        if RayExecutor is None:
            logger.error(
                "RayLegacyTrainer failed to initialize: RayExecutor is None. Make sure horovod[ray] is installed."
            )
            return
        setting = RayExecutor.create_settings(timeout_s=30)

        self.executor = RayExecutor(setting, **{**get_horovod_kwargs(), **horovod_kwargs})
        self.executor.start(executable_cls=HorovodRemoteTrainer, executable_kwargs=executable_kwargs)

    @staticmethod
    def get_schema_cls():
        return TrainerConfig

    def train(self, model, training_set, validation_set=None, test_set=None, **kwargs):
        workers = self.executor.driver.workers
        train_shards = training_set.pipeline().split(n=len(workers), locality_hints=workers, equal=True)
        val_shards = (
            validation_set.pipeline(shuffle=False).split(n=len(workers), locality_hints=workers)
            if validation_set
            else None
        )
        test_shards = (
            test_set.pipeline(shuffle=False).split(n=len(workers), locality_hints=workers) if test_set else None
        )

        results = self.executor.execute(
            lambda trainer: legacy_train_fn(
                trainer,
                model,
                training_set.training_set_metadata,
                training_set.features,
                train_shards,
                val_shards,
                test_shards,
                **kwargs,
            )
        )

        return results

    def train_online(self, model, *args, **kwargs):
        results = self.executor.execute(lambda trainer: trainer.train_online(model, *args, **kwargs))

        return results[0]

    @property
    def validation_field(self):
        return self.executor.execute_single(lambda trainer: trainer.validation_field)

    @property
    def validation_metric(self):
        return self.executor.execute_single(lambda trainer: trainer.validation_metric)

    def shutdown(self):
        self.executor.shutdown()


def eval_fn(
    predictor_kwargs: Dict[str, Any] = None,
    model_ref: ObjectRef = None,  # noqa: F821
    training_set_metadata: Dict[str, Any] = None,
    features: Dict[str, Dict] = None,
    **kwargs,
):
    # Pin GPU before loading the model to prevent memory leaking onto other devices
    hvd = initialize_horovod()
    try:
        initialize_pytorch(horovod=hvd)

        eval_shard = RayDatasetShard(
            rt.get_dataset_shard("eval"),
            features,
            training_set_metadata,
        )

        model = ray.get(model_ref)
        device = get_torch_device()
        model = model.to(device)

        predictor = RemotePredictor(model=model, horovod=hvd, report_tqdm_to_ray=True, **predictor_kwargs)
        return predictor.batch_evaluation(eval_shard, **kwargs)
    finally:
        torch.cuda.empty_cache()
        hvd.shutdown()


class RayPredictor(BasePredictor):
<<<<<<< HEAD
    def __init__(self, model: BaseModel, trainer_kwargs, data_loader_kwargs, **predictor_kwargs):
=======
    def __init__(self, model: ECD, df_engine: DataFrameEngine, trainer_kwargs, data_loader_kwargs, **predictor_kwargs):
>>>>>>> ae25cc4c
        self.batch_size = predictor_kwargs["batch_size"]
        self.trainer_kwargs = trainer_kwargs
        self.data_loader_kwargs = data_loader_kwargs
        self.predictor_kwargs = predictor_kwargs
        self.actor_handles = []
        self.model = model.cpu()
        self.df_engine = df_engine

    def get_trainer_kwargs(self) -> Dict[str, Any]:
        return {**self.trainer_kwargs, **get_trainer_kwargs()}

    def get_resources_per_worker(self) -> Tuple[int, int]:
        trainer_kwargs = {**self.trainer_kwargs, **get_trainer_kwargs()}
        resources_per_worker = trainer_kwargs.get("resources_per_worker", {})
        num_gpus = resources_per_worker.get("GPU", 0)
        num_cpus = resources_per_worker.get("CPU", (1 if num_gpus == 0 else 0))
        return num_cpus, num_gpus

    def batch_predict(self, dataset: RayDataset, *args, **kwargs):
        self._check_dataset(dataset)

        predictor_kwargs = self.predictor_kwargs
        output_columns = get_output_columns(self.model.output_features)
        batch_predictor = self.get_batch_infer_model(
            self.model,
            predictor_kwargs,
            output_columns,
            dataset.features,
            dataset.training_set_metadata,
            *args,
            **kwargs,
        )

        columns = [f.proc_column for f in self.model.input_features.values()]

        def to_tensors(df: pd.DataFrame) -> pd.DataFrame:
            for c in columns:
                df[c] = df[c].astype(TensorDtype())
            return df

        # TODO(shreya): self.trainer_kwargs should have the correct resources; debug.
        # trainer_kwargs = {**get_trainer_kwargs(), **self.trainer_kwargs}
        num_cpus, num_gpus = self.get_resources_per_worker()

        predictions = dataset.ds.map_batches(to_tensors, batch_format="pandas").map_batches(
            batch_predictor,
            batch_size=self.batch_size,
            compute="actors",
            batch_format="pandas",
            num_cpus=num_cpus,
            num_gpus=num_gpus,
        )

        predictions = self.df_engine.from_ray_dataset(predictions)

        for of_feature in self.model.output_features.values():
            predictions = of_feature.unflatten(predictions)

        return predictions

    def predict_single(self, batch):
        raise NotImplementedError("predict_single can only be called on a local predictor")

    def batch_evaluation(self, dataset: RayDataset, collect_predictions: bool = False, **kwargs):
        # We need to be in a Horovod context to collect the aggregated metrics, since it relies on collective
        # communication ops. However, Horovod is not suitable for transforming one big dataset to another. For that
        # we will use Ray Datasets. Therefore, we break this up into two separate steps, and two passes over the
        # dataset. In the future, we can explore ways to combine these into a single step to reduce IO.
        runner = Trainer(**{**get_trainer_kwargs(), **self.trainer_kwargs})
        runner.start()
        try:
            # Collect eval metrics by distributing work across nodes / gpus with Horovod
            datasets = {"eval": dataset.pipeline(shuffle=False, **self.data_loader_kwargs)}
            predictor_kwargs = {
                **self.predictor_kwargs,
                "collect_predictions": False,
            }
            eval_stats, _ = runner.run(
                lambda config: eval_fn(**config),
                config={
                    "predictor_kwargs": predictor_kwargs,
                    "model_ref": ray.put(self.model),
                    "training_set_metadata": dataset.training_set_metadata,
                    "features": dataset.features,
                    **kwargs,
                },
                dataset=datasets,
            )[0]
        finally:
            runner.shutdown()

        predictions = None
        if collect_predictions:
            # Collect eval predictions by using Ray Datasets to transform partitions of the data in parallel
            predictions = self.batch_predict(dataset)

        return eval_stats, predictions

    def batch_collect_activations(self, model, *args, **kwargs):
        raise NotImplementedError("Ray backend does not support collecting activations at this time.")

    def _check_dataset(self, dataset):
        if not isinstance(dataset, RayDataset):
            raise RuntimeError(f"Ray backend requires RayDataset for inference, " f"found: {type(dataset)}")

    def shutdown(self):
        for handle in self.actor_handles:
            ray.kill(handle)
        self.actor_handles.clear()

    def get_batch_infer_model(
        self,
        model: "LudwigModel",  # noqa: F821
        predictor_kwargs: Dict[str, Any],
        output_columns: List[str],
        features: Dict[str, Dict],
        training_set_metadata: Dict[str, Any],
        *args,
        **kwargs,
    ):
        model_ref = ray.put(model)

        class BatchInferModel:
            def __init__(self):
                model = ray.get(model_ref)
                device = get_torch_device()
                self.model = model.to(device)

                self.output_columns = output_columns
                self.features = features
                self.training_set_metadata = training_set_metadata
                self.reshape_map = {
                    f[PROC_COLUMN]: training_set_metadata[f[NAME]].get("reshape") for f in features.values()
                }
                predictor = Predictor(model, **predictor_kwargs)
                self.predict = partial(predictor.predict_single, *args, **kwargs)

            def __call__(self, df: pd.DataFrame) -> pd.DataFrame:
                dataset = self._prepare_batch(df)
                predictions = self.predict(batch=dataset)

                for output_feature in self.model.output_features.values():
                    predictions = output_feature.flatten(predictions)
                ordered_predictions = predictions[self.output_columns]
                return ordered_predictions

            def _prepare_batch(self, batch: pd.DataFrame) -> Dict[str, np.ndarray]:
                res = {c: batch[c].to_numpy() for c in self.features.keys()}

                for c in self.features.keys():
                    reshape = self.reshape_map.get(c)
                    if reshape is not None:
                        res[c] = res[c].reshape((-1, *reshape))

                return res

        return BatchInferModel


class RayBackend(RemoteTrainingMixin, Backend):
    def __init__(self, processor=None, trainer=None, loader=None, use_legacy=False, **kwargs):
        super().__init__(dataset_manager=RayDatasetManager(self), **kwargs)
        self._df_engine = _get_df_engine(processor)
        self._horovod_kwargs = trainer or {}
        self._pytorch_kwargs = {}
        self._data_loader_kwargs = loader or {}
        self._use_legacy = use_legacy

    def initialize(self):
        if not ray.is_initialized():
            try:
                ray.init("auto", ignore_reinit_error=True)
            except ConnectionError:
                logger.info("Initializing new Ray cluster...")
                ray.init(ignore_reinit_error=True)

        dask.config.set(scheduler=ray_dask_get)
        # Disable placement groups on dask
        dask.config.set(annotations={"ray_remote_args": {"placement_group": None}})

    def initialize_pytorch(self, **kwargs):
        # Make sure we don't claim any GPU resources on the head node
        initialize_pytorch(gpus=-1)
        self._pytorch_kwargs = kwargs

    def create_trainer(self, model: BaseModel, **kwargs) -> "BaseTrainer":  # noqa: F821
        executable_kwargs = {**kwargs, **self._pytorch_kwargs}
        if not self._use_legacy:
            trainers_for_model = get_from_registry(model.type(), ray_trainers_registry)

            config: Union[TrainerConfig, GBMTrainerConfig] = kwargs["config"]
            trainer_cls = get_from_registry(config.type, trainers_for_model)

            # Deep copy to workaround https://github.com/ray-project/ray/issues/24139
            all_kwargs = {
                "model": model,
                "trainer_kwargs": copy.deepcopy(self._horovod_kwargs),
                "data_loader_kwargs": self._data_loader_kwargs,
                "executable_kwargs": executable_kwargs,
            }
            all_kwargs.update(kwargs)
            return trainer_cls(**all_kwargs)
        else:
            if model.name == MODEL_GBM:
                raise RuntimeError("Legacy trainer not supported for GBM models.")

            # TODO: deprecated 0.5
            return RayLegacyTrainer(self._horovod_kwargs, executable_kwargs)

    def create_predictor(self, model: BaseModel, **kwargs):
        executable_kwargs = {**kwargs, **self._pytorch_kwargs}
        return RayPredictor(
            model,
            self.df_engine,
            copy.deepcopy(self._horovod_kwargs),
            self._data_loader_kwargs,
            **executable_kwargs,
        )

    def set_distributed_kwargs(self, **kwargs):
        self._horovod_kwargs = kwargs

    @property
    def df_engine(self):
        return self._df_engine

    @property
    def supports_multiprocessing(self):
        return False

    def check_lazy_load_supported(self, feature):
        if not feature[PREPROCESSING]["in_memory"]:
            raise ValueError(
                f"RayBackend does not support lazy loading of data files at train time. "
                f"Set preprocessing config `in_memory: True` for feature {feature[NAME]}"
            )

    def read_binary_files(self, column: Series, map_fn: Optional[Callable] = None) -> Series:
        ds = self.df_engine.to_ray_dataset(column.to_frame(name=column.name))

        def map_batches_fn(df: pd.DataFrame, fn: Callable) -> pd.DataFrame:
            df[column.name] = df[column.name].map(fn)
            return df

        ds = ds.map_batches(partial(map_batches_fn, fn=get_bytes_obj_if_path), batch_format="pandas")
        if map_fn is not None:
            ds = ds.map_batches(partial(map_batches_fn, fn=map_fn), batch_format="pandas")

        return self.df_engine.from_ray_dataset(ds)[column.name]

    @property
    def num_nodes(self) -> int:
        if not ray.is_initialized():
            return 1
        return len(ray.nodes())<|MERGE_RESOLUTION|>--- conflicted
+++ resolved
@@ -19,11 +19,7 @@
 import logging
 from distutils.version import LooseVersion
 from functools import partial
-<<<<<<< HEAD
-from typing import Any, Dict, List, Optional, Union
-=======
 from typing import Any, Callable, Dict, List, Optional, Tuple
->>>>>>> ae25cc4c
 
 import dask
 import numpy as np
@@ -37,30 +33,20 @@
 from ray.util.dask import ray_dask_get
 
 from ludwig.backend.base import Backend, RemoteTrainingMixin
-<<<<<<< HEAD
 from ludwig.constants import MODEL_ECD, MODEL_GBM, NAME, PREPROCESSING, PROC_COLUMN
-=======
-from ludwig.constants import NAME, PREPROCESSING, PROC_COLUMN
 from ludwig.data.dataframe.base import DataFrameEngine
->>>>>>> ae25cc4c
 from ludwig.data.dataset.ray import RayDataset, RayDatasetManager, RayDatasetShard
 from ludwig.models.base import BaseModel
 from ludwig.models.ecd import ECD
 from ludwig.models.predictor import BasePredictor, get_output_columns, Predictor, RemotePredictor
-<<<<<<< HEAD
 from ludwig.schema.trainer import GBMTrainerConfig, TrainerConfig
 from ludwig.trainers.registry import ray_trainers_registry, register_ray_trainer
 from ludwig.trainers.trainer import BaseTrainer, RemoteTrainer
+from ludwig.utils.fs_utils import get_bytes_obj_if_path
 from ludwig.utils.horovod_utils import initialize_horovod
 from ludwig.utils.misc_utils import get_from_registry
-from ludwig.utils.torch_utils import initialize_pytorch
-=======
-from ludwig.models.trainer import BaseTrainer, RemoteTrainer, TrainerConfig
-from ludwig.utils.fs_utils import get_bytes_obj_if_path
-from ludwig.utils.horovod_utils import initialize_horovod
 from ludwig.utils.torch_utils import get_torch_device, initialize_pytorch
 from ludwig.utils.types import Series
->>>>>>> ae25cc4c
 
 _ray112 = LooseVersion("1.12") <= LooseVersion(ray.__version__) < LooseVersion("1.13")
 import ray.train as rt  # noqa: E402
@@ -293,9 +279,6 @@
         hvd.shutdown()
 
 
-<<<<<<< HEAD
-@register_ray_trainer("ray_trainer_v2", MODEL_ECD, default=True)
-=======
 class TqdmCallback(rt.TrainingCallback):
     """Class for a custom ray callback that updates tqdm progress bars in the driver process."""
 
@@ -336,7 +319,7 @@
                 self.progess_bars[_id].update(update_by)
 
 
->>>>>>> ae25cc4c
+@register_ray_trainer("ray_trainer_v2", MODEL_ECD, default=True)
 class RayTrainerV2(BaseTrainer):
     def __init__(
         self,
@@ -626,11 +609,9 @@
 
 
 class RayPredictor(BasePredictor):
-<<<<<<< HEAD
-    def __init__(self, model: BaseModel, trainer_kwargs, data_loader_kwargs, **predictor_kwargs):
-=======
-    def __init__(self, model: ECD, df_engine: DataFrameEngine, trainer_kwargs, data_loader_kwargs, **predictor_kwargs):
->>>>>>> ae25cc4c
+    def __init__(
+        self, model: BaseModel, df_engine: DataFrameEngine, trainer_kwargs, data_loader_kwargs, **predictor_kwargs
+    ):
         self.batch_size = predictor_kwargs["batch_size"]
         self.trainer_kwargs = trainer_kwargs
         self.data_loader_kwargs = data_loader_kwargs
