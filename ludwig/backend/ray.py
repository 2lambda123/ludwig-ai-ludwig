--- conflicted
+++ resolved
@@ -187,15 +187,6 @@
             dataset.data_hdf5_fp, *args, **kwargs
         )
 
-<<<<<<< HEAD
-        def batch_predict_partition(dataset):
-            model = remote_model.load()
-            predictor = Predictor(**predictor_kwargs)
-            predictions = predictor.batch_predict(
-                model, dataset, *args, **kwargs)
-            ordered_predictions = predictions[output_columns]
-            return ordered_predictions
-=======
         num_gpus = int(ray.cluster_resources().get('GPU', 0) > 0)
         dask_dataset = dataset.ds.map_batches(
             batch_predictor, 
@@ -203,7 +194,6 @@
             batch_format='pandas',
             num_gpus=num_gpus
         ).to_dask()
->>>>>>> 914261e6
 
         for of_feature in model.output_features.values():
             dask_dataset = of_feature.unflatten(dask_dataset)
