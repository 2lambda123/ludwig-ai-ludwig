# !/usr/bin/env python
# coding=utf-8
# Copyright (c) 2021 Uber Technologies, Inc.
#
# Licensed under the Apache License, Version 2.0 (the "License");
# you may not use this file except in compliance with the License.
# You may obtain a copy of the License at
#
#     http://www.apache.org/licenses/LICENSE-2.0
#
# Unless required by applicable law or agreed to in writing, software
# distributed under the License is distributed on an "AS IS" BASIS,
# WITHOUT WARRANTIES OR CONDITIONS OF ANY KIND, either express or implied.
# See the License for the specific language governing permissions and
# limitations under the License.
# ==============================================================================

from abc import ABC


class Callback(ABC):
    def on_cmdline(self, cmd, *args):
        pass

    def on_hyperopt_init(self, experiment_name):
        pass

    def on_hyperopt_trial_start(self, parameters):
        pass

    def on_train_init(
        self,
        base_config,
        experiment_directory,
        experiment_name,
        model_name,
        output_directory,
        resume,
    ):
        pass

    def on_train_start(
        self,
        model,
        config,
        config_fp,
    ):
        pass

    def on_train_end(self, output_directory):
        pass

    def on_batch_start(self, trainer, progress_tracker, save_path):
        pass

    def on_batch_end(self, trainer, progress_tracker, save_path):
        pass

    def on_epoch_start(self, trainer, progress_tracker, save_path):
        pass

    def on_epoch_end(self, trainer, progress_tracker, save_path):
        pass

    def on_validation_start(self, trainer, progress_tracker, save_path):
        pass

    def on_validation_end(self, trainer, progress_tracker, save_path):
        pass

    def on_test_start(self, trainer, progress_tracker, save_path):
        pass

    def on_test_end(self, trainer, progress_tracker, save_path):
        pass

    def on_visualize_figure(self, fig):
        pass

<<<<<<< HEAD
    def prepare_ray_tune(self, train_fn, tune_config, tune_callbacks):
        """Configures Ray Tune to properly use this callback in each trial."""
        return train_fn, tune_config
=======
    def prepare_ray_tune(self, train_fn, tune_config):
        """Configures Ray Tune to properly use this callback in each trial."""
        return train_fn, tune_config

    @staticmethod
    def preload():
        pass
>>>>>>> fbb0b587
<|MERGE_RESOLUTION|>--- conflicted
+++ resolved
@@ -77,16 +77,10 @@
     def on_visualize_figure(self, fig):
         pass
 
-<<<<<<< HEAD
     def prepare_ray_tune(self, train_fn, tune_config, tune_callbacks):
-        """Configures Ray Tune to properly use this callback in each trial."""
-        return train_fn, tune_config
-=======
-    def prepare_ray_tune(self, train_fn, tune_config):
         """Configures Ray Tune to properly use this callback in each trial."""
         return train_fn, tune_config
 
     @staticmethod
     def preload():
-        pass
->>>>>>> fbb0b587
+        pass