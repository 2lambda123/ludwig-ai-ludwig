--- conflicted
+++ resolved
@@ -392,8 +392,8 @@
 
 
 class TabNetCombinerParams(BaseModel):
-        size: PositiveInt  # N_a in the paper
-        output_size: PositiveInt  # N_d in the paper
+        size: PositiveInt = 32 # N_a in the paper
+        output_size: PositiveInt = 32  # N_d in the paper
         num_steps: PositiveInt = 1  # N_steps in the paper
         num_total_blocks: PositiveInt = 4
         num_shared_blocks: PositiveInt = 2
@@ -407,21 +407,7 @@
 class TabNetCombiner(tf.keras.Model):
     def __init__(
             self,
-<<<<<<< HEAD
             config_params: TabNetCombinerParams,
-=======
-            size: int = 32,  # N_a in the paper
-            output_size: int = 32,  # N_d in the paper
-            num_steps: int = 1,  # N_steps in the paper
-            num_total_blocks: int = 4,
-            num_shared_blocks: int = 2,
-            relaxation_factor: float = 1.5,  # gamma in the paper
-            bn_epsilon: float = 1e-3,
-            bn_momentum: float = 0.7,  # m_B in the paper
-            bn_virtual_bs: int = None,  # B_v from the paper
-            sparsity: float = 1e-5,  # lambda_sparse in the paper
-            dropout=0,
->>>>>>> 368253ff
             **kwargs
     ):
         super().__init__()
