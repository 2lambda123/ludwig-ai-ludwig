#! /usr/bin/env python
# coding=utf-8
# Copyright (c) 2019 Uber Technologies, Inc.
#
# Licensed under the Apache License, Version 2.0 (the "License");
# you may not use this file except in compliance with the License.
# You may obtain a copy of the License at
#
#     http://www.apache.org/licenses/LICENSE-2.0
#
# Unless required by applicable law or agreed to in writing, software
# distributed under the License is distributed on an "AS IS" BASIS,
# WITHOUT WARRANTIES OR CONDITIONS OF ANY KIND, either express or implied.
# See the License for the specific language governing permissions and
# limitations under the License.
# ==============================================================================
import logging
from typing import List

import tensorflow as tf
from tensorflow.keras.layers import concatenate

from ludwig.encoders.sequence_encoders import ParallelCNN
from ludwig.encoders.sequence_encoders import StackedCNN
from ludwig.encoders.sequence_encoders import StackedCNNRNN
from ludwig.encoders.sequence_encoders import StackedParallelCNN
from ludwig.encoders.sequence_encoders import StackedRNN
from ludwig.modules.fully_connected_modules import FCStack
from ludwig.modules.reduction_modules import SequenceReducer
from ludwig.modules.tabnet_modules import TabNet
from ludwig.utils.misc_utils import get_from_registry
from ludwig.utils.tf_utils import sequence_length_3D

logger = logging.getLogger(__name__)


class ConcatCombiner(tf.keras.Model):
    def __init__(
            self,
            input_features=None,
            fc_layers=None,
            num_fc_layers=None,
            fc_size=256,
            use_bias=True,
            weights_initializer='glorot_uniform',
            bias_initializer='zeros',
            weights_regularizer=None,
            bias_regularizer=None,
            activity_regularizer=None,
            # weights_constraint=None,
            # bias_constraint=None,
            norm=None,
            norm_params=None,
            activation='relu',
            dropout=0,
            **kwargs
    ):
        super().__init__()
        logger.debug(' {}'.format(self.name))

        self.fc_stack = None

        # todo future: this may be redundant, check
        if fc_layers is None and \
                num_fc_layers is not None:
            fc_layers = []
            for i in range(num_fc_layers):
                fc_layers.append({'fc_size': fc_size})

        if fc_layers is not None:
            logger.debug('  FCStack')
            self.fc_stack = FCStack(
                layers=fc_layers,
                num_layers=num_fc_layers,
                default_fc_size=fc_size,
                default_use_bias=use_bias,
                default_weights_initializer=weights_initializer,
                default_bias_initializer=bias_initializer,
                default_weights_regularizer=weights_regularizer,
                default_bias_regularizer=bias_regularizer,
                default_activity_regularizer=activity_regularizer,
                # default_weights_constraint=weights_constraint,
                # default_bias_constraint=bias_constraint,
                default_norm=norm,
                default_norm_params=norm_params,
                default_activation=activation,
                default_dropout=dropout,
            )

        if input_features and len(input_features) == 1 and fc_layers is None:
            self.supports_masking = True

    def call(
            self,
            inputs,  # encoder outputs
            training=None,
            mask=None,
            **kwargs
    ):
        encoder_outputs = [inputs[k]['encoder_output'] for k in inputs]
        # ================ Concat ================
        if len(encoder_outputs) > 1:
            hidden = concatenate(encoder_outputs, 1)
        else:
            hidden = list(encoder_outputs)[0]

        # ================ Fully Connected ================
        if self.fc_stack is not None:
            hidden = self.fc_stack(
                hidden,
                training=training,
                mask=mask
            )

        return_data = {'combiner_output': hidden}

        if len(inputs) == 1:
            for key, value in [d for d in inputs.values()][0].items():
                if key != 'encoder_output':
                    return_data[key] = value

        return return_data


class SequenceConcatCombiner(tf.keras.Model):
    def __init__(
            self,
            reduce_output=None,
            main_sequence_feature=None,
            **kwargs
    ):
        super().__init__()
        logger.debug(' {}'.format(self.name))

        self.reduce_output = reduce_output
        self.reduce_sequence = SequenceReducer(reduce_mode=reduce_output)
        if self.reduce_output is None:
            self.supports_masking = True
        self.main_sequence_feature = main_sequence_feature

    def __call__(
            self,
            inputs,  # encoder outputs
            training=None,
            mask=None,
            **kwargs
    ):
        if (self.main_sequence_feature is None or
                self.main_sequence_feature not in inputs):
            for if_name, if_outputs in inputs.items():
                # todo: when https://github.com/ludwig-ai/ludwig/issues/810 is closed
                #       convert following test from using shape to use explicit
                #       if_outputs[TYPE] values for sequence features
                if len(if_outputs['encoder_output'].shape) == 3:
                    self.main_sequence_feature = if_name
                    break

        if self.main_sequence_feature is None:
            raise Exception(
                'No sequence feature available for sequence combiner'
            )

        main_sequence_feature_encoding = inputs[self.main_sequence_feature]

        representation = main_sequence_feature_encoding['encoder_output']
        representations = [representation]

        sequence_max_length = representation.shape[1]
        sequence_length = sequence_length_3D(representation)

        # ================ Concat ================
        for if_name, if_outputs in inputs.items():
            if if_name != self.main_sequence_feature:
                if_representation = if_outputs['encoder_output']
                if len(if_representation.shape) == 3:
                    # The following check makes sense when
                    # both representations have a specified
                    # sequence length dimension. If they do not,
                    # then this check is simply checking if None == None
                    # and will not catch discrepancies in the different
                    # feature length dimension. Those errors will show up
                    # at training time. Possible solutions to this is
                    # to enforce a length second dimension in
                    # sequential feature placeholders, but that
                    # does not work with BucketedBatcher that requires
                    # the second dimension to be undefined in order to be
                    # able to trim the data points and speed up computation.
                    # So for now we are keeping things like this, make sure
                    # to write in the documentation that training time
                    # dimensions mismatch may occur if the sequential
                    # features have different lengths for some data points.
                    if if_representation.shape[1] != representation.shape[1]:
                        raise ValueError(
                            'The sequence length of the input feature {} '
                            'is {} and is different from the sequence '
                            'length of the main sequence feature {} which '
                            'is {}.\n Shape of {}: {}, shape of {}: {}.\n'
                            'Sequence lengths of all sequential features '
                            'must be the same  in order to be concatenated '
                            'by the sequence concat combiner. '
                            'Try to impose the same max sequence length '
                            'as a preprocessing parameter to both features '
                            'or to reduce the output of {}.'.format(
                                if_name,
                                if_representation.shape[1],
                                self.main_sequence_feature,
                                representation.shape[1],
                                if_name,
                                if_representation.shape,
                                if_name,
                                representation.shape,
                                if_name
                            )
                        )
                    # this assumes all sequence representations have the
                    # same sequence length, 2nd dimension
                    representations.append(if_representation)

                elif len(if_representation.shape) == 2:
                    multipliers = tf.constant([1, sequence_max_length, 1])
                    tiled_representation = tf.tile(
                        tf.expand_dims(if_representation, 1),
                        multipliers
                    )
                    representations.append(tiled_representation)

                else:
                    raise ValueError(
                        'The representation of {} has rank {} and cannot be'
                        ' concatenated by a sequence concat combiner. '
                        'Only rank 2 and rank 3 tensors are supported.'.format(
                            if_outputs['name'],
                            len(if_representation.shape)
                        )
                    )

        hidden = tf.concat(representations, 2)
        logger.debug('  concat_hidden: {0}'.format(hidden))

        # ================ Mask ================
        # todo future: maybe modify this with TF2 mask mechanics
        sequence_mask = tf.sequence_mask(
            sequence_length,
            sequence_max_length
        )
        hidden = tf.multiply(
            hidden,
            tf.cast(tf.expand_dims(sequence_mask, -1), dtype=tf.float32)
        )

        # ================ Reduce ================
        hidden = self.reduce_sequence(hidden)

        return_data = {'combiner_output': hidden}

        if len(inputs) == 1:
            for key, value in [d for d in inputs.values()][0].items():
                if key != 'encoder_output':
                    return_data[key] = value

        return return_data


class SequenceCombiner(tf.keras.Model):
    def __init__(
            self,
            reduce_output=None,
            main_sequence_feature=None,
            encoder=None,
            **kwargs
    ):
        super().__init__()
        logger.debug(' {}'.format(self.name))

        self.combiner = SequenceConcatCombiner(
            reduce_output=None,
            main_sequence_feature=main_sequence_feature
        )

        self.encoder_obj = get_from_registry(
            encoder, sequence_encoder_registry)(
            should_embed=False,
            reduce_output=reduce_output,
            **kwargs
        )

        if (hasattr(self.encoder_obj, 'supports_masking') and
                self.encoder_obj.supports_masking):
            self.supports_masking = True

    def __call__(
            self,
            inputs,  # encoder outputs
            training=None,
            mask=None,
            **kwargs
    ):
        # ================ Concat ================
        hidden = self.combiner(
            inputs,  # encoder outputs
            training=training,
            **kwargs
        )

        # ================ Sequence encoding ================
        hidden = self.encoder_obj(
            hidden['combiner_output'],
            training=training,
            **kwargs
        )

        return_data = {'combiner_output': hidden['encoder_output']}
        for key, value in hidden.items():
            if key != 'encoder_output':
                return_data[key] = value

        return return_data


<<<<<<< HEAD
class TabNetCombiner(tf.keras.Model):
    def __init__(
            self,
            input_features,
            size: int,  # N_a in the paper
            output_size: int,  # N_d in the paper
            num_steps: int = 1,  # N_steps in the paper
            num_total_blocks: int = 4,
            num_shared_blocks: int = 2,
            relaxation_factor: float = 1.5,  # gamma in the paper
            bn_epsilon: float = 1e-5,
            bn_momentum: float = 0.7,  # m_B in the paper
            bn_virtual_divider: int = 1,
            # factor to divide batch_size B to get B_v from the paper
            sparsity: float = 1e-5,  # lambda_sparse in the paper
            dropout=0,
            **kwargs
    ):
        super().__init__()
        logger.debug(' {}'.format(self.name))

        self.tabnet = TabNet(
            num_features=len(input_features),  # todo this assumes each input
            #  feature outputs size 1
            size=size,
            output_size=output_size,
            num_steps=num_steps,
            num_total_blocks=num_total_blocks,
            num_shared_blocks=num_shared_blocks,
            relaxation_factor=relaxation_factor,
            bn_epsilon=bn_epsilon,
            bn_momentum=bn_momentum,
            bn_virtual_divider=bn_virtual_divider,
            sparsity=sparsity
        )

        if dropout > 0:
            self.dropout = tf.keras.layers.Dropout(dropout)
        else:
            self.dropout = None

    def call(
            self,
            inputs,  # encoder outputs
            training=None,
            mask=None,
            **kwargs
    ):
        encoder_outputs = [inputs[k]['encoder_output'] for k in inputs]

        # ================ Concat ================
        if len(encoder_outputs) > 1:
            hidden = concatenate(encoder_outputs, 1)
        else:
            hidden = list(encoder_outputs)[0]

        # ================ TabNet ================
        hidden, masks = self.tabnet(
            hidden,
            training=training,
        )
        if self.dropout:
            hidden = self.dropout(hidden, training=training)

        return_data = {'combiner_output': hidden, 'attention_masks': masks}

        if len(inputs) == 1:
            for key, value in [d for d in inputs.values()][0].items():
                if key != 'encoder_output':
                    return_data[key] = value

        return return_data
=======
class ComparatorCombiner(tf.keras.Model):
    def __init__(
            self,
            entity_1: List[str],
            entity_2: List[str],
            fc_layers=None,
            num_fc_layers=1,
            fc_size=256,
            use_bias=True,
            weights_initializer="glorot_uniform",
            bias_initializer="zeros",
            weights_regularizer=None,
            bias_regularizer=None,
            activity_regularizer=None,
            # weights_constraint=None,
            # bias_constraint=None,
            norm=None,
            norm_params=None,
            activation="relu",
            dropout=0,
            **kwargs,
    ):
        super().__init__()
        logger.debug(" {}".format(self.name))

        self.fc_stack = None

        # todo future: this may be redundant, check
        if fc_layers is None and num_fc_layers is not None:
            fc_layers = []
            for i in range(num_fc_layers):
                fc_layers.append({"fc_size": fc_size})

        if fc_layers is not None:
            logger.debug("  FCStack")
            self.e1_fc_stack = FCStack(
                layers=fc_layers,
                num_layers=num_fc_layers,
                default_fc_size=fc_size,
                default_use_bias=use_bias,
                default_weights_initializer=weights_initializer,
                default_bias_initializer=bias_initializer,
                default_weights_regularizer=weights_regularizer,
                default_bias_regularizer=bias_regularizer,
                default_activity_regularizer=activity_regularizer,
                # default_weights_constraint=weights_constraint,
                # default_bias_constraint=bias_constraint,
                default_norm=norm,
                default_norm_params=norm_params,
                default_activation=activation,
                default_dropout=dropout,
            )
            self.e2_fc_stack = FCStack(
                layers=fc_layers,
                num_layers=num_fc_layers,
                default_fc_size=fc_size,
                default_use_bias=use_bias,
                default_weights_initializer=weights_initializer,
                default_bias_initializer=bias_initializer,
                default_weights_regularizer=weights_regularizer,
                default_bias_regularizer=bias_regularizer,
                default_activity_regularizer=activity_regularizer,
                # default_weights_constraint=weights_constraint,
                # default_bias_constraint=bias_constraint,
                default_norm=norm,
                default_norm_params=norm_params,
                default_activation=activation,
                default_dropout=dropout,
            )

        # todo: this should actually be the size of the last fc layer,
        #  not just fc_size
        # todo: set initializer and regularization
        self.bilinear_weights = tf.random.normal([fc_size, fc_size],
                                                 dtype=tf.float32)

        self.entity_1 = entity_1
        self.entity_2 = entity_2
        self.required_inputs = set(entity_1 + entity_2)
        self.fc_size = fc_size

    def call(self, inputs, training=None, mask=None,
             **kwargs):  # encoder outputs
        assert (
                inputs.keys() == self.required_inputs
        ), f"Missing inputs {self.required_inputs - set(inputs.keys())}"

        ############
        # Entity 1 #
        ############
        e1_enc_outputs = [inputs[k]["encoder_output"] for k in self.entity_1]

        # ================ Concat ================
        if len(e1_enc_outputs) > 1:
            e1_hidden = concatenate(e1_enc_outputs, 1)
        else:
            e1_hidden = list(e1_enc_outputs)[0]

        # ================ Fully Connected ================
        e1_hidden = self.e1_fc_stack(e1_hidden, training=training, mask=mask)
        ############
        # Entity 2 #
        ############
        e2_enc_outputs = [inputs[k]["encoder_output"] for k in self.entity_2]

        # ================ Concat ================
        if len(e2_enc_outputs) > 1:
            e2_hidden = concatenate(e2_enc_outputs, 1)
        else:
            e2_hidden = list(e2_enc_outputs)[0]

        # ================ Fully Connected ================
        e2_hidden = self.e2_fc_stack(e2_hidden, training=training, mask=mask)

        ###########
        # Compare #
        ###########
        if e1_hidden.shape != e2_hidden.shape:
            raise ValueError(
                f"Mismatching shapes among dimensions! entity1 shape: {e1_hidden.shape.as_list()} entity2 shape: {e2_hidden.shape.as_list()}"
            )

        dot_product = tf.matmul(e1_hidden, tf.transpose(e2_hidden))
        element_wise_mul = tf.math.multiply(e1_hidden, e2_hidden)
        abs_diff = tf.abs(e1_hidden - e2_hidden)
        bilinear_prod = tf.matmul(
            e1_hidden,
            tf.matmul(self.bilinear_weights, tf.transpose(e2_hidden))
        )
        hidden = concatenate(
            [dot_product, element_wise_mul, abs_diff, bilinear_prod], 1
        )

        return {"combiner_output": hidden}
>>>>>>> 47c1de8b


def get_combiner_class(combiner_type):
    return get_from_registry(
        combiner_type,
        combiner_registry
    )


combiner_registry = {
    'concat': ConcatCombiner,
    'sequence_concat': SequenceConcatCombiner,
    'sequence': SequenceCombiner,
<<<<<<< HEAD
    'tabnet': TabNetCombiner,
=======
    'comparator': ComparatorCombiner,
>>>>>>> 47c1de8b
}

sequence_encoder_registry = {
    'stacked_cnn': StackedCNN,
    'parallel_cnn': ParallelCNN,
    'stacked_parallel_cnn': StackedParallelCNN,
    'rnn': StackedRNN,
    'cnnrnn': StackedCNNRNN,
    # todo: add transformer
    # 'transformer': StackedTransformer,
}<|MERGE_RESOLUTION|>--- conflicted
+++ resolved
@@ -317,7 +317,6 @@
         return return_data
 
 
-<<<<<<< HEAD
 class TabNetCombiner(tf.keras.Model):
     def __init__(
             self,
@@ -390,7 +389,8 @@
                     return_data[key] = value
 
         return return_data
-=======
+
+
 class ComparatorCombiner(tf.keras.Model):
     def __init__(
             self,
@@ -525,7 +525,6 @@
         )
 
         return {"combiner_output": hidden}
->>>>>>> 47c1de8b
 
 
 def get_combiner_class(combiner_type):
@@ -539,11 +538,8 @@
     'concat': ConcatCombiner,
     'sequence_concat': SequenceConcatCombiner,
     'sequence': SequenceCombiner,
-<<<<<<< HEAD
     'tabnet': TabNetCombiner,
-=======
     'comparator': ComparatorCombiner,
->>>>>>> 47c1de8b
 }
 
 sequence_encoder_registry = {
