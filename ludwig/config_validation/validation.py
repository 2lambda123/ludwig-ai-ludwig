from functools import lru_cache
from threading import Lock

import jsonschema.exceptions
from jsonschema import Draft7Validator, validate
from jsonschema.validators import extend
from marshmallow import ValidationError

from ludwig.api_annotations import DeveloperAPI
<<<<<<< HEAD
from ludwig.constants import (
    BACKEND,
    COMBINER,
    DEFAULTS,
    HYPEROPT,
    INPUT_FEATURES,
    LUDWIG_VERSION,
    MODEL_ECD,
    MODEL_TYPE,
    OUTPUT_FEATURES,
    PREPROCESSING,
    TRAINER,
)
from ludwig.schema.combiners.utils import get_combiner_jsonschema
from ludwig.schema.defaults.defaults import get_defaults_jsonschema
from ludwig.schema.features.utils import get_input_feature_jsonschema, get_output_feature_jsonschema
from ludwig.schema.hyperopt import get_hyperopt_jsonschema
from ludwig.schema.preprocessing import get_preprocessing_jsonschema
from ludwig.schema.trainer import get_model_type_jsonschema, get_trainer_jsonschema
=======
from ludwig.constants import MODEL_ECD, MODEL_TYPE, PREPROCESSING, SPLIT
from ludwig.schema import utils as schema_utils

# TODO(travis): figure out why we need these imports to avoid circular import error
from ludwig.schema.combiners.utils import get_combiner_jsonschema  # noqa
from ludwig.schema.defaults.defaults import get_defaults_jsonschema  # noqa
from ludwig.schema.features.utils import get_input_feature_jsonschema, get_output_feature_jsonschema  # noqa
from ludwig.schema.hyperopt import get_hyperopt_jsonschema  # noqa
from ludwig.schema.preprocessing import get_preprocessing_jsonschema  # noqa
from ludwig.schema.trainer import get_model_type_jsonschema, get_trainer_jsonschema  # noqa
>>>>>>> 58465734

VALIDATION_LOCK = Lock()


def get_ludwig_version_jsonschema():
    return {
        "type": "string",
        "title": "ludwig_version",
        "description": "Current Ludwig model schema version.",
    }


def get_backend_jsonschema():
    # TODO(travis): implement full backend schema
    return {
        "type": "object",
        "title": "backend",
        "description": "Backend configuration.",
        "additionalProperties": True,
    }


@DeveloperAPI
@lru_cache(maxsize=2)
def get_schema(model_type: str = MODEL_ECD):
    # Force populate combiner registry:
    import ludwig.combiners.combiners  # noqa: F401
    from ludwig.schema.model_types.base import model_type_schema_registry

    cls = model_type_schema_registry[model_type]
    props = schema_utils.unload_jsonschema_from_marshmallow_class(cls)["properties"]
    return {
        "type": "object",
        "properties": props,
        "title": "model_options",
        "description": "Settings for Ludwig configuration",
    }


@lru_cache(maxsize=2)
def get_validator():
    # Manually add support for tuples (pending upstream changes: https://github.com/Julian/jsonschema/issues/148):
    def custom_is_array(checker, instance):
        return isinstance(instance, list) or isinstance(instance, tuple)

    # This creates a new class, so cache to prevent a memory leak:
    # https://github.com/python-jsonschema/jsonschema/issues/868
    type_checker = Draft7Validator.TYPE_CHECKER.redefine("array", custom_is_array)
    return extend(Draft7Validator, type_checker=type_checker)


<<<<<<< HEAD
@DeveloperAPI
def check_schema(updated_config):
    model_type = updated_config.get(MODEL_TYPE, MODEL_ECD)
    with VALIDATION_LOCK:
        validate(instance=updated_config, schema=get_schema(model_type=model_type), cls=get_validator())
=======
def validate_upgraded_config(updated_config):
    from ludwig.data.split import get_splitter

    model_type = updated_config.get(MODEL_TYPE, MODEL_ECD)

    splitter = get_splitter(**updated_config.get(PREPROCESSING, {}).get(SPLIT, {}))
    splitter.validate(updated_config)

    error = None
    with VALIDATION_LOCK:
        try:
            validate(instance=updated_config, schema=get_schema(model_type=model_type), cls=get_validator())
        except jsonschema.exceptions.ValidationError as e:
            # Capture error but don't raise here, otherwise we get the full output from `e`, which contains a dump
            # of the entire schema
            error = e

    if error is not None:
        raise ValidationError(f"Failed to validate JSON schema for config. Error: {error.message}")


def validate_config(config):
    # Update config from previous versions to check that backwards compatibility will enable a valid config
    # NOTE: import here to prevent circular import
    from ludwig.utils.backward_compatibility import upgrade_config_dict_to_latest_version

    # Update config from previous versions to check that backwards compatibility will enable a valid config
    updated_config = upgrade_config_dict_to_latest_version(config)
    validate_upgraded_config(updated_config)
>>>>>>> 58465734
<|MERGE_RESOLUTION|>--- conflicted
+++ resolved
@@ -4,41 +4,14 @@
 import jsonschema.exceptions
 from jsonschema import Draft7Validator, validate
 from jsonschema.validators import extend
-from marshmallow import ValidationError
 
 from ludwig.api_annotations import DeveloperAPI
-<<<<<<< HEAD
-from ludwig.constants import (
-    BACKEND,
-    COMBINER,
-    DEFAULTS,
-    HYPEROPT,
-    INPUT_FEATURES,
-    LUDWIG_VERSION,
-    MODEL_ECD,
-    MODEL_TYPE,
-    OUTPUT_FEATURES,
-    PREPROCESSING,
-    TRAINER,
-)
-from ludwig.schema.combiners.utils import get_combiner_jsonschema
-from ludwig.schema.defaults.defaults import get_defaults_jsonschema
-from ludwig.schema.features.utils import get_input_feature_jsonschema, get_output_feature_jsonschema
-from ludwig.schema.hyperopt import get_hyperopt_jsonschema
-from ludwig.schema.preprocessing import get_preprocessing_jsonschema
-from ludwig.schema.trainer import get_model_type_jsonschema, get_trainer_jsonschema
-=======
-from ludwig.constants import MODEL_ECD, MODEL_TYPE, PREPROCESSING, SPLIT
-from ludwig.schema import utils as schema_utils
+from ludwig.constants import MODEL_ECD, MODEL_TYPE
+from ludwig.error import ConfigValidationError
+from ludwig.schema.utils import unload_jsonschema_from_marshmallow_class
 
-# TODO(travis): figure out why we need these imports to avoid circular import error
-from ludwig.schema.combiners.utils import get_combiner_jsonschema  # noqa
-from ludwig.schema.defaults.defaults import get_defaults_jsonschema  # noqa
-from ludwig.schema.features.utils import get_input_feature_jsonschema, get_output_feature_jsonschema  # noqa
-from ludwig.schema.hyperopt import get_hyperopt_jsonschema  # noqa
-from ludwig.schema.preprocessing import get_preprocessing_jsonschema  # noqa
-from ludwig.schema.trainer import get_model_type_jsonschema, get_trainer_jsonschema  # noqa
->>>>>>> 58465734
+# from marshmallow import ValidationError
+
 
 VALIDATION_LOCK = Lock()
 
@@ -69,7 +42,7 @@
     from ludwig.schema.model_types.base import model_type_schema_registry
 
     cls = model_type_schema_registry[model_type]
-    props = schema_utils.unload_jsonschema_from_marshmallow_class(cls)["properties"]
+    props = unload_jsonschema_from_marshmallow_class(cls)["properties"]
     return {
         "type": "object",
         "properties": props,
@@ -90,21 +63,9 @@
     return extend(Draft7Validator, type_checker=type_checker)
 
 
-<<<<<<< HEAD
 @DeveloperAPI
 def check_schema(updated_config):
     model_type = updated_config.get(MODEL_TYPE, MODEL_ECD)
-    with VALIDATION_LOCK:
-        validate(instance=updated_config, schema=get_schema(model_type=model_type), cls=get_validator())
-=======
-def validate_upgraded_config(updated_config):
-    from ludwig.data.split import get_splitter
-
-    model_type = updated_config.get(MODEL_TYPE, MODEL_ECD)
-
-    splitter = get_splitter(**updated_config.get(PREPROCESSING, {}).get(SPLIT, {}))
-    splitter.validate(updated_config)
-
     error = None
     with VALIDATION_LOCK:
         try:
@@ -115,15 +76,25 @@
             error = e
 
     if error is not None:
-        raise ValidationError(f"Failed to validate JSON schema for config. Error: {error.message}")
+        raise ConfigValidationError(f"Failed to validate JSON schema for config. Error: {error.message}")
 
 
-def validate_config(config):
-    # Update config from previous versions to check that backwards compatibility will enable a valid config
-    # NOTE: import here to prevent circular import
-    from ludwig.utils.backward_compatibility import upgrade_config_dict_to_latest_version
+# def validate_config(config):
+#     from ludwig.utils.backward_compatibility import upgrade_config_dict_to_latest_version
 
-    # Update config from previous versions to check that backwards compatibility will enable a valid config
-    updated_config = upgrade_config_dict_to_latest_version(config)
-    validate_upgraded_config(updated_config)
->>>>>>> 58465734
+#     # Update config from previous versions to check that backwards compatibility will enable a valid config
+#     updated_config = upgrade_config_dict_to_latest_version(config)
+
+#     model_config = ModelConfig.from_dict(updated_config)
+
+#     for config_check_cls in get_config_check_registry().values():
+#         config_check_cls.check(model_config.to_dict())
+
+# Update config from previous versions to check that backwards compatibility will enable a valid config
+# NOTE: import here to prevent circular import
+# from ludwig.utils.backward_compatibility import upgrade_config_dict_to_latest_version
+
+# Update config from previous versions to check that backwards compatibility will enable a valid config
+# updated_config = upgrade_config_dict_to_latest_version(config)
+
+# validate_upgraded_config(updated_config)