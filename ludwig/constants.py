#! /usr/bin/env python
# coding=utf-8
# Copyright (c) 2019 Uber Technologies, Inc.
#
# Licensed under the Apache License, Version 2.0 (the "License");
# you may not use this file except in compliance with the License.
# You may obtain a copy of the License at
#
#     http://www.apache.org/licenses/LICENSE-2.0
#
# Unless required by applicable law or agreed to in writing, software
# distributed under the License is distributed on an "AS IS" BASIS,
# WITHOUT WARRANTIES OR CONDITIONS OF ANY KIND, either express or implied.
# See the License for the specific language governing permissions and
# limitations under the License.
# ==============================================================================
BINARY = 'binary'
CATEGORY = 'category'
NUMERICAL = 'numerical'
SET = 'set'
BAG = 'bag'
TEXT = 'text'
SEQUENCE = 'sequence'
TIMESERIES = 'timeseries'
IMAGE = 'image'
<<<<<<< HEAD
DATE = 'date'
=======
H3 = 'h3'
>>>>>>> cc8e75bf
HEIGHT = 'height'
WIDTH = 'width'
CROP_OR_PAD = 'crop_or_pad'
NUM_CHANNELS = 'num_channels'
INTERPOLATE = 'interpolate'
LOSS = 'loss'
EVAL_LOSS = 'eval_loss'
TRAIN_MEAN_LOSS = 'train_mean_loss'
SOFTMAX_CROSS_ENTROPY = 'softmax_cross_entropy'
SAMPLED_SOFTMAX_CROSS_ENTROPY = 'sampled_softmax_cross_entropy'
ACCURACY = 'accuracy'
HITS_AT_K = 'hits_at_k'
MEAN_HITS_AT_K = 'mean_hits_at_k'
ERROR = 'error'
ABSOLUTE_ERROR = 'absolute_error'
SQUARED_ERROR = 'squared_error'
MEAN_SQUARED_ERROR = 'mean_squared_error'
MEAN_ABSOLUTE_ERROR = 'mean_absolute_error'
R2 = 'r2'
EDIT_DISTANCE = 'edit_distance'
PERPLEXITY = 'perplexity'
JACCARD = 'jaccard'
PREDICTIONS = 'predictions'
TOP_K_PREDICTIONS = 'top_k_predictions'
PROBABILITIES = 'probabilities'
CORRECT_PREDICTIONS = 'correct_predictions'
CORRECT_LAST_PREDICTIONS = 'correct_last_predictions'
CORRECT_OVERALL_PREDICTIONS = 'correct_overall_predictions'
CORRECT_ROWWISE_PREDICTIONS = 'correct_rowwise_predictions'
ROWWISE_ACCURACY = 'rowwise_accuracy'
LAST_ACCURACY = 'last_accuracy'
TOKEN_ACCURACY = 'token_accuracy'
LAST_PROBABILTIES = 'last_probabilities'
LAST_PREDICTIONS = 'last_predictions'
LENGTHS = 'lengths'

FILL_WITH_CONST = 'fill_with_const'
FILL_WITH_MODE = 'fill_with_mode'
FILL_WITH_MEAN = 'fill_with_mean'
BACKFILL = 'backfill'

MEASURE = 'measure'
PREDICTION = 'prediction'

SUM = 'sum'
APPEND = 'append'
SEQ_SUM = 'seq_sum'
AVG_EXP = 'avg_exp'<|MERGE_RESOLUTION|>--- conflicted
+++ resolved
@@ -23,11 +23,8 @@
 SEQUENCE = 'sequence'
 TIMESERIES = 'timeseries'
 IMAGE = 'image'
-<<<<<<< HEAD
 DATE = 'date'
-=======
 H3 = 'h3'
->>>>>>> cc8e75bf
 HEIGHT = 'height'
 WIDTH = 'width'
 CROP_OR_PAD = 'crop_or_pad'
