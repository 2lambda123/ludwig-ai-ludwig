#! /usr/bin/env python
# coding=utf-8
# Copyright (c) 2019 Uber Technologies, Inc.
#
# Licensed under the Apache License, Version 2.0 (the "License");
# you may not use this file except in compliance with the License.
# You may obtain a copy of the License at
#
#     http://www.apache.org/licenses/LICENSE-2.0
#
# Unless required by applicable law or agreed to in writing, software
# distributed under the License is distributed on an "AS IS" BASIS,
# WITHOUT WARRANTIES OR CONDITIONS OF ANY KIND, either express or implied.
# See the License for the specific language governing permissions and
# limitations under the License.
# ==============================================================================
BINARY = 'binary'
CATEGORY = 'category'
INT = 'int'
FLOAT = 'float'
SPACE = 'space'
NUMERICAL = 'numerical'
SET = 'set'
BAG = 'bag'
TEXT = 'text'
SEQUENCE = 'sequence'
TIMESERIES = 'timeseries'
IMAGE = 'image'
AUDIO = 'audio'
DATE = 'date'
H3 = 'h3'
VECTOR = 'vector'
HEIGHT = 'height'
WIDTH = 'width'
CROP_OR_PAD = 'crop_or_pad'
NUM_CHANNELS = 'num_channels'
INTERPOLATE = 'interpolate'
LOSS = 'loss'
EVAL_LOSS = 'eval_loss'
TRAIN_MEAN_LOSS = 'train_mean_loss'
SOFTMAX_CROSS_ENTROPY = 'softmax_cross_entropy'
SIGMOID_CROSS_ENTROPY = 'sigmoid_cross_entropy'
SAMPLED_SOFTMAX_CROSS_ENTROPY = 'sampled_softmax_cross_entropy'
ACCURACY = 'accuracy'
HITS_AT_K = 'hits_at_k'
MEAN_HITS_AT_K = 'mean_hits_at_k'
ERROR = 'error'
ABSOLUTE_ERROR = 'absolute_error'
SQUARED_ERROR = 'squared_error'
MEAN_SQUARED_ERROR = 'mean_squared_error'
MEAN_ABSOLUTE_ERROR = 'mean_absolute_error'
R2 = 'r2'
EDIT_DISTANCE = 'edit_distance'
PERPLEXITY = 'perplexity'
JACCARD = 'jaccard'
PREDICTIONS = 'predictions'
TOP_K_PREDICTIONS = 'top_k_predictions'
PROBABILITY = 'probability'
PROBABILITIES = 'probabilities'
TOKEN_ACCURACY = 'token_accuracy'
LAST_ACCURACY = 'last_accuracy'
SEQUENCE_ACCURACY = 'sequence_accuracy'
LAST_PROBABILTIES = 'last_probabilities'
LAST_PREDICTIONS = 'last_predictions'
LENGTHS = 'lengths'
TIED = 'tied'
COMBINED = 'combined'

PREPROCESSING = 'preprocessing'
FILL_WITH_CONST = 'fill_with_const'
FILL_WITH_MODE = 'fill_with_mode'
FILL_WITH_MEAN = 'fill_with_mean'
BACKFILL = 'backfill'
DROP_ROW = 'drop_row'

METRIC = 'metric'
PREDICTION = 'prediction'
LOGITS = 'logits'
HIDDEN = 'hidden'
LAST_HIDDEN = 'last_hidden'

SUM = 'sum'
APPEND = 'append'
SEQ_SUM = 'seq_sum'
AVG_EXP = 'avg_exp'

TRAINING = 'training'
VALIDATION = 'validation'
TEST = 'test'
SPLIT = 'split'
FULL = 'full'

HYPEROPT = 'hyperopt'
STRATEGY = 'strategy'
EXECUTOR = 'executor'
MINIMIZE = 'minimize'
MAXIMIZE = 'maximize'
SAMPLER = 'sampler'

NAME = 'name'
<<<<<<< HEAD
COLUMN = 'column'
TYPE = 'type'
PROC_COLUMN = 'proc_column'
=======
TYPE = 'type'

CHECKSUM = 'checksum'
>>>>>>> 30c38a3c
<|MERGE_RESOLUTION|>--- conflicted
+++ resolved
@@ -98,12 +98,8 @@
 SAMPLER = 'sampler'
 
 NAME = 'name'
-<<<<<<< HEAD
 COLUMN = 'column'
 TYPE = 'type'
 PROC_COLUMN = 'proc_column'
-=======
-TYPE = 'type'
 
-CHECKSUM = 'checksum'
->>>>>>> 30c38a3c
+CHECKSUM = 'checksum'