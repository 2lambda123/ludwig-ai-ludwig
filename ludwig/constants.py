--- conflicted
+++ resolved
@@ -203,15 +203,11 @@
     "num_filter_bands",
 ]
 
-<<<<<<< HEAD
-DASK_MODULE_NAME = "dask.dataframe"
-
-PREPROCESSOR = "preprocessor"
-PREDICTOR = "predictor"
-POSTPROCESSOR = "postprocessor"
-=======
 MODEL_TYPE = "model_type"
 MODEL_ECD = "ecd"
 MODEL_GBM = "gbm"
 DASK_MODULE_NAME = "dask.dataframe"
->>>>>>> 740148a1
+
+PREPROCESSOR = "preprocessor"
+PREDICTOR = "predictor"
+POSTPROCESSOR = "postprocessor"