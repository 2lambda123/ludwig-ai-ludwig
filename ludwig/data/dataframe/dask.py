#! /usr/bin/env python
# Copyright (c) 2020 Uber Technologies, Inc.
#
# Licensed under the Apache License, Version 2.0 (the "License");
# you may not use this file except in compliance with the License.
# You may obtain a copy of the License at
#
#     http://www.apache.org/licenses/LICENSE-2.0
#
# Unless required by applicable law or agreed to in writing, software
# distributed under the License is distributed on an "AS IS" BASIS,
# WITHOUT WARRANTIES OR CONDITIONS OF ANY KIND, either express or implied.
# See the License for the specific language governing permissions and
# limitations under the License.
# ==============================================================================

import logging
from typing import Dict

import dask
import dask.array as da
import dask.dataframe as dd
<<<<<<< HEAD
import ray
import ray.data
from dask.diagnostics import ProgressBar
from ray.data.block import Block, BlockAccessor
from ray.util.client.common import ClientObjectRef
from ray.util.dask import ray_dask_get
=======
from dask.diagnostics import ProgressBar
>>>>>>> dc047cd7

from ludwig.data.dataframe.base import DataFrameEngine
from ludwig.utils.data_utils import split_by_slices

TMP_COLUMN = "__TMP_COLUMN__"


logger = logging.getLogger(__name__)


def set_scheduler(scheduler):
    dask.config.set(scheduler=scheduler)


class DaskEngine(DataFrameEngine):
    def __init__(self, parallelism=None, persist=True, _use_ray=True, **kwargs):
        from ray.util.dask import ray_dask_get

        self._parallelism = parallelism
        self._persist = persist
        if _use_ray:
            set_scheduler(ray_dask_get)

    def set_parallelism(self, parallelism):
        self._parallelism = parallelism

    def df_like(self, df: dd.DataFrame, proc_cols: Dict[str, dd.Series]):
        # Our goal is to preserve the index of the input dataframe but to drop
        # all its columns. Because to_frame() creates a column from the index,
        # we need to drop it immediately following creation.
        dataset = df.index.to_frame(name=TMP_COLUMN).drop(columns=TMP_COLUMN)
        for k, v in proc_cols.items():
            v.divisions = dataset.divisions
            dataset[k] = v
        return dataset

    def parallelize(self, data):
        if self.parallelism:
            return data.repartition(self.parallelism)
        return data

    def persist(self, data):
        # No graph optimizations to prevent dropping custom annotations
        # https://github.com/dask/dask/issues/7036
        return data.persist(optimize_graph=False) if self._persist else data

    def concat(self, dfs):
        return self.df_lib.multi.concat(dfs)

    def compute(self, data):
        return data.compute()

    def from_pandas(self, df):
        parallelism = self._parallelism or 1
        return dd.from_pandas(df, npartitions=parallelism).reset_index()

    def map_objects(self, series, map_fn, meta=None):
        meta = meta if meta is not None else ("data", "object")
        return series.map(map_fn, meta=meta)

    def map_partitions(self, series, map_fn, meta=None):
        meta = meta if meta is not None else ("data", "object")
        return series.map_partitions(map_fn, meta=meta)

    def map_batches(self, series, map_fn):
        import ray.data

        ds = ray.data.from_dask(series)
        ds = ds.map_batches(map_fn, batch_format="pandas")
        return ds.to_dask()

    def apply_objects(self, df, apply_fn, meta=None):
        meta = meta if meta is not None else ("data", "object")
        return df.apply(apply_fn, axis=1, meta=meta)

    def reduce_objects(self, series, reduce_fn):
        return series.reduction(reduce_fn, aggregate=reduce_fn, meta=("data", "object")).compute()[0]

    def split(self, df, probabilities):
        # Split the DataFrame proprotionately along partitions. This is an inexact solution designed
        # to speed up the split process, as splitting within partitions would be significantly
        # more expensive.
        # TODO(travis): revisit in the future to make this more precise

        # First ensure that every split receives at least one partition.
        # If not, we need to increase the number of partitions to satisfy this constraint.
        min_prob = min(probabilities)
        min_partitions = int(1 / min_prob)
        if df.npartitions < min_partitions:
            df = df.repartition(min_partitions)

        n = df.npartitions
        slices = df.partitions
        return split_by_slices(slices, n, probabilities)

    def remove_empty_partitions(self, df):
        # Reference: https://stackoverflow.com/questions/47812785/remove-empty-partitions-in-dask
        ll = list(df.map_partitions(len).compute())
        if all([ll_i > 0 for ll_i in ll]):
            return df

        df_delayed = df.to_delayed()
        df_delayed_new = list()
        empty_partition = None
        for ix, n in enumerate(ll):
            if n == 0:
                empty_partition = df.get_partition(ix)
            else:
                df_delayed_new.append(df_delayed[ix])
        df = dd.from_delayed(df_delayed_new, meta=empty_partition)
        return df

    def to_parquet(self, df, path, index=False):
        with ProgressBar():
            df.to_parquet(
                path,
                engine="pyarrow",
                write_index=index,
                schema="infer",
            )

    def to_ray_dataset(self, df):
        from ray.data import from_dask

        return from_dask(df)

    def from_ray_dataset(self, dataset) -> dd.DataFrame:
        """Custom Ray to Dask conversion implementation to pass in meta during dd.DataFrame creation."""

        @dask.delayed
        def block_to_df(block: Block):
            block = BlockAccessor.for_block(block)
            if isinstance(block, (ray.ObjectRef, ClientObjectRef)):
                raise ValueError(
                    "Dataset.to_dask() must be used with Dask-on-Ray, please "
                    "set the Dask scheduler to ray_dask_get (located in "
                    "ray.util.dask)."
                )
            return block.to_pandas()

        # Use first few row from ray dataset to generate meta to infer types even if there are NaNs
        meta = dataset.limit(100).to_pandas()
        # meta = meta.dtypes.apply(lambda x: x.name).to_dict()
        ddf = dd.from_delayed([block_to_df(block) for block in dataset.get_internal_block_refs()], meta=meta)
        return ddf

    @property
    def array_lib(self):
        return da

    @property
    def df_lib(self):
        return dd

    @property
    def parallelism(self):
        return self._parallelism

    @property
    def partitioned(self):
        return True<|MERGE_RESOLUTION|>--- conflicted
+++ resolved
@@ -20,16 +20,7 @@
 import dask
 import dask.array as da
 import dask.dataframe as dd
-<<<<<<< HEAD
-import ray
-import ray.data
 from dask.diagnostics import ProgressBar
-from ray.data.block import Block, BlockAccessor
-from ray.util.client.common import ClientObjectRef
-from ray.util.dask import ray_dask_get
-=======
-from dask.diagnostics import ProgressBar
->>>>>>> dc047cd7
 
 from ludwig.data.dataframe.base import DataFrameEngine
 from ludwig.utils.data_utils import split_by_slices
