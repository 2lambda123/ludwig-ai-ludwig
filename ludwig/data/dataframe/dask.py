#! /usr/bin/env python
# Copyright (c) 2020 Uber Technologies, Inc.
#
# Licensed under the Apache License, Version 2.0 (the "License");
# you may not use this file except in compliance with the License.
# You may obtain a copy of the License at
#
#     http://www.apache.org/licenses/LICENSE-2.0
#
# Unless required by applicable law or agreed to in writing, software
# distributed under the License is distributed on an "AS IS" BASIS,
# WITHOUT WARRANTIES OR CONDITIONS OF ANY KIND, either express or implied.
# See the License for the specific language governing permissions and
# limitations under the License.
# ==============================================================================

import logging
from typing import Dict

import dask
import dask.array as da
import dask.dataframe as dd
from dask.diagnostics import ProgressBar
from ray.util.dask import ray_dask_get

from ludwig.data.dataframe.base import DataFrameEngine

TMP_COLUMN = "__TMP_COLUMN__"


logger = logging.getLogger(__name__)


def set_scheduler(scheduler):
    dask.config.set(scheduler=scheduler)


class DaskEngine(DataFrameEngine):
    def __init__(self, parallelism=None, persist=True, **kwargs):
        self._parallelism = parallelism
        self._persist = persist
        set_scheduler(ray_dask_get)

    def set_parallelism(self, parallelism):
        self._parallelism = parallelism

    def df_like(self, df: dd.DataFrame, proc_cols: Dict[str, dd.Series]):
        # Our goal is to preserve the index of the input dataframe but to drop
        # all its columns. Because to_frame() creates a column from the index,
        # we need to drop it immediately following creation.
        dataset = df.index.to_frame(name=TMP_COLUMN).drop(columns=TMP_COLUMN)
        for k, v in proc_cols.items():
            dataset[k] = v
        return dataset

    def parallelize(self, data):
        if self.parallelism:
            return data.repartition(self.parallelism)
        return data

    def persist(self, data):
        # No graph optimizations to prevent dropping custom annotations
        # https://github.com/dask/dask/issues/7036
        return data.persist(optimize_graph=False) if self._persist else data

    def concat(self, dfs):
        return self.df_lib.multi.concat(dfs)

    def compute(self, data):
        return data.compute()

    def from_pandas(self, df):
        parallelism = self._parallelism or 1
        return dd.from_pandas(df, npartitions=parallelism).reset_index()

    def map_objects(self, series, map_fn, meta=None):
        meta = meta if meta is not None else ("data", "object")
        return series.map(map_fn, meta=meta)

    def map_partitions(self, series, map_fn, meta=None):
        meta = meta if meta is not None else ("data", "object")
        return series.map_partitions(map_fn, meta=meta)

    def apply_objects(self, df, apply_fn, meta=None):
        meta = meta if meta is not None else ("data", "object")
        return df.apply(apply_fn, axis=1, meta=meta)

    def reduce_objects(self, series, reduce_fn):
        return series.reduction(reduce_fn, aggregate=reduce_fn, meta=("data", "object")).compute()[0]

    def to_parquet(self, df, path):
        with ProgressBar():
            df.to_parquet(
                path,
                engine="pyarrow",
                write_index=False,
                schema="infer",
            )

    def to_ray_dataset(self, df):
        from ray.data import from_dask

        return from_dask(df)

<<<<<<< HEAD
    def from_ray_dataset(self, dataset):
=======
    def from_ray_dataset(self, dataset) -> dd.DataFrame:
>>>>>>> 28f91343
        return dataset.to_dask()

    @property
    def array_lib(self):
        return da

    @property
    def df_lib(self):
        return dd

    @property
    def parallelism(self):
        return self._parallelism

    @property
    def partitioned(self):
        return True<|MERGE_RESOLUTION|>--- conflicted
+++ resolved
@@ -102,11 +102,7 @@
 
         return from_dask(df)
 
-<<<<<<< HEAD
-    def from_ray_dataset(self, dataset):
-=======
     def from_ray_dataset(self, dataset) -> dd.DataFrame:
->>>>>>> 28f91343
         return dataset.to_dask()
 
     @property
