--- conflicted
+++ resolved
@@ -20,11 +20,7 @@
 import dask
 import dask.array as da
 import dask.dataframe as dd
-<<<<<<< HEAD
-import ray.data
-=======
 import ray
->>>>>>> cff9463d
 from dask.diagnostics import ProgressBar
 from ray.data.block import Block, BlockAccessor
 from ray.util.client.common import ClientObjectRef
