--- conflicted
+++ resolved
@@ -16,11 +16,8 @@
 
 import collections
 import logging
-<<<<<<< HEAD
-=======
 import os
 from contextlib import contextmanager
->>>>>>> 4498c873
 from typing import Any, Dict, Iterable, Tuple, Union
 
 import dask
