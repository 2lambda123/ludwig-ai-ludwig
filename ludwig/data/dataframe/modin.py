--- conflicted
+++ resolved
@@ -60,11 +60,7 @@
 
         return from_modin(df)
 
-<<<<<<< HEAD
-    def from_ray_dataset(self, dataset):
-=======
     def from_ray_dataset(self, dataset) -> pd.DataFrame:
->>>>>>> 28f91343
         return dataset.to_modin()
 
     @property
