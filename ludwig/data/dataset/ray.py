#! /usr/bin/env python
# Copyright (c) 2019 Uber Technologies, Inc.
#
# Licensed under the Apache License, Version 2.0 (the "License");
# you may not use this file except in compliance with the License.
# You may obtain a copy of the License at
#
#     http://www.apache.org/licenses/LICENSE-2.0
#
# Unless required by applicable law or agreed to in writing, software
# distributed under the License is distributed on an "AS IS" BASIS,
# WITHOUT WARRANTIES OR CONDITIONS OF ANY KIND, either express or implied.
# See the License for the specific language governing permissions and
# limitations under the License.
# ==============================================================================
import contextlib
import logging
import math
import queue
import threading
from functools import lru_cache
from typing import Dict, Iterator, Optional, Union

import numpy as np
import pandas as pd
import ray
from packaging import version
from pyarrow.fs import FSSpecHandler, PyFileSystem
from ray.data import read_parquet
from ray.data.dataset_pipeline import DatasetPipeline
from ray.data.extensions import TensorDtype

from ludwig.backend.base import Backend
from ludwig.constants import BINARY, CATEGORY, NAME, NUMBER, TYPE
from ludwig.data.batcher.base import Batcher
from ludwig.data.dataset.base import Dataset, DatasetManager
from ludwig.typing import FeatureConfigDict, ModelConfigDict, TrainingSetMetadataDict
from ludwig.utils.data_utils import DATA_TRAIN_HDF5_FP, DATA_TRAIN_PARQUET_FP
from ludwig.utils.defaults import default_random_seed
from ludwig.utils.error_handling_utils import default_retry
from ludwig.utils.fs_utils import get_fs_and_path
from ludwig.utils.misc_utils import get_proc_features
from ludwig.utils.types import DataFrame, Series

logger = logging.getLogger(__name__)

_ray113 = version.parse(ray.__version__) == version.parse("1.13.0")
_ray_nightly = version.parse(ray.__version__) > version.parse("1.13")

_SCALAR_TYPES = {BINARY, CATEGORY, NUMBER}

# https://github.com/ray-project/ray/issues/27031
# TODO(geoffrey): remove this once Ray > 1.13 in our CI.
if _ray_nightly:
    from ray.data.extensions import TensorArray

    def cast_as_tensor_dtype(series: Series) -> Series:
        return TensorArray(series)

else:

    def cast_as_tensor_dtype(series: Series) -> Series:
        return series.astype(TensorDtype())


@default_retry()
def read_remote_parquet(path: str):
    fs, path = get_fs_and_path(path)
    return read_parquet(path, filesystem=PyFileSystem(FSSpecHandler(fs)))


class RayDataset(Dataset):
    """Wrapper around ray.data.Dataset.

    Attributes:
        auto_window: If True and the dataset is larger than available memory,
            automatically set window size to `<available memory> // 5`.
    """

    def __init__(
        self,
        df: Union[str, DataFrame],
        features: Dict[str, FeatureConfigDict],
        training_set_metadata: TrainingSetMetadataDict,
        backend: Backend,
        auto_window: bool = False,
    ):
        self.df_engine = backend.df_engine
        self.ds = self.df_engine.to_ray_dataset(df) if not isinstance(df, str) else read_remote_parquet(df)
        self.features = features
        self.training_set_metadata = training_set_metadata
        self.data_hdf5_fp = training_set_metadata.get(DATA_TRAIN_HDF5_FP)
        self.data_parquet_fp = training_set_metadata.get(DATA_TRAIN_PARQUET_FP)
        self._processed_data_fp = df if isinstance(df, str) else None
        self.auto_window = auto_window

        # TODO ray 1.8: convert to Tensors before shuffle
        # def to_tensors(df: pd.DataFrame) -> pd.DataFrame:
        #     for c in features.keys():
        #         df[c] = df[c].astype(TensorDtype())
        #     return df
        # self.ds = self.ds.map_batches(to_tensors, batch_format="pandas")

    def pipeline(
        self,
        shuffle: bool = True,
        fully_executed: bool = True,
        window_size_bytes: Optional[int] = None,
        shuffle_seed: int = default_random_seed,
    ) -> DatasetPipeline:
        """
        Args:
            shuffle: If true, the entire dataset is shuffled in memory before batching.
            fully_executed: If true, force full evaluation of the Ray Dataset by loading all blocks into memory.
            window_size_bytes: If not None, windowing is enabled and this parameter specifies the window size in bytes
                    for the dataset. If None and the dataset is large, set to the window size determined at init.
        """
        # If the user does not supply a window size and the dataset is large,
        # set the window size to `<available memory> // 5`.
        if self.auto_window and window_size_bytes is None:
            ds_memory_size = self.in_memory_size_bytes
            cluster_memory_size = ray.cluster_resources()["object_store_memory"]
            if ds_memory_size > cluster_memory_size // 5:
                # TODO: Add link to windowing docs.
                logger.info(
                    "In-memory dataset size is greater than 20%% of object store memory. "
                    "Enabling windowed shuffling of data to prevent chances of OOMs. "
                    # "Read more here:"
                )
                window_size_bytes = int(cluster_memory_size // 5)

        if fully_executed:
            if _ray113:
                # Workaround for: https://github.com/ray-project/ray/issues/25643
                # TODO(travis): remove after 1.13.1
                self.ds = self.ds.map_batches(lambda x: x, batch_size=None)

            # set instance state so calls to __len__ will also use the fully_executed version
            self.ds = self.ds.fully_executed()

        if window_size_bytes is None:
            pipe = self.ds.repeat()
        else:
            pipe = self.ds.window(bytes_per_window=window_size_bytes).repeat()
        if shuffle:
            pipe = pipe.random_shuffle_each_window(seed=shuffle_seed)
        return pipe

    @contextlib.contextmanager
    def initialize_batcher(self, batch_size=128, should_shuffle=True, seed=0, ignore_last=False, horovod=None):
        yield RayDatasetBatcher(
            self.ds.repeat().iter_datasets(),
            self.features,
            self.training_set_metadata,
            batch_size,
            self.size,
        )

    def __len__(self):
        return self.ds.count()

    @property
    def size(self):
        return len(self)

    @property
    def processed_data_fp(self) -> Optional[str]:
        return self._processed_data_fp

    @property
    def in_memory_size_bytes(self):
        """Memory size may be unknown, so return 0 incase size_bytes() returns None
        https://docs.ray.io/en/releases-1.12.1/_modules/ray/data/dataset.html#Dataset.size_bytes."""
        return self.ds.size_bytes() if self.ds is not None else 0

    def to_df(self):
        return self.df_engine.from_ray_dataset(self.ds)

    def repartition(self, num_blocks: int):
        """Repartition the dataset into the specified number of blocks.

        This operation occurs in place and overwrites `self.ds` with a
        new repartitioned dataset.

        Args:
            num_blocks: Number of blocks in the repartitioned data.
        """
        self.ds = self.ds.repartition(num_blocks=num_blocks)


class RayDatasetManager(DatasetManager):
    def __init__(self, backend):
        self.backend = backend

    def create(
<<<<<<< HEAD
        self, dataset: Union[str, DataFrame], config: ModelConfigDict, training_set_metadata: TrainingSetMetadataDict
    ):
        return RayDataset(dataset, get_proc_features(config), training_set_metadata, self.backend)
=======
        self,
        dataset: Union[str, DataFrame],
        config: Dict[str, Any],
        training_set_metadata: Dict[str, Any],
        auto_window: bool = False,
    ) -> "RayDataset":
        """Create a new Ray dataset with config.

        Args:
            auto_window: If True, enable autosizing of data windows for large datasets.
        """
        return RayDataset(
            dataset, get_proc_features(config), training_set_metadata, self.backend, auto_window=auto_window
        )
>>>>>>> 6ee67ef2

    def save(
        self,
        cache_path: str,
        dataset: DataFrame,
        config: ModelConfigDict,
        training_set_metadata: TrainingSetMetadataDict,
        tag: str,
    ):
        self.backend.df_engine.to_parquet(dataset, cache_path)
        return cache_path

    def can_cache(self, skip_save_processed_input):
        return not skip_save_processed_input

    @property
    def data_format(self):
        return "parquet"


class RayDatasetShard(Dataset):
    def __init__(
        self,
        dataset_shard: DatasetPipeline,
        features: Dict[str, FeatureConfigDict],
        training_set_metadata: TrainingSetMetadataDict,
    ):
        self.dataset_shard = dataset_shard
        self.features = features
        self.training_set_metadata = training_set_metadata
        self.epoch_iter = dataset_shard.iter_epochs()

    @contextlib.contextmanager
    def initialize_batcher(self, batch_size=128, should_shuffle=True, seed=0, ignore_last=False, horovod=None):
        yield RayDatasetBatcher(
            self.epoch_iter,
            self.features,
            self.training_set_metadata,
            batch_size,
            self.size,
        )

    @lru_cache(1)
    def __len__(self):
        # TODO(travis): find way to avoid calling this, as it's expensive
        return next(self.epoch_iter).count()

    @property
    def size(self):
        return len(self)


class RayDatasetBatcher(Batcher):
    def __init__(
        self,
        dataset_epoch_iterator: Iterator[DatasetPipeline],
        features: Dict[str, Dict],
        training_set_metadata: TrainingSetMetadataDict,
        batch_size: int,
        samples_per_epoch: int,
    ):
        self.dataset_epoch_iterator = dataset_epoch_iterator
        self.batch_size = batch_size
        self.samples_per_epoch = samples_per_epoch
        self.training_set_metadata = training_set_metadata

        self.features = features
        self.columns = list(features.keys())
        self.reshape_map = {
            proc_column: training_set_metadata[feature[NAME]].get("reshape")
            for proc_column, feature in features.items()
        }

        self.dataset_batch_iter = None
        self._epoch = 0
        self._next_batch = None
        self._last_batch = False
        self._step = 0
        self._fetch_next_epoch()

    def next_batch(self):
        if self.last_batch():
            raise StopIteration()

        batch = self._next_batch
        self._fetch_next_batch()
        self._step += 1
        return batch

    def last_batch(self):
        return self._last_batch

    def set_epoch(self, epoch, batch_size):
        self.batch_size = batch_size
        if epoch != self._epoch:
            self._fetch_next_epoch()
            self._epoch = epoch

    @property
    def step(self):
        return self._step

    @property
    def steps_per_epoch(self):
        return math.ceil(self.samples_per_epoch / self.batch_size)

    def _fetch_next_epoch(self):
        pipeline = next(self.dataset_epoch_iterator)

        read_parallelism = 1
        if read_parallelism == 1:
            self.dataset_batch_iter = self._create_async_reader(pipeline)
        elif read_parallelism > 1:
            # TODO: consider removing this. doesn't work currently and read performance seems generally
            #  very good with 1 parallelism
            self.dataset_batch_iter = self._create_async_parallel_reader(pipeline, read_parallelism)
        else:
            self.dataset_batch_iter = self._create_sync_reader(pipeline)

        self._step = 0
        self._fetch_next_batch()

    def _fetch_next_batch(self):
        if self.dataset_batch_iter is None:
            self._last_batch = True
            return

        self._last_batch = False
        try:
            self._next_batch = next(self.dataset_batch_iter)
        except StopIteration:
            self._last_batch = True

    def _to_tensors_fn(self):
        columns = self.columns
        features = self.features

        def to_tensors(df: pd.DataFrame) -> pd.DataFrame:
            for c in columns:
                # do not convert scalar columns: https://github.com/ray-project/ray/issues/20825
                if features[c][TYPE] not in _SCALAR_TYPES:
                    df[c] = cast_as_tensor_dtype(df[c])
                elif features[c][TYPE] == BINARY:
                    # TODO(travis): figure out why Ray is converting these into object types by default
                    df[c] = df[c].astype(np.bool_)
            return df

        return to_tensors

    def _prepare_batch(self, batch: pd.DataFrame) -> Dict[str, np.ndarray]:
        res = {}
        for c in self.columns:
            if self.features[c][TYPE] not in _SCALAR_TYPES:
                # Ensure columns stacked instead of turned into np.array([np.array, ...], dtype=object) objects
                res[c] = np.stack(batch[c].values)
            else:
                res[c] = batch[c].to_numpy()

        for c in self.columns:
            reshape = self.reshape_map.get(c)
            if reshape is not None:
                res[c] = res[c].reshape((-1, *reshape))
        return res

    def _create_sync_reader(self, pipeline: DatasetPipeline):
        to_tensors = self._to_tensors_fn()

        def sync_read():
            for batch in pipeline.map_batches(to_tensors, batch_format="pandas").iter_batches(
                prefetch_blocks=0, batch_size=self.batch_size, batch_format="pandas"
            ):
                yield self._prepare_batch(batch)

        return sync_read()

    def _create_async_reader(self, pipeline: DatasetPipeline):
        q = queue.Queue(maxsize=100)

        batch_size = self.batch_size

        to_tensors = self._to_tensors_fn()

        def producer():
            for batch in pipeline.map_batches(to_tensors, batch_format="pandas").iter_batches(
                prefetch_blocks=0, batch_size=batch_size, batch_format="pandas"
            ):
                res = self._prepare_batch(batch)
                q.put(res)
            q.put(None)

        def async_read():
            t = threading.Thread(target=producer)
            t.start()
            while True:
                batch = q.get(block=True)
                if batch is None:
                    break
                yield batch
            t.join()

        return async_read()

    def _create_async_parallel_reader(self, pipeline: DatasetPipeline, num_threads: int):
        q = queue.Queue(maxsize=100)

        batch_size = self.batch_size

        to_tensors = self._to_tensors_fn()
        splits = pipeline.split(n=num_threads)

        def producer(i):
            for batch in (
                splits[i]
                .map_batches(to_tensors, batch_format="pandas")
                .iter_batches(prefetch_blocks=0, batch_size=batch_size, batch_format="pandas")
            ):
                res = self._prepare_batch(batch)
                q.put(res)
            q.put(None)

        def async_parallel_read():
            threads = [threading.Thread(target=producer, args=(i,)) for i in range(num_threads)]
            for t in threads:
                t.start()

            active_threads = num_threads
            while True:
                batch = q.get(block=True)
                if batch is None:
                    active_threads -= 1
                    if active_threads == 0:
                        break
                yield batch

            for t in threads:
                t.join()

        return async_parallel_read()<|MERGE_RESOLUTION|>--- conflicted
+++ resolved
@@ -193,15 +193,10 @@
         self.backend = backend
 
     def create(
-<<<<<<< HEAD
-        self, dataset: Union[str, DataFrame], config: ModelConfigDict, training_set_metadata: TrainingSetMetadataDict
-    ):
-        return RayDataset(dataset, get_proc_features(config), training_set_metadata, self.backend)
-=======
         self,
         dataset: Union[str, DataFrame],
-        config: Dict[str, Any],
-        training_set_metadata: Dict[str, Any],
+        config: ModelConfigDict,
+        training_set_metadata: TrainingSetMetadataDict,
         auto_window: bool = False,
     ) -> "RayDataset":
         """Create a new Ray dataset with config.
@@ -212,7 +207,6 @@
         return RayDataset(
             dataset, get_proc_features(config), training_set_metadata, self.backend, auto_window=auto_window
         )
->>>>>>> 6ee67ef2
 
     def save(
         self,
