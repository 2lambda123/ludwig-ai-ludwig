--- conflicted
+++ resolved
@@ -88,26 +88,15 @@
         self._processed_data_fp = df if isinstance(df, str) else None
         self.window_size_bytes = self.get_window_size_bytes(window_size_bytes)
 
-<<<<<<< HEAD
-    def _get_window_size_bytes_ray_2_2(self, window_size: Optional[int] = None) -> int:
-        # If user has specified a window size, use it as is
-        if window_size:
-            return window_size
-=======
     def get_window_size_bytes(self, window_size_bytes: Optional[Union[int, Literal["auto"]]] = None) -> int:
         """Return this dataset's window size in bytes, or translate auto-windowing into bytes."""
         # If user has specified a window size, use it as-is.
         if isinstance(window_size_bytes, int):
             return window_size_bytes
->>>>>>> 99d22229
 
         # If the user requests auto window sizing and the dataset is large,
         # set the window size to `<available memory> // 5`.
-<<<<<<< HEAD
-        if self.auto_window and window_size is None:
-=======
         elif window_size_bytes == "auto":
->>>>>>> 99d22229
             ds_memory_size = self.in_memory_size_bytes
             cluster_memory_size = ray.cluster_resources()["object_store_memory"]
             if ds_memory_size > cluster_memory_size // 5:
@@ -116,52 +105,15 @@
                     "In-memory dataset size is greater than 20%% of object store memory. "
                     "Enabling windowed shuffling of data to prevent chances of OOMs. "
                 )
-<<<<<<< HEAD
-                window_size_bytes = int(cluster_memory_size // 5)
-                return window_size_bytes
+                if _ray_nightly:
+                    # In Ray nightly (>= 2.3), window size is specified as either -1 or a percentage
+                    # from 0 to 1. Default to always using 20% of object store memory.
+                    return 0.2
+                return int(cluster_memory_size // 5)
 
         # By default, set to -1 so that an infinite window size
         # will be used which effectively results in bulk data ingestion
         return -1
-
-    def _get_window_size_bytes_ray_2_3(self, window_size: Optional[int] = None) -> int:
-        # In Ray 2.3, we can't specify window sizes in terms of bytes, but it is
-        # instead expressed as a percentage of the object store memory.
-        if window_size:
-            # A value of > 1 will result in disk spillage, which is something we want
-            # to avoid and not encourage users to do. It can be set to -1 to create an
-            # infinite pipeline. Values should be between 0 and 1.
-            if window_size > 1 or (window_size < 0 and window_size != -1):
-                raise ValueError(
-                    "Window size must be a percentage of object store memory in Ray 2.3."
-                    "Please specify a value between 0 and 1. A good value is 0.2."
-                )
-            else:
-                return window_size
-
-        if self.auto_window and window_size is None:
-            ds_memory_size = self.in_memory_size_bytes
-            cluster_memory_size = ray.cluster_resources()["object_store_memory"]
-            if ds_memory_size > cluster_memory_size // 5:
-                logger.info(
-                    "In-memory dataset size is greater than 20%% of object store memory. "
-                    "Enabling windowed shuffling of data to prevent chances of OOMs. "
-                )
-                # Default to always using 20% of object store memory.
-                return 0.2
-=======
-                return int(cluster_memory_size // 5)
->>>>>>> 99d22229
-
-        # By default, set to -1 so that an infinite window size
-        # will be used which effectively results in bulk data ingestion
-        return -1
-
-    def get_window_size_bytes(self, window_size: Optional[int] = None) -> int:
-        if _ray_nightly:
-            return self._get_window_size_bytes_ray_2_3(window_size)
-        else:
-            return self._get_window_size_bytes_ray_2_2(window_size)
 
     @contextlib.contextmanager
     def initialize_batcher(
@@ -208,7 +160,6 @@
 
         This operation occurs in place and overwrites `self.ds` with a
         new repartitioned dataset.
-
         Args:
             num_blocks: Number of blocks in the repartitioned data.
         """
