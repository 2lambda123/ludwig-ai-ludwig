--- conflicted
+++ resolved
@@ -37,14 +37,6 @@
 from ludwig.utils.misc_utils import get_proc_features
 from ludwig.utils.types import DataFrame, Series
 
-<<<<<<< HEAD
-=======
-logger = logging.getLogger(__name__)
-
-_ray113 = version.parse(ray.__version__) == version.parse("1.13.0")
-_ray_nightly = version.parse(ray.__version__) > version.parse("1.13")
-
->>>>>>> a4cf83f5
 _SCALAR_TYPES = {BINARY, CATEGORY, NUMBER}
 
 
@@ -82,61 +74,6 @@
         self._processed_data_fp = df if isinstance(df, str) else None
         self.auto_window = auto_window
 
-<<<<<<< HEAD
-=======
-        # TODO ray 1.8: convert to Tensors before shuffle
-        # def to_tensors(df: pd.DataFrame) -> pd.DataFrame:
-        #     for c in features.keys():
-        #         df[c] = df[c].astype(TensorDtype())
-        #     return df
-        # self.ds = self.ds.map_batches(to_tensors, batch_format="pandas")
-
-    def pipeline(
-        self,
-        shuffle: bool = True,
-        fully_executed: bool = True,
-        window_size_bytes: Optional[int] = None,
-        shuffle_seed: int = default_random_seed,
-    ) -> DatasetPipeline:
-        """
-        Args:
-            shuffle: If true, the entire dataset is shuffled in memory before batching.
-            fully_executed: If true, force full evaluation of the Ray Dataset by loading all blocks into memory.
-            window_size_bytes: If not None, windowing is enabled and this parameter specifies the window size in bytes
-                    for the dataset. If None and the dataset is large, set to the window size determined at init.
-        """
-        # If the user does not supply a window size and the dataset is large,
-        # set the window size to `<available memory> // 5`.
-        if self.auto_window and window_size_bytes is None:
-            ds_memory_size = self.in_memory_size_bytes
-            cluster_memory_size = ray.cluster_resources()["object_store_memory"]
-            if ds_memory_size > cluster_memory_size // 5:
-                # TODO: Add link to windowing docs.
-                logger.info(
-                    "In-memory dataset size is greater than 20%% of object store memory. "
-                    "Enabling windowed shuffling of data to prevent chances of OOMs. "
-                    # "Read more here:"
-                )
-                window_size_bytes = int(cluster_memory_size // 5)
-
-        if fully_executed:
-            if _ray113:
-                # Workaround for: https://github.com/ray-project/ray/issues/25643
-                # TODO(travis): remove after 1.13.1
-                self.ds = self.ds.map_batches(lambda x: x, batch_size=None)
-
-            # set instance state so calls to __len__ will also use the fully_executed version
-            self.ds = self.ds.fully_executed()
-
-        if window_size_bytes is None:
-            pipe = self.ds.repeat()
-        else:
-            pipe = self.ds.window(bytes_per_window=window_size_bytes).repeat()
-        if shuffle:
-            pipe = pipe.random_shuffle_each_window(seed=shuffle_seed)
-        return pipe
-
->>>>>>> a4cf83f5
     @contextlib.contextmanager
     def initialize_batcher(self, batch_size=128, should_shuffle=True, seed=0, ignore_last=False, horovod=None):
         yield RayDatasetBatcher(
