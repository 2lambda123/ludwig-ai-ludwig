--- conflicted
+++ resolved
@@ -275,7 +275,6 @@
 
     @lru_cache(1)
     def __len__(self):
-<<<<<<< HEAD
         try:
             count = next(self.epoch_iter).count()
         except TypeError:
@@ -284,9 +283,6 @@
         if not isinstance(count, int):
             count = count[0]
         return count
-=======
-        return next(self.epoch_iter).count()
->>>>>>> cb37535c
 
     @property
     def size(self):
