--- conflicted
+++ resolved
@@ -48,16 +48,10 @@
 from ludwig.utils.data_utils import save_array, get_split_path
 from ludwig.utils.defaults import (default_preprocessing_parameters,
                                    default_random_seed)
-<<<<<<< HEAD
-from ludwig.utils.misc_utils import (get_from_registry, merge_dict,
-                                     resolve_pointers, set_random_seed,
-                                     hash_dict)
-=======
 from ludwig.utils.fs_utils import path_exists
 from ludwig.utils.misc_utils import (get_from_registry, merge_dict,
                                      resolve_pointers, set_random_seed,
                                      get_proc_features_from_lists)
->>>>>>> c93474be
 
 logger = logging.getLogger(__name__)
 
@@ -1703,25 +1697,6 @@
         data_format_preprocessor_registry
     )
 
-<<<<<<< HEAD
-    processed = data_format_processor.preprocess_for_prediction(
-        dataset,
-        features,
-        preprocessing_params,
-        training_set_metadata,
-        backend
-    )
-    dataset, training_set_metadata, new_hdf5_fp = processed
-    training_set_metadata = training_set_metadata.copy()
-
-    if new_hdf5_fp:
-        training_set_metadata[DATA_TRAIN_HDF5_FP] = new_hdf5_fp
-
-    replace_text_feature_level(features, [dataset])
-
-    if split != FULL:
-        training_set, test_set, validation_set = split_dataset_ttv(
-=======
     if cached:
         processed = data_format_processor.prepare_processed_data(
             features,
@@ -1736,7 +1711,6 @@
         training_set, test_set, validation_set, training_set_metadata = processed
     else:
         processed = data_format_processor.preprocess_for_prediction(
->>>>>>> c93474be
             dataset,
             features,
             preprocessing_params,
@@ -1744,8 +1718,10 @@
             backend
         )
         dataset, training_set_metadata, new_hdf5_fp = processed
+        training_set_metadata = training_set_metadata.copy()
+
         if new_hdf5_fp:
-            hdf5_fp = new_hdf5_fp
+            training_set_metadata[DATA_TRAIN_HDF5_FP] = new_hdf5_fp
 
         replace_text_feature_level(features, [dataset])
 
