--- conflicted
+++ resolved
@@ -1650,9 +1650,6 @@
                             feature[PROC_COLUMN],
                             level)
                         if name_level in dataset:
-<<<<<<< HEAD
-                            del dataset[name_level]
-=======
                             del dataset[name_level]
 
 
@@ -1700,5 +1697,4 @@
     info['feature_preprocessing'] = [feature.get(PREPROCESSING, {})
                                      for feature in features]
     hash = hash_dict(info, max_length=None)
-    return hash.decode('ascii')
->>>>>>> 30c38a3c
+    return hash.decode('ascii')