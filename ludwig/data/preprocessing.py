#! /usr/bin/env python
# Copyright (c) 2019 Uber Technologies, Inc.
#
# Licensed under the Apache License, Version 2.0 (the "License");
# you may not use this file except in compliance with the License.
# You may obtain a copy of the License at
#
#     http://www.apache.org/licenses/LICENSE-2.0
#
# Unless required by applicable law or agreed to in writing, software
# distributed under the License is distributed on an "AS IS" BASIS,
# WITHOUT WARRANTIES OR CONDITIONS OF ANY KIND, either express or implied.
# See the License for the specific language governing permissions and
# limitations under the License.
# ==============================================================================
import logging
import warnings
from abc import ABC, abstractmethod
from typing import Any, Dict, List, Optional, Tuple

import numpy as np
import pandas as pd
import torch

from ludwig.backend import Backend, LOCAL_BACKEND
from ludwig.constants import (
    BACKFILL,
    BFILL,
    BINARY,
    CHECKSUM,
    COLUMN,
    DEFAULTS,
    DROP_ROW,
    ENCODER,
    FFILL,
    FILL_WITH_CONST,
    FILL_WITH_FALSE,
    FILL_WITH_MEAN,
    FILL_WITH_MODE,
    FULL,
    NAME,
    NUMBER,
    PAD,
    PREPROCESSING,
    PROC_COLUMN,
    SPLIT,
    SRC,
    TEST,
    TRAINING,
    TYPE,
    VALIDATION,
)
from ludwig.data.cache.types import wrap
from ludwig.data.concatenate_datasets import concatenate_df, concatenate_files, concatenate_splits
from ludwig.data.dataset.base import Dataset
from ludwig.data.split import get_splitter, split_dataset
from ludwig.encoders.registry import get_encoder_cls
from ludwig.features.feature_registries import base_type_registry
from ludwig.features.feature_utils import compute_feature_hash
from ludwig.utils import data_utils, strings_utils
from ludwig.utils.config_utils import merge_config_preprocessing_with_feature_specific_defaults
from ludwig.utils.data_utils import (
    CACHEABLE_FORMATS,
    CSV_FORMATS,
    DATA_TEST_PARQUET_FP,
    DATA_TRAIN_HDF5_FP,
    DATA_TRAIN_PARQUET_FP,
    DATA_VALIDATION_PARQUET_FP,
    DATAFRAME_FORMATS,
    DICT_FORMATS,
    EXCEL_FORMATS,
    FEATHER_FORMATS,
    figure_data_format,
    FWF_FORMATS,
    get_split_path,
    HDF5_FORMATS,
    HTML_FORMATS,
    JSON_FORMATS,
    JSONL_FORMATS,
    ORC_FORMATS,
    override_in_memory_flag,
    PARQUET_FORMATS,
    PICKLE_FORMATS,
    read_csv,
    read_excel,
    read_feather,
    read_fwf,
    read_html,
    read_json,
    read_jsonl,
    read_orc,
    read_parquet,
    read_pickle,
    read_sas,
    read_spss,
    read_stata,
    read_tsv,
    SAS_FORMATS,
    SPSS_FORMATS,
    STATA_FORMATS,
    TSV_FORMATS,
    use_credentials,
)
from ludwig.utils.defaults import default_preprocessing_parameters, default_random_seed
from ludwig.utils.fs_utils import file_lock, path_exists
from ludwig.utils.misc_utils import get_from_registry, merge_dict, resolve_pointers
from ludwig.utils.types import DataFrame, Series

REPARTITIONING_FEATURE_TYPES = {"image", "audio"}


class DataFormatPreprocessor(ABC):
    @staticmethod
    @abstractmethod
    def preprocess_for_training(
        config,
        features,
        dataset=None,
        training_set=None,
        validation_set=None,
        test_set=None,
        training_set_metadata=None,
        skip_save_processed_input=False,
        preprocessing_params=default_preprocessing_parameters,
        backend=LOCAL_BACKEND,
        random_seed=default_random_seed,
        callbacks=None,
    ):
        pass

    @staticmethod
    @abstractmethod
    def preprocess_for_prediction(dataset, features, preprocessing_params, training_set_metadata, backend, callbacks):
        pass

    @staticmethod
    @abstractmethod
    def prepare_processed_data(
        features,
        dataset=None,
        training_set=None,
        validation_set=None,
        test_set=None,
        training_set_metadata=None,
        skip_save_processed_input=False,
        preprocessing_params=default_preprocessing_parameters,
        backend=LOCAL_BACKEND,
        random_seed=default_random_seed,
    ):
        pass


class DictPreprocessor(DataFormatPreprocessor):
    @staticmethod
    def preprocess_for_training(
        config,
        features,
        dataset=None,
        training_set=None,
        validation_set=None,
        test_set=None,
        training_set_metadata=None,
        skip_save_processed_input=False,
        preprocessing_params=default_preprocessing_parameters,
        backend=LOCAL_BACKEND,
        random_seed=default_random_seed,
        callbacks=None,
    ):
        num_overrides = override_in_memory_flag(features, True)
        if num_overrides > 0:
            logging.warning("Using in_memory = False is not supported " "with {} data format.".format("dict"))

        df_engine = backend.df_engine
        if dataset is not None:
            dataset = df_engine.from_pandas(pd.DataFrame(dataset))
        if training_set is not None:
            training_set = df_engine.from_pandas(pd.DataFrame(training_set))
        if validation_set is not None:
            validation_set = df_engine.from_pandas(pd.DataFrame(validation_set))
        if test_set is not None:
            test_set = df_engine.from_pandas(pd.DataFrame(test_set))

        return _preprocess_df_for_training(
            config,
            features,
            dataset,
            training_set,
            validation_set,
            test_set,
            training_set_metadata=training_set_metadata,
            preprocessing_params=preprocessing_params,
            backend=backend,
            random_seed=random_seed,
        )

    @staticmethod
    def preprocess_for_prediction(dataset, features, preprocessing_params, training_set_metadata, backend, callbacks):
        dataset, training_set_metadata = build_dataset(
            pd.DataFrame(dataset),
            features,
            preprocessing_params,
            metadata=training_set_metadata,
            backend=backend,
            callbacks=callbacks,
            mode="prediction",
        )
        return dataset, training_set_metadata, None


class DataFramePreprocessor(DataFormatPreprocessor):
    @staticmethod
    def preprocess_for_training(
        config,
        features,
        dataset=None,
        training_set=None,
        validation_set=None,
        test_set=None,
        training_set_metadata=None,
        skip_save_processed_input=False,
        preprocessing_params=default_preprocessing_parameters,
        backend=LOCAL_BACKEND,
        random_seed=default_random_seed,
        callbacks=None,
    ):
        num_overrides = override_in_memory_flag(features, True)
        if num_overrides > 0:
            logging.warning("Using in_memory = False is not supported " "with {} data format.".format("dataframe"))

        if isinstance(dataset, pd.DataFrame):
            dataset = backend.df_engine.from_pandas(dataset)

        return _preprocess_df_for_training(
            config,
            features,
            dataset,
            training_set,
            validation_set,
            test_set,
            training_set_metadata=training_set_metadata,
            preprocessing_params=preprocessing_params,
            backend=backend,
            random_seed=random_seed,
            callbacks=callbacks,
        )

    @staticmethod
    def preprocess_for_prediction(dataset, features, preprocessing_params, training_set_metadata, backend, callbacks):
        if isinstance(dataset, pd.DataFrame):
            dataset = backend.df_engine.from_pandas(dataset)

        dataset, training_set_metadata = build_dataset(
            dataset,
            features,
            preprocessing_params,
            metadata=training_set_metadata,
            backend=backend,
            callbacks=callbacks,
            mode="prediction",
        )
        return dataset, training_set_metadata, None


class CSVPreprocessor(DataFormatPreprocessor):
    @staticmethod
    def preprocess_for_training(
        config,
        features,
        dataset=None,
        training_set=None,
        validation_set=None,
        test_set=None,
        training_set_metadata=None,
        skip_save_processed_input=False,
        preprocessing_params=default_preprocessing_parameters,
        backend=LOCAL_BACKEND,
        random_seed=default_random_seed,
        callbacks=None,
    ):
        return _preprocess_file_for_training(
            config,
            features,
            dataset,
            training_set,
            validation_set,
            test_set,
            read_fn=read_csv,
            training_set_metadata=training_set_metadata,
            skip_save_processed_input=skip_save_processed_input,
            preprocessing_params=preprocessing_params,
            backend=backend,
            random_seed=random_seed,
            callbacks=callbacks,
        )

    @staticmethod
    def preprocess_for_prediction(dataset, features, preprocessing_params, training_set_metadata, backend, callbacks):
        dataset_df = read_csv(dataset, df_lib=backend.df_engine.df_lib)
        training_set_metadata[SRC] = dataset
        dataset, training_set_metadata = build_dataset(
            dataset_df,
            features,
            preprocessing_params,
            metadata=training_set_metadata,
            backend=backend,
            callbacks=callbacks,
            mode="prediction",
        )
        return dataset, training_set_metadata, None


class TSVPreprocessor(DataFormatPreprocessor):
    @staticmethod
    def preprocess_for_training(
        config,
        features,
        dataset=None,
        training_set=None,
        validation_set=None,
        test_set=None,
        training_set_metadata=None,
        skip_save_processed_input=False,
        preprocessing_params=default_preprocessing_parameters,
        backend=LOCAL_BACKEND,
        random_seed=default_random_seed,
        callbacks=None,
    ):
        return _preprocess_file_for_training(
            config,
            features,
            dataset,
            training_set,
            validation_set,
            test_set,
            read_fn=read_tsv,
            training_set_metadata=training_set_metadata,
            skip_save_processed_input=skip_save_processed_input,
            preprocessing_params=preprocessing_params,
            backend=backend,
            random_seed=random_seed,
            callbacks=callbacks,
        )

    @staticmethod
    def preprocess_for_prediction(dataset, features, preprocessing_params, training_set_metadata, backend, callbacks):
        dataset_df = read_tsv(dataset, df_lib=backend.df_engine.df_lib)
        training_set_metadata[SRC] = dataset
        dataset, training_set_metadata = build_dataset(
            dataset_df,
            features,
            preprocessing_params,
            metadata=training_set_metadata,
            backend=backend,
            callbacks=callbacks,
            mode="prediction",
        )
        return dataset, training_set_metadata, None


class JSONPreprocessor(DataFormatPreprocessor):
    @staticmethod
    def preprocess_for_training(
        config,
        features,
        dataset=None,
        training_set=None,
        validation_set=None,
        test_set=None,
        training_set_metadata=None,
        skip_save_processed_input=False,
        preprocessing_params=default_preprocessing_parameters,
        backend=LOCAL_BACKEND,
        random_seed=default_random_seed,
        callbacks=None,
    ):
        return _preprocess_file_for_training(
            config,
            features,
            dataset,
            training_set,
            validation_set,
            test_set,
            read_fn=read_json,
            training_set_metadata=training_set_metadata,
            skip_save_processed_input=skip_save_processed_input,
            preprocessing_params=preprocessing_params,
            backend=backend,
            random_seed=random_seed,
            callbacks=callbacks,
        )

    @staticmethod
    def preprocess_for_prediction(dataset, features, preprocessing_params, training_set_metadata, backend, callbacks):
        dataset_df = read_json(dataset, backend.df_engine.df_lib)
        training_set_metadata[SRC] = dataset
        dataset, training_set_metadata = build_dataset(
            dataset_df,
            features,
            preprocessing_params,
            metadata=training_set_metadata,
            backend=backend,
            callbacks=callbacks,
            mode="prediction",
        )
        return dataset, training_set_metadata, None


class JSONLPreprocessor(DataFormatPreprocessor):
    @staticmethod
    def preprocess_for_training(
        config,
        features,
        dataset=None,
        training_set=None,
        validation_set=None,
        test_set=None,
        training_set_metadata=None,
        skip_save_processed_input=False,
        preprocessing_params=default_preprocessing_parameters,
        backend=LOCAL_BACKEND,
        random_seed=default_random_seed,
        callbacks=None,
    ):
        return _preprocess_file_for_training(
            config,
            features,
            dataset,
            training_set,
            validation_set,
            test_set,
            read_fn=read_jsonl,
            training_set_metadata=training_set_metadata,
            skip_save_processed_input=skip_save_processed_input,
            preprocessing_params=preprocessing_params,
            backend=backend,
            random_seed=random_seed,
            callbacks=callbacks,
        )

    @staticmethod
    def preprocess_for_prediction(dataset, features, preprocessing_params, training_set_metadata, backend, callbacks):
        dataset_df = read_jsonl(dataset, backend.df_engine.df_lib)
        training_set_metadata[SRC] = dataset
        dataset, training_set_metadata = build_dataset(
            dataset_df,
            features,
            preprocessing_params,
            metadata=training_set_metadata,
            backend=backend,
            callbacks=callbacks,
            mode="prediction",
        )
        return dataset, training_set_metadata, None


class ExcelPreprocessor(DataFormatPreprocessor):
    @staticmethod
    def preprocess_for_training(
        config,
        features,
        dataset=None,
        training_set=None,
        validation_set=None,
        test_set=None,
        training_set_metadata=None,
        skip_save_processed_input=False,
        preprocessing_params=default_preprocessing_parameters,
        backend=LOCAL_BACKEND,
        random_seed=default_random_seed,
        callbacks=None,
    ):
        return _preprocess_file_for_training(
            config,
            features,
            dataset,
            training_set,
            validation_set,
            test_set,
            read_fn=read_excel,
            training_set_metadata=training_set_metadata,
            skip_save_processed_input=skip_save_processed_input,
            preprocessing_params=preprocessing_params,
            backend=backend,
            random_seed=random_seed,
            callbacks=callbacks,
        )

    @staticmethod
    def preprocess_for_prediction(dataset, features, preprocessing_params, training_set_metadata, backend, callbacks):
        dataset_df = read_excel(dataset, backend.df_engine.df_lib)
        training_set_metadata[SRC] = dataset
        dataset, training_set_metadata = build_dataset(
            dataset_df,
            features,
            preprocessing_params,
            metadata=training_set_metadata,
            backend=backend,
            callbacks=callbacks,
            mode="prediction",
        )
        return dataset, training_set_metadata, None


class ParquetPreprocessor(DataFormatPreprocessor):
    @staticmethod
    def preprocess_for_training(
        config,
        features,
        dataset=None,
        training_set=None,
        validation_set=None,
        test_set=None,
        training_set_metadata=None,
        skip_save_processed_input=False,
        preprocessing_params=default_preprocessing_parameters,
        backend=LOCAL_BACKEND,
        random_seed=default_random_seed,
        callbacks=None,
    ):
        return _preprocess_file_for_training(
            config,
            features,
            dataset,
            training_set,
            validation_set,
            test_set,
            read_fn=read_parquet,
            training_set_metadata=training_set_metadata,
            skip_save_processed_input=skip_save_processed_input,
            preprocessing_params=preprocessing_params,
            backend=backend,
            random_seed=random_seed,
            callbacks=callbacks,
        )

    @staticmethod
    def preprocess_for_prediction(dataset, features, preprocessing_params, training_set_metadata, backend, callbacks):
        dataset_df = read_parquet(dataset, backend.df_engine.df_lib)
        training_set_metadata[SRC] = dataset
        dataset, training_set_metadata = build_dataset(
            dataset_df,
            features,
            preprocessing_params,
            metadata=training_set_metadata,
            backend=backend,
            callbacks=callbacks,
            mode="prediction",
        )
        return dataset, training_set_metadata, None

    @staticmethod
    def prepare_processed_data(
        features,
        dataset=None,
        training_set=None,
        validation_set=None,
        test_set=None,
        training_set_metadata=None,
        skip_save_processed_input=False,
        preprocessing_params=default_preprocessing_parameters,
        backend=LOCAL_BACKEND,
        random_seed=default_random_seed,
    ):
        test_set = test_set if test_set and path_exists(test_set) else None
        if test_set and isinstance(test_set, str) and DATA_TEST_PARQUET_FP not in training_set_metadata:
            training_set_metadata[DATA_TEST_PARQUET_FP] = test_set

        validation_set = validation_set if validation_set and path_exists(validation_set) else None
        if (
            validation_set
            and isinstance(validation_set, str)
            and DATA_VALIDATION_PARQUET_FP not in training_set_metadata
        ):
            training_set_metadata[DATA_VALIDATION_PARQUET_FP] = validation_set

        if training_set and isinstance(training_set, str) and DATA_TRAIN_PARQUET_FP not in training_set_metadata:
            training_set_metadata[DATA_TRAIN_PARQUET_FP] = training_set
        return training_set, test_set, validation_set, training_set_metadata


class PicklePreprocessor(DataFormatPreprocessor):
    @staticmethod
    def preprocess_for_training(
        config,
        features,
        dataset=None,
        training_set=None,
        validation_set=None,
        test_set=None,
        training_set_metadata=None,
        skip_save_processed_input=False,
        preprocessing_params=default_preprocessing_parameters,
        backend=LOCAL_BACKEND,
        random_seed=default_random_seed,
        callbacks=None,
    ):
        return _preprocess_file_for_training(
            config,
            features,
            dataset,
            training_set,
            validation_set,
            test_set,
            read_fn=read_pickle,
            training_set_metadata=training_set_metadata,
            skip_save_processed_input=skip_save_processed_input,
            preprocessing_params=preprocessing_params,
            backend=backend,
            random_seed=random_seed,
            callbacks=callbacks,
        )

    @staticmethod
    def preprocess_for_prediction(dataset, features, preprocessing_params, training_set_metadata, backend, callbacks):
        dataset_df = read_pickle(dataset, backend.df_engine.df_lib)
        training_set_metadata[SRC] = dataset
        dataset, training_set_metadata = build_dataset(
            dataset_df,
            features,
            preprocessing_params,
            metadata=training_set_metadata,
            backend=backend,
            callbacks=callbacks,
            mode="prediction",
        )
        return dataset, training_set_metadata, None


class FatherPreprocessor(DataFormatPreprocessor):
    @staticmethod
    def preprocess_for_training(
        config,
        features,
        dataset=None,
        training_set=None,
        validation_set=None,
        test_set=None,
        training_set_metadata=None,
        skip_save_processed_input=False,
        preprocessing_params=default_preprocessing_parameters,
        backend=LOCAL_BACKEND,
        random_seed=default_random_seed,
        callbacks=None,
    ):
        return _preprocess_file_for_training(
            config,
            features,
            dataset,
            training_set,
            validation_set,
            test_set,
            read_fn=read_feather,
            training_set_metadata=training_set_metadata,
            skip_save_processed_input=skip_save_processed_input,
            preprocessing_params=preprocessing_params,
            backend=backend,
            random_seed=random_seed,
            callbacks=callbacks,
        )

    @staticmethod
    def preprocess_for_prediction(dataset, features, preprocessing_params, training_set_metadata, backend, callbacks):
        dataset_df = read_feather(dataset, backend.df_engine.df_lib)
        training_set_metadata[SRC] = dataset
        dataset, training_set_metadata = build_dataset(
            dataset_df,
            features,
            preprocessing_params,
            metadata=training_set_metadata,
            backend=backend,
            callbacks=callbacks,
            mode="prediction",
        )
        return dataset, training_set_metadata, None


class FWFPreprocessor(DataFormatPreprocessor):
    @staticmethod
    def preprocess_for_training(
        config,
        features,
        dataset=None,
        training_set=None,
        validation_set=None,
        test_set=None,
        training_set_metadata=None,
        skip_save_processed_input=False,
        preprocessing_params=default_preprocessing_parameters,
        backend=LOCAL_BACKEND,
        random_seed=default_random_seed,
        callbacks=None,
    ):
        return _preprocess_file_for_training(
            config,
            features,
            dataset,
            training_set,
            validation_set,
            test_set,
            read_fn=read_fwf,
            training_set_metadata=training_set_metadata,
            skip_save_processed_input=skip_save_processed_input,
            preprocessing_params=preprocessing_params,
            backend=backend,
            random_seed=random_seed,
            callbacks=callbacks,
        )

    @staticmethod
    def preprocess_for_prediction(dataset, features, preprocessing_params, training_set_metadata, backend, callbacks):
        dataset_df = read_fwf(dataset, backend.df_engine.df_lib)
        training_set_metadata[SRC] = dataset
        dataset, training_set_metadata = build_dataset(
            dataset_df,
            features,
            preprocessing_params,
            metadata=training_set_metadata,
            backend=backend,
            callbacks=callbacks,
            mode="prediction",
        )
        return dataset, training_set_metadata, None


class HTMLPreprocessor(DataFormatPreprocessor):
    @staticmethod
    def preprocess_for_training(
        config,
        features,
        dataset=None,
        training_set=None,
        validation_set=None,
        test_set=None,
        training_set_metadata=None,
        skip_save_processed_input=False,
        preprocessing_params=default_preprocessing_parameters,
        backend=LOCAL_BACKEND,
        random_seed=default_random_seed,
        callbacks=None,
    ):
        return _preprocess_file_for_training(
            config,
            features,
            dataset,
            training_set,
            validation_set,
            test_set,
            read_fn=read_html,
            training_set_metadata=training_set_metadata,
            skip_save_processed_input=skip_save_processed_input,
            preprocessing_params=preprocessing_params,
            backend=backend,
            random_seed=random_seed,
            callbacks=callbacks,
        )

    @staticmethod
    def preprocess_for_prediction(dataset, features, preprocessing_params, training_set_metadata, backend, callbacks):
        dataset_df = read_html(dataset, backend.df_engine.df_lib)
        training_set_metadata[SRC] = dataset
        dataset, training_set_metadata = build_dataset(
            dataset_df,
            features,
            preprocessing_params,
            metadata=training_set_metadata,
            backend=backend,
            callbacks=callbacks,
            mode="prediction",
        )
        return dataset, training_set_metadata, None


class ORCPreprocessor(DataFormatPreprocessor):
    @staticmethod
    def preprocess_for_training(
        config,
        features,
        dataset=None,
        training_set=None,
        validation_set=None,
        test_set=None,
        training_set_metadata=None,
        skip_save_processed_input=False,
        preprocessing_params=default_preprocessing_parameters,
        backend=LOCAL_BACKEND,
        random_seed=default_random_seed,
        callbacks=None,
    ):
        return _preprocess_file_for_training(
            config,
            features,
            dataset,
            training_set,
            validation_set,
            test_set,
            read_fn=read_orc,
            training_set_metadata=training_set_metadata,
            skip_save_processed_input=skip_save_processed_input,
            preprocessing_params=preprocessing_params,
            backend=backend,
            random_seed=random_seed,
            callbacks=callbacks,
        )

    @staticmethod
    def preprocess_for_prediction(dataset, features, preprocessing_params, training_set_metadata, backend, callbacks):
        dataset_df = read_orc(dataset, backend.df_engine.df_lib)
        training_set_metadata[SRC] = dataset
        dataset, training_set_metadata = build_dataset(
            dataset_df,
            features,
            preprocessing_params,
            metadata=training_set_metadata,
            backend=backend,
            callbacks=callbacks,
            mode="prediction",
        )
        return dataset, training_set_metadata, None


class SASPreprocessor(DataFormatPreprocessor):
    @staticmethod
    def preprocess_for_training(
        config,
        features,
        dataset=None,
        training_set=None,
        validation_set=None,
        test_set=None,
        training_set_metadata=None,
        skip_save_processed_input=False,
        preprocessing_params=default_preprocessing_parameters,
        backend=LOCAL_BACKEND,
        random_seed=default_random_seed,
        callbacks=None,
    ):
        return _preprocess_file_for_training(
            config,
            features,
            dataset,
            training_set,
            validation_set,
            test_set,
            read_fn=read_sas,
            training_set_metadata=training_set_metadata,
            skip_save_processed_input=skip_save_processed_input,
            preprocessing_params=preprocessing_params,
            backend=backend,
            random_seed=random_seed,
            callbacks=callbacks,
        )

    @staticmethod
    def preprocess_for_prediction(dataset, features, preprocessing_params, training_set_metadata, backend, callbacks):
        dataset_df = read_sas(dataset, backend.df_engine.df_lib)
        training_set_metadata[SRC] = dataset
        dataset, training_set_metadata = build_dataset(
            dataset_df,
            features,
            preprocessing_params,
            metadata=training_set_metadata,
            backend=backend,
            callbacks=callbacks,
            mode="prediction",
        )
        return dataset, training_set_metadata, None


class SPSSPreprocessor(DataFormatPreprocessor):
    @staticmethod
    def preprocess_for_training(
        config,
        features,
        dataset=None,
        training_set=None,
        validation_set=None,
        test_set=None,
        training_set_metadata=None,
        skip_save_processed_input=False,
        preprocessing_params=default_preprocessing_parameters,
        backend=LOCAL_BACKEND,
        random_seed=default_random_seed,
        callbacks=None,
    ):
        return _preprocess_file_for_training(
            config,
            features,
            dataset,
            training_set,
            validation_set,
            test_set,
            read_fn=read_spss,
            training_set_metadata=training_set_metadata,
            skip_save_processed_input=skip_save_processed_input,
            preprocessing_params=preprocessing_params,
            backend=backend,
            random_seed=random_seed,
            callbacks=callbacks,
        )

    @staticmethod
    def preprocess_for_prediction(dataset, features, preprocessing_params, training_set_metadata, backend, callbacks):
        dataset_df = read_spss(dataset, backend.df_engine.df_lib)
        training_set_metadata[SRC] = dataset
        dataset, training_set_metadata = build_dataset(
            dataset_df,
            features,
            preprocessing_params,
            metadata=training_set_metadata,
            backend=backend,
            callbacks=callbacks,
            mode="prediction",
        )
        return dataset, training_set_metadata, None


class StataPreprocessor(DataFormatPreprocessor):
    @staticmethod
    def preprocess_for_training(
        config,
        features,
        dataset=None,
        training_set=None,
        validation_set=None,
        test_set=None,
        training_set_metadata=None,
        skip_save_processed_input=False,
        preprocessing_params=default_preprocessing_parameters,
        backend=LOCAL_BACKEND,
        random_seed=default_random_seed,
        callbacks=None,
    ):
        return _preprocess_file_for_training(
            config,
            features,
            dataset,
            training_set,
            validation_set,
            test_set,
            read_fn=read_stata,
            training_set_metadata=training_set_metadata,
            skip_save_processed_input=skip_save_processed_input,
            preprocessing_params=preprocessing_params,
            backend=backend,
            random_seed=random_seed,
            callbacks=callbacks,
        )

    @staticmethod
    def preprocess_for_prediction(dataset, features, preprocessing_params, training_set_metadata, backend, callbacks):
        dataset_df = read_stata(dataset, backend.df_engine.df_lib)
        training_set_metadata[SRC] = dataset
        dataset, training_set_metadata = build_dataset(
            dataset_df,
            features,
            preprocessing_params,
            metadata=training_set_metadata,
            backend=backend,
            callbacks=callbacks,
            mode="prediction",
        )
        return dataset, training_set_metadata, None


class HDF5Preprocessor(DataFormatPreprocessor):
    @staticmethod
    def preprocess_for_training(
        config,
        features,
        dataset=None,
        training_set=None,
        validation_set=None,
        test_set=None,
        training_set_metadata=None,
        skip_save_processed_input=False,
        preprocessing_params=default_preprocessing_parameters,
        backend=LOCAL_BACKEND,
        random_seed=default_random_seed,
        callbacks=None,
    ):
        return HDF5Preprocessor.prepare_processed_data(
            features,
            dataset,
            training_set,
            validation_set,
            test_set,
            training_set_metadata,
            skip_save_processed_input,
            preprocessing_params,
            backend,
            random_seed,
        )

    @staticmethod
    def preprocess_for_prediction(dataset, features, preprocessing_params, training_set_metadata, backend, callbacks):
        hdf5_fp = dataset
        dataset = load_hdf5(dataset, preprocessing_params, backend, split_data=False, shuffle_training=False)
        return dataset, training_set_metadata, hdf5_fp

    @staticmethod
    def prepare_processed_data(
        features,
        dataset=None,
        training_set=None,
        validation_set=None,
        test_set=None,
        training_set_metadata=None,
        skip_save_processed_input=False,
        preprocessing_params=default_preprocessing_parameters,
        backend=LOCAL_BACKEND,
        random_seed=default_random_seed,
    ):
        if dataset is None and training_set is None:
            raise ValueError("One of `dataset` or `training_set` must be not None")
        not_none_set = dataset if dataset is not None else training_set

        if not training_set_metadata:
            raise ValueError("When providing HDF5 data, " "training_set_metadata must not be None.")

        logging.info("Using full hdf5 and json")

        if DATA_TRAIN_HDF5_FP not in training_set_metadata:
            logging.warning(
                "data_train_hdf5_fp not present in training_set_metadata. "
                "Adding it with the current HDF5 file path {}".format(not_none_set)
            )
            training_set_metadata[DATA_TRAIN_HDF5_FP] = not_none_set

        elif training_set_metadata[DATA_TRAIN_HDF5_FP] != not_none_set:
            logging.warning(
                "data_train_hdf5_fp in training_set_metadata is {}, "
                "different from the current HDF5 file path {}. "
                "Replacing it".format(training_set_metadata[DATA_TRAIN_HDF5_FP], not_none_set)
            )
            training_set_metadata[DATA_TRAIN_HDF5_FP] = not_none_set

        if dataset is not None:
            training_set, test_set, validation_set = load_hdf5(
                dataset, preprocessing_params, backend, shuffle_training=True
            )

        elif training_set is not None:
            kwargs = dict(preprocessing_params=preprocessing_params, backend=backend, split_data=False)
            training_set = load_hdf5(training_set, shuffle_training=True, **kwargs)

            if validation_set is not None:
                validation_set = load_hdf5(validation_set, shuffle_training=False, **kwargs)

            if test_set is not None:
                test_set = load_hdf5(test_set, shuffle_training=False, **kwargs)

        return training_set, test_set, validation_set, training_set_metadata


data_format_preprocessor_registry = {
    **{fmt: DictPreprocessor for fmt in DICT_FORMATS},
    **{fmt: DataFramePreprocessor for fmt in DATAFRAME_FORMATS},
    **{fmt: CSVPreprocessor for fmt in CSV_FORMATS},
    **{fmt: TSVPreprocessor for fmt in TSV_FORMATS},
    **{fmt: JSONPreprocessor for fmt in JSON_FORMATS},
    **{fmt: JSONLPreprocessor for fmt in JSONL_FORMATS},
    **{fmt: ExcelPreprocessor for fmt in EXCEL_FORMATS},
    **{fmt: ParquetPreprocessor for fmt in PARQUET_FORMATS},
    **{fmt: PicklePreprocessor for fmt in PICKLE_FORMATS},
    **{fmt: FWFPreprocessor for fmt in FWF_FORMATS},
    **{fmt: FatherPreprocessor for fmt in FEATHER_FORMATS},
    **{fmt: HTMLPreprocessor for fmt in HTML_FORMATS},
    **{fmt: ORCPreprocessor for fmt in ORC_FORMATS},
    **{fmt: SASPreprocessor for fmt in SAS_FORMATS},
    **{fmt: SPSSPreprocessor for fmt in SPSS_FORMATS},
    **{fmt: StataPreprocessor for fmt in STATA_FORMATS},
    **{fmt: HDF5Preprocessor for fmt in HDF5_FORMATS},
}


def build_dataset(
    dataset_df,
    features,
    global_preprocessing_parameters,
    metadata=None,
    backend=LOCAL_BACKEND,
    random_seed=default_random_seed,
    skip_save_processed_input=False,
    callbacks=None,
    mode=None,
):
    df_engine = backend.df_engine

    if df_engine.partitioned:
        if any(f["type"] in REPARTITIONING_FEATURE_TYPES for f in features) and dataset_df.npartitions > 1:
            # A globally unique index only matters if you know that there will be a repartition downstream for some
            # particular feature, i.e. for Image and Audio features on a Ray backend.
            # - There is a join operation in `df_like`, and the only way to do the operation is if the partitions across
            #   all feature columns are aligned.
            # - In order to align the partitions, we require a way of matching samples to one another across all
            #   partitions. Therefore, we must reset_index to create a globally unique index.
            # - If the number of partitions is 1, it is *highly likely* the index is globally unique. Auto-assigned
            #   Dask indices in this case are unique, and we pd.concat train, val, and test sets with ignore_index=True
            # If there will NOT be a repartition downstream, then we can skip this step.
            # - In this case, the partitions should remain aligned throughout.
            # - Further, while the indices might not be globally unique, they should be unique within each partition.
            # - These two properties make it possible to do the join op within each partition without a global index.
            logging.warning(
                f"Dataset has {dataset_df.npartitions} partitions and feature types that cause repartitioning. "
                f"Resetting index to ensure globally unique indices."
            )
            dataset_df = df_engine.reset_index(dataset_df)

    dataset_df = df_engine.parallelize(dataset_df)

    sample_ratio = global_preprocessing_parameters["sample_ratio"]
    if sample_ratio < 1.0:
        logging.debug(f"sample {sample_ratio} of data")
        dataset_df = dataset_df.sample(frac=sample_ratio)

    # If persisting DataFrames in memory is enabled, we want to do this after
    # each batch of parallel ops in order to avoid redundant computation
    dataset_df = df_engine.persist(dataset_df)

    global_preprocessing_parameters = merge_dict(default_preprocessing_parameters, global_preprocessing_parameters)

    # Get all the unique preprocessing features to compute
    feature_configs = []
    feature_hashes = set()
    for feature in features:
        if PROC_COLUMN not in feature:
            feature[PROC_COLUMN] = compute_feature_hash(feature)
        if feature[PROC_COLUMN] not in feature_hashes:
            feature_configs.append(feature)
            feature_hashes.add(feature[PROC_COLUMN])

    dataset_cols = {}
    for feature_config in feature_configs:
        dataset_cols[feature_config[COLUMN]] = dataset_df[feature_config[COLUMN]]

    logging.debug("build preprocessing parameters")
    feature_name_to_preprocessing_parameters = build_preprocessing_parameters(
        dataset_cols, feature_configs, global_preprocessing_parameters, backend, metadata=metadata
    )

    # Happens after preprocessing parameters are built so we can use precomputed fill values.
    logging.debug("handle missing values")
    for feature_config in feature_configs:
        preprocessing_parameters = feature_name_to_preprocessing_parameters[feature_config[NAME]]
        handle_missing_values(dataset_cols, feature_config, preprocessing_parameters)

    # Happens after missing values are handled to avoid NaN casting issues.
    logging.debug("cast columns")
    cast_columns(dataset_cols, feature_configs, backend)

    for callback in callbacks or []:
        callback.on_build_metadata_start(dataset_df, mode)

    logging.debug("build metadata")
    metadata = build_metadata(
        metadata, feature_name_to_preprocessing_parameters, dataset_cols, feature_configs, backend
    )

    for callback in callbacks or []:
        callback.on_build_metadata_end(dataset_df, mode)

    for callback in callbacks or []:
        callback.on_build_data_start(dataset_df, mode)

    logging.debug("build data")
    proc_cols = build_data(dataset_cols, feature_configs, metadata, backend, skip_save_processed_input)

    for callback in callbacks or []:
        callback.on_build_data_end(dataset_df, mode)

    # Get any additional columns needed for splitting downstream, otherwise they will not be
    # included in the preprocessed output.
    split_params = global_preprocessing_parameters.get(SPLIT, {})
    if "type" not in split_params and SPLIT in dataset_df:
        warnings.warn(
            'Detected "split" column in the data, but using default split type '
            '"random". Did you mean to set split type to "fixed"?'
        )

    splitter = get_splitter(**split_params)
    for col in splitter.required_columns:
        proc_cols[col] = dataset_df[col]

    # TODO ray: this is needed because ray 1.7 doesn't support Dask to RayDataset
    #  conversion with Tensor columns. Can remove for 1.8.
    if backend.df_engine.partitioned:
        for feature in features:
            name = feature[NAME]
            proc_column = feature[PROC_COLUMN]
            reshape = metadata[name].get("reshape")
            if reshape is not None:
                proc_cols[proc_column] = backend.df_engine.map_objects(proc_cols[proc_column], lambda x: x.reshape(-1))

    # Implements an outer join of proc_cols
    dataset = backend.df_engine.df_like(dataset_df, proc_cols)

    # At this point, there should be no missing values left in the dataframe, unless
    # the DROP_ROW preprocessing option was selected, in which case we need to drop those
    # rows.
    dataset = dataset.dropna()

    # NaNs introduced by outer join change dtype of dataset cols (upcast to float64), so we need to cast them back.
    col_name_to_dtype = {}
    for col_name, col in proc_cols.items():
        # if col is a list of list-like objects, we assume the internal dtype of each col[i] remains unchanged.
        if type(col) == list and type(col[0]) in {list, np.ndarray, torch.Tensor}:
            continue
        col_name_to_dtype[col_name] = col.dtype
    dataset = dataset.astype(col_name_to_dtype)

<<<<<<< HEAD
    print("Within build dataset:")

    partition_lengths = list(dataset.map_partitions(len).compute())

    print(">> Num Partitions: ", len(partition_lengths))
    print(">> Partition Lengths: ", partition_lengths)
    print(">> Num partitions of length 0: ", len(list(filter(lambda x: x == 0, partition_lengths))))
=======
    # Remove partitions that are empty after removing NaNs
    dataset = backend.df_engine.remove_empty_partitions(dataset)
>>>>>>> a1096a27

    return dataset, metadata


def cast_columns(dataset_cols, features, backend) -> None:
    """Casts columns based on their feature type."""
    for feature in features:
        # todo figure out if additional parameters are needed
        #  for the cast_column function
        try:
            dataset_cols[feature[COLUMN]] = get_from_registry(feature[TYPE], base_type_registry).cast_column(
                dataset_cols[feature[COLUMN]], backend
            )
        except KeyError as e:
            raise KeyError(
                f"Feature name {e} specified in the config was not found in dataset with columns: "
                + f"{list(dataset_cols.keys())}"
            )


def merge_preprocessing(
    feature_config: Dict[str, Any], global_preprocessing_parameters: Dict[str, Any]
) -> Dict[str, Any]:
    if PREPROCESSING not in feature_config:
        return global_preprocessing_parameters[feature_config[TYPE]]

    return merge_dict(global_preprocessing_parameters[feature_config[TYPE]], feature_config[PREPROCESSING])


def build_preprocessing_parameters(
    dataset_cols: Dict[str, Series],
    feature_configs: List[Dict[str, Any]],
    global_preprocessing_parameters: Dict[str, Any],
    backend: Backend,
    metadata: Optional[Dict[str, Any]] = None,
) -> Dict[str, Any]:
    if metadata is None:
        metadata = {}

    feature_name_to_preprocessing_parameters = {}
    for feature_config in feature_configs:
        feature_name = feature_config[NAME]

        # if metadata already exists, we can use it to get preprocessing parameters
        if feature_name in metadata:
            feature_name_to_preprocessing_parameters[feature_name] = metadata[feature_name][PREPROCESSING]
            continue

        preprocessing_parameters = merge_preprocessing(feature_config, global_preprocessing_parameters)

        # deal with encoders that have fixed preprocessing
        if ENCODER in feature_config:
            encoder_class = get_encoder_cls(feature_config[TYPE], feature_config["encoder"])
            if hasattr(encoder_class, "fixed_preprocessing_parameters"):
                encoder_fpp = encoder_class.fixed_preprocessing_parameters

                preprocessing_parameters = merge_dict(
                    preprocessing_parameters, resolve_pointers(encoder_fpp, feature_config, "feature.")
                )

        fill_value = precompute_fill_value(dataset_cols, feature_config, preprocessing_parameters, backend)

        if fill_value is not None:
            preprocessing_parameters = {"computed_fill_value": fill_value, **preprocessing_parameters}

        feature_name_to_preprocessing_parameters[feature_name] = preprocessing_parameters

    return feature_name_to_preprocessing_parameters


def build_metadata(
    metadata: Dict[str, Any],
    feature_name_to_preprocessing_parameters: Dict[str, Any],
    dataset_cols: Dict[str, Series],
    feature_configs: List[Dict[str, Any]],
    backend: Backend,
) -> Dict[str, Any]:
    for feature_config in feature_configs:
        feature_name = feature_config[NAME]
        if feature_name in metadata:
            continue

        preprocessing_parameters = feature_name_to_preprocessing_parameters[feature_name]

        column = dataset_cols[feature_config[COLUMN]]
        metadata[feature_name] = get_from_registry(feature_config[TYPE], base_type_registry).get_feature_meta(
            column, preprocessing_parameters, backend
        )

        metadata[feature_name][PREPROCESSING] = preprocessing_parameters

    return metadata


def build_data(
    input_cols: DataFrame,
    feature_configs: List[Dict],
    training_set_metadata: Dict,
    backend: Backend,
    skip_save_processed_input: bool,
) -> Dict[str, DataFrame]:
    """Preprocesses the input dataframe columns, handles missing values, and potentially adds metadata to
    training_set_metadata.

    Args:
        input_cols: Input dataframe to be processed.
        feature_configs: List of feature configs.
        training_set_metadata: Training set metadata. Additional fields may be added.
        backend: Backend for data processing.
        skip_save_processed_input: (bool) Whether to skip saving the processed input.

    Returns:
        Dictionary of (feature name) -> (processed data).
    """
    proc_cols = {}
    for feature_config in feature_configs:
        preprocessing_parameters = training_set_metadata[feature_config[NAME]][PREPROCESSING]

        # Need to run this again here as cast_columns may have introduced new missing values
        handle_missing_values(input_cols, feature_config, preprocessing_parameters)

        get_from_registry(feature_config[TYPE], base_type_registry).add_feature_data(
            feature_config,
            input_cols,
            proc_cols,
            training_set_metadata,
            preprocessing_parameters,
            backend,
            skip_save_processed_input,
        )

    return proc_cols


def balance_data(dataset_df: DataFrame, output_features: List[Dict], preprocessing_parameters: Dict, backend: Backend):
    """The purpose of this function is to balance the training dataset using either over-sampling or under-
    sampling.

    Args:
        dataset_df: Input dataframe to be over-sampled or under-sampled.
        output_features: List of feature configs.
        preprocessing_parameters: Dictionary of the global preprocessing parameters.
        backend: Backend for data processing.

    Returns: An over-sampled or under-sampled training dataset.
    """

    if len(output_features) != 1:
        raise ValueError("Class balancing is only available for datasets with a single output feature")
    if output_features[0][TYPE] != BINARY:
        raise ValueError("Class balancing is only supported for binary output types")

    target = output_features[0][PROC_COLUMN]

    if backend.df_engine.partitioned:
        majority_class = backend.df_engine.compute(dataset_df[target].value_counts()).idxmax()
        minority_class = backend.df_engine.compute(dataset_df[target].value_counts()).idxmin()
    else:
        majority_class = dataset_df[target].value_counts().idxmax()
        minority_class = dataset_df[target].value_counts().idxmin()
    majority_df = dataset_df[dataset_df[target] == majority_class]
    minority_df = dataset_df[dataset_df[target] == minority_class]

    if preprocessing_parameters["oversample_minority"] and preprocessing_parameters["undersample_majority"]:
        raise ValueError(
            "Cannot balance data if both oversampling an undersampling are specified in the config. "
            "Must specify only one method"
        )

    if preprocessing_parameters["oversample_minority"]:
        sample_fraction = (len(majority_df) * preprocessing_parameters["oversample_minority"]) / len(minority_df)
        minority_df = minority_df.sample(frac=sample_fraction, replace=True)
    elif preprocessing_parameters["undersample_majority"]:
        sample_fraction = int(len(minority_df) / preprocessing_parameters["undersample_majority"]) / len(majority_df)
        majority_df = majority_df.sample(frac=sample_fraction, replace=False)

    balanced_df = backend.df_engine.concat([minority_df, majority_df])

    return balanced_df


def precompute_fill_value(dataset_cols, feature, preprocessing_parameters, backend):
    """Precomputes the fill value for a feature.

    NOTE: this is called before NaNs are removed from the dataset. Modifications here must handle NaNs gracefully.
    NOTE: this is called before columns are cast. Modifications here must handle dtype conversion gracefully.
    """
    missing_value_strategy = preprocessing_parameters["missing_value_strategy"]
    if missing_value_strategy == FILL_WITH_CONST:
        return preprocessing_parameters["fill_value"]
    elif missing_value_strategy == FILL_WITH_MODE:
        return dataset_cols[feature[COLUMN]].value_counts().index[0]
    elif missing_value_strategy == FILL_WITH_MEAN:
        if feature[TYPE] != NUMBER:
            raise ValueError(
                f"Filling missing values with mean is supported "
                f"only for number types, not for type {feature[TYPE]}.",
            )
        return backend.df_engine.compute(dataset_cols[feature[COLUMN]].astype(float).mean())
    elif missing_value_strategy == FILL_WITH_FALSE:
        distinct_values = backend.df_engine.compute(
            dataset_cols[feature[COLUMN]].drop_duplicates().dropna()
        ).values.tolist()
        if len(distinct_values) > 2:
            raise ValueError(
                f"Missing value strategy `fill_with_false` "
                f"for column {feature[COLUMN]} expects 2 distinct values, "
                f"found: {len(distinct_values)} (ex: {distinct_values[:10]})"
            )

        # Determine the False label.
        # Distinct values are sorted in reverse to mirror the selection of the default fallback_true_label (in
        # binary_feature.get_feature_meta) for binary columns with unconventional boolean values, "human"/"bot".
        for v in sorted(distinct_values, reverse=True):
            fallback_true_label = preprocessing_parameters.get("fallback_true_label", "true")
            if strings_utils.str2bool(v, fallback_true_label) is False:
                return v
        raise ValueError(
            f"Unable to determine False value for column {feature[COLUMN]} with distinct values: {distinct_values}."
        )
    # Otherwise, we cannot precompute the fill value for this dataset
    return None


def handle_missing_values(dataset_cols, feature, preprocessing_parameters):
    missing_value_strategy = preprocessing_parameters["missing_value_strategy"]

    # Check for the precomputed fill value in the metadata
    computed_fill_value = preprocessing_parameters.get("computed_fill_value")

    if computed_fill_value is not None:
        dataset_cols[feature[COLUMN]] = dataset_cols[feature[COLUMN]].fillna(
            computed_fill_value,
        )
    elif missing_value_strategy in [BACKFILL, BFILL, PAD, FFILL]:
        dataset_cols[feature[COLUMN]] = dataset_cols[feature[COLUMN]].fillna(
            method=missing_value_strategy,
        )
    elif missing_value_strategy == DROP_ROW:
        # Here we only drop from this series, but after preprocessing we'll do a second
        # round of dropping NA values from the entire output dataframe, which will
        # result in the removal of the rows.
        dataset_cols[feature[COLUMN]] = dataset_cols[feature[COLUMN]].dropna()
    else:
        raise ValueError("Invalid missing value strategy")


def load_hdf5(hdf5_file_path, preprocessing_params, backend, split_data=True, shuffle_training=False):
    # TODO dask: this needs to work with DataFrames
    logging.info(f"Loading data from: {hdf5_file_path}")

    def shuffle(df):
        return df.sample(frac=1).reset_index(drop=True)

    dataset = data_utils.load_hdf5(hdf5_file_path)
    if not split_data:
        if shuffle_training:
            dataset = shuffle(dataset)
        return dataset

    training_set, validation_set, test_set = split_dataset(dataset, preprocessing_params, backend)

    if shuffle_training:
        training_set = shuffle(training_set)

    return training_set, test_set, validation_set


def load_metadata(metadata_file_path):
    logging.info(f"Loading metadata from: {metadata_file_path}")
    return data_utils.load_json(metadata_file_path)


def preprocess_for_training(
    config,
    dataset=None,
    training_set=None,
    validation_set=None,
    test_set=None,
    training_set_metadata=None,
    data_format=None,
    skip_save_processed_input=False,
    preprocessing_params=default_preprocessing_parameters,
    backend=LOCAL_BACKEND,
    random_seed=default_random_seed,
    callbacks=None,
) -> Tuple[Dataset, Dataset, Dataset, Dict[str, Any]]:
    """Returns training, val and test datasets with training set metadata."""

    # sanity check to make sure some data source is provided
    if dataset is None and training_set is None:
        raise ValueError("No training data is provided!")

    # determine data format if not provided or auto
    if not data_format or data_format == "auto":
        data_format = figure_data_format(dataset, training_set, validation_set, test_set)

    # Wrap dataset into a form we can use to manage within the cache
    dataset = wrap(dataset)
    training_set = wrap(training_set)
    validation_set = wrap(validation_set)
    test_set = wrap(test_set)

    try:
        lock_path = backend.cache.get_cache_directory(dataset)
    except (TypeError, ValueError):
        lock_path = None
    with file_lock(lock_path, lock_file=".lock_preprocessing"):
        # if training_set_metadata is a string, assume it's a path to load the json
        training_set_metadata = training_set_metadata or {}
        if training_set_metadata and isinstance(training_set_metadata, str):
            training_set_metadata = load_metadata(training_set_metadata)

        # setup
        features = config["input_features"] + config["output_features"]

        # in case data_format is one of the cacheable formats,
        # check if there's a cached hdf5 file with the same name,
        # and in case move on with the hdf5 branch.
        cached = False
        cache = backend.cache.get_dataset_cache(config, dataset, training_set, test_set, validation_set)

        # Unwrap dataset into the form used for preprocessing
        dataset = dataset.unwrap() if dataset is not None else None
        training_set = training_set.unwrap() if training_set is not None else None
        validation_set = validation_set.unwrap() if validation_set is not None else None
        test_set = test_set.unwrap() if test_set is not None else None

        if data_format in CACHEABLE_FORMATS:
            with use_credentials(backend.cache.credentials):
                cache_results = cache.get()
                if cache_results is not None:
                    valid, *cache_values = cache_results
                    if valid:
                        logging.info(
                            "Found cached dataset and meta.json with the same filename "
                            "of the dataset, using them instead"
                        )
                        training_set_metadata, training_set, test_set, validation_set = cache_values
                        config["data_hdf5_fp"] = training_set
                        data_format = backend.cache.data_format
                        cached = True
                        dataset = None
                    else:
                        logging.info(
                            "Found cached dataset and meta.json with the same filename "
                            "of the dataset, but checksum don't match, "
                            "if saving of processed input is not skipped "
                            "they will be overridden"
                        )
                        cache.delete()

        training_set_metadata[CHECKSUM] = cache.checksum
        data_format_processor = get_from_registry(data_format, data_format_preprocessor_registry)

        if cached or data_format == "hdf5":
            with use_credentials(backend.cache.credentials):
                # Always interpret hdf5 files as preprocessed, even if missing from the cache
                processed = data_format_processor.prepare_processed_data(
                    features,
                    dataset=dataset,
                    training_set=training_set,
                    validation_set=validation_set,
                    test_set=test_set,
                    training_set_metadata=training_set_metadata,
                    skip_save_processed_input=skip_save_processed_input,
                    preprocessing_params=preprocessing_params,
                    backend=backend,
                    random_seed=random_seed,
                )
                training_set, test_set, validation_set, training_set_metadata = processed
        else:
            processed = data_format_processor.preprocess_for_training(
                config,
                features,
                dataset=dataset,
                training_set=training_set,
                validation_set=validation_set,
                test_set=test_set,
                training_set_metadata=training_set_metadata,
                skip_save_processed_input=skip_save_processed_input,
                preprocessing_params=preprocessing_params,
                backend=backend,
                random_seed=random_seed,
                callbacks=callbacks,
            )
            training_set, test_set, validation_set, training_set_metadata = processed
            processed = (training_set, test_set, validation_set, training_set_metadata)

            print("training_set", backend.df_engine.compute(training_set), len(training_set), training_set.npartitions)
            print("test_set", backend.df_engine.compute(test_set), len(test_set), test_set.npartitions)
            print(
                "validation_set",
                backend.df_engine.compute(validation_set),
                len(validation_set),
                validation_set.npartitions,
            )

            # cache the dataset
            print("skip_save_processed_input", skip_save_processed_input)
            if backend.cache.can_cache(skip_save_processed_input):
                with use_credentials(backend.cache.credentials):
                    logging.debug("cache processed data")
                    processed = cache.put(*processed)
                    # set cached=True to ensure credentials are used correctly below
                    cached = True
            training_set, test_set, validation_set, training_set_metadata = processed

        with use_credentials(backend.cache.credentials if cached else None):
            logging.debug("create training dataset")
            training_dataset = backend.dataset_manager.create(training_set, config, training_set_metadata)

            validation_dataset = None
            if validation_set is not None:
                logging.debug("create validation dataset")
                validation_dataset = backend.dataset_manager.create(validation_set, config, training_set_metadata)

            test_dataset = None
            if test_set is not None:
                logging.debug("create test dataset")
                test_dataset = backend.dataset_manager.create(test_set, config, training_set_metadata)

        return (training_dataset, validation_dataset, test_dataset, training_set_metadata)


def _preprocess_file_for_training(
    config,
    features,
    dataset=None,
    training_set=None,
    validation_set=None,
    test_set=None,
    training_set_metadata=None,
    read_fn=read_csv,
    skip_save_processed_input=False,
    preprocessing_params=default_preprocessing_parameters,
    backend=LOCAL_BACKEND,
    random_seed=default_random_seed,
    callbacks=None,
):
    """Method to pre-process csv data.

    :param features: list of all features (input + output)
    :param dataset: path to the data
    :param training_set:  training data
    :param validation_set: validation data
    :param test_set: test data
    :param training_set_metadata: train set metadata
    :param skip_save_processed_input: if False, the pre-processed data is saved
    as .hdf5 files in the same location as the csv files with the same names.
    :param preprocessing_params: preprocessing parameters
    :param random_seed: random seed
    :return: training, test, validation datasets, training metadata
    """
    if dataset:
        # Use data and ignore _train, _validation and _test.
        # Also ignore data and train set metadata needs preprocessing
        logging.info("Using full raw dataset, no hdf5 and json file " "with the same name have been found")
        logging.info("Building dataset (it may take a while)")

        dataset_df = read_fn(dataset, backend.df_engine.df_lib)
        training_set_metadata[SRC] = dataset

        data, training_set_metadata = build_dataset(
            dataset_df,
            features,
            preprocessing_params,
            metadata=training_set_metadata,
            backend=backend,
            random_seed=random_seed,
            skip_save_processed_input=skip_save_processed_input,
            callbacks=callbacks,
            mode="training",
        )

    elif training_set:
        # use data_train (including _validation and _test if they are present)
        # and ignore data and train set metadata
        # needs preprocessing
        logging.info("Using training raw csv, no hdf5 and json " "file with the same name have been found")
        logging.info("Building dataset (it may take a while)")

        concatenated_df = concatenate_files(training_set, validation_set, test_set, read_fn, backend)
        training_set_metadata[SRC] = training_set

        # Data is pre-split, so we override whatever split policy the user specified
        if preprocessing_params["split"]:
            warnings.warn(
                'Preprocessing "split" section provided, but pre-split dataset given as input. '
                "Ignoring split configuration."
            )

        preprocessing_params = {
            **preprocessing_params,
            "split": {
                "type": "fixed",
                "column": SPLIT,
            },
        }

        data, training_set_metadata = build_dataset(
            concatenated_df,
            features,
            preprocessing_params,
            metadata=training_set_metadata,
            backend=backend,
            random_seed=random_seed,
            callbacks=callbacks,
            mode="training",
        )

    else:
        raise ValueError("either data or data_train have to be not None")

    logging.debug("split train-val-test")
    training_data, validation_data, test_data = split_dataset(data, preprocessing_params, backend, random_seed)

    if dataset and backend.is_coordinator() and not skip_save_processed_input:
        logging.debug("writing split file")
        splits_df = concatenate_splits(training_data, validation_data, test_data, backend)
        split_fp = get_split_path(dataset or training_set)
        backend.df_engine.to_parquet(splits_df, split_fp, index=True)

    logging.info("Building dataset: DONE")
    if preprocessing_params["oversample_minority"] or preprocessing_params["undersample_majority"]:
        training_data = balance_data(training_data, config["output_features"], preprocessing_params, backend)

    return training_data, test_data, validation_data, training_set_metadata


def _preprocess_df_for_training(
    config,
    features,
    dataset=None,
    training_set=None,
    validation_set=None,
    test_set=None,
    training_set_metadata=None,
    preprocessing_params=default_preprocessing_parameters,
    backend=LOCAL_BACKEND,
    random_seed=default_random_seed,
    callbacks=None,
):
    """Method to pre-process dataframes.

    This doesn't have the option to save the processed data as hdf5 as we don't expect users to do this as the data can
    be processed in memory
    """
    if dataset is not None:
        # needs preprocessing
        logging.info("Using full dataframe")
    elif training_set is not None:
        # needs preprocessing
        logging.info("Using training dataframe")
        dataset = concatenate_df(training_set, validation_set, test_set, backend)

        # Data is pre-split, so we override whatever split policy the user specified
        if preprocessing_params["split"]:
            warnings.warn(
                'Preprocessing "split" section provided, but pre-split dataset given as input. '
                "Ignoring split configuration."
            )

        preprocessing_params = {
            **preprocessing_params,
            "split": {
                "type": "fixed",
                "column": SPLIT,
            },
        }

    logging.info("Building dataset (it may take a while)")

    data, training_set_metadata = build_dataset(
        dataset,
        features,
        preprocessing_params,
        metadata=training_set_metadata,
        random_seed=random_seed,
        backend=backend,
        callbacks=callbacks,
        mode="training",
    )

    logging.debug("split train-val-test")
    training_set, validation_set, test_set = split_dataset(data, preprocessing_params, backend, random_seed)

    logging.info("Building dataset: DONE")
    if preprocessing_params["oversample_minority"] or preprocessing_params["undersample_majority"]:
        training_set = balance_data(training_set, config["output_features"], preprocessing_params, backend)

    return training_set, test_set, validation_set, training_set_metadata


def preprocess_for_prediction(
    config,
    dataset,
    training_set_metadata=None,
    data_format=None,
    split=FULL,
    include_outputs=True,
    backend=LOCAL_BACKEND,
    callbacks=None,
):
    """Preprocesses the dataset to parse it into a format that is usable by the Ludwig core.

    :param model_path: The input data that is joined with the model
           hyperparameter file to create the config file
    :param data_csv: The CSV input data file
    :param data_hdf5: The hdf5 data file if there is no csv data file
    :param training_set_metadata: Train set metadata for the input features
    :param split: the split of dataset to return
    :returns: Dataset, Train set metadata
    """
    # Sanity Check to make sure some data source is provided
    if dataset is None:
        raise ValueError("No training data is provided!")

    if isinstance(dataset, Dataset):
        return dataset, training_set_metadata

    # determine data format if not provided or auto
    if not data_format or data_format == "auto":
        data_format = figure_data_format(dataset)

    # manage the in_memory parameter
    if data_format not in HDF5_FORMATS:
        num_overrides = override_in_memory_flag(config["input_features"], True)
        if num_overrides > 0:
            logging.warning("Using in_memory = False is not supported " "with {} data format.".format(data_format))

    preprocessing_params = merge_config_preprocessing_with_feature_specific_defaults(
        config.get(PREPROCESSING, {}), config.get(DEFAULTS, {})
    )
    preprocessing_params = merge_dict(default_preprocessing_parameters, preprocessing_params)

    # if training_set_metadata is a string, assume it's a path to load the json
    if training_set_metadata and isinstance(training_set_metadata, str):
        training_set_metadata = load_metadata(training_set_metadata)

    # setup
    output_features = []
    if include_outputs:
        output_features += config["output_features"]
    features = config["input_features"] + output_features

    # Check the cache for an already preprocessed dataset. This only
    # applies to scenarios where the user wishes to predict on a split
    # of the full dataset, where we preprocess the whole dataset together
    # during training. If the user wishes to predict on the full dataset,
    # it is assumed they are predicting on unseen data. This is done
    # because the cached data is stored in its split form, and would be
    # expensive to recombine, requiring further caching.
    cached = False

    dataset = wrap(dataset)
    cache = backend.cache.get_dataset_cache(config, dataset)
    dataset = dataset.unwrap()

    training_set = test_set = validation_set = None
    if data_format in CACHEABLE_FORMATS and split != FULL:
        with use_credentials(backend.cache.credentials):
            cache_results = cache.get()
            if cache_results is not None:
                valid, *cache_values = cache_results
                if valid:
                    logging.info(
                        "Found cached dataset and meta.json with the same filename "
                        "of the input file, using them instead"
                    )
                    training_set_metadata, training_set, test_set, validation_set = cache_values
                    config["data_hdf5_fp"] = training_set
                    data_format = backend.cache.data_format
                    cached = True

    data_format_processor = get_from_registry(data_format, data_format_preprocessor_registry)
    if cached:
        with use_credentials(backend.cache.credentials):
            processed = data_format_processor.prepare_processed_data(
                features,
                dataset=dataset,
                training_set=training_set,
                validation_set=validation_set,
                test_set=test_set,
                training_set_metadata=training_set_metadata,
                preprocessing_params=preprocessing_params,
                backend=backend,
            )
            training_set, test_set, validation_set, training_set_metadata = processed
    else:
        processed = data_format_processor.preprocess_for_prediction(
            dataset, features, preprocessing_params, training_set_metadata, backend, callbacks
        )
        dataset, training_set_metadata, new_hdf5_fp = processed
        training_set_metadata = training_set_metadata.copy()

        if new_hdf5_fp:
            training_set_metadata[DATA_TRAIN_HDF5_FP] = new_hdf5_fp

        if split != FULL:
            logging.debug("split train-val-test")
            training_set, validation_set, test_set = split_dataset(dataset, preprocessing_params, backend)

    if split == TRAINING:
        dataset = training_set
    elif split == VALIDATION:
        dataset = validation_set
    elif split == TEST:
        dataset = test_set

    config = {
        **config,
        "output_features": output_features,
    }

    with use_credentials(backend.cache.credentials if cached else None):
        dataset = backend.dataset_manager.create(
            dataset,
            config,
            training_set_metadata,
        )

    return dataset, training_set_metadata<|MERGE_RESOLUTION|>--- conflicted
+++ resolved
@@ -1208,18 +1208,8 @@
         col_name_to_dtype[col_name] = col.dtype
     dataset = dataset.astype(col_name_to_dtype)
 
-<<<<<<< HEAD
-    print("Within build dataset:")
-
-    partition_lengths = list(dataset.map_partitions(len).compute())
-
-    print(">> Num Partitions: ", len(partition_lengths))
-    print(">> Partition Lengths: ", partition_lengths)
-    print(">> Num partitions of length 0: ", len(list(filter(lambda x: x == 0, partition_lengths))))
-=======
     # Remove partitions that are empty after removing NaNs
     dataset = backend.df_engine.remove_empty_partitions(dataset)
->>>>>>> a1096a27
 
     return dataset, metadata
 
@@ -1609,17 +1599,7 @@
             training_set, test_set, validation_set, training_set_metadata = processed
             processed = (training_set, test_set, validation_set, training_set_metadata)
 
-            print("training_set", backend.df_engine.compute(training_set), len(training_set), training_set.npartitions)
-            print("test_set", backend.df_engine.compute(test_set), len(test_set), test_set.npartitions)
-            print(
-                "validation_set",
-                backend.df_engine.compute(validation_set),
-                len(validation_set),
-                validation_set.npartitions,
-            )
-
             # cache the dataset
-            print("skip_save_processed_input", skip_save_processed_input)
             if backend.cache.can_cache(skip_save_processed_input):
                 with use_credentials(backend.cache.credentials):
                     logging.debug("cache processed data")
