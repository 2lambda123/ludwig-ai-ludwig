#! /usr/bin/env python
# Copyright (c) 2019 Uber Technologies, Inc.
#
# Licensed under the Apache License, Version 2.0 (the "License");
# you may not use this file except in compliance with the License.
# You may obtain a copy of the License at
#
#     http://www.apache.org/licenses/LICENSE-2.0
#
# Unless required by applicable law or agreed to in writing, software
# distributed under the License is distributed on an "AS IS" BASIS,
# WITHOUT WARRANTIES OR CONDITIONS OF ANY KIND, either express or implied.
# See the License for the specific language governing permissions and
# limitations under the License.
# ==============================================================================
import contextlib
import logging
import warnings
from abc import ABC, abstractmethod
from typing import Dict, List, Optional, Tuple

import numpy as np
import pandas as pd
import torch

from ludwig.api_annotations import DeveloperAPI
from ludwig.backend import Backend, LOCAL_BACKEND
from ludwig.constants import (
    BFILL,
    BINARY,
    CHECKSUM,
    COLUMN,
    DEFAULTS,
    DROP_ROW,
    ENCODER,
    FFILL,
    FILL_WITH_CONST,
    FILL_WITH_FALSE,
    FILL_WITH_MEAN,
    FILL_WITH_MODE,
    FULL,
    MIN_DATASET_SPLIT_ROWS,
    NAME,
    NUMBER,
    PREPROCESSING,
    PROC_COLUMN,
    SPLIT,
    SRC,
    TEST,
    TRAINING,
    TYPE,
    VALIDATION,
)
from ludwig.data.cache.types import wrap
from ludwig.data.concatenate_datasets import concatenate_df, concatenate_files, concatenate_splits
from ludwig.data.dataset.base import Dataset
from ludwig.data.split import get_splitter, split_dataset
from ludwig.data.utils import set_fixed_split
from ludwig.encoders.registry import get_encoder_cls
from ludwig.features.feature_registries import base_type_registry
from ludwig.features.feature_utils import compute_feature_hash
from ludwig.typing import FeatureConfigDict, PreprocessingConfigDict, TrainingSetMetadataDict
from ludwig.utils import data_utils, strings_utils
from ludwig.utils.backward_compatibility import upgrade_metadata
from ludwig.utils.config_utils import merge_config_preprocessing_with_feature_specific_defaults
from ludwig.utils.data_utils import (
    CACHEABLE_FORMATS,
    CSV_FORMATS,
    DATA_TEST_PARQUET_FP,
    DATA_TRAIN_HDF5_FP,
    DATA_TRAIN_PARQUET_FP,
    DATA_VALIDATION_PARQUET_FP,
    DATAFRAME_FORMATS,
    DICT_FORMATS,
    EXCEL_FORMATS,
    FEATHER_FORMATS,
    figure_data_format,
    FWF_FORMATS,
    get_split_path,
    HDF5_FORMATS,
    HTML_FORMATS,
    JSON_FORMATS,
    JSONL_FORMATS,
    ORC_FORMATS,
    override_in_memory_flag,
    PARQUET_FORMATS,
    PICKLE_FORMATS,
    read_csv,
    read_excel,
    read_feather,
    read_fwf,
    read_html,
    read_json,
    read_jsonl,
    read_orc,
    read_parquet,
    read_pickle,
    read_sas,
    read_spss,
    read_stata,
    read_tsv,
    SAS_FORMATS,
    SPSS_FORMATS,
    STATA_FORMATS,
    TSV_FORMATS,
)
from ludwig.utils.defaults import default_preprocessing_parameters, default_random_seed
from ludwig.utils.fs_utils import file_lock, path_exists
from ludwig.utils.misc_utils import get_from_registry, merge_dict, resolve_pointers
from ludwig.utils.types import DataFrame, Series

REPARTITIONING_FEATURE_TYPES = {"image", "audio"}

logger = logging.getLogger(__name__)


class DataFormatPreprocessor(ABC):
    @staticmethod
    @abstractmethod
    def preprocess_for_training(
        config,
        features,
        dataset=None,
        training_set=None,
        validation_set=None,
        test_set=None,
        training_set_metadata=None,
        skip_save_processed_input=False,
        preprocessing_params=default_preprocessing_parameters,
        backend=LOCAL_BACKEND,
        random_seed=default_random_seed,
        callbacks=None,
    ):
        pass

    @staticmethod
    @abstractmethod
    def preprocess_for_prediction(dataset, features, preprocessing_params, training_set_metadata, backend, callbacks):
        pass

    @staticmethod
    @abstractmethod
    def prepare_processed_data(
        features,
        dataset=None,
        training_set=None,
        validation_set=None,
        test_set=None,
        training_set_metadata=None,
        skip_save_processed_input=False,
        preprocessing_params=default_preprocessing_parameters,
        backend=LOCAL_BACKEND,
        random_seed=default_random_seed,
    ):
        pass


class DictPreprocessor(DataFormatPreprocessor):
    @staticmethod
    def preprocess_for_training(
        config,
        features,
        dataset=None,
        training_set=None,
        validation_set=None,
        test_set=None,
        training_set_metadata=None,
        skip_save_processed_input=False,
        preprocessing_params=default_preprocessing_parameters,
        backend=LOCAL_BACKEND,
        random_seed=default_random_seed,
        callbacks=None,
    ):
        num_overrides = override_in_memory_flag(features, True)
        if num_overrides > 0:
            logger.warning("Using in_memory = False is not supported " "with {} data format.".format("dict"))

        df_engine = backend.df_engine
        if dataset is not None:
            dataset = df_engine.from_pandas(pd.DataFrame(dataset))
        if training_set is not None:
            training_set = df_engine.from_pandas(pd.DataFrame(training_set))
        if validation_set is not None:
            validation_set = df_engine.from_pandas(pd.DataFrame(validation_set))
        if test_set is not None:
            test_set = df_engine.from_pandas(pd.DataFrame(test_set))

        return _preprocess_df_for_training(
            config,
            features,
            dataset,
            training_set,
            validation_set,
            test_set,
            training_set_metadata=training_set_metadata,
            preprocessing_params=preprocessing_params,
            backend=backend,
            random_seed=random_seed,
        )

    @staticmethod
    def preprocess_for_prediction(dataset, features, preprocessing_params, training_set_metadata, backend, callbacks):
        dataset, training_set_metadata = build_dataset(
            pd.DataFrame(dataset),
            features,
            preprocessing_params,
            metadata=training_set_metadata,
            backend=backend,
            callbacks=callbacks,
            mode="prediction",
        )
        return dataset, training_set_metadata, None


class DataFramePreprocessor(DataFormatPreprocessor):
    @staticmethod
    def preprocess_for_training(
        config,
        features,
        dataset=None,
        training_set=None,
        validation_set=None,
        test_set=None,
        training_set_metadata=None,
        skip_save_processed_input=False,
        preprocessing_params=default_preprocessing_parameters,
        backend=LOCAL_BACKEND,
        random_seed=default_random_seed,
        callbacks=None,
    ):
        num_overrides = override_in_memory_flag(features, True)
        if num_overrides > 0:
            logger.warning("Using in_memory = False is not supported " "with {} data format.".format("dataframe"))

        if isinstance(dataset, pd.DataFrame):
            dataset = backend.df_engine.from_pandas(dataset)

        return _preprocess_df_for_training(
            config,
            features,
            dataset,
            training_set,
            validation_set,
            test_set,
            training_set_metadata=training_set_metadata,
            preprocessing_params=preprocessing_params,
            backend=backend,
            random_seed=random_seed,
            callbacks=callbacks,
        )

    @staticmethod
    def preprocess_for_prediction(dataset, features, preprocessing_params, training_set_metadata, backend, callbacks):
        if isinstance(dataset, pd.DataFrame):
            dataset = backend.df_engine.from_pandas(dataset)

        dataset, training_set_metadata = build_dataset(
            dataset,
            features,
            preprocessing_params,
            metadata=training_set_metadata,
            backend=backend,
            callbacks=callbacks,
            mode="prediction",
        )
        return dataset, training_set_metadata, None


class CSVPreprocessor(DataFormatPreprocessor):
    @staticmethod
    def preprocess_for_training(
        config,
        features,
        dataset=None,
        training_set=None,
        validation_set=None,
        test_set=None,
        training_set_metadata=None,
        skip_save_processed_input=False,
        preprocessing_params=default_preprocessing_parameters,
        backend=LOCAL_BACKEND,
        random_seed=default_random_seed,
        callbacks=None,
    ):
        return _preprocess_file_for_training(
            config,
            features,
            dataset,
            training_set,
            validation_set,
            test_set,
            read_fn=read_csv,
            training_set_metadata=training_set_metadata,
            skip_save_processed_input=skip_save_processed_input,
            preprocessing_params=preprocessing_params,
            backend=backend,
            random_seed=random_seed,
            callbacks=callbacks,
        )

    @staticmethod
    def preprocess_for_prediction(dataset, features, preprocessing_params, training_set_metadata, backend, callbacks):
        dataset_df = read_csv(dataset, df_lib=backend.df_engine.df_lib)
        training_set_metadata[SRC] = dataset
        dataset, training_set_metadata = build_dataset(
            dataset_df,
            features,
            preprocessing_params,
            metadata=training_set_metadata,
            backend=backend,
            callbacks=callbacks,
            mode="prediction",
        )
        return dataset, training_set_metadata, None


class TSVPreprocessor(DataFormatPreprocessor):
    @staticmethod
    def preprocess_for_training(
        config,
        features,
        dataset=None,
        training_set=None,
        validation_set=None,
        test_set=None,
        training_set_metadata=None,
        skip_save_processed_input=False,
        preprocessing_params=default_preprocessing_parameters,
        backend=LOCAL_BACKEND,
        random_seed=default_random_seed,
        callbacks=None,
    ):
        return _preprocess_file_for_training(
            config,
            features,
            dataset,
            training_set,
            validation_set,
            test_set,
            read_fn=read_tsv,
            training_set_metadata=training_set_metadata,
            skip_save_processed_input=skip_save_processed_input,
            preprocessing_params=preprocessing_params,
            backend=backend,
            random_seed=random_seed,
            callbacks=callbacks,
        )

    @staticmethod
    def preprocess_for_prediction(dataset, features, preprocessing_params, training_set_metadata, backend, callbacks):
        dataset_df = read_tsv(dataset, df_lib=backend.df_engine.df_lib)
        training_set_metadata[SRC] = dataset
        dataset, training_set_metadata = build_dataset(
            dataset_df,
            features,
            preprocessing_params,
            metadata=training_set_metadata,
            backend=backend,
            callbacks=callbacks,
            mode="prediction",
        )
        return dataset, training_set_metadata, None


class JSONPreprocessor(DataFormatPreprocessor):
    @staticmethod
    def preprocess_for_training(
        config,
        features,
        dataset=None,
        training_set=None,
        validation_set=None,
        test_set=None,
        training_set_metadata=None,
        skip_save_processed_input=False,
        preprocessing_params=default_preprocessing_parameters,
        backend=LOCAL_BACKEND,
        random_seed=default_random_seed,
        callbacks=None,
    ):
        return _preprocess_file_for_training(
            config,
            features,
            dataset,
            training_set,
            validation_set,
            test_set,
            read_fn=read_json,
            training_set_metadata=training_set_metadata,
            skip_save_processed_input=skip_save_processed_input,
            preprocessing_params=preprocessing_params,
            backend=backend,
            random_seed=random_seed,
            callbacks=callbacks,
        )

    @staticmethod
    def preprocess_for_prediction(dataset, features, preprocessing_params, training_set_metadata, backend, callbacks):
        dataset_df = read_json(dataset, backend.df_engine.df_lib)
        training_set_metadata[SRC] = dataset
        dataset, training_set_metadata = build_dataset(
            dataset_df,
            features,
            preprocessing_params,
            metadata=training_set_metadata,
            backend=backend,
            callbacks=callbacks,
            mode="prediction",
        )
        return dataset, training_set_metadata, None


class JSONLPreprocessor(DataFormatPreprocessor):
    @staticmethod
    def preprocess_for_training(
        config,
        features,
        dataset=None,
        training_set=None,
        validation_set=None,
        test_set=None,
        training_set_metadata=None,
        skip_save_processed_input=False,
        preprocessing_params=default_preprocessing_parameters,
        backend=LOCAL_BACKEND,
        random_seed=default_random_seed,
        callbacks=None,
    ):
        return _preprocess_file_for_training(
            config,
            features,
            dataset,
            training_set,
            validation_set,
            test_set,
            read_fn=read_jsonl,
            training_set_metadata=training_set_metadata,
            skip_save_processed_input=skip_save_processed_input,
            preprocessing_params=preprocessing_params,
            backend=backend,
            random_seed=random_seed,
            callbacks=callbacks,
        )

    @staticmethod
    def preprocess_for_prediction(dataset, features, preprocessing_params, training_set_metadata, backend, callbacks):
        dataset_df = read_jsonl(dataset, backend.df_engine.df_lib)
        training_set_metadata[SRC] = dataset
        dataset, training_set_metadata = build_dataset(
            dataset_df,
            features,
            preprocessing_params,
            metadata=training_set_metadata,
            backend=backend,
            callbacks=callbacks,
            mode="prediction",
        )
        return dataset, training_set_metadata, None


class ExcelPreprocessor(DataFormatPreprocessor):
    @staticmethod
    def preprocess_for_training(
        config,
        features,
        dataset=None,
        training_set=None,
        validation_set=None,
        test_set=None,
        training_set_metadata=None,
        skip_save_processed_input=False,
        preprocessing_params=default_preprocessing_parameters,
        backend=LOCAL_BACKEND,
        random_seed=default_random_seed,
        callbacks=None,
    ):
        return _preprocess_file_for_training(
            config,
            features,
            dataset,
            training_set,
            validation_set,
            test_set,
            read_fn=read_excel,
            training_set_metadata=training_set_metadata,
            skip_save_processed_input=skip_save_processed_input,
            preprocessing_params=preprocessing_params,
            backend=backend,
            random_seed=random_seed,
            callbacks=callbacks,
        )

    @staticmethod
    def preprocess_for_prediction(dataset, features, preprocessing_params, training_set_metadata, backend, callbacks):
        dataset_df = read_excel(dataset, backend.df_engine.df_lib)
        training_set_metadata[SRC] = dataset
        dataset, training_set_metadata = build_dataset(
            dataset_df,
            features,
            preprocessing_params,
            metadata=training_set_metadata,
            backend=backend,
            callbacks=callbacks,
            mode="prediction",
        )
        return dataset, training_set_metadata, None


class ParquetPreprocessor(DataFormatPreprocessor):
    @staticmethod
    def preprocess_for_training(
        config,
        features,
        dataset=None,
        training_set=None,
        validation_set=None,
        test_set=None,
        training_set_metadata=None,
        skip_save_processed_input=False,
        preprocessing_params=default_preprocessing_parameters,
        backend=LOCAL_BACKEND,
        random_seed=default_random_seed,
        callbacks=None,
    ):
        return _preprocess_file_for_training(
            config,
            features,
            dataset,
            training_set,
            validation_set,
            test_set,
            read_fn=read_parquet,
            training_set_metadata=training_set_metadata,
            skip_save_processed_input=skip_save_processed_input,
            preprocessing_params=preprocessing_params,
            backend=backend,
            random_seed=random_seed,
            callbacks=callbacks,
        )

    @staticmethod
    def preprocess_for_prediction(dataset, features, preprocessing_params, training_set_metadata, backend, callbacks):
        dataset_df = read_parquet(dataset, backend.df_engine.df_lib)
        training_set_metadata[SRC] = dataset
        dataset, training_set_metadata = build_dataset(
            dataset_df,
            features,
            preprocessing_params,
            metadata=training_set_metadata,
            backend=backend,
            callbacks=callbacks,
            mode="prediction",
        )
        return dataset, training_set_metadata, None

    @staticmethod
    def prepare_processed_data(
        features,
        dataset=None,
        training_set=None,
        validation_set=None,
        test_set=None,
        training_set_metadata=None,
        skip_save_processed_input=False,
        preprocessing_params=default_preprocessing_parameters,
        backend=LOCAL_BACKEND,
        random_seed=default_random_seed,
    ):
        test_set = test_set if test_set and path_exists(test_set) else None
        if test_set and isinstance(test_set, str) and DATA_TEST_PARQUET_FP not in training_set_metadata:
            training_set_metadata[DATA_TEST_PARQUET_FP] = test_set

        validation_set = validation_set if validation_set and path_exists(validation_set) else None
        if (
            validation_set
            and isinstance(validation_set, str)
            and DATA_VALIDATION_PARQUET_FP not in training_set_metadata
        ):
            training_set_metadata[DATA_VALIDATION_PARQUET_FP] = validation_set

        if training_set and isinstance(training_set, str) and DATA_TRAIN_PARQUET_FP not in training_set_metadata:
            training_set_metadata[DATA_TRAIN_PARQUET_FP] = training_set
        return training_set, test_set, validation_set, training_set_metadata


class PicklePreprocessor(DataFormatPreprocessor):
    @staticmethod
    def preprocess_for_training(
        config,
        features,
        dataset=None,
        training_set=None,
        validation_set=None,
        test_set=None,
        training_set_metadata=None,
        skip_save_processed_input=False,
        preprocessing_params=default_preprocessing_parameters,
        backend=LOCAL_BACKEND,
        random_seed=default_random_seed,
        callbacks=None,
    ):
        return _preprocess_file_for_training(
            config,
            features,
            dataset,
            training_set,
            validation_set,
            test_set,
            read_fn=read_pickle,
            training_set_metadata=training_set_metadata,
            skip_save_processed_input=skip_save_processed_input,
            preprocessing_params=preprocessing_params,
            backend=backend,
            random_seed=random_seed,
            callbacks=callbacks,
        )

    @staticmethod
    def preprocess_for_prediction(dataset, features, preprocessing_params, training_set_metadata, backend, callbacks):
        dataset_df = read_pickle(dataset, backend.df_engine.df_lib)
        training_set_metadata[SRC] = dataset
        dataset, training_set_metadata = build_dataset(
            dataset_df,
            features,
            preprocessing_params,
            metadata=training_set_metadata,
            backend=backend,
            callbacks=callbacks,
            mode="prediction",
        )
        return dataset, training_set_metadata, None


class FatherPreprocessor(DataFormatPreprocessor):
    @staticmethod
    def preprocess_for_training(
        config,
        features,
        dataset=None,
        training_set=None,
        validation_set=None,
        test_set=None,
        training_set_metadata=None,
        skip_save_processed_input=False,
        preprocessing_params=default_preprocessing_parameters,
        backend=LOCAL_BACKEND,
        random_seed=default_random_seed,
        callbacks=None,
    ):
        return _preprocess_file_for_training(
            config,
            features,
            dataset,
            training_set,
            validation_set,
            test_set,
            read_fn=read_feather,
            training_set_metadata=training_set_metadata,
            skip_save_processed_input=skip_save_processed_input,
            preprocessing_params=preprocessing_params,
            backend=backend,
            random_seed=random_seed,
            callbacks=callbacks,
        )

    @staticmethod
    def preprocess_for_prediction(dataset, features, preprocessing_params, training_set_metadata, backend, callbacks):
        dataset_df = read_feather(dataset, backend.df_engine.df_lib)
        training_set_metadata[SRC] = dataset
        dataset, training_set_metadata = build_dataset(
            dataset_df,
            features,
            preprocessing_params,
            metadata=training_set_metadata,
            backend=backend,
            callbacks=callbacks,
            mode="prediction",
        )
        return dataset, training_set_metadata, None


class FWFPreprocessor(DataFormatPreprocessor):
    @staticmethod
    def preprocess_for_training(
        config,
        features,
        dataset=None,
        training_set=None,
        validation_set=None,
        test_set=None,
        training_set_metadata=None,
        skip_save_processed_input=False,
        preprocessing_params=default_preprocessing_parameters,
        backend=LOCAL_BACKEND,
        random_seed=default_random_seed,
        callbacks=None,
    ):
        return _preprocess_file_for_training(
            config,
            features,
            dataset,
            training_set,
            validation_set,
            test_set,
            read_fn=read_fwf,
            training_set_metadata=training_set_metadata,
            skip_save_processed_input=skip_save_processed_input,
            preprocessing_params=preprocessing_params,
            backend=backend,
            random_seed=random_seed,
            callbacks=callbacks,
        )

    @staticmethod
    def preprocess_for_prediction(dataset, features, preprocessing_params, training_set_metadata, backend, callbacks):
        dataset_df = read_fwf(dataset, backend.df_engine.df_lib)
        training_set_metadata[SRC] = dataset
        dataset, training_set_metadata = build_dataset(
            dataset_df,
            features,
            preprocessing_params,
            metadata=training_set_metadata,
            backend=backend,
            callbacks=callbacks,
            mode="prediction",
        )
        return dataset, training_set_metadata, None


class HTMLPreprocessor(DataFormatPreprocessor):
    @staticmethod
    def preprocess_for_training(
        config,
        features,
        dataset=None,
        training_set=None,
        validation_set=None,
        test_set=None,
        training_set_metadata=None,
        skip_save_processed_input=False,
        preprocessing_params=default_preprocessing_parameters,
        backend=LOCAL_BACKEND,
        random_seed=default_random_seed,
        callbacks=None,
    ):
        return _preprocess_file_for_training(
            config,
            features,
            dataset,
            training_set,
            validation_set,
            test_set,
            read_fn=read_html,
            training_set_metadata=training_set_metadata,
            skip_save_processed_input=skip_save_processed_input,
            preprocessing_params=preprocessing_params,
            backend=backend,
            random_seed=random_seed,
            callbacks=callbacks,
        )

    @staticmethod
    def preprocess_for_prediction(dataset, features, preprocessing_params, training_set_metadata, backend, callbacks):
        dataset_df = read_html(dataset, backend.df_engine.df_lib)
        training_set_metadata[SRC] = dataset
        dataset, training_set_metadata = build_dataset(
            dataset_df,
            features,
            preprocessing_params,
            metadata=training_set_metadata,
            backend=backend,
            callbacks=callbacks,
            mode="prediction",
        )
        return dataset, training_set_metadata, None


class ORCPreprocessor(DataFormatPreprocessor):
    @staticmethod
    def preprocess_for_training(
        config,
        features,
        dataset=None,
        training_set=None,
        validation_set=None,
        test_set=None,
        training_set_metadata=None,
        skip_save_processed_input=False,
        preprocessing_params=default_preprocessing_parameters,
        backend=LOCAL_BACKEND,
        random_seed=default_random_seed,
        callbacks=None,
    ):
        return _preprocess_file_for_training(
            config,
            features,
            dataset,
            training_set,
            validation_set,
            test_set,
            read_fn=read_orc,
            training_set_metadata=training_set_metadata,
            skip_save_processed_input=skip_save_processed_input,
            preprocessing_params=preprocessing_params,
            backend=backend,
            random_seed=random_seed,
            callbacks=callbacks,
        )

    @staticmethod
    def preprocess_for_prediction(dataset, features, preprocessing_params, training_set_metadata, backend, callbacks):
        dataset_df = read_orc(dataset, backend.df_engine.df_lib)
        training_set_metadata[SRC] = dataset
        dataset, training_set_metadata = build_dataset(
            dataset_df,
            features,
            preprocessing_params,
            metadata=training_set_metadata,
            backend=backend,
            callbacks=callbacks,
            mode="prediction",
        )
        return dataset, training_set_metadata, None


class SASPreprocessor(DataFormatPreprocessor):
    @staticmethod
    def preprocess_for_training(
        config,
        features,
        dataset=None,
        training_set=None,
        validation_set=None,
        test_set=None,
        training_set_metadata=None,
        skip_save_processed_input=False,
        preprocessing_params=default_preprocessing_parameters,
        backend=LOCAL_BACKEND,
        random_seed=default_random_seed,
        callbacks=None,
    ):
        return _preprocess_file_for_training(
            config,
            features,
            dataset,
            training_set,
            validation_set,
            test_set,
            read_fn=read_sas,
            training_set_metadata=training_set_metadata,
            skip_save_processed_input=skip_save_processed_input,
            preprocessing_params=preprocessing_params,
            backend=backend,
            random_seed=random_seed,
            callbacks=callbacks,
        )

    @staticmethod
    def preprocess_for_prediction(dataset, features, preprocessing_params, training_set_metadata, backend, callbacks):
        dataset_df = read_sas(dataset, backend.df_engine.df_lib)
        training_set_metadata[SRC] = dataset
        dataset, training_set_metadata = build_dataset(
            dataset_df,
            features,
            preprocessing_params,
            metadata=training_set_metadata,
            backend=backend,
            callbacks=callbacks,
            mode="prediction",
        )
        return dataset, training_set_metadata, None


class SPSSPreprocessor(DataFormatPreprocessor):
    @staticmethod
    def preprocess_for_training(
        config,
        features,
        dataset=None,
        training_set=None,
        validation_set=None,
        test_set=None,
        training_set_metadata=None,
        skip_save_processed_input=False,
        preprocessing_params=default_preprocessing_parameters,
        backend=LOCAL_BACKEND,
        random_seed=default_random_seed,
        callbacks=None,
    ):
        return _preprocess_file_for_training(
            config,
            features,
            dataset,
            training_set,
            validation_set,
            test_set,
            read_fn=read_spss,
            training_set_metadata=training_set_metadata,
            skip_save_processed_input=skip_save_processed_input,
            preprocessing_params=preprocessing_params,
            backend=backend,
            random_seed=random_seed,
            callbacks=callbacks,
        )

    @staticmethod
    def preprocess_for_prediction(dataset, features, preprocessing_params, training_set_metadata, backend, callbacks):
        dataset_df = read_spss(dataset, backend.df_engine.df_lib)
        training_set_metadata[SRC] = dataset
        dataset, training_set_metadata = build_dataset(
            dataset_df,
            features,
            preprocessing_params,
            metadata=training_set_metadata,
            backend=backend,
            callbacks=callbacks,
            mode="prediction",
        )
        return dataset, training_set_metadata, None


class StataPreprocessor(DataFormatPreprocessor):
    @staticmethod
    def preprocess_for_training(
        config,
        features,
        dataset=None,
        training_set=None,
        validation_set=None,
        test_set=None,
        training_set_metadata=None,
        skip_save_processed_input=False,
        preprocessing_params=default_preprocessing_parameters,
        backend=LOCAL_BACKEND,
        random_seed=default_random_seed,
        callbacks=None,
    ):
        return _preprocess_file_for_training(
            config,
            features,
            dataset,
            training_set,
            validation_set,
            test_set,
            read_fn=read_stata,
            training_set_metadata=training_set_metadata,
            skip_save_processed_input=skip_save_processed_input,
            preprocessing_params=preprocessing_params,
            backend=backend,
            random_seed=random_seed,
            callbacks=callbacks,
        )

    @staticmethod
    def preprocess_for_prediction(dataset, features, preprocessing_params, training_set_metadata, backend, callbacks):
        dataset_df = read_stata(dataset, backend.df_engine.df_lib)
        training_set_metadata[SRC] = dataset
        dataset, training_set_metadata = build_dataset(
            dataset_df,
            features,
            preprocessing_params,
            metadata=training_set_metadata,
            backend=backend,
            callbacks=callbacks,
            mode="prediction",
        )
        return dataset, training_set_metadata, None


class HDF5Preprocessor(DataFormatPreprocessor):
    @staticmethod
    def preprocess_for_training(
        config,
        features,
        dataset=None,
        training_set=None,
        validation_set=None,
        test_set=None,
        training_set_metadata=None,
        skip_save_processed_input=False,
        preprocessing_params=default_preprocessing_parameters,
        backend=LOCAL_BACKEND,
        random_seed=default_random_seed,
        callbacks=None,
    ):
        return HDF5Preprocessor.prepare_processed_data(
            features,
            dataset,
            training_set,
            validation_set,
            test_set,
            training_set_metadata,
            skip_save_processed_input,
            preprocessing_params,
            backend,
            random_seed,
        )

    @staticmethod
    def preprocess_for_prediction(dataset, features, preprocessing_params, training_set_metadata, backend, callbacks):
        hdf5_fp = dataset
        dataset = load_hdf5(dataset, preprocessing_params, backend, split_data=False, shuffle_training=False)
        return dataset, training_set_metadata, hdf5_fp

    @staticmethod
    def prepare_processed_data(
        features,
        dataset=None,
        training_set=None,
        validation_set=None,
        test_set=None,
        training_set_metadata=None,
        skip_save_processed_input=False,
        preprocessing_params=default_preprocessing_parameters,
        backend=LOCAL_BACKEND,
        random_seed=default_random_seed,
    ):
        if dataset is None and training_set is None:
            raise ValueError("One of `dataset` or `training_set` must be not None")
        not_none_set = dataset if dataset is not None else training_set

        if not training_set_metadata:
            raise ValueError("When providing HDF5 data, " "training_set_metadata must not be None.")

        logger.info("Using full hdf5 and json")

        if DATA_TRAIN_HDF5_FP not in training_set_metadata:
            logger.warning(
                "data_train_hdf5_fp not present in training_set_metadata. "
                "Adding it with the current HDF5 file path {}".format(not_none_set)
            )
            training_set_metadata[DATA_TRAIN_HDF5_FP] = not_none_set

        elif training_set_metadata[DATA_TRAIN_HDF5_FP] != not_none_set:
            logger.warning(
                "data_train_hdf5_fp in training_set_metadata is {}, "
                "different from the current HDF5 file path {}. "
                "Replacing it".format(training_set_metadata[DATA_TRAIN_HDF5_FP], not_none_set)
            )
            training_set_metadata[DATA_TRAIN_HDF5_FP] = not_none_set

        if dataset is not None:
            training_set, test_set, validation_set = load_hdf5(
                dataset, preprocessing_params, backend, shuffle_training=True
            )

        elif training_set is not None:
            kwargs = dict(preprocessing_params=preprocessing_params, backend=backend, split_data=False)
            training_set = load_hdf5(training_set, shuffle_training=True, **kwargs)

            if validation_set is not None:
                validation_set = load_hdf5(validation_set, shuffle_training=False, **kwargs)

            if test_set is not None:
                test_set = load_hdf5(test_set, shuffle_training=False, **kwargs)

        return training_set, test_set, validation_set, training_set_metadata


data_format_preprocessor_registry = {
    **{fmt: DictPreprocessor for fmt in DICT_FORMATS},
    **{fmt: DataFramePreprocessor for fmt in DATAFRAME_FORMATS},
    **{fmt: CSVPreprocessor for fmt in CSV_FORMATS},
    **{fmt: TSVPreprocessor for fmt in TSV_FORMATS},
    **{fmt: JSONPreprocessor for fmt in JSON_FORMATS},
    **{fmt: JSONLPreprocessor for fmt in JSONL_FORMATS},
    **{fmt: ExcelPreprocessor for fmt in EXCEL_FORMATS},
    **{fmt: ParquetPreprocessor for fmt in PARQUET_FORMATS},
    **{fmt: PicklePreprocessor for fmt in PICKLE_FORMATS},
    **{fmt: FWFPreprocessor for fmt in FWF_FORMATS},
    **{fmt: FatherPreprocessor for fmt in FEATHER_FORMATS},
    **{fmt: HTMLPreprocessor for fmt in HTML_FORMATS},
    **{fmt: ORCPreprocessor for fmt in ORC_FORMATS},
    **{fmt: SASPreprocessor for fmt in SAS_FORMATS},
    **{fmt: SPSSPreprocessor for fmt in SPSS_FORMATS},
    **{fmt: StataPreprocessor for fmt in STATA_FORMATS},
    **{fmt: HDF5Preprocessor for fmt in HDF5_FORMATS},
}


def build_dataset(
    dataset_df,
    features,
    global_preprocessing_parameters,
    metadata=None,
    backend=LOCAL_BACKEND,
    random_seed=default_random_seed,
    skip_save_processed_input=False,
    callbacks=None,
    mode=None,
):
    df_engine = backend.df_engine

    if df_engine.partitioned:
        if any(f["type"] in REPARTITIONING_FEATURE_TYPES for f in features) and dataset_df.npartitions > 1:
            # A globally unique index only matters if you know that there will be a repartition downstream for some
            # particular feature, i.e. for Image and Audio features on a Ray backend.
            # - There is a join operation in `df_like`, and the only way to do the operation is if the partitions across
            #   all feature columns are aligned.
            # - In order to align the partitions, we require a way of matching samples to one another across all
            #   partitions. Therefore, we must reset_index to create a globally unique index.
            # - If the number of partitions is 1, it is *highly likely* the index is globally unique. Auto-assigned
            #   Dask indices in this case are unique, and we pd.concat train, val, and test sets with ignore_index=True
            # If there will NOT be a repartition downstream, then we can skip this step.
            # - In this case, the partitions should remain aligned throughout.
            # - Further, while the indices might not be globally unique, they should be unique within each partition.
            # - These two properties make it possible to do the join op within each partition without a global index.
            logger.warning(
                f"Dataset has {dataset_df.npartitions} partitions and feature types that cause repartitioning. "
                f"Resetting index to ensure globally unique indices."
            )
            dataset_df = df_engine.reset_index(dataset_df)

    dataset_df = df_engine.parallelize(dataset_df)

    sample_ratio = global_preprocessing_parameters["sample_ratio"]
    if sample_ratio < 1.0:
        logger.debug(f"sample {sample_ratio} of data")
        dataset_df = dataset_df.sample(frac=sample_ratio)

    # If persisting DataFrames in memory is enabled, we want to do this after
    # each batch of parallel ops in order to avoid redundant computation
    dataset_df = df_engine.persist(dataset_df)

    global_preprocessing_parameters = merge_dict(default_preprocessing_parameters, global_preprocessing_parameters)

    # Get all the unique preprocessing features to compute
    feature_configs = []
    feature_hashes = set()
    for feature in features:
        if PROC_COLUMN not in feature:
            feature[PROC_COLUMN] = compute_feature_hash(feature)
        if feature[PROC_COLUMN] not in feature_hashes:
            feature_configs.append(feature)
            feature_hashes.add(feature[PROC_COLUMN])

    dataset_cols = {}
    for feature_config in feature_configs:
        dataset_cols[feature_config[COLUMN]] = dataset_df[feature_config[COLUMN]]

    logger.debug("build preprocessing parameters")
    feature_name_to_preprocessing_parameters = build_preprocessing_parameters(
        dataset_cols, feature_configs, global_preprocessing_parameters, backend, metadata=metadata
    )

    # Happens after preprocessing parameters are built, so we can use precomputed fill values.
    logger.debug("handle missing values")

    # In some cases, there can be a (temporary) mismatch between the dtype of the column and the type expected by the
    # preprocessing config (e.g., a categorical feature represented as an int-like column). In particular, Dask
    # may raise an error even when there are no missing values in the column itself.
    #
    # Since we immediately cast all columns in accordance with their expected feature types after filling missing
    # values, we work around the above issue by temporarily treating all columns as object dtype.
    for col_key in dataset_cols:
        dataset_cols[col_key] = dataset_cols[col_key].astype(object)

    for feature_config in feature_configs:
        preprocessing_parameters = feature_name_to_preprocessing_parameters[feature_config[NAME]]
        handle_missing_values(dataset_cols, feature_config, preprocessing_parameters, backend)

    # Happens after missing values are handled to avoid NaN casting issues.
    logger.debug("cast columns")
    cast_columns(dataset_cols, feature_configs, backend)

    for callback in callbacks or []:
        callback.on_build_metadata_start(dataset_df, mode)

    logger.debug("build metadata")
    metadata = build_metadata(
        metadata, feature_name_to_preprocessing_parameters, dataset_cols, feature_configs, backend
    )

    for callback in callbacks or []:
        callback.on_build_metadata_end(dataset_df, mode)

    for callback in callbacks or []:
        callback.on_build_data_start(dataset_df, mode)

    logger.debug("build data")
    proc_cols = build_data(dataset_cols, feature_configs, metadata, backend, skip_save_processed_input)

    for callback in callbacks or []:
        callback.on_build_data_end(dataset_df, mode)

    # Get any additional columns needed for splitting downstream, otherwise they will not be
    # included in the preprocessed output.
    split_params = global_preprocessing_parameters.get(SPLIT, {})
    if "type" not in split_params and SPLIT in dataset_df:
        warnings.warn(
            'Detected "split" column in the data, but using default split type '
            '"random". Did you mean to set split type to "fixed"?'
        )

    splitter = get_splitter(**split_params)
    for column in splitter.required_columns:
        if column not in dataset_df:
            warnings.warn(
                f"column: '{column}' is required by the dataset splitter with params: {split_params}, but '{column}' "
                f"is not present in the `dataset_df` with columns: {dataset_df.columns}. This is acceptable in a "
                "serving setting where dataset splitting is irrelevant. You may see this warning if, for example, the "
                "model was trained with a configuration that used a stratified split on the target column, but for "
                "live predictions, a value for the target column is not to be provided."
            )
            continue
        proc_cols[column] = dataset_df[column]

    # TODO pyarrow: this is needed for caching to work with pyarrow. if removed, the following error is raised:
    # "pyarrow.lib.ArrowInvalid: Can only convert 1-dimensional array values". The data is reshaped when loaded
    # by the batcher in the RayDataset class (see _prepare_batch).
    if not skip_save_processed_input and backend.cache.data_format == "parquet":
        for feature in features:
            name = feature[NAME]
            proc_column = feature[PROC_COLUMN]
            reshape = metadata[name].get("reshape")
            if reshape is not None:
                proc_cols[proc_column] = backend.df_engine.map_objects(proc_cols[proc_column], lambda x: x.reshape(-1))

    # Implements an outer join of proc_cols
    dataset = backend.df_engine.df_like(dataset_df, proc_cols)

    # At this point, there should be no missing values left in the dataframe, unless
    # the DROP_ROW preprocessing option was selected, in which case we need to drop those
    # rows.
    dataset = dataset.dropna()

    # NaNs introduced by outer join change dtype of dataset cols (upcast to float64), so we need to cast them back.
    col_name_to_dtype = {}
    for col_name, col in proc_cols.items():
        # if col is a list of list-like objects, we assume the internal dtype of each col[i] remains unchanged.
        if type(col) == list and type(col[0]) in {list, np.ndarray, torch.Tensor}:
            continue
        col_name_to_dtype[col_name] = col.dtype
    dataset = dataset.astype(col_name_to_dtype)

    # Persist the completed dataset with no NaNs
    dataset = backend.df_engine.persist(dataset)

    # Remove partitions that are empty after removing NaNs
    dataset = backend.df_engine.remove_empty_partitions(dataset)

    return dataset, metadata


def cast_columns(dataset_cols, features, backend) -> None:
    """Casts columns based on their feature type."""
    for feature in features:
        # todo figure out if additional parameters are needed
        #  for the cast_column function
        try:
            dataset_cols[feature[COLUMN]] = get_from_registry(feature[TYPE], base_type_registry).cast_column(
                dataset_cols[feature[COLUMN]], backend
            )
        except KeyError as e:
            raise KeyError(
                f"Feature name {e} specified in the config was not found in dataset with columns: "
                + f"{list(dataset_cols.keys())}"
            )


def merge_preprocessing(
    feature_config: FeatureConfigDict, global_preprocessing_parameters: PreprocessingConfigDict
) -> FeatureConfigDict:
    if PREPROCESSING not in feature_config:
        return global_preprocessing_parameters[feature_config[TYPE]]

    return merge_dict(global_preprocessing_parameters[feature_config[TYPE]], feature_config[PREPROCESSING])


def build_preprocessing_parameters(
    dataset_cols: Dict[str, Series],
    feature_configs: List[FeatureConfigDict],
    global_preprocessing_parameters: PreprocessingConfigDict,
    backend: Backend,
    metadata: Optional[TrainingSetMetadataDict] = None,
) -> PreprocessingConfigDict:
    if metadata is None:
        metadata = {}

    feature_name_to_preprocessing_parameters = {}
    for feature_config in feature_configs:
        feature_name = feature_config[NAME]

        # if metadata already exists, we can use it to get preprocessing parameters
        if feature_name in metadata:
            feature_name_to_preprocessing_parameters[feature_name] = metadata[feature_name][PREPROCESSING]
            continue

        preprocessing_parameters = merge_preprocessing(feature_config, global_preprocessing_parameters)

        # deal with encoders that have fixed preprocessing
        if ENCODER in feature_config:
            if TYPE in feature_config[ENCODER]:
                encoder_class = get_encoder_cls(feature_config[TYPE], feature_config[ENCODER][TYPE])
                if hasattr(encoder_class, "fixed_preprocessing_parameters"):
                    encoder_fpp = encoder_class.fixed_preprocessing_parameters

                    preprocessing_parameters = merge_dict(
                        preprocessing_parameters, resolve_pointers(encoder_fpp, feature_config, "feature.")
                    )  # TODO(Connor): Temporary fix, refactor this during preproc refactor

        fill_value = precompute_fill_value(dataset_cols, feature_config, preprocessing_parameters, backend)

        if fill_value is not None:
            preprocessing_parameters.update({"computed_fill_value": fill_value})

        feature_name_to_preprocessing_parameters[feature_name] = preprocessing_parameters

    return feature_name_to_preprocessing_parameters


def build_metadata(
    metadata: TrainingSetMetadataDict,
    feature_name_to_preprocessing_parameters: Dict[str, PreprocessingConfigDict],
    dataset_cols: Dict[str, Series],
    feature_configs: List[FeatureConfigDict],
    backend: Backend,
) -> TrainingSetMetadataDict:
    for feature_config in feature_configs:
        feature_name = feature_config[NAME]
        if feature_name in metadata:
            continue

        preprocessing_parameters = feature_name_to_preprocessing_parameters[feature_name]

        column = dataset_cols[feature_config[COLUMN]]
        metadata[feature_name] = get_from_registry(feature_config[TYPE], base_type_registry).get_feature_meta(
            column, preprocessing_parameters, backend
        )

        metadata[feature_name][PREPROCESSING] = preprocessing_parameters

    return metadata


def build_data(
    input_cols: DataFrame,
    feature_configs: List[Dict],
    training_set_metadata: Dict,
    backend: Backend,
    skip_save_processed_input: bool,
) -> Dict[str, DataFrame]:
    """Preprocesses the input dataframe columns, handles missing values, and potentially adds metadata to
    training_set_metadata.

    Args:
        input_cols: Input dataframe to be processed.
        feature_configs: List of feature configs.
        training_set_metadata: Training set metadata. Additional fields may be added.
        backend: Backend for data processing.
        skip_save_processed_input: (bool) Whether to skip saving the processed input.

    Returns:
        Dictionary of (feature name) -> (processed data).
    """
    proc_cols = {}
    for feature_config in feature_configs:
        preprocessing_parameters = training_set_metadata[feature_config[NAME]][PREPROCESSING]

        # Need to run this again here as cast_columns may have introduced new missing values
        handle_missing_values(input_cols, feature_config, preprocessing_parameters, backend)

        get_from_registry(feature_config[TYPE], base_type_registry).add_feature_data(
            feature_config,
            input_cols,
            proc_cols,
            training_set_metadata,
            preprocessing_parameters,
            backend,
            skip_save_processed_input,
        )

    return proc_cols


def balance_data(dataset_df: DataFrame, output_features: List[Dict], preprocessing_parameters: Dict, backend: Backend):
    """The purpose of this function is to balance the training dataset using either over-sampling or under-
    sampling.

    Args:
        dataset_df: Input dataframe to be over-sampled or under-sampled.
        output_features: List of feature configs.
        preprocessing_parameters: Dictionary of the global preprocessing parameters.
        backend: Backend for data processing.

    Returns: An over-sampled or under-sampled training dataset.
    """

    if len(output_features) != 1:
        raise ValueError("Class balancing is only available for datasets with a single output feature")
    if output_features[0][TYPE] != BINARY:
        raise ValueError("Class balancing is only supported for binary output types")

    target = output_features[0][PROC_COLUMN]

    if backend.df_engine.partitioned:
        majority_class = backend.df_engine.compute(dataset_df[target].value_counts()).idxmax()
        minority_class = backend.df_engine.compute(dataset_df[target].value_counts()).idxmin()
    else:
        majority_class = dataset_df[target].value_counts().idxmax()
        minority_class = dataset_df[target].value_counts().idxmin()
    majority_df = dataset_df[dataset_df[target] == majority_class]
    minority_df = dataset_df[dataset_df[target] == minority_class]

    if preprocessing_parameters["oversample_minority"] and preprocessing_parameters["undersample_majority"]:
        raise ValueError(
            "Cannot balance data if both oversampling an undersampling are specified in the config. "
            "Must specify only one method"
        )

    if preprocessing_parameters["oversample_minority"]:
        sample_fraction = (len(majority_df) * preprocessing_parameters["oversample_minority"]) / len(minority_df)
        minority_df = minority_df.sample(frac=sample_fraction, replace=True)
    elif preprocessing_parameters["undersample_majority"]:
        sample_fraction = int(len(minority_df) / preprocessing_parameters["undersample_majority"]) / len(majority_df)
        majority_df = majority_df.sample(frac=sample_fraction, replace=False)

    balanced_df = backend.df_engine.concat([minority_df, majority_df])

    return balanced_df


def precompute_fill_value(dataset_cols, feature, preprocessing_parameters: PreprocessingConfigDict, backend):
    """Precomputes the fill value for a feature.

    NOTE: this is called before NaNs are removed from the dataset. Modifications here must handle NaNs gracefully.
    NOTE: this is called before columns are cast. Modifications here must handle dtype conversion gracefully.
    """
    missing_value_strategy = preprocessing_parameters["missing_value_strategy"]
    if missing_value_strategy == FILL_WITH_CONST:
        return preprocessing_parameters["fill_value"]
    elif missing_value_strategy == FILL_WITH_MODE:
        return dataset_cols[feature[COLUMN]].value_counts().index[0]
    elif missing_value_strategy == FILL_WITH_MEAN:
        if feature[TYPE] != NUMBER:
            raise ValueError(
                f"Filling missing values with mean is supported "
                f"only for number types, not for type {feature[TYPE]}.",
            )
        return backend.df_engine.compute(dataset_cols[feature[COLUMN]].astype(float).mean())
    elif missing_value_strategy == FILL_WITH_FALSE:
        distinct_values = backend.df_engine.compute(
            dataset_cols[feature[COLUMN]].drop_duplicates().dropna()
        ).values.tolist()
        if len(distinct_values) > 2:
            raise ValueError(
                f"Missing value strategy `fill_with_false` "
                f"for column {feature[COLUMN]} expects 2 distinct values, "
                f"found: {len(distinct_values)} (ex: {distinct_values[:10]})"
            )

        # Determine the False label.
        # Distinct values are sorted in reverse to mirror the selection of the default fallback_true_label (in
        # binary_feature.get_feature_meta) for binary columns with unconventional boolean values, "human"/"bot".
        for v in sorted(distinct_values, reverse=True):
            fallback_true_label = (
                preprocessing_parameters["fallback_true_label"]
                # By default, preprocessing_parameters.fallback_true_label is None.
                if preprocessing_parameters["fallback_true_label"]
                else "true"
            )
            if strings_utils.str2bool(v, fallback_true_label) is False:
                return v
        raise ValueError(
            f"Unable to determine False value for column {feature[COLUMN]} with distinct values: {distinct_values}."
        )
    # Otherwise, we cannot precompute the fill value for this dataset
    return None


<<<<<<< HEAD
def handle_missing_values(dataset_cols, feature, preprocessing_parameters: PreprocessingConfigDict, backend):
=======
@DeveloperAPI
def handle_missing_values(dataset_cols, feature, preprocessing_parameters, backend):
>>>>>>> 6ee67ef2
    missing_value_strategy = preprocessing_parameters["missing_value_strategy"]

    # Check for the precomputed fill value in the metadata
    computed_fill_value = preprocessing_parameters.get("computed_fill_value")

    if (
        missing_value_strategy in {FILL_WITH_CONST, FILL_WITH_MODE, FILL_WITH_MEAN, FILL_WITH_FALSE}
        and computed_fill_value is not None
    ):
        dataset_cols[feature[COLUMN]] = dataset_cols[feature[COLUMN]].fillna(
            computed_fill_value,
        )
    elif missing_value_strategy in {BFILL, FFILL}:
        dataset_cols[feature[COLUMN]] = dataset_cols[feature[COLUMN]].fillna(
            method=missing_value_strategy,
        )

        # If the first few rows or last few rows of a dataset is a NaN, it will still be a NaN after ffill or bfill are
        # applied. This causes downstream errors with Dask (https://github.com/ludwig-ai/ludwig/issues/2452)
        # To get around this issue, apply the primary missing value strategy (say bfill) first, and then follow it
        # up with the other missing value strategy (ffill) to ensure all NaNs are filled
        if backend.df_engine.compute(dataset_cols[feature[COLUMN]].isna().sum()) > 0:
            dataset_cols[feature[COLUMN]] = dataset_cols[feature[COLUMN]].fillna(
                method=BFILL if missing_value_strategy == FFILL else FFILL,
            )
    elif missing_value_strategy == DROP_ROW:
        # Here we only drop from this series, but after preprocessing we'll do a second
        # round of dropping NA values from the entire output dataframe, which will
        # result in the removal of the rows.
        dataset_cols[feature[COLUMN]] = dataset_cols[feature[COLUMN]].dropna()
    else:
        raise ValueError(f"Invalid missing value strategy {missing_value_strategy}")


def load_hdf5(hdf5_file_path, preprocessing_params, backend, split_data=True, shuffle_training=False):
    # TODO dask: this needs to work with DataFrames
    logger.info(f"Loading data from: {hdf5_file_path}")

    def shuffle(df):
        return df.sample(frac=1).reset_index(drop=True)

    dataset = data_utils.load_hdf5(hdf5_file_path)
    if not split_data:
        if shuffle_training:
            dataset = shuffle(dataset)
        return dataset

    training_set, validation_set, test_set = split_dataset(dataset, preprocessing_params, backend)

    if shuffle_training:
        training_set = shuffle(training_set)

    return training_set, test_set, validation_set


def load_metadata(metadata_file_path: str) -> TrainingSetMetadataDict:
    logger.info(f"Loading metadata from: {metadata_file_path}")
    training_set_metadata = data_utils.load_json(metadata_file_path)
    # TODO(travis): decouple config from training_set_metadata so we don't need to
    #  upgrade it over time.
    training_set_metadata = upgrade_metadata(training_set_metadata)
    return training_set_metadata


def preprocess_for_training(
    config,
    dataset=None,
    training_set=None,
    validation_set=None,
    test_set=None,
    training_set_metadata=None,
    data_format=None,
    skip_save_processed_input=False,
    preprocessing_params=default_preprocessing_parameters,
    backend=LOCAL_BACKEND,
    random_seed=default_random_seed,
    callbacks=None,
) -> Tuple[Dataset, Dataset, Dataset, TrainingSetMetadataDict]:
    """Returns training, val and test datasets with training set metadata."""

    # sanity check to make sure some data source is provided
    if dataset is None and training_set is None:
        raise ValueError("No training data is provided!")

    # determine data format if not provided or auto
    if not data_format or data_format == "auto":
        data_format = figure_data_format(dataset, training_set, validation_set, test_set)

    # Wrap dataset into a form we can use to manage within the cache
    dataset = wrap(dataset)
    training_set = wrap(training_set)
    validation_set = wrap(validation_set)
    test_set = wrap(test_set)

    try:
        lock_path = backend.cache.get_cache_directory(dataset)
    except (TypeError, ValueError):
        lock_path = None
    with file_lock(lock_path, lock_file=".lock_preprocessing"):
        # if training_set_metadata is a string, assume it's a path to load the json
        training_set_metadata = training_set_metadata or {}
        if training_set_metadata and isinstance(training_set_metadata, str):
            training_set_metadata = load_metadata(training_set_metadata)

        # setup
        features = config["input_features"] + config["output_features"]

        # in case data_format is one of the cacheable formats,
        # check if there's a cached hdf5 file with the same name,
        # and in case move on with the hdf5 branch.
        cached = False
        cache = backend.cache.get_dataset_cache(config, dataset, training_set, test_set, validation_set)

        # Unwrap dataset into the form used for preprocessing
        dataset = dataset.unwrap() if dataset is not None else None
        training_set = training_set.unwrap() if training_set is not None else None
        validation_set = validation_set.unwrap() if validation_set is not None else None
        test_set = test_set.unwrap() if test_set is not None else None

        if data_format in CACHEABLE_FORMATS:
            with backend.storage.cache.use_credentials():
                cache_results = cache.get()
                if cache_results is not None:
                    valid, *cache_values = cache_results
                    if valid:
                        logger.info(
                            "Found cached dataset and meta.json with the same filename "
                            "of the dataset, using them instead"
                        )
                        training_set_metadata, training_set, test_set, validation_set = cache_values
                        config["data_hdf5_fp"] = training_set
                        data_format = backend.cache.data_format
                        cached = True
                        dataset = None
                    else:
                        logger.info(
                            "Found cached dataset and meta.json with the same filename "
                            "of the dataset, but checksum don't match, "
                            "if saving of processed input is not skipped "
                            "they will be overridden"
                        )
                        cache.delete()

        training_set_metadata[CHECKSUM] = cache.checksum
        data_format_processor = get_from_registry(data_format, data_format_preprocessor_registry)

        if cached or data_format == "hdf5":
            with backend.storage.cache.use_credentials():
                # Always interpret hdf5 files as preprocessed, even if missing from the cache
                processed = data_format_processor.prepare_processed_data(
                    features,
                    dataset=dataset,
                    training_set=training_set,
                    validation_set=validation_set,
                    test_set=test_set,
                    training_set_metadata=training_set_metadata,
                    skip_save_processed_input=skip_save_processed_input,
                    preprocessing_params=preprocessing_params,
                    backend=backend,
                    random_seed=random_seed,
                )
                training_set, test_set, validation_set, training_set_metadata = processed
        else:
            processed = data_format_processor.preprocess_for_training(
                config,
                features,
                dataset=dataset,
                training_set=training_set,
                validation_set=validation_set,
                test_set=test_set,
                training_set_metadata=training_set_metadata,
                skip_save_processed_input=skip_save_processed_input,
                preprocessing_params=preprocessing_params,
                backend=backend,
                random_seed=random_seed,
                callbacks=callbacks,
            )
            training_set, test_set, validation_set, training_set_metadata = processed
            processed = (training_set, test_set, validation_set, training_set_metadata)

            # cache the dataset
            if backend.cache.can_cache(skip_save_processed_input):
                with backend.storage.cache.use_credentials():
                    logger.debug("cache processed data")
                    processed = cache.put(*processed)
                    # set cached=True to ensure credentials are used correctly below
                    cached = True
            training_set, test_set, validation_set, training_set_metadata = processed

        with backend.storage.cache.use_credentials() if cached else contextlib.nullcontext():
            logger.debug("create training dataset")
            training_dataset = backend.dataset_manager.create(training_set, config, training_set_metadata)
            training_set_size = len(training_dataset)
            if training_set_size == 0:
                raise ValueError("Training data is empty following preprocessing.")
            elif training_set_size < MIN_DATASET_SPLIT_ROWS:
                raise ValueError(
                    f"Training dataset has only {training_set_size} rows following preprocessing, need"
                    f" at least {MIN_DATASET_SPLIT_ROWS} to compute metrics."
                )

            validation_dataset = None
            if validation_set is not None:
                logger.debug("create validation dataset")
                validation_dataset = backend.dataset_manager.create(validation_set, config, training_set_metadata)
                validation_set_size = len(validation_dataset)
                if validation_set_size == 0:
                    logger.warning(
                        "Validation set empty. If this is unintentional, please check the preprocessing configuration."
                    )
                    validation_dataset = None
                elif validation_set_size < MIN_DATASET_SPLIT_ROWS:
                    logger.warning(
                        f"Validation set too small to compute metrics. Need at least {MIN_DATASET_SPLIT_ROWS} rows, got"
                        f" {validation_set_size} after preprocessing."
                    )

            test_dataset = None
            if test_set is not None:
                logger.debug("create test dataset")
                test_dataset = backend.dataset_manager.create(test_set, config, training_set_metadata)
                test_set_size = len(test_dataset)
                if test_set_size == 0:
                    logger.warning(
                        "Test set empty. If this is unintentional, please check the preprocessing configuration."
                    )
                    test_dataset = None
                elif test_set_size < MIN_DATASET_SPLIT_ROWS:
                    logger.warning(
                        f"Test set too small to compute metrics. Need at least {MIN_DATASET_SPLIT_ROWS} rows, got"
                        f" {test_set_size} after preprocessing."
                    )

        return (training_dataset, validation_dataset, test_dataset, training_set_metadata)


def _preprocess_file_for_training(
    config,
    features,
    dataset=None,
    training_set=None,
    validation_set=None,
    test_set=None,
    training_set_metadata=None,
    read_fn=read_csv,
    skip_save_processed_input=False,
    preprocessing_params=default_preprocessing_parameters,
    backend=LOCAL_BACKEND,
    random_seed=default_random_seed,
    callbacks=None,
):
    """Method to pre-process csv data.

    :param features: list of all features (input + output)
    :param dataset: path to the data
    :param training_set:  training data
    :param validation_set: validation data
    :param test_set: test data
    :param training_set_metadata: train set metadata
    :param skip_save_processed_input: if False, the pre-processed data is saved
    as .hdf5 files in the same location as the csv files with the same names.
    :param preprocessing_params: preprocessing parameters
    :param random_seed: random seed
    :return: training, test, validation datasets, training metadata
    """
    if dataset:
        # Use data and ignore _train, _validation and _test.
        # Also ignore data and train set metadata needs preprocessing
        logger.info("Using full raw dataset, no hdf5 and json file " "with the same name have been found")
        logger.info("Building dataset (it may take a while)")

        dataset_df = read_fn(dataset, backend.df_engine.df_lib)
        training_set_metadata[SRC] = dataset

        data, training_set_metadata = build_dataset(
            dataset_df,
            features,
            preprocessing_params,
            metadata=training_set_metadata,
            backend=backend,
            random_seed=random_seed,
            skip_save_processed_input=skip_save_processed_input,
            callbacks=callbacks,
            mode="training",
        )

    elif training_set:
        # use data_train (including _validation and _test if they are present)
        # and ignore data and train set metadata
        # needs preprocessing
        logger.info("Using training raw csv, no hdf5 and json " "file with the same name have been found")
        logger.info("Building dataset (it may take a while)")

        concatenated_df = concatenate_files(training_set, validation_set, test_set, read_fn, backend)
        training_set_metadata[SRC] = training_set

        # Data is pre-split.
        preprocessing_params = set_fixed_split(preprocessing_params)

        data, training_set_metadata = build_dataset(
            concatenated_df,
            features,
            preprocessing_params,
            metadata=training_set_metadata,
            backend=backend,
            random_seed=random_seed,
            callbacks=callbacks,
            mode="training",
        )

    else:
        raise ValueError("either data or data_train have to be not None")

    logger.debug("split train-val-test")
    training_data, validation_data, test_data = split_dataset(data, preprocessing_params, backend, random_seed)

    if dataset and backend.is_coordinator() and not skip_save_processed_input:
        logger.debug("writing split file")
        splits_df = concatenate_splits(training_data, validation_data, test_data, backend)
        split_fp = get_split_path(dataset or training_set)
        try:
            backend.df_engine.to_parquet(splits_df, split_fp, index=True)
        except Exception as e:
            logger.warning(
                f"Encountered error: '{e}' while writing data to parquet during saving preprocessed data. "
                "Skipping saving processed data."
            )

    logger.info("Building dataset: DONE")
    if preprocessing_params["oversample_minority"] or preprocessing_params["undersample_majority"]:
        training_data = balance_data(training_data, config["output_features"], preprocessing_params, backend)

    return training_data, test_data, validation_data, training_set_metadata


def _preprocess_df_for_training(
    config,
    features,
    dataset=None,
    training_set=None,
    validation_set=None,
    test_set=None,
    training_set_metadata=None,
    preprocessing_params=default_preprocessing_parameters,
    backend=LOCAL_BACKEND,
    random_seed=default_random_seed,
    callbacks=None,
):
    """Method to pre-process dataframes.

    This doesn't have the option to save the processed data as hdf5 as we don't expect users to do this as the data can
    be processed in memory
    """
    if dataset is not None:
        # needs preprocessing
        logger.info("Using full dataframe")
    elif training_set is not None:
        # needs preprocessing
        logger.info("Using training dataframe")
        dataset = concatenate_df(training_set, validation_set, test_set, backend)

        # Data is pre-split.
        preprocessing_params = set_fixed_split(preprocessing_params)

    logger.info("Building dataset (it may take a while)")

    data, training_set_metadata = build_dataset(
        dataset,
        features,
        preprocessing_params,
        metadata=training_set_metadata,
        random_seed=random_seed,
        backend=backend,
        callbacks=callbacks,
        mode="training",
    )

    logger.debug("split train-val-test")
    training_set, validation_set, test_set = split_dataset(data, preprocessing_params, backend, random_seed)

    logger.info("Building dataset: DONE")
    if preprocessing_params["oversample_minority"] or preprocessing_params["undersample_majority"]:
        training_set = balance_data(training_set, config["output_features"], preprocessing_params, backend)

    return training_set, test_set, validation_set, training_set_metadata


def preprocess_for_prediction(
    config,
    dataset,
    training_set_metadata=None,
    data_format=None,
    split=FULL,
    include_outputs=True,
    backend=LOCAL_BACKEND,
    callbacks=None,
):
    """Preprocesses the dataset to parse it into a format that is usable by the Ludwig core.

    Args:
        config: Config dictionary corresponding to Ludwig Model
        dataset: Dataset to be processed
        training_set_metadata: Train set metadata for the input features
        data_format: Format of the data
        split: The split of dataset to return
        include_outputs: Whether to include outputs
        backend: Type of backend to use for preprocessing
        callbacks: Any callbacks passed in

    Returns:
        Processed dataset along with updated training set metadata
    """
    # Sanity Check to make sure some data source is provided
    if dataset is None:
        raise ValueError("No training data is provided!")

    if isinstance(dataset, Dataset):
        return dataset, training_set_metadata

    # determine data format if not provided or auto
    if not data_format or data_format == "auto":
        data_format = figure_data_format(dataset)

    # manage the in_memory parameter
    if data_format not in HDF5_FORMATS:
        num_overrides = override_in_memory_flag(config["input_features"], True)
        if num_overrides > 0:
            logger.warning("Using in_memory = False is not supported " "with {} data format.".format(data_format))

    preprocessing_params = merge_config_preprocessing_with_feature_specific_defaults(
        config.get(PREPROCESSING, {}), config.get(DEFAULTS, {})
    )
    preprocessing_params = merge_dict(default_preprocessing_parameters, preprocessing_params)

    # if training_set_metadata is a string, assume it's a path to load the json
    if training_set_metadata and isinstance(training_set_metadata, str):
        training_set_metadata = load_metadata(training_set_metadata)

    # setup
    output_features = []
    if include_outputs:
        output_features += config["output_features"]
    features = config["input_features"] + output_features

    # Check the cache for an already preprocessed dataset. This only
    # applies to scenarios where the user wishes to predict on a split
    # of the full dataset, where we preprocess the whole dataset together
    # during training. If the user wishes to predict on the full dataset,
    # it is assumed they are predicting on unseen data. This is done
    # because the cached data is stored in its split form, and would be
    # expensive to recombine, requiring further caching.
    cached = False

    dataset = wrap(dataset)
    cache = backend.cache.get_dataset_cache(config, dataset)
    dataset = dataset.unwrap()

    training_set = test_set = validation_set = None
    if data_format in CACHEABLE_FORMATS and split != FULL:
        with backend.storage.cache.use_credentials():
            cache_results = cache.get()
            if cache_results is not None:
                valid, *cache_values = cache_results
                if valid:
                    logger.info(
                        "Found cached dataset and meta.json with the same filename "
                        "of the input file, using them instead"
                    )
                    training_set_metadata, training_set, test_set, validation_set = cache_values
                    config["data_hdf5_fp"] = training_set
                    data_format = backend.cache.data_format
                    cached = True

    data_format_processor = get_from_registry(data_format, data_format_preprocessor_registry)
    if cached:
        with backend.storage.cache.use_credentials():
            processed = data_format_processor.prepare_processed_data(
                features,
                dataset=dataset,
                training_set=training_set,
                validation_set=validation_set,
                test_set=test_set,
                training_set_metadata=training_set_metadata,
                preprocessing_params=preprocessing_params,
                backend=backend,
            )
            training_set, test_set, validation_set, training_set_metadata = processed
    else:
        processed = data_format_processor.preprocess_for_prediction(
            dataset, features, preprocessing_params, training_set_metadata, backend, callbacks
        )
        dataset, training_set_metadata, new_hdf5_fp = processed
        training_set_metadata = training_set_metadata.copy()

        if new_hdf5_fp:
            training_set_metadata[DATA_TRAIN_HDF5_FP] = new_hdf5_fp

        if split != FULL:
            logger.debug("split train-val-test")
            training_set, validation_set, test_set = split_dataset(dataset, preprocessing_params, backend)

    if split == TRAINING:
        dataset = training_set
    elif split == VALIDATION:
        dataset = validation_set
    elif split == TEST:
        dataset = test_set

    config = {
        **config,
        "output_features": output_features,
    }

    with backend.storage.cache.use_credentials() if cached else contextlib.nullcontext():
        dataset = backend.dataset_manager.create(
            dataset,
            config,
            training_set_metadata,
        )

    return dataset, training_set_metadata<|MERGE_RESOLUTION|>--- conflicted
+++ resolved
@@ -1468,12 +1468,8 @@
     return None
 
 
-<<<<<<< HEAD
+@DeveloperAPI
 def handle_missing_values(dataset_cols, feature, preprocessing_parameters: PreprocessingConfigDict, backend):
-=======
-@DeveloperAPI
-def handle_missing_values(dataset_cols, feature, preprocessing_parameters, backend):
->>>>>>> 6ee67ef2
     missing_value_strategy = preprocessing_parameters["missing_value_strategy"]
 
     # Check for the precomputed fill value in the metadata
