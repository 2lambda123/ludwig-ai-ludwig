import argparse
import importlib
import logging
import os
from collections import OrderedDict
from functools import lru_cache
from io import BytesIO
<<<<<<< HEAD
from typing import Any, Dict, List, Union
=======
from typing import Any, Dict, List
>>>>>>> f7039842

import yaml

from ludwig.api_annotations import DeveloperAPI, PublicAPI
from ludwig.datasets import configs, model_configs
from ludwig.datasets.dataset_config import DatasetConfig
from ludwig.datasets.loaders.dataset_loader import DatasetLoader
from ludwig.globals import LUDWIG_VERSION
from ludwig.utils.print_utils import print_ludwig


def _load_dataset_config(config_filename: str):
    """Loads a dataset config."""
    config_path = os.path.join(os.path.dirname(configs.__file__), config_filename)
    with open(config_path) as f:
        return DatasetConfig(**yaml.safe_load(f))


@lru_cache(maxsize=1)
def _get_dataset_configs() -> Dict[str, DatasetConfig]:
    """Returns all dataset configs indexed by name."""
    import importlib.resources

    config_files = [f for f in importlib.resources.contents(configs) if f.endswith(".yaml")]
    config_objects = [_load_dataset_config(f) for f in config_files]
    return {c.name: c for c in config_objects}


def _get_dataset_config(dataset_name) -> DatasetConfig:
    """Get the config for a dataset."""
    configs = _get_dataset_configs()
    if dataset_name not in configs:
        raise AttributeError(f"No config found for dataset {dataset_name}")
    return configs[dataset_name]


def _load_model_config(model_config_filename: str):
    """Loads a model config."""
    model_config_path = os.path.join(os.path.dirname(model_configs.__file__), model_config_filename)
    with open(model_config_path) as f:
        return yaml.safe_load(f)


@lru_cache(maxsize=3)
def _get_model_configs(dataset_name: str) -> Dict[str, Dict]:
    """Returns all model configs for the specified dataset.

    Model configs are named <dataset_name>_<config_name>.yaml
    """
    import importlib.resources

    config_filenames = [
        f for f in importlib.resources.contents(model_configs) if f.endswith(".yaml") and f.startswith(dataset_name)
    ]
    configs = {}
    for config_filename in config_filenames:
        basename = os.path.splitext(config_filename)[0]
        config_name = basename[len(dataset_name) + 1 :]
        configs[config_name] = _load_model_config(config_filename)
    return configs


@PublicAPI
def get_dataset(dataset_name, cache_dir=None) -> Union[DatasetLoader, Any]:
    """Gets an instance of the dataset loader for a dataset."""
    config = _get_dataset_config(dataset_name)
    class_name = config.loader.split(".")[-1]
    module_name = "." + ".".join(config.loader.split(".")[:-1])
    loader_module = importlib.import_module(module_name, package="ludwig.datasets.loaders")
    loader_cls = getattr(loader_module, class_name)
    if cache_dir:
        return loader_cls(config, cache_dir=cache_dir)
    return loader_cls(config)


@PublicAPI
def list_datasets() -> List[str]:
    """Returns a list of the names of all available datasets."""
    return sorted(_get_dataset_configs().keys())


@PublicAPI
def get_datasets_output_features(dataset: str = None) -> dict:
    """Returns a dictionary with the output features for each dataset. Optionally, you can pass a dataset name
    which will then cause the function to return a dictionary with the output features for that dataset.

    :param dataset: (str) name of the dataset
    :return: (dict) dictionary with the output features for each dataset or a dictionary with the output features for
                    the specified dataset
    """
    ordered_configs = OrderedDict(sorted(_get_dataset_configs().items()))

    for name, config in ordered_configs.items():
        ordered_configs[name] = {"name": config.name, "output_features": config.output_features}

    if dataset:
        return ordered_configs[dataset]
    return ordered_configs


@PublicAPI
def describe_dataset(dataset_name: str) -> str:
    """Returns the description of the dataset."""
    return _get_dataset_configs()[dataset_name].description


@PublicAPI
def model_configs_for_dataset(dataset_name: str) -> Dict[str, Dict]:
    """Returns a dictionary of built-in model configs for the specified dataset.

    Maps config name to ludwig config dict.
    """
    return _get_model_configs(dataset_name)


@PublicAPI
def download_dataset(dataset_name: str, output_dir: str = "."):
    """Downloads the dataset to the specified directory."""
    output_dir = os.path.expanduser(os.path.normpath(output_dir))
    dataset = get_dataset(dataset_name)
    dataset.export(output_dir)


@DeveloperAPI
def get_buffer(dataset_name: str):
    """Returns a byte buffer for the specified dataset."""
    try:
        dataset = get_dataset(dataset_name).load()
        buffer = BytesIO(dataset.to_parquet())
        return buffer
    except Exception as e:
        logging.error(logging.ERROR, f"Failed to upload dataset {dataset_name}: {e}")


def cli(sys_argv):
    parser = argparse.ArgumentParser(
        description="This command downloads and lists Ludwig-ready datasets.",
        prog="ludwig datasets",
        usage="%(prog)s [options]",
    )
    sub_parsers = parser.add_subparsers(dest="command", help="download and list datasets")

    parser_download = sub_parsers.add_parser("download", help="download a dataset")
    parser_download.add_argument("dataset", help="dataset to download")
    parser_download.add_argument(
        "-o",
        "--output_dir",
        type=str,
        default=".",
        help="output directory to download into",
        required=False,
    )

    sub_parsers.add_parser("list", help="list datasets")

    parser_describe = sub_parsers.add_parser("describe", help="describe datasets")
    parser_describe.add_argument("dataset", help="dataset to describe")

    args = parser.parse_args(sys_argv)
    print_ludwig(f"Datasets {args.command}", LUDWIG_VERSION)

    if args.command == "list":
        datasets = list_datasets()
        for ds in datasets:
            print(ds)
    elif args.command == "describe":
        print(describe_dataset(args.dataset))
    elif args.command == "download":
        download_dataset(args.dataset, args.output_dir)
    else:
        raise ValueError(f"Unrecognized command: {args.command}")


def __getattr__(name: str) -> Any:
    """Module-level __getattr__ allows us to return an instance of a class.  For example:

         from ludwig.datasets import titanic

    returns an instance of DatasetLoader configured to load titanic.

    If you want to download a dataset in a non-default ludwig cache directory, there are two options:
        1. set the LUDWIG_CACHE environment variable to your desired path before importing the dataset
        2. Use ludwig.datasets.get_dataset(dataset_name, cache_dir=<CACHE_DIR>)
    """
    public_methods = {
        "list_datasets",
        "describe_dataset",
        "download_dataset",
        "cli",
        "get_dataset",
        "model_configs_for_dataset",
    }
    if name in public_methods:
        return globals()[name]
    return get_dataset(name)<|MERGE_RESOLUTION|>--- conflicted
+++ resolved
@@ -5,18 +5,13 @@
 from collections import OrderedDict
 from functools import lru_cache
 from io import BytesIO
-<<<<<<< HEAD
-from typing import Any, Dict, List, Union
-=======
 from typing import Any, Dict, List
->>>>>>> f7039842
 
 import yaml
 
 from ludwig.api_annotations import DeveloperAPI, PublicAPI
 from ludwig.datasets import configs, model_configs
 from ludwig.datasets.dataset_config import DatasetConfig
-from ludwig.datasets.loaders.dataset_loader import DatasetLoader
 from ludwig.globals import LUDWIG_VERSION
 from ludwig.utils.print_utils import print_ludwig
 
@@ -73,7 +68,7 @@
 
 
 @PublicAPI
-def get_dataset(dataset_name, cache_dir=None) -> Union[DatasetLoader, Any]:
+def get_dataset(dataset_name, cache_dir=None) -> Any:
     """Gets an instance of the dataset loader for a dataset."""
     config = _get_dataset_config(dataset_name)
     class_name = config.loader.split(".")[-1]
