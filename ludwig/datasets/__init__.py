import argparse
import importlib
import logging
import os
from collections import OrderedDict
from functools import lru_cache
from typing import Any, Dict, List

import yaml

from ludwig.api_annotations import PublicAPI
from ludwig.datasets import configs, model_configs
from ludwig.datasets.dataset_config import DatasetConfig
from ludwig.globals import LUDWIG_VERSION
from ludwig.utils.print_utils import print_ludwig


def _load_dataset_config(config_filename: str):
    """Loads a dataset config."""
    config_path = os.path.join(os.path.dirname(configs.__file__), config_filename)
    with open(config_path) as f:
        return DatasetConfig(**yaml.safe_load(f))


@lru_cache(maxsize=1)
def _get_dataset_configs() -> Dict[str, DatasetConfig]:
    """Returns all dataset configs indexed by name."""
    import importlib.resources

    config_files = [f for f in importlib.resources.contents(configs) if f.endswith(".yaml")]
    config_objects = [_load_dataset_config(f) for f in config_files]
    return {c.name: c for c in config_objects}


def _get_dataset_config(dataset_name) -> DatasetConfig:
    """Get the config for a dataset."""
    configs = _get_dataset_configs()
    if dataset_name not in configs:
        raise AttributeError(f"No config found for dataset {dataset_name}")
    return configs[dataset_name]


def _load_model_config(model_config_filename: str):
    """Loads a model config."""
    model_config_path = os.path.join(os.path.dirname(model_configs.__file__), model_config_filename)
    with open(model_config_path) as f:
        return yaml.safe_load(f)


@lru_cache(maxsize=3)
def _get_model_configs(dataset_name: str) -> Dict[str, Dict]:
    """Returns all model configs for the specified dataset.

    Model configs are named <dataset_name>_<config_name>.yaml
    """
    import importlib.resources

    config_filenames = [
        f for f in importlib.resources.contents(model_configs) if f.endswith(".yaml") and f.startswith(dataset_name)
    ]
    configs = {}
    for config_filename in config_filenames:
        basename = os.path.splitext(config_filename)[0]
        config_name = basename[len(dataset_name) + 1 :]
        configs[config_name] = _load_model_config(config_filename)
    return configs


@PublicAPI
def get_dataset(dataset_name, cache_dir=None) -> Any:
    """Gets an instance of the dataset loader for a dataset."""
    config = _get_dataset_config(dataset_name)
    class_name = config.loader.split(".")[-1]
    module_name = "." + ".".join(config.loader.split(".")[:-1])
    loader_module = importlib.import_module(module_name, package="ludwig.datasets.loaders")
    loader_cls = getattr(loader_module, class_name)
    if cache_dir:
        return loader_cls(config, cache_dir=cache_dir)
    return loader_cls(config)


@PublicAPI
def list_datasets() -> List[str]:
    """Returns a list of the names of all available datasets."""
    return sorted(_get_dataset_configs().keys())


<<<<<<< HEAD
def list_dataset_configs() -> Dict[str, DatasetConfig]:
    """Returns a list of the names of all available datasets."""
    return _get_dataset_configs()


=======
@PublicAPI
def get_datasets_output_features(dataset: str = None) -> dict:
    """Returns a dictionary with the output features for each dataset. Optionally, you can pass a dataset name
    which will then cause the function to return a dictionary with the output features for that dataset.

    :param dataset: (str) name of the dataset
    :return: (dict) dictionary with the output features for each dataset or a dictionary with the output features for
                    the specified dataset
    """
    ordered_configs = OrderedDict(sorted(_get_dataset_configs().items()))

    for name, config in ordered_configs.items():
        ordered_configs[name] = {"name": config.name, "output_features": config.output_features}

    if dataset:
        return ordered_configs[dataset]
    return ordered_configs


@PublicAPI
>>>>>>> c37d49cb
def describe_dataset(dataset_name: str) -> str:
    """Returns the description of the dataset."""
    return _get_dataset_configs()[dataset_name].description


@PublicAPI
def model_configs_for_dataset(dataset_name: str) -> Dict[str, Dict]:
    """Returns a dictionary of built-in model configs for the specified dataset.

    Maps config name to ludwig config dict.
    """
    return _get_model_configs(dataset_name)


@PublicAPI
def download_dataset(dataset_name: str, output_dir: str = "."):
    """Downloads the dataset to the specified directory."""
    output_dir = os.path.expanduser(os.path.normpath(output_dir))
    dataset = get_dataset(dataset_name)
    dataset.export(output_dir)


def upload_datasets(datasets: List[str]):
    """Provides Uploads the specified datasets to Minio."""
    for dataset_name in datasets:
        try:
            dataset = get_dataset(dataset_name)
            dataset.export()
        except Exception as e:
            logging.error(logging.ERROR, f"Failed to upload dataset {dataset_name}: {e}")


def cli(sys_argv):
    parser = argparse.ArgumentParser(
        description="This command downloads and lists Ludwig-ready datasets.",
        prog="ludwig datasets",
        usage="%(prog)s [options]",
    )
    sub_parsers = parser.add_subparsers(dest="command", help="download and list datasets")

    parser_download = sub_parsers.add_parser("download", help="download a dataset")
    parser_download.add_argument("dataset", help="dataset to download")
    parser_download.add_argument(
        "-o",
        "--output_dir",
        type=str,
        default=".",
        help="output directory to download into",
        required=False,
    )

    sub_parsers.add_parser("list", help="list datasets")

    parser_describe = sub_parsers.add_parser("describe", help="describe datasets")
    parser_describe.add_argument("dataset", help="dataset to describe")

    args = parser.parse_args(sys_argv)
    print_ludwig(f"Datasets {args.command}", LUDWIG_VERSION)

    if args.command == "list":
        datasets = list_datasets()
        for ds in datasets:
            print(ds)
    elif args.command == "describe":
        print(describe_dataset(args.dataset))
    elif args.command == "download":
        download_dataset(args.dataset, args.output_dir)
    else:
        raise ValueError(f"Unrecognized command: {args.command}")


def __getattr__(name: str) -> Any:
    """Module-level __getattr__ allows us to return an instance of a class.  For example:

         from ludwig.datasets import titanic

    returns an instance of DatasetLoader configured to load titanic.

    If you want to download a dataset in a non-default ludwig cache directory, there are two options:
        1. set the LUDWIG_CACHE environment variable to your desired path before importing the dataset
        2. Use ludwig.datasets.get_dataset(dataset_name, cache_dir=<CACHE_DIR>)
    """
    public_methods = {
        "list_datasets",
        "describe_dataset",
        "download_dataset",
        "cli",
        "get_dataset",
        "model_configs_for_dataset",
    }
    if name in public_methods:
        return globals()[name]
    return get_dataset(name)<|MERGE_RESOLUTION|>--- conflicted
+++ resolved
@@ -1,6 +1,5 @@
 import argparse
 import importlib
-import logging
 import os
 from collections import OrderedDict
 from functools import lru_cache
@@ -85,13 +84,6 @@
     return sorted(_get_dataset_configs().keys())
 
 
-<<<<<<< HEAD
-def list_dataset_configs() -> Dict[str, DatasetConfig]:
-    """Returns a list of the names of all available datasets."""
-    return _get_dataset_configs()
-
-
-=======
 @PublicAPI
 def get_datasets_output_features(dataset: str = None) -> dict:
     """Returns a dictionary with the output features for each dataset. Optionally, you can pass a dataset name
@@ -112,7 +104,6 @@
 
 
 @PublicAPI
->>>>>>> c37d49cb
 def describe_dataset(dataset_name: str) -> str:
     """Returns the description of the dataset."""
     return _get_dataset_configs()[dataset_name].description
@@ -133,16 +124,6 @@
     output_dir = os.path.expanduser(os.path.normpath(output_dir))
     dataset = get_dataset(dataset_name)
     dataset.export(output_dir)
-
-
-def upload_datasets(datasets: List[str]):
-    """Provides Uploads the specified datasets to Minio."""
-    for dataset_name in datasets:
-        try:
-            dataset = get_dataset(dataset_name)
-            dataset.export()
-        except Exception as e:
-            logging.error(logging.ERROR, f"Failed to upload dataset {dataset_name}: {e}")
 
 
 def cli(sys_argv):
