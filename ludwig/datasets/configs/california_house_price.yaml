version: 1.0
name: california_house_price
download_urls:
  - https://automl-mm-bench.s3.amazonaws.com/kaggle-california-house-prices/train.csv
  - https://automl-mm-bench.s3.amazonaws.com/kaggle-california-house-prices/test.csv
sha256:
  test.csv: b5bb9ed6e56cbdd0a410e186a19c6fe137c2ffbb50ba6b0808540434a8123dc6
  train.csv: 907d45804e622fb136a9d55bde97269f421fb9b8f7c9f34416672cf7078ee94b
train_filenames: train.csv
test_filenames: test.csv
description: |
  Predict house sale prices based on the house information, such as # of bedrooms,
  living areas, locations, near-by schools, and the seller summary. The data consist
  of houses sold in California in 2020, with houses in the test dataset sold after
  the ones in the training dataset.
  https://www.kaggle.com/c/california-house-prices
<<<<<<< HEAD
task: Regression
=======
output_features:
  - name: Sold Price
    type: number
>>>>>>> c37d49cb
<|MERGE_RESOLUTION|>--- conflicted
+++ resolved
@@ -14,10 +14,6 @@
   of houses sold in California in 2020, with houses in the test dataset sold after
   the ones in the training dataset.
   https://www.kaggle.com/c/california-house-prices
-<<<<<<< HEAD
-task: Regression
-=======
 output_features:
   - name: Sold Price
-    type: number
->>>>>>> c37d49cb
+    type: number