version: 1.0
name: forest_cover
download_urls: https://archive.ics.uci.edu/ml/machine-learning-databases/covtype/covtype.data.gz
sha256:
  covtype.data.gz: 614360d0257557dd1792834a85a1cdebfadc3c4f30b011d56afee7ffb5b15771
dataset_filenames: covtype.data
columns:
  - Elevation
  - Aspect
  - Slope
  - Horizontal_Distance_To_Hydrology
  - Vertical_Distance_To_Hydrology
  - Horizontal_Distance_To_Roadways
  - Hillshade_9am
  - Hillshade_Noon
  - Hillshade_3pm
  - Horizontal_Distance_To_Fire_Points
  - Wilderness_Area_1
  - Wilderness_Area_2
  - Wilderness_Area_3
  - Wilderness_Area_4
  - Soil_Type_1
  - Soil_Type_2
  - Soil_Type_3
  - Soil_Type_4
  - Soil_Type_5
  - Soil_Type_6
  - Soil_Type_7
  - Soil_Type_8
  - Soil_Type_9
  - Soil_Type_10
  - Soil_Type_11
  - Soil_Type_12
  - Soil_Type_13
  - Soil_Type_14
  - Soil_Type_15
  - Soil_Type_16
  - Soil_Type_17
  - Soil_Type_18
  - Soil_Type_19
  - Soil_Type_20
  - Soil_Type_21
  - Soil_Type_22
  - Soil_Type_23
  - Soil_Type_24
  - Soil_Type_25
  - Soil_Type_26
  - Soil_Type_27
  - Soil_Type_28
  - Soil_Type_29
  - Soil_Type_30
  - Soil_Type_31
  - Soil_Type_32
  - Soil_Type_33
  - Soil_Type_34
  - Soil_Type_35
  - Soil_Type_36
  - Soil_Type_37
  - Soil_Type_38
  - Soil_Type_39
  - Soil_Type_40
  - Cover_Type
loader: forest_cover.ForestCoverLoader
description: |
  The Forest Cover Type dataset.
  Predicting forest cover type from cartographic variables only.
  https://archive.ics.uci.edu/ml/datasets/covertype
<<<<<<< HEAD
task: Classification
=======
output_features:
  - name: Cover_Type
    type: category
>>>>>>> c37d49cb
<|MERGE_RESOLUTION|>--- conflicted
+++ resolved
@@ -65,10 +65,6 @@
   The Forest Cover Type dataset.
   Predicting forest cover type from cartographic variables only.
   https://archive.ics.uci.edu/ml/datasets/covertype
-<<<<<<< HEAD
-task: Classification
-=======
 output_features:
   - name: Cover_Type
-    type: category
->>>>>>> c37d49cb
+    type: category