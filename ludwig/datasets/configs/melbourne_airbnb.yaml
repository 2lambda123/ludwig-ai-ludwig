--- conflicted
+++ resolved
@@ -12,14 +12,10 @@
   Melbourne Airbnb Open Data
   Detailed and summarized data of Airbnb activity in Melbourne, VIC, Australia
   https://www.kaggle.com/tylerx/melbourne-airbnb-open-data
-<<<<<<< HEAD
-task: Regression, Classification
-=======
 output_features:
   - name: price_label
     type: category
   - name: price
     type: number
   - name: review_scores_rating
-    type: number
->>>>>>> c37d49cb
+    type: number