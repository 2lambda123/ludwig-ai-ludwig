--- conflicted
+++ resolved
@@ -9,10 +9,6 @@
 description: |
   The Mercedes-Benz Greener Manufacturing dataset.
   https://www.kaggle.com/c/mercedes-benz-greener-manufacturing
-<<<<<<< HEAD
-task: Regression
-=======
 output_features:
   - name: y
-    type: number
->>>>>>> c37d49cb
+    type: number