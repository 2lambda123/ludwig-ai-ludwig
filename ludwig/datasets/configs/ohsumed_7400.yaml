--- conflicted
+++ resolved
@@ -11,10 +11,6 @@
   Ohsumed corpus is extracted from MEDLINE database. MEDLINE is designed for multi-label classification, we remove the
   text with two or more labels.
   https://www.kaggle.com/datasets/weipengfei/ohr8r52
-<<<<<<< HEAD
-task: Multi-Class Classification
-=======
 output_features:
     - name: intent
-      type: category
->>>>>>> c37d49cb
+      type: category