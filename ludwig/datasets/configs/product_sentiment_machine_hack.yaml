version: 1.0
name: product_sentiment_machine_hack
download_urls:
  - https://automl-mm-bench.s3.amazonaws.com/machine_hack_product_sentiment/train.csv
  - https://automl-mm-bench.s3.amazonaws.com/machine_hack_product_sentiment/dev.csv
sha256:
  dev.csv: 33adff4dba7d9322397b398900c20f678d3fffc5d87b0ea825d9aa497a343150
  train.csv: 85a229e162b6d8c4839d1b27f834c36ae5e244fd027534fe62a888d4f536f0ef
train_filenames: train.csv
test_filenames: dev.csv
description: |
  We challenge the machinehackers community to develop a machine learning model
  to accurately classify various products into 4 different classes of sentiments
  based on the raw text review provided by the user.
  https://www.machinehack.com/hackathons/product_sentiment_classification_weekend_hackathon_19/overview
<<<<<<< HEAD
task: Multi-Class Classification
=======
output_features:
  - name: Sentiment
    type: category
>>>>>>> c37d49cb
<|MERGE_RESOLUTION|>--- conflicted
+++ resolved
@@ -13,10 +13,6 @@
   to accurately classify various products into 4 different classes of sentiments
   based on the raw text review provided by the user.
   https://www.machinehack.com/hackathons/product_sentiment_classification_weekend_hackathon_19/overview
-<<<<<<< HEAD
-task: Multi-Class Classification
-=======
 output_features:
   - name: Sentiment
-    type: category
->>>>>>> c37d49cb
+    type: category