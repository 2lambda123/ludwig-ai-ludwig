version: 1.0
name: reuters_r8
kaggle_dataset_id: weipengfei/ohr8r52
archive_filenames: ohr8r52.zip
sha256:
  ohr8r52.zip: 93c7a8817a32b994d93267506ad766281764ba9382e3f4f9d978544cebab6ca4
train_filenames: r8/r8-train-stemmed.csv
validation_filenames: r8/r8-dev-stemmed.csv
test_filenames: r8/r8-test-stemmed.csv
description: |
  Reuters R8 subset of Reuters 21578 dataset from Kaggle.
<<<<<<< HEAD
task: Multi-Class Classification
=======
output_features:
    - name: intent
      type: category
>>>>>>> c37d49cb
<|MERGE_RESOLUTION|>--- conflicted
+++ resolved
@@ -9,10 +9,6 @@
 test_filenames: r8/r8-test-stemmed.csv
 description: |
   Reuters R8 subset of Reuters 21578 dataset from Kaggle.
-<<<<<<< HEAD
-task: Multi-Class Classification
-=======
 output_features:
     - name: intent
-      type: category
->>>>>>> c37d49cb
+      type: category