--- conflicted
+++ resolved
@@ -9,10 +9,6 @@
 description: |
   Santander Customer Satisfaction Prediction.
   https://www.kaggle.com/c/santander-customer-satisfaction/overview
-<<<<<<< HEAD
-task: Binary Classification
-=======
 output_features:
   - name: TARGET
-    type: binary
->>>>>>> c37d49cb
+    type: binary