--- conflicted
+++ resolved
@@ -9,10 +9,6 @@
 description: |
   Santander Customer Transaction Prediction.
   https://www.kaggle.com/c/santander-customer-transaction-prediction/overview
-<<<<<<< HEAD
-task: Binary Classification
-=======
 output_features:
   - name: target
-    type: binary
->>>>>>> c37d49cb
+    type: binary