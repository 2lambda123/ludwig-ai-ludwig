version: 1.0
name: sarcos
download_urls:
  - http://www.gaussianprocess.org/gpml/data/sarcos_inv.mat
  - http://www.gaussianprocess.org/gpml/data/sarcos_inv_test.mat
sha256:
  sarcos_inv_test.mat: 161a59b5c3b4f4b404584323f181607b2acbe620eb134dc720760dc3f38f5cec
  sarcos_inv.mat: b8a249733253ba6097372fedee7696833fcf30de42037d5b4a7227f21a6d1d97
train_filenames: sarcos_inv.mat
test_filenames: sarcos_inv_test.mat
loader: sarcos.SarcosLoader
description: |
  The data relates to an inverse dynamics problem for a seven
  degrees-of-freedom SARCOS anthropomorphic robot arm.
  The task is to map from a 21-dimensional input space
  (7 joint positions, 7 joint velocities, 7 joint accelerations)
  to the corresponding 7 joint torques.
  http://gaussianprocess.org/gpml/data/
<<<<<<< HEAD
task: Regression
=======
output_features:
    - name: torque_1
      type: number
    - name: torque_2
      type: number
    - name: torque_3
      type: number
    - name: torque_4
      type: number
    - name: torque_5
      type: number
    - name: torque_6
      type: number
    - name: torque_7
      type: number
>>>>>>> c37d49cb
<|MERGE_RESOLUTION|>--- conflicted
+++ resolved
@@ -16,9 +16,6 @@
   (7 joint positions, 7 joint velocities, 7 joint accelerations)
   to the corresponding 7 joint torques.
   http://gaussianprocess.org/gpml/data/
-<<<<<<< HEAD
-task: Regression
-=======
 output_features:
     - name: torque_1
       type: number
@@ -33,5 +30,4 @@
     - name: torque_6
       type: number
     - name: torque_7
-      type: number
->>>>>>> c37d49cb
+      type: number