version: 1.0
name: sst2
download_urls: https://nlp.stanford.edu/~socherr/stanfordSentimentTreebank.zip
sha256:
  stanfordSentimentTreebank.zip: 3f5209483b46bbf129cacbbbe6ae02fe780407034f61cf6342b7833257c3f1db
train_filenames: train.csv
validation_filenames: dev.csv
test_filenames: test.csv
loader: sst.SST2Loader
description: |
  The SST2 dataset.

  This dataset is constructed using the Stanford Sentiment Treebank Dataset.
  This dataset contains binary labels (positive or negative) for each sample.

  The original dataset specified 5 labels:
  very negative, negative, neutral, positive, very positive with
  the following cutoffs:
  [0, 0.2], (0.2, 0.4], (0.4, 0.6], (0.6, 0.8], (0.8, 1.0]

  In the construction of this dataset, we remove all neutral phrases
  and assign a negative label if the original rating falls
  into the following range: [0, 0.4] and a positive label
  if the original rating is between (0.6, 1.0].
<<<<<<< HEAD
task: Binary Classification
=======
output_features:
    - name: label
      type: binary
>>>>>>> c37d49cb
<|MERGE_RESOLUTION|>--- conflicted
+++ resolved
@@ -22,10 +22,6 @@
   and assign a negative label if the original rating falls
   into the following range: [0, 0.4] and a positive label
   if the original rating is between (0.6, 1.0].
-<<<<<<< HEAD
-task: Binary Classification
-=======
 output_features:
     - name: label
-      type: binary
->>>>>>> c37d49cb
+      type: binary