version: 1.0
name: wine_reviews
download_urls:
  - https://automl-mm-bench.s3.amazonaws.com/wine_reviews/train.csv
  - https://automl-mm-bench.s3.amazonaws.com/wine_reviews/test.csv
sha256:
  test.csv: c862d1af572659406ab39356a25c7d5e9b7c8570a89e069311fca1abb6bf1849
  train.csv: c54101bb07571a3df0723e93a5f7c48123dd792b316396db4404a04bcf1809cb
train_filenames: train.csv
test_filenames: test.csv
description: |
  Wine Reviews
  130k wine reviews with variety, location, winery, price, and description
  https://www.kaggle.com/datasets/zynicide/wine-reviews
<<<<<<< HEAD
task: Classification
=======
output_features:
  - name: points
    type: number
>>>>>>> c37d49cb
<|MERGE_RESOLUTION|>--- conflicted
+++ resolved
@@ -12,10 +12,6 @@
   Wine Reviews
   130k wine reviews with variety, location, winery, price, and description
   https://www.kaggle.com/datasets/zynicide/wine-reviews
-<<<<<<< HEAD
-task: Classification
-=======
 output_features:
   - name: points
-    type: number
->>>>>>> c37d49cb
+    type: number