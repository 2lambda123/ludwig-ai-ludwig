--- conflicted
+++ resolved
@@ -5,12 +5,7 @@
   yosemite_temps.csv: c0ec9f2cb4bbf0bc53f7bfd2e39f88ae21e43b7b8912b2d1eb8185055f9510e2
 description: |
     Yosemite temperatures dataset.
-<<<<<<< HEAD
-    As found in https://github.com/ourownstory/neural_prophet.
-task: Regression
-=======
     As found in https://github.com/ourownstory/neural_prophet
 output_features:
   - name: y
-    type: number
->>>>>>> c37d49cb
+    type: number