--- conflicted
+++ resolved
@@ -29,14 +29,9 @@
     # The readable description of the dataset
     description: str = ""
 
-<<<<<<< HEAD
-    # The learning task(s) associated with this dataset.
-    task: str = ""
-=======
     # Optional. The (suggested) output features for this dataset. Helps users discover new datasets and filter for
     # relevance to a specific machine learning setting.
     output_features: List[dict] = field(default_factory=list)
->>>>>>> c37d49cb
 
     # The kaggle competition this dataset belongs to, or None if this dataset is not hosted by a Kaggle competition.
     kaggle_competition: Optional[str] = None
