--- conflicted
+++ resolved
@@ -19,12 +19,8 @@
     raw_temp_path: str
     name: str
     kaggle_username: str
-<<<<<<< HEAD
     kaggle_key: str
-=======
-    kaggle_api_key: str
     is_kaggle_competition: bool
->>>>>>> 45dc644c
 
     def download_raw_dataset(self):
         """
@@ -46,13 +42,8 @@
         # Download all files for a competition/dataset
         download_func(self.competition_name, path=self.raw_temp_path)
 
-<<<<<<< HEAD
-        competition_zipfile = os.path.join(self.raw_temp_path, self.archive_filename)
-        with ZipFile(competition_zipfile, 'r') as z:
-=======
         archive_zip = os.path.join(self.raw_temp_path, self.archive_filename)
         with ZipFile(archive_zip, 'r') as z:
->>>>>>> 45dc644c
             z.extractall(self.raw_temp_path)
         os.rename(self.raw_temp_path, self.raw_dataset_path)
 
