# coding=utf-8
# Copyright (c) 2019 Uber Technologies, Inc.
#
# Licensed under the Apache License, Version 2.0 (the "License");
# you may not use this file except in compliance with the License.
# You may obtain a copy of the License at
#
#     http://www.apache.org/licenses/LICENSE-2.0
#
# Unless required by applicable law or agreed to in writing, software
# distributed under the License is distributed on an "AS IS" BASIS,
# WITHOUT WARRANTIES OR CONDITIONS OF ANY KIND, either express or implied.
# See the License for the specific language governing permissions and
# limitations under the License.
# ==============================================================================
from abc import ABC
import logging

import tensorflow as tf
import tensorflow_addons as tfa
from tensorflow.keras.layers import GRUCell, SimpleRNNCell, LSTMCell, \
    StackedRNNCells
from tensorflow.keras.layers import Dense, Embedding
from tensorflow.keras.layers import average
from tensorflow_addons.seq2seq import AttentionWrapper
from tensorflow_addons.seq2seq import BahdanauAttention
from tensorflow_addons.seq2seq import LuongAttention

from ludwig.constants import *
from ludwig.decoders.base import Decoder
from ludwig.modules.attention_modules import MultiHeadSelfAttention
from ludwig.modules.reduction_modules import SequenceReducer
from ludwig.modules.recurrent_modules import BasicDecoder
from ludwig.utils.misc_utils import get_from_registry
from ludwig.utils.registry import Registry, register
from ludwig.utils.tf_utils import sequence_length_3D, sequence_length_2D

logger = logging.getLogger(__name__)

rnn_layers_registry = {
    'rnn': SimpleRNNCell,
    'gru': GRUCell,
    'lstm': LSTMCell
}

PAD_TOKEN = 0


DECODER_REGISTRY = Registry()


class SequenceDecoder(Decoder, ABC):
    @classmethod
    def register(cls, name):
        DECODER_REGISTRY[name] = cls


@register(name='generator')
class SequenceGeneratorDecoder(SequenceDecoder):

    def __init__(
            self,
            num_classes,
            cell_type='rnn',
            state_size=256,
            embedding_size=64,
            beam_width=1,
            num_layers=1,
            attention=None,
            tied_embeddings=None,
            is_timeseries=False,
            max_sequence_length=0,
            use_bias=True,
            weights_initializer='glorot_uniform',
            bias_initializer='zeros',
            weights_regularizer=None,
            bias_regularizer=None,
            activity_regularizer=None,
            reduce_input='sum',
            **kwargs
    ):
        super().__init__()
        logger.debug(' {}'.format(self.name))

        self.cell_type = cell_type
        self.state_size = state_size
        self.embedding_size = embedding_size
        self.beam_width = beam_width
        self.num_layers = num_layers
        self.attention = attention
        self.attention_mechanism = None
        self.tied_embeddings = tied_embeddings
        self.is_timeseries = is_timeseries
        self.num_classes = num_classes
        self.max_sequence_length = max_sequence_length
        self.state_size = state_size
        self.attention_mechanism = None

        self.reduce_input = reduce_input if reduce_input else 'sum'
        self.reduce_sequence = SequenceReducer(reduce_mode=self.reduce_input)

        if is_timeseries:
            self.vocab_size = 1
        else:
            self.vocab_size = self.num_classes

        self.GO_SYMBOL = self.vocab_size
        self.END_SYMBOL = 0

        logger.debug('  project input Dense')
        self.project = Dense(
            state_size,
            use_bias=use_bias,
            kernel_initializer=weights_initializer,
            bias_initializer=bias_initializer,
            kernel_regularizer=weights_regularizer,
            bias_regularizer=bias_regularizer,
            activity_regularizer=activity_regularizer
        )

        logger.debug('  Embedding')
        self.decoder_embedding = Embedding(
            input_dim=self.num_classes + 1,  # account for GO_SYMBOL
            output_dim=embedding_size,
            embeddings_initializer=weights_initializer,
            embeddings_regularizer=weights_regularizer,
            activity_regularizer=activity_regularizer
        )
        logger.debug('  project output Dense')
        self.dense_layer = Dense(
            num_classes,
            use_bias=use_bias,
            kernel_initializer=weights_initializer,
            bias_initializer=bias_initializer,
            kernel_regularizer=weights_regularizer,
            bias_regularizer=bias_regularizer,
            activity_regularizer=activity_regularizer
        )
        rnn_cell = get_from_registry(cell_type, rnn_layers_registry)
        rnn_cells = [rnn_cell(state_size) for _ in range(num_layers)]
        self.decoder_rnncell = StackedRNNCells(rnn_cells)
        logger.debug('  {}'.format(self.decoder_rnncell))

        # Sampler
        self.sampler = tfa.seq2seq.sampler.TrainingSampler()

        logger.debug('setting up attention for', attention)
        if attention is not None:
            if attention == 'luong':
                self.attention_mechanism = LuongAttention(units=state_size)
            elif attention == 'bahdanau':
                self.attention_mechanism = BahdanauAttention(units=state_size)
            logger.debug('  {}'.format(self.attention_mechanism))
            self.decoder_rnncell = AttentionWrapper(
                self.decoder_rnncell,
                [self.attention_mechanism] * num_layers,
                attention_layer_size=[state_size] * num_layers
            )
            logger.debug('  {}'.format(self.decoder_rnncell))

    def _logits_training(self, inputs, target, training=None):
        input = inputs['hidden']  # shape [batch_size, seq_size, state_size]
        encoder_end_state = self.prepare_encoder_output_state(inputs)

        logits = self.decoder_teacher_forcing(
            input,
            target=target,
            encoder_end_state=encoder_end_state
        )

        # logits is tuple containing two tensor:
        #   logits: suitable for use with softmax_crossentropy loss
        #   projection_input: suitable for use with sampled_softmax
        return logits

    def prepare_encoder_output_state(self, inputs):

        if 'encoder_output_state' in inputs:
            encoder_output_state = inputs['encoder_output_state']
        else:
            hidden = inputs['hidden']
            if len(hidden.shape) == 3:  # encoder_output is a sequence
                # reduce_sequence returns a [b, h]
                encoder_output_state = self.reduce_sequence(hidden)
            elif len(hidden.shape) == 2:
                # this returns a [b, h]
                encoder_output_state = hidden
            else:
                raise ValueError("Only works for 1d or 2d encoder_output")

        # now we have to deal with the fact that the state needs to be a list
        # in case of lstm or a tensor otherwise
        if (self.cell_type == 'lstm' and
                isinstance(encoder_output_state, list)):
            if len(encoder_output_state) == 2:
                # this maybe a unidirectionsl lstm or a bidirectional gru / rnn
                # there is no way to tell
                # If it is a unidirectional lstm, pass will work fine
                # if it is bidirectional gru / rnn, the output of one of
                # the directions will be treated as the inital c of the lstm
                # which is weird and may lead to poor performance
                # todo future: try to find a way to distinguish among these two cases
                pass
            elif len(encoder_output_state) == 4:
                # the encoder was a bidirectional lstm
                # a good strategy is to average the 2 h and the 2 c vectors
                encoder_output_state = [
                    average(
                        [encoder_output_state[0], encoder_output_state[2]]
                    ),
                    average(
                        [encoder_output_state[1], encoder_output_state[3]]
                    )
                ]
            else:
                # no idea how lists of length different than 2 or 4
                # might have been originated, we can either rise an ValueError
                # or deal with it averaging everything
                # raise ValueError(
                #     "encoder_output_state has length different than 2 or 4. "
                #     "Please doublecheck your encoder"
                # )
                average_state = average(encoder_output_state)
                encoder_output_state = [average_state, average_state]

        elif (self.cell_type == 'lstm' and
              not isinstance(encoder_output_state, list)):
            encoder_output_state = [encoder_output_state, encoder_output_state]

        elif (self.cell_type != 'lstm' and
              isinstance(encoder_output_state, list)):
            # here we have a couple options,
            # either reuse part of the input encoder state,
            # or just use its output
            if len(encoder_output_state) == 2:
                # using h and ignoring c
                encoder_output_state = encoder_output_state[0]
            elif len(encoder_output_state) == 4:
                # using average of hs and ignoring cs
                encoder_output_state + average(
                    [encoder_output_state[0], encoder_output_state[2]]
                )
            else:
                # no idea how lists of length different than 2 or 4
                # might have been originated, we can either rise an ValueError
                # or deal with it averaging everything
                # raise ValueError(
                #     "encoder_output_state has length different than 2 or 4. "
                #     "Please doublecheck your encoder"
                # )
                encoder_output_state = average(encoder_output_state)
            # this returns a [b, h]
            # decoder_input_state = reduce_sequence(eo, self.reduce_input)

        elif (self.cell_type != 'lstm' and
              not isinstance(encoder_output_state, list)):
            # do nothing, we are good
            pass

        # at this point decoder_input_state is either a [b,h]
        # or a list([b,h], [b,h]) if the decoder cell is an lstm
        # but h may not be the same as the decoder state size,
        # so we may need to project
        if isinstance(encoder_output_state, list):
            for i in range(len(encoder_output_state)):
                if (encoder_output_state[i].shape[1] !=
                        self.state_size):
                    encoder_output_state[i] = self.project(
                        encoder_output_state[i]
                    )
        else:
            if encoder_output_state.shape[1] != self.state_size:
                encoder_output_state = self.project(
                    encoder_output_state
                )

        return encoder_output_state

    def build_decoder_initial_state(self, batch_size, encoder_state, dtype):
        decoder_initial_state = self.decoder_rnncell.get_initial_state(
            batch_size=batch_size,
            dtype=dtype)

        # handle situation where encoder and decoder are different cell_types
        # and to account for inconsistent wrapping for encoder state w/in lists
        if self.cell_type == 'lstm' and not isinstance(encoder_state, list):
            encoder_state = [encoder_state, encoder_state]
        elif self.cell_type != 'lstm' and isinstance(encoder_state, list):
            encoder_state = encoder_state[0]

        if self.attention_mechanism is not None:
            decoder_initial_state = decoder_initial_state.clone(
                cell_state=(encoder_state,) * self.num_layers)
        else:
            decoder_initial_state = (encoder_state,) * self.num_layers

        return decoder_initial_state

    def decoder_teacher_forcing(
            self,
            encoder_output,
            target=None,
            encoder_end_state=None
    ):
        # ================ Setup ================
        batch_size = tf.shape(encoder_output)[0]

        # Prepare target for decoding
        target_sequence_length = sequence_length_2D(target)
        start_tokens = tf.tile([self.GO_SYMBOL], [batch_size])
        end_tokens = tf.tile([self.END_SYMBOL], [batch_size])
        if self.is_timeseries:
            start_tokens = tf.cast(start_tokens, tf.float32)
            end_tokens = tf.cast(end_tokens, tf.float32)
        targets_with_go_and_eos = tf.concat([
            tf.expand_dims(start_tokens, 1),
            target,  # right now cast to tf.int32, fails if tf.int64
            tf.expand_dims(end_tokens, 1)], 1)
        target_sequence_length_with_eos = target_sequence_length + 1

        # Decoder Embeddings
        decoder_emb_inp = self.decoder_embedding(targets_with_go_and_eos)

        # Setting up decoder memory from encoder output
        if self.attention_mechanism is not None:
            encoder_sequence_length = sequence_length_3D(encoder_output)
            self.attention_mechanism.setup_memory(
                encoder_output,
                memory_sequence_length=encoder_sequence_length
            )

        decoder_initial_state = self.build_decoder_initial_state(
            batch_size,
            encoder_state=encoder_end_state,
            dtype=tf.float32
        )

        # use Ludwig custom BasicDecoder
        decoder = BasicDecoder(
            self.decoder_rnncell,
            sampler=self.sampler,
            output_layer=self.dense_layer
        )

        # BasicDecoderOutput
        outputs, final_state, generated_sequence_lengths = decoder(
            decoder_emb_inp,
            initial_state=decoder_initial_state,
            sequence_length=target_sequence_length_with_eos
        )

        logits = outputs.rnn_output
        # mask = tf.sequence_mask(
        #    generated_sequence_lengths,
        #    maxlen=tf.shape(logits)[1],
        #    dtype=tf.float32
        # )
        # logits = logits * mask[:, :, tf.newaxis]

        # append a trailing 0, useful for
        # those datapoints that reach maximum length
        # and don't have a eos at the end
        logits = tf.pad(
            logits,
            [[0, 0], [0, 1], [0, 0]]
        )

        # EXPECTED SIZE OF RETURNED TENSORS
        # logits: shape[batch_size, seq_size, num_classes] used for evaluation
        # projection_input: shape[batch_size, seq_size, state_size] for sampled softmax
        return logits, outputs.projection_input

    def decoder_beam_search(
            self,
            encoder_output,
            encoder_end_state=None,
            training=None
    ):
        # ================ Setup ================
        batch_size = encoder_output.shape[0]
        encoder_sequence_length = sequence_length_3D(encoder_output)

        # ================ predictions =================
        decoder_input = tf.expand_dims([self.GO_SYMBOL] * batch_size, 1)
        start_tokens = tf.fill([batch_size], self.GO_SYMBOL)
        end_token = self.END_SYMBOL
        decoder_inp_emb = self.decoder_embedding(decoder_input)

        # code sequence based on example found here
        # https://www.tensorflow.org/addons/api_docs/python/tfa/seq2seq/BeamSearchDecoder
        tiled_encoder_output = tfa.seq2seq.tile_batch(
            encoder_output,
            multiplier=self.beam_width
        )

        tiled_encoder_end_state = tfa.seq2seq.tile_batch(
            encoder_end_state,
            multiplier=self.beam_width
        )

        tiled_encoder_sequence_length = tfa.seq2seq.tile_batch(
            encoder_sequence_length,
            multiplier=self.beam_width
        )

        if self.attention_mechanism is not None:
            self.attention_mechanism.setup_memory(
                tiled_encoder_output,
                memory_sequence_length=tiled_encoder_sequence_length
            )

        decoder_initial_state = self.build_decoder_initial_state(
            batch_size * self.beam_width,
            encoder_state=tiled_encoder_end_state,
            dtype=tf.float32
        )

        decoder = tfa.seq2seq.beam_search_decoder.BeamSearchDecoder(
            cell=self.decoder_rnncell,
            beam_width=self.beam_width,
            output_layer=self.dense_layer,
            output_all_scores=True,
        )
        # ================ generate logits ==================
        maximum_iterations = self.max_sequence_length

        # initialize inference decoder
        decoder_embedding_matrix = self.decoder_embedding.weights[0]

        # beam search
        decoder_output, decoder_state, decoder_lengths = tfa.seq2seq.dynamic_decode(
            decoder=decoder,
            output_time_major=False,
            impute_finished=False,
            maximum_iterations=maximum_iterations,
            decoder_init_input=decoder_embedding_matrix,
            decoder_init_kwargs=dict(
                start_tokens=start_tokens,
                end_token=end_token,
                initial_state=decoder_initial_state
            ),
        )

        sequence_id = 0
        predictions = decoder_output.predicted_ids[:, :, sequence_id]
        probabilities = extract_sequence_probabilities(
            decoder_output, self.beam_width, sequence_id=sequence_id
        )

        seq_len_diff = self.max_sequence_length - tf.shape(predictions)[1]
        if seq_len_diff > 0:
            predictions = tf.pad(
                predictions,
                [[0, 0], [0, seq_len_diff]]
            )
            probabilities = tf.pad(
                probabilities,
                [[0, 0], [0, seq_len_diff], [0, 0]],
                constant_values=1.0 / self.vocab_size
            )

        # -1 because they include pad
        lengths = decoder_lengths[:, 0] - 1

        last_predictions = tf.gather_nd(
            predictions,
            tf.stack(
                [tf.range(tf.shape(predictions)[0]),
                 tf.maximum(lengths - 1, 0)],
                axis=1
            ),
            name='last_predictions_{}'.format(self.name)
        )


        # EXPECTED SIZE OF RETURNED TENSORS
        # lengths: shape[batch_size]
        # predictions: shape [batch_size, seq_size]
        # last_predictions: shape[batch_size
        # probabilities: shape[batch_size, seq_size, num_classes]
        return None, lengths, predictions, last_predictions, probabilities

    def decoder_greedy(
            self,
            encoder_output,
            encoder_end_state=None,
            training=None
    ):
        # ================ Setup ================
        batch_size = encoder_output.shape[0]

        # ================ predictions =================
        greedy_sampler = tfa.seq2seq.GreedyEmbeddingSampler()

        decoder_input = tf.expand_dims([self.GO_SYMBOL] * batch_size, 1)
        start_tokens = tf.fill([batch_size], self.GO_SYMBOL)
        end_token = self.END_SYMBOL
        decoder_inp_emb = self.decoder_embedding(decoder_input)

        if self.attention_mechanism is not None:
            encoder_sequence_length = sequence_length_3D(encoder_output)
            self.attention_mechanism.setup_memory(
                encoder_output,
                memory_sequence_length=encoder_sequence_length
            )

        decoder_initial_state = self.build_decoder_initial_state(
            batch_size,
            encoder_state=encoder_end_state,
            dtype=tf.float32
        )

        decoder = tfa.seq2seq.BasicDecoder(
            cell=self.decoder_rnncell,
            sampler=greedy_sampler,
            output_layer=self.dense_layer
        )

        # ================ generate sequence ==================
        maximum_iterations = self.max_sequence_length

        # initialize inference decoder
        decoder_embedding_matrix = self.decoder_embedding.weights[0]
        decoder_output, decoder_state, decoder_lengths = tfa.seq2seq.dynamic_decode(
            decoder=decoder,
            output_time_major=False,
            impute_finished=False,
            maximum_iterations=maximum_iterations,
            decoder_init_input=decoder_embedding_matrix,
            decoder_init_kwargs=dict(
                start_tokens=start_tokens,
                end_token=end_token,
                initial_state=decoder_initial_state,
            ),
        )

        predictions = decoder_output.sample_id
        seq_len_diff = self.max_sequence_length - tf.shape(predictions)[1]
        if seq_len_diff > 0:
            predictions = tf.pad(
                predictions,
                [[0, 0], [0, seq_len_diff]]
            )
        logits = tf.pad(
            decoder_output.rnn_output,
            [[0, 0], [0, seq_len_diff], [0, 0]]
        )

        # -1 because they include the EOS symbol
        lengths = decoder_lengths - 1

        probabilities = tf.nn.softmax(
            logits,
            name='probabilities_{}'.format(self.name)
        )

        predictions = tf.cast(
            predictions,
            tf.int64,
            name='predictions_{}'.format(self.name)
        )

        last_predictions = tf.gather_nd(
            predictions,
            tf.stack(
                [tf.range(tf.shape(predictions)[0]),
                 tf.maximum(lengths - 1, 0)],  # -1 because of EOS
                axis=1
            ),
            name='last_predictions_{}'.format(self.name)
        )

        # EXPECTED SIZE OF RETURNED TENSORS
        # logits: shape [batch_size, seq_size, num_classes]
        # lengths: shape[batch_size]
        # predictions: shape [batch_size, seq_size]
        # last_predictions: shape[batch_size
        # probabilities: shape[batch_size, seq_size, num_classes]
        return logits, lengths, predictions, last_predictions, probabilities

    # this should be used only for decoder inference
    def call(self, inputs, training=None, mask=None):
        # shape [batch_size, seq_size, state_size]
        encoder_output = inputs['hidden']
        # form dependent on cell_type
        # lstm: list([batch_size, state_size], [batch_size, state_size])
        # rnn, gru: [batch_size, state_size]
        encoder_output_state = self.prepare_encoder_output_state(inputs)

        if self.beam_width > 1:
            decoder_outputs = self.decoder_beam_search(
                encoder_output,
                encoder_end_state=encoder_output_state,
                training=training
            )
        else:
            decoder_outputs = self.decoder_greedy(
                encoder_output,
                encoder_end_state=encoder_output_state,
                training=training
            )

        logits, lengths, preds, last_preds, probs = decoder_outputs

        return logits, lengths, preds, last_preds, probs

    def _predictions_eval(
            self,
            inputs,  # encoder_output, encoder_output_state
            training=None
    ):
        decoder_outputs = self.call(inputs, training=training)
        logits, lengths, preds, last_preds, probs = decoder_outputs

        return {
            PREDICTIONS: preds,
            LENGTHS: lengths,
            LAST_PREDICTIONS: last_preds,
            PROBABILITIES: probs,
            LOGITS: logits
        }

    def get_prediction_set(self):
        return {
            PREDICTIONS, LENGTHS, LAST_PREDICTIONS, PROBABILITIES, LOGITS
        }


# reconstruct probs from raw beam search output
def extract_sequence_probabilities(decoder_output, beam_width, sequence_id=0):
    # obtain tesnors needed
    predictions = decoder_output.predicted_ids[:, :, sequence_id]
    all_log_probs = decoder_output.beam_search_decoder_output.scores
    top_ids = decoder_output.beam_search_decoder_output.predicted_ids
    parent_rows = decoder_output.beam_search_decoder_output.parent_ids

    # tile predictions so that they have the same shape
    # of top ids, [b, s, beam]
    preds_tiled = tf.tile(tf.expand_dims(predictions, -1),
                          [1, 1, beam_width])
    # figure out the location among the top k ids of the ones
    # we ended using for predictions, by first obtaining a boolean tensor
    # that reports if they match or not, and then using tf.where
    # to obtain the coordinates where they appear.
    # the output is a tensor preds_locs_all of size = [n, dims]
    # where n is ]the number of matches and dims is
    # the number of axes of the coordinates
    # (the rank of the preds_locs_bool tesnor)
    # They are not always the first, because of the way beam search works.
    preds_locs_bool = tf.equal(preds_tiled, top_ids)
    preds_locs_all = tf.where(preds_locs_bool)
    # the predicted ids may have appeared multiple times across
    # the different beams, so we need to select the first one (as it's the
    # one with highest probability.
    # to do so we create segment ids to use with the segment_min function.
    # to obtain the segments we use the first 2 coordinates of preds_locs
    # multiply the first by the max length of the second and then
    # add the second to obtain contgous numbering.
    # for example if we know that the maximum length is 12,
    # location [2,3] becomes segment 2 * 12 + 3 = 27
    segments = ((preds_locs_all[:, 0] *
                 tf.cast(tf.shape(predictions)[-1], tf.int64)) +
                preds_locs_all[:, 1])
    # degment min takes the min (first occurrence) of
    # the predicted sequence elment among all the beams
    preds_locs = tf.math.segment_min(
        preds_locs_all[:, 2], segments
    )
    # as we want to gather the values in parent rows,
    # we need to construct the coordinates xs and ys as the preds_locs
    # are the values of the third axis (beam size)
    # from which we want to gather).
    # we know for sure the values of xs and ys because we know for sure
    # that at least one of the besms contains the pred id at each step,
    # so we know for sure that there will be b*s rows in pred_loc
    # and so we can concatenate xs and ys that have the same size
    xs = tf.repeat(
        tf.range(tf.shape(parent_rows)[0], dtype=tf.int64),
        tf.repeat(
            tf.shape(parent_rows)[1], tf.shape(parent_rows)[0])
    )
    ys = tf.tile(tf.range(tf.shape(parent_rows)[1], dtype=tf.int64),
                 tf.shape(parent_rows)[0:1])
    preds_locs_for_gather = tf.concat(
        [xs[:, tf.newaxis], ys[:, tf.newaxis],
         preds_locs[:, tf.newaxis]],
        axis=-1
    )
    # now that we have a [b*s, x, y ,z] tensor of coordinates,
    # we can use it to gather from the parent rows tensor
    rows_from_log_probs_to_select = tf.gather_nd(
        parent_rows,
        preds_locs_for_gather
    )
    # we can reuse xs and ys to concatenate to the id of rows
    # from log probs to select in order to obtain the coordinates
    # in the all_log_probs tensor to gather
    rows_from_log_probs_for_gather = tf.concat(
        [xs[:, tf.newaxis], ys[:, tf.newaxis],
         tf.cast(rows_from_log_probs_to_select[:, tf.newaxis],
                 dtype=tf.int64)],
        axis=-1
    )
    # let's finally gather the logprobs
    log_probs_to_reshape = tf.gather_nd(
        all_log_probs,
        rows_from_log_probs_for_gather
    )
    # and let's reshape them in a [b,s,v] shape where v is
    # the size of the output vocabulary
    log_probs = tf.reshape(
        log_probs_to_reshape,
        tf.stack(
            [tf.shape(all_log_probs)[0], tf.shape(all_log_probs)[1],
             tf.shape(all_log_probs)[3]], axis=0)
    )
    # as they are log probs, exponentiating them return probabilities
    probabilities = tf.exp(log_probs)

    return probabilities


@register(name='tagger')
class SequenceTaggerDecoder(SequenceDecoder):

    def __init__(
            self,
            num_classes,
            use_bias=True,
            weights_initializer='glorot_uniform',
            bias_initializer='zeros',
            weights_regularizer=None,
            bias_regularizer=None,
            activity_regularizer=None,
            attention=False,
            attention_embedding_size=256,
            attention_num_heads=8,
            is_timeseries=False,
            **kwargs
    ):
        super().__init__()
        logger.debug(' {}'.format(self.name))

        self.attention = attention
        if attention:
            logger.debug('  MultiHeadSelfAttention')
            self.self_attention = MultiHeadSelfAttention(
                hidden_size=attention_embedding_size,
                num_heads=attention_num_heads
            )

        if is_timeseries:
            num_classes = 1

        logger.debug('  Dense')
        self.projection_layer = Dense(
            units=num_classes,
            use_bias=use_bias,
            kernel_initializer=weights_initializer,
            bias_initializer=bias_initializer,
            kernel_regularizer=weights_regularizer,
            bias_regularizer=bias_regularizer,
            activity_regularizer=activity_regularizer
        )

    def call(
            self,
            inputs,
            training=None,
            mask=None
    ):
        # shape [batch_size, seq_size, state_size]
        if LOGITS in inputs:
            inputs = inputs[LOGITS]
        hidden = inputs['hidden']
        if len(hidden.shape) != 3:
            raise ValueError(
                'Decoder inputs rank is {}, but should be 3 [batch x sequence x hidden] '
                'when using a tagger sequential decoder. '
                'Consider setting reduce_output to null / None if a sequential encoder / combiner is used.'.format(
                    len(hidden.shape)))

        if self.attention:
            hidden = self.self_attention(hidden, training=training, mask=mask)

        # hidden shape [batch_size, sequence_length, hidden_size]
        logits = self.projection_layer(hidden)

        return {
            LOGITS: logits,
            # logits shape [batch_size, sequence_length, num_classes]
            LENGTHS: inputs[LENGTHS],
            PROJECTION_INPUT: hidden
        }

    def _logits_training(
            self,
            inputs,
            training=None,
            mask=None,
            *args,
            **kwarg
    ):
        return self.call(inputs, training=training, mask=mask)

    def _predictions_eval(
            self,
            inputs,  # encoder_output, encoder_output_state, lengths
            training=None
    ):
        outputs = self.call(inputs, training=training)
        logits = outputs[LOGITS]
        input_sequence_lengths = inputs[
            LENGTHS]  # retrieve input sequence length

        probabilities = tf.nn.softmax(
            logits,
            name='probabilities_{}'.format(self.name)
        )

        predictions = tf.argmax(
            logits,
            -1,
            name='predictions_{}'.format(self.name),
            output_type=tf.int64
        )

        # generated_sequence_lengths = sequence_length_2D(predictions)
        last_predictions = tf.gather_nd(
            predictions,
            tf.stack(
                [tf.range(tf.shape(predictions)[0]),
                 tf.maximum(
                     input_sequence_lengths - 1,
                     # modified to use input sequence length
                     0
                 )],
                axis=1
            ),
            name='last_predictions_{}'.format(self.name)
        )

        # mask logits
        mask = tf.sequence_mask(
            input_sequence_lengths,
            maxlen=tf.shape(logits)[1],
            dtype=tf.float32
        )
        logits = logits * mask[:, :, tf.newaxis]

        # EXPECTED SIZE OF RETURNED TENSORS
        # LOGITS: shape [batch_size, seq_size, num_classes]
        # LENGTHS: shape[batch_size]
        # PREDICTIONS: shape [batch_size, seq_size]
        # LAST_PREDICTIONS: shape[batch_size]
        # PROBABILITIES: shape[batch_size, seq_size, num_classes]
        # PROJECTION_INPUT: shape[batch_size, seq_size, state_size]
        return {
            PREDICTIONS: predictions,
            LENGTHS: input_sequence_lengths,
            LAST_PREDICTIONS: last_predictions,
            PROBABILITIES: probabilities,
<<<<<<< HEAD
            LOGITS: logits
        }

    def get_prediction_set(self):
        return {
            PREDICTIONS, LENGTHS, LAST_PREDICTIONS, PROBABILITIES, LOGITS
=======
            LOGITS: logits,
            PROJECTION_INPUT: outputs[PROJECTION_INPUT]
>>>>>>> cbcb6010
        }<|MERGE_RESOLUTION|>--- conflicted
+++ resolved
@@ -860,15 +860,11 @@
             LENGTHS: input_sequence_lengths,
             LAST_PREDICTIONS: last_predictions,
             PROBABILITIES: probabilities,
-<<<<<<< HEAD
-            LOGITS: logits
+            LOGITS: logits,
+            PROJECTION_INPUT: outputs[PROJECTION_INPUT]
         }
 
     def get_prediction_set(self):
         return {
             PREDICTIONS, LENGTHS, LAST_PREDICTIONS, PROBABILITIES, LOGITS
-=======
-            LOGITS: logits,
-            PROJECTION_INPUT: outputs[PROJECTION_INPUT]
->>>>>>> cbcb6010
         }