#! /usr/bin/env python
# coding=utf-8
# Copyright (c) 2019 Uber Technologies, Inc.
#
# Licensed under the Apache License, Version 2.0 (the "License");
# you may not use this file except in compliance with the License.
# You may obtain a copy of the License at
#
#     http://www.apache.org/licenses/LICENSE-2.0
#
# Unless required by applicable law or agreed to in writing, software
# distributed under the License is distributed on an "AS IS" BASIS,
# WITHOUT WARRANTIES OR CONDITIONS OF ANY KIND, either express or implied.
# See the License for the specific language governing permissions and
# limitations under the License.
# ==============================================================================
import logging
from abc import ABC

import torch

from ludwig.encoders.base import Encoder
from ludwig.utils.registry import Registry, register_default
from ludwig.encoders.generic_encoders import DenseEncoder


logger = logging.getLogger(__name__)


ENCODER_REGISTRY = Registry({
    'dense': DenseEncoder
})


class BinaryEncoder(Encoder, ABC):
    @classmethod
    def register(cls, name):
        ENCODER_REGISTRY[name] = cls


@register_default(name='passthrough')
class BinaryPassthroughEncoder(BinaryEncoder):

    def __init__(
            self,
            **kwargs
    ):
        super().__init__()
        logger.debug(' {}'.format(self.name))

<<<<<<< HEAD
    def forward(self, inputs):
=======
    def forward(self, inputs: torch.Tensor) -> torch.Tensor:
>>>>>>> 8d6272ba
        """
            :param inputs: The inputs fed into the encoder.
                   Shape: [batch x 1], type torch.float32
        """
        if inputs.dtype == torch.bool:
<<<<<<< HEAD
            return {'encoder_output': inputs.to(torch.float32)}
        return {'encoder_output': inputs}
=======
            inputs = inputs.to(torch.float32)

        return inputs
>>>>>>> 8d6272ba

    @property
    def output_shape(self) -> torch.Size:
        return torch.Size([1])

    @property
    def input_shape(self) -> torch.Size:
        return torch.Size([1])<|MERGE_RESOLUTION|>--- conflicted
+++ resolved
@@ -48,24 +48,15 @@
         super().__init__()
         logger.debug(' {}'.format(self.name))
 
-<<<<<<< HEAD
-    def forward(self, inputs):
-=======
     def forward(self, inputs: torch.Tensor) -> torch.Tensor:
->>>>>>> 8d6272ba
         """
             :param inputs: The inputs fed into the encoder.
                    Shape: [batch x 1], type torch.float32
         """
         if inputs.dtype == torch.bool:
-<<<<<<< HEAD
-            return {'encoder_output': inputs.to(torch.float32)}
-        return {'encoder_output': inputs}
-=======
             inputs = inputs.to(torch.float32)
 
         return inputs
->>>>>>> 8d6272ba
 
     @property
     def output_shape(self) -> torch.Size:
