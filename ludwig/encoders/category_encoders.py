#! /usr/bin/env python
# Copyright (c) 2019 Uber Technologies, Inc.
#
# Licensed under the Apache License, Version 2.0 (the "License");
# you may not use this file except in compliance with the License.
# You may obtain a copy of the License at
#
#     http://www.apache.org/licenses/LICENSE-2.0
#
# Unless required by applicable law or agreed to in writing, software
# distributed under the License is distributed on an "AS IS" BASIS,
# WITHOUT WARRANTIES OR CONDITIONS OF ANY KIND, either express or implied.
# See the License for the specific language governing permissions and
# limitations under the License.
# ==============================================================================
import logging
from typing import Dict, List, Optional, Type, Union

import torch
from torch import nn

from ludwig.api_annotations import DeveloperAPI
from ludwig.constants import CATEGORY, ENCODER_OUTPUT
from ludwig.encoders.base import Encoder
from ludwig.encoders.registry import register_encoder
from ludwig.encoders.types import EncoderOutputDict
from ludwig.modules.embedding_modules import Embed
from ludwig.schema.encoders.base import BaseEncoderConfig
from ludwig.schema.encoders.category_encoders import (
    CategoricalEmbedConfig,
    CategoricalOneHotEncoderConfig,
    CategoricalPassthroughEncoderConfig,
    CategoricalSparseConfig,
)

logger = logging.getLogger(__name__)


@DeveloperAPI
@register_encoder("passthrough", [CATEGORY])
class CategoricalPassthroughEncoder(Encoder):
    def __init__(self, input_size=1, encoder_config=None, **kwargs):
        super().__init__()
        self.config = encoder_config

        logger.debug(f" {self.name}")
        self.input_size = input_size
        self.identity = nn.Identity()

    def forward(self, inputs: torch.Tensor, mask: Optional[torch.Tensor] = None) -> EncoderOutputDict:
        """
        :param inputs: The inputs fed into the encoder.
               Shape: [batch x 1]
        """
<<<<<<< HEAD
        return {"encoder_output": self.identity(inputs.float())}
=======
        return {ENCODER_OUTPUT: inputs.float()}
>>>>>>> 54654369

    @staticmethod
    def get_schema_cls() -> Type[BaseEncoderConfig]:
        return CategoricalPassthroughEncoderConfig

    @property
    def input_shape(self) -> torch.Size:
        return torch.Size([self.input_size])

    @property
    def output_shape(self) -> torch.Size:
        return self.input_shape

    def get_embedding_layer(self) -> nn.Module:
        return self.identity


@DeveloperAPI
@register_encoder("dense", CATEGORY)
class CategoricalEmbedEncoder(Encoder):
    def __init__(
        self,
        vocab: List[str],
        embedding_size: int = 50,
        embeddings_trainable: bool = True,
        pretrained_embeddings: Optional[str] = None,
        embeddings_on_cpu: bool = False,
        dropout: float = 0.0,
        embedding_initializer: Optional[Union[str, Dict]] = None,
        encoder_config=None,
        **kwargs,
    ):
        super().__init__()
        self.config = encoder_config

        logger.debug(f" {self.name}")

        logger.debug("  Embed")
        self.embed = Embed(
            vocab=vocab,
            embedding_size=embedding_size,
            representation="dense",
            embeddings_trainable=embeddings_trainable,
            pretrained_embeddings=pretrained_embeddings,
            embeddings_on_cpu=embeddings_on_cpu,
            dropout=dropout,
            embedding_initializer=embedding_initializer,
        )
        self.embedding_size = self.embed.embedding_size

    def forward(self, inputs: torch.Tensor) -> EncoderOutputDict:
        """
        :param inputs: The inputs fed into the encoder.
               Shape: [batch x 1], type torch.int32

        :param return: embeddings of shape [batch x embed size], type torch.float32
        """
        embedded = self.embed(inputs)
        return {ENCODER_OUTPUT: embedded}

    @staticmethod
    def get_schema_cls() -> Type[BaseEncoderConfig]:
        return CategoricalEmbedConfig

    @property
    def output_shape(self) -> torch.Size:
        return torch.Size([self.embedding_size])

    @property
    def input_shape(self) -> torch.Size:
        return torch.Size([1])


@DeveloperAPI
@register_encoder("sparse", CATEGORY)
class CategoricalSparseEncoder(Encoder):
    def __init__(
        self,
        vocab: List[str],
        embeddings_trainable: bool = False,
        pretrained_embeddings: Optional[str] = None,
        embeddings_on_cpu: bool = False,
        dropout: float = 0.0,
        embedding_initializer: Optional[Union[str, Dict]] = None,
        encoder_config=None,
        **kwargs,
    ):
        super().__init__()
        self.config = encoder_config

        logger.debug(f" {self.name}")

        logger.debug("  Embed")
        self.embed = Embed(
            vocab=vocab,
            embedding_size=len(vocab),
            representation="sparse",
            embeddings_trainable=embeddings_trainable,
            pretrained_embeddings=pretrained_embeddings,
            embeddings_on_cpu=embeddings_on_cpu,
            dropout=dropout,
            embedding_initializer=embedding_initializer,
        )
        self.embedding_size = self.embed.embedding_size

    def forward(self, inputs: torch.Tensor) -> EncoderOutputDict:
        """
        :param inputs: The inputs fed into the encoder.
               Shape: [batch x 1], type torch.int32

        :param return: embeddings of shape [batch x embed size], type torch.float32
        """
        embedded = self.embed(inputs)
        return {ENCODER_OUTPUT: embedded}

    @staticmethod
    def get_schema_cls() -> Type[BaseEncoderConfig]:
        return CategoricalSparseConfig

    @property
    def output_shape(self) -> torch.Size:
        return torch.Size([self.embedding_size])

    @property
    def input_shape(self) -> torch.Size:
        return torch.Size([1])


@DeveloperAPI
@register_encoder("onehot", [CATEGORY])
class CategoricalOneHotEncoder(Encoder):
    def __init__(
        self,
        vocab: List[str],
        encoder_config=None,
        **kwargs,
    ):
        super().__init__()
        self.config = encoder_config

        logger.debug(f" {self.name}")
        self.vocab_size = len(vocab)
        self.identity = nn.Identity()

    def forward(self, inputs: torch.Tensor, mask: Optional[torch.Tensor] = None) -> EncoderOutputDict:
        """
        :param inputs: The inputs fed into the encoder.
               Shape: [batch, 1] or [batch]
        """
        t = inputs.reshape(-1).long()
        # the output of this must be a float so that it can be concatenated with other
        # encoder outputs and passed to dense layers in the combiner, decoder, etc.
<<<<<<< HEAD
        outputs = self.identity(torch.nn.functional.one_hot(t, num_classes=self.vocab_size).float())
        return {"encoder_output": outputs}
=======
        outputs = torch.nn.functional.one_hot(t, num_classes=self.vocab_size).float()
        return {ENCODER_OUTPUT: outputs}
>>>>>>> 54654369

    @staticmethod
    def get_schema_cls() -> Type[BaseEncoderConfig]:
        return CategoricalOneHotEncoderConfig

    @property
    def input_shape(self) -> torch.Size:
        return torch.Size([1])

    @property
    def output_shape(self) -> torch.Size:
        return torch.Size([self.vocab_size])

    def get_embedding_layer(self) -> nn.Module:
        return self.identity<|MERGE_RESOLUTION|>--- conflicted
+++ resolved
@@ -52,11 +52,7 @@
         :param inputs: The inputs fed into the encoder.
                Shape: [batch x 1]
         """
-<<<<<<< HEAD
-        return {"encoder_output": self.identity(inputs.float())}
-=======
         return {ENCODER_OUTPUT: inputs.float()}
->>>>>>> 54654369
 
     @staticmethod
     def get_schema_cls() -> Type[BaseEncoderConfig]:
@@ -209,13 +205,8 @@
         t = inputs.reshape(-1).long()
         # the output of this must be a float so that it can be concatenated with other
         # encoder outputs and passed to dense layers in the combiner, decoder, etc.
-<<<<<<< HEAD
-        outputs = self.identity(torch.nn.functional.one_hot(t, num_classes=self.vocab_size).float())
-        return {"encoder_output": outputs}
-=======
         outputs = torch.nn.functional.one_hot(t, num_classes=self.vocab_size).float()
         return {ENCODER_OUTPUT: outputs}
->>>>>>> 54654369
 
     @staticmethod
     def get_schema_cls() -> Type[BaseEncoderConfig]:
