#! /usr/bin/env python
# Copyright (c) 2019 Uber Technologies, Inc.
#
# Licensed under the Apache License, Version 2.0 (the "License");
# you may not use this file except in compliance with the License.
# You may obtain a copy of the License at
#
#     http://www.apache.org/licenses/LICENSE-2.0
#
# Unless required by applicable law or agreed to in writing, software
# distributed under the License is distributed on an "AS IS" BASIS,
# WITHOUT WARRANTIES OR CONDITIONS OF ANY KIND, either express or implied.
# See the License for the specific language governing permissions and
# limitations under the License.
# ==============================================================================
import logging
import os
from abc import abstractmethod
from typing import Any, Dict, List, Optional, Tuple, Union

import torch
import torchvision.models as tvm

from ludwig.api_annotations import DeveloperAPI
from ludwig.constants import IMAGE
from ludwig.encoders.base import Encoder
from ludwig.encoders.registry import register_encoder
from ludwig.modules.convolutional_modules import Conv2DStack
from ludwig.modules.fully_connected_modules import FCStack
from ludwig.modules.mlp_mixer_modules import MLPMixer
from ludwig.schema.encoders.image_encoders import (
    MLPMixerEncoderConfig,
    Stacked2DCNNEncoderConfig,
    TVAlexNetEncoderConfig,
    TVConvNeXtEncoderConfig,
    TVDenseNetEncoderConfig,
    TVEfficientNetEncoderConfig,
    TVGoogLeNetEncoderConfig,
    TVInceptionV3EncoderConfig,
    TVMaxVitEncoderConfig,
    TVMNASNetEncoderConfig,
    TVMobileNetV2EncoderConfig,
    TVMobileNetV3EncoderConfig,
    TVRegNetEncoderConfig,
    TVResNetEncoderConfig,
    TVResNeXtEncoderConfig,
    TVShuffleNetV2EncoderConfig,
    TVSqueezeNetEncoderConfig,
    TVSwinTransformerEncoderConfig,
    TVVGGEncoderConfig,
    TVViTEncoderConfig,
    TVWideResNetEncoderConfig,
)
from ludwig.utils.image_utils import register_torchvision_variants, torchvision_model_registry, TVModelVariant

logger = logging.getLogger(__name__)


@DeveloperAPI
@register_encoder("stacked_cnn", IMAGE)
class Stacked2DCNN(Encoder):
    def __init__(
        self,
        height: int,
        width: int,
        conv_layers: Optional[List[Dict]] = None,
        num_conv_layers: Optional[int] = None,
        num_channels: int = None,
        out_channels: int = 32,
        kernel_size: Union[int, Tuple[int]] = 3,
        stride: Union[int, Tuple[int]] = 1,
        padding: Union[int, Tuple[int], str] = "valid",
        dilation: Union[int, Tuple[int]] = 1,
        conv_use_bias: bool = True,
        padding_mode: str = "zeros",
        conv_norm: Optional[str] = None,
        conv_norm_params: Optional[Dict[str, Any]] = None,
        conv_activation: str = "relu",
        conv_dropout: int = 0,
        pool_function: str = "max",
        pool_kernel_size: Union[int, Tuple[int]] = 2,
        pool_stride: Union[int, Tuple[int]] = None,
        pool_padding: Union[int, Tuple[int]] = 0,
        pool_dilation: Union[int, Tuple[int]] = 1,
        groups: int = 1,
        fc_layers: Optional[List[Dict]] = None,
        num_fc_layers: Optional[int] = 1,
        output_size: int = 128,
        fc_use_bias: bool = True,
        fc_weights_initializer: str = "xavier_uniform",
        fc_bias_initializer: str = "zeros",
        fc_norm: Optional[str] = None,
        fc_norm_params: Optional[Dict[str, Any]] = None,
        fc_activation: str = "relu",
        fc_dropout: float = 0,
        encoder_config=None,
        **kwargs,
    ):
        super().__init__()
        self.config = encoder_config

        logger.debug(f" {self.name}")

        # map parameter input feature config names to internal names
        img_height = height
        img_width = width
        first_in_channels = num_channels

        self._input_shape = (first_in_channels, img_height, img_width)

        if first_in_channels is None:
            raise ValueError("first_in_channels must not be None.")

        logger.debug("  Conv2DStack")
        self.conv_stack_2d = Conv2DStack(
            img_height=img_height,
            img_width=img_width,
            layers=conv_layers,
            num_layers=num_conv_layers,
            first_in_channels=first_in_channels,
            default_out_channels=out_channels,
            default_kernel_size=kernel_size,
            default_stride=stride,
            default_padding=padding,
            default_dilation=dilation,
            default_groups=groups,
            default_use_bias=conv_use_bias,
            default_padding_mode=padding_mode,
            default_norm=conv_norm,
            default_norm_params=conv_norm_params,
            default_activation=conv_activation,
            default_dropout=conv_dropout,
            default_pool_function=pool_function,
            default_pool_kernel_size=pool_kernel_size,
            default_pool_stride=pool_stride,
            default_pool_padding=pool_padding,
            default_pool_dilation=pool_dilation,
        )
        out_channels, img_height, img_width = self.conv_stack_2d.output_shape
        first_fc_layer_input_size = out_channels * img_height * img_width

        self.flatten = torch.nn.Flatten()

        logger.debug("  FCStack")
        self.fc_stack = FCStack(
            first_layer_input_size=first_fc_layer_input_size,
            layers=fc_layers,
            num_layers=num_fc_layers,
            default_output_size=output_size,
            default_use_bias=fc_use_bias,
            default_weights_initializer=fc_weights_initializer,
            default_bias_initializer=fc_bias_initializer,
            default_norm=fc_norm,
            default_norm_params=fc_norm_params,
            default_activation=fc_activation,
            default_dropout=fc_dropout,
        )

    def forward(self, inputs: torch.Tensor) -> Dict[str, torch.Tensor]:
        """
        :param inputs: The inputs fed into the encoder.
                Shape: [batch x channels x height x width], type torch.uint8
        """

        hidden = self.conv_stack_2d(inputs)
        hidden = self.flatten(hidden)
        outputs = self.fc_stack(hidden)

        return {"encoder_output": outputs}

    @staticmethod
    def get_schema_cls():
        return Stacked2DCNNEncoderConfig

    @property
    def output_shape(self) -> torch.Size:
        return self.fc_stack.output_shape

    @property
    def input_shape(self) -> torch.Size:
        return torch.Size(self._input_shape)


<<<<<<< HEAD
=======
@DeveloperAPI
@register_encoder("resnet", IMAGE)
class ResNetEncoder(Encoder):
    def __init__(
        self,
        height: int,
        width: int,
        resnet_size: int = 50,
        num_channels: int = 3,
        out_channels: int = 16,
        kernel_size: Union[int, Tuple[int]] = 3,
        conv_stride: Union[int, Tuple[int]] = 1,
        first_pool_kernel_size: Union[int, Tuple[int]] = None,
        first_pool_stride: Union[int, Tuple[int]] = None,
        batch_norm_momentum: float = 0.1,
        batch_norm_epsilon: float = 0.001,
        fc_layers: Optional[List[Dict]] = None,
        num_fc_layers: Optional[int] = 1,
        output_size: int = 256,
        use_bias: bool = True,
        weights_initializer: str = "xavier_uniform",
        bias_initializer: str = "zeros",
        norm: Optional[str] = None,
        norm_params: Optional[Dict[str, Any]] = None,
        activation: str = "relu",
        dropout: float = 0,
        encoder_config=None,
        **kwargs,
    ):
        super().__init__()
        self.config = encoder_config

        logger.debug(f" {self.name}")
        # map parameter input feature config names to internal names
        img_height = height
        img_width = width
        first_in_channels = num_channels

        self._input_shape = (first_in_channels, img_height, img_width)

        logger.debug("  ResNet")
        self.resnet = ResNet(
            img_height=img_height,
            img_width=img_width,
            first_in_channels=first_in_channels,
            out_channels=out_channels,
            resnet_size=resnet_size,
            kernel_size=kernel_size,
            conv_stride=conv_stride,
            first_pool_kernel_size=first_pool_kernel_size,
            first_pool_stride=first_pool_stride,
            batch_norm_momentum=batch_norm_momentum,
            batch_norm_epsilon=batch_norm_epsilon,
        )
        first_fc_layer_input_size = self.resnet.output_shape[0]

        logger.debug("  FCStack")
        self.fc_stack = FCStack(
            first_layer_input_size=first_fc_layer_input_size,
            layers=fc_layers,
            num_layers=num_fc_layers,
            default_output_size=output_size,
            default_use_bias=use_bias,
            default_weights_initializer=weights_initializer,
            default_bias_initializer=bias_initializer,
            default_norm=norm,
            default_norm_params=norm_params,
            default_activation=activation,
            default_dropout=dropout,
        )

    def forward(self, inputs: torch.Tensor) -> Dict[str, torch.Tensor]:

        hidden = self.resnet(inputs)
        axes = [2, 3]
        hidden = torch.mean(hidden, axes)
        hidden = self.fc_stack(hidden)
        return {"encoder_output": hidden}

    @staticmethod
    def get_schema_cls():
        return ResNetEncoderConfig

    @property
    def output_shape(self) -> torch.Size:
        return self.fc_stack.output_shape

    @property
    def input_shape(self) -> torch.Size:
        return torch.Size(self._input_shape)


@DeveloperAPI
>>>>>>> 17e59f09
@register_encoder("mlp_mixer", IMAGE)
class MLPMixerEncoder(Encoder):
    def __init__(
        self,
        height: int,
        width: int,
        num_channels: int = None,
        patch_size: int = 16,
        embed_size: int = 512,
        token_size: int = 2048,
        channel_dim: int = 256,
        num_layers: int = 8,
        dropout: float = 0.0,
        avg_pool: bool = True,
        encoder_config=None,
        **kwargs,
    ):
        super().__init__()
        self.config = encoder_config

        logger.debug(f" {self.name}")
        # map parameter input feature config names to internal names
        img_height = height
        img_width = width
        in_channels = num_channels

        if num_channels is None:
            raise RuntimeError("num_channels must not be None")

        self._input_shape = (in_channels, img_height, img_width)

        logger.debug("  MLPMixer")
        self.mlp_mixer = MLPMixer(
            img_height=img_height,
            img_width=img_width,
            in_channels=in_channels,
            patch_size=patch_size,
            embed_size=embed_size,
            token_size=token_size,
            channel_dim=channel_dim,
            num_layers=num_layers,
            dropout=dropout,
            avg_pool=avg_pool,
        )

        self._output_shape = self.mlp_mixer.output_shape

    def forward(self, inputs: torch.Tensor) -> Dict[str, torch.Tensor]:
        hidden = self.mlp_mixer(inputs)
        return {"encoder_output": hidden}

    @staticmethod
    def get_schema_cls():
        return MLPMixerEncoderConfig

    @property
    def input_shape(self) -> torch.Size:
        return self._input_shape

    @property
    def output_shape(self) -> torch.Size:
        return self._output_shape


<<<<<<< HEAD
# TODO: Temporarily comment out, may be re-enabled later date as HF encoder
# @register_encoder("vit", IMAGE)
# class ViTEncoder(Encoder):
#     def __init__(
#         self,
#         height: int,
#         width: int,
#         num_channels: int = 3,
#         use_pretrained: bool = True,
#         pretrained_model: str = "google/vit-base-patch16-224",
#         saved_weights_in_checkpoint: bool = False,
#         hidden_size: int = 768,
#         num_hidden_layers: int = 12,
#         num_attention_heads: int = 12,
#         intermediate_size: int = 3072,
#         hidden_act: str = "gelu",
#         hidden_dropout_prob: float = 0.1,
#         attention_probs_dropout_prob: float = 0.1,
#         initializer_range: float = 0.02,
#         layer_norm_eps: float = 1e-12,
#         gradient_checkpointing: bool = False,
#         patch_size: int = 16,
#         trainable: bool = True,
#         output_attentions: bool = False,
#         encoder_config=None,
#         **kwargs,
#     ):
#         """Creates a ViT encoder using transformers.ViTModel.
#
#         use_pretrained: If True, uses a pretrained transformer based on the
#             pretrained_model argument.
#         pretrained: If str, expects the path to a pretrained model or the id of
#             a model on huggingface.co, and ignores the configuration provided in
#             the arguments.
#         """
#         super().__init__()
#         self.config = encoder_config
#
#         try:
#             from transformers import ViTConfig, ViTModel
#         except ModuleNotFoundError:
#             raise RuntimeError(
#                 " transformers is not installed. "
#                 "In order to install all image feature dependencies run "
#                 "pip install ludwig[image]"
#             )
#
#         # map parameter input feature config names to internal names
#         img_height = height
#         img_width = width
#         in_channels = num_channels
#
#         img_width = img_width or img_height
#         if img_width != img_height:
#             raise ValueError("img_height and img_width should be identical.")
#         self._input_shape = (in_channels, img_height, img_width)
#
#         if use_pretrained and not saved_weights_in_checkpoint:
#             self.transformer = ViTModel.from_pretrained(pretrained_model)
#         else:
#             config = ViTConfig(
#                 image_size=img_height,
#                 num_channels=in_channels,
#                 patch_size=patch_size,
#                 hidden_size=hidden_size,
#                 num_hidden_layers=num_hidden_layers,
#                 num_attention_heads=num_attention_heads,
#                 intermediate_size=intermediate_size,
#                 hidden_act=hidden_act,
#                 hidden_dropout_prob=hidden_dropout_prob,
#                 attention_probs_dropout_prob=attention_probs_dropout_prob,
#                 initializer_range=initializer_range,
#                 layer_norm_eps=layer_norm_eps,
#                 gradient_checkpointing=gradient_checkpointing,
#             )
#             self.transformer = ViTModel(config)
#
#         if trainable:
#             self.transformer.train()
#         else:
#             freeze_parameters(self.transformer)
#
#         self._output_shape = (self.transformer.config.hidden_size,)
#         self.output_attentions = output_attentions
#
#     def forward(self, inputs: torch.Tensor, head_mask: torch.Tensor = None) -> Dict[str, torch.Tensor]:
#         output = self.transformer(inputs, head_mask=head_mask, output_attentions=self.output_attentions)
#         return_dict = {"encoder_output": output.pooler_output}
#         if self.output_attentions:
#             return_dict["attentions"] = output.attentions
#         return return_dict
#
#     @staticmethod
#     def get_schema_cls():
#         return ViTEncoderConfig
#
#     @property
#     def input_shape(self) -> torch.Size:
#         return torch.Size(self._input_shape)
#
#     @property
#     def output_shape(self) -> torch.Size:
#         return torch.Size(self._output_shape)


class TVBaseEncoder(Encoder):
=======
@DeveloperAPI
@register_encoder("vit", IMAGE)
class ViTEncoder(Encoder):
>>>>>>> 17e59f09
    def __init__(
        self,
        model_variant: Union[str, int] = None,
        use_pretrained: bool = True,
        saved_weights_in_checkpoint: bool = False,
        model_cache_dir: Optional[str] = None,
        trainable: bool = True,
        **kwargs,
    ):
        super().__init__()

        logger.debug(f" {self.name}")
        # map parameter input feature config names to internal names
        self.model_variant = model_variant
        self.use_pretrained = use_pretrained
        self.model_cache_dir = model_cache_dir

        # remove any Ludwig specific keyword parameters
        kwargs.pop("encoder_config", None)
        kwargs.pop("type", None)

        # cache pre-trained models if requested
        # based on https://github.com/pytorch/vision/issues/616#issuecomment-428637564
        if self.model_cache_dir is not None:
            os.environ["TORCH_HOME"] = self.model_cache_dir

        model_id = f"{self.torchvision_model_type}-{self.model_variant}"

        # retrieve function to create requested model
        self.create_model = torchvision_model_registry[model_id].create_model_function

        # get weight specification
        if use_pretrained and not saved_weights_in_checkpoint:
            weights_specification = torchvision_model_registry[model_id].weights_class.DEFAULT
            logger.info(
                f"Instantiating torchvision image encoder '{self.torchvision_model_type}' with pretrained weights: "
                f"{torchvision_model_registry[model_id].weights_class.DEFAULT}."
            )
        else:
            weights_specification = None
            if saved_weights_in_checkpoint:
                logger.info(
                    f"Instantiating torchvision image encoder: '{self.torchvision_model_type}' "
                    "with weights saved in the checkpoint."
                )
            else:
                logger.info(
                    f"Instantiating torchvision image encoder: '{self.torchvision_model_type}' "
                    "with no pretrained weights."
                )

        # get torchvision transforms object
        transforms_obj = torchvision_model_registry[model_id].weights_class.DEFAULT.transforms()
        self.num_channels = len(transforms_obj.mean)
        self.crop_size = transforms_obj.crop_size

        logger.debug(f"  {model_id}")
        # create pretrained model with pretrained weights or None for untrained model
        self.model = self.create_model(weights=weights_specification, **kwargs)

        # remove final classification layer
        self._remove_softmax_layer()

        # freeze parameters if requested
        for p in self.model.parameters():
            p.requires_grad_(trainable)

    def forward(self, inputs: torch.Tensor) -> Dict[str, torch.Tensor]:
        return {"encoder_output": self.model(inputs)}

    @abstractmethod
    def _remove_softmax_layer(self):
        """
        Model specific method that allows the final softmax layer to be implemented
        in the Ludwig Decoder component.  The model specific implementation should
        change the final softmax layer in the torchvision model architecture to
        torch.nn.Identity().  This allows the output tensor from the preceding
        layer to be passed to the Ludwig Combiner and then to the Decoder.

        Returns: None
        """
        raise NotImplementedError()

    @property
    def output_shape(self) -> torch.Size:
        # create synthetic image and run through forward method
        inputs = torch.randn([1, *self.input_shape])
        output = self.model(inputs)
        return torch.Size(output.shape[1:])

    @property
    def input_shape(self) -> torch.Size:
        # expected shape after all pre-processing
        # len(transforms_obj.mean) determines the number of channels
        # transforms_obj.crop_size determines the height and width of image
        # [num_channels, height, width]
        return torch.Size([self.num_channels, *(2 * self.crop_size)])


# TVModelVariant(variant_id, create_model_function, model_weights)
#   variant_id: model variant identifier
#   create_model_function: TorchVision function to create model class
#   model_weights: Torchvision class for model weights

ALEXNET_VARIANTS = [
    TVModelVariant("base", tvm.alexnet, tvm.AlexNet_Weights),
]


@register_torchvision_variants(ALEXNET_VARIANTS)
@register_encoder("alexnet_torch", IMAGE)
class TVAlexNetEncoder(TVBaseEncoder):
    # specify base torchvision model
    torchvision_model_type: str = "alexnet_torch"

    def __init__(
        self,
        **kwargs,
    ):
        logger.debug(f" {self.name}")
        super().__init__(**kwargs)

    def _remove_softmax_layer(self):
        self.model.classifier[-1] = torch.nn.Identity()

    @staticmethod
    def get_schema_cls():
        return TVAlexNetEncoderConfig


CONVNEXT_VARIANTS = [
    TVModelVariant("tiny", tvm.convnext_tiny, tvm.convnext.ConvNeXt_Tiny_Weights),
    TVModelVariant("small", tvm.convnext_small, tvm.convnext.ConvNeXt_Small_Weights),
    TVModelVariant("base", tvm.convnext_base, tvm.ConvNeXt_Base_Weights),
    TVModelVariant("large", tvm.convnext_large, tvm.ConvNeXt_Large_Weights),
]


@register_torchvision_variants(CONVNEXT_VARIANTS)
@register_encoder("convnext_torch", IMAGE)
class TVConvNeXtEncoder(TVBaseEncoder):
    # specify base torchvision model
    torchvision_model_type: str = "convnext_torch"

    def __init__(
        self,
        **kwargs,
    ):
        logger.debug(f" {self.name}")
        super().__init__(**kwargs)

    def _remove_softmax_layer(self):
        self.model.classifier[-1] = torch.nn.Identity()

    @staticmethod
    def get_schema_cls():
        return TVConvNeXtEncoderConfig


DENSENET_VARIANTS = [
    TVModelVariant(121, tvm.densenet121, tvm.DenseNet121_Weights),
    TVModelVariant(161, tvm.densenet161, tvm.DenseNet161_Weights),
    TVModelVariant(169, tvm.densenet169, tvm.DenseNet169_Weights),
    TVModelVariant(201, tvm.densenet201, tvm.DenseNet201_Weights),
]


@register_torchvision_variants(DENSENET_VARIANTS)
@register_encoder("densenet_torch", IMAGE)
class TVDenseNetEncoder(TVBaseEncoder):
    # specify base torchvision model
    torchvision_model_type: str = "densenet_torch"

    def __init__(
        self,
        **kwargs,
    ):
        logger.debug(f" {self.name}")
        super().__init__(**kwargs)

    def _remove_softmax_layer(self):
        self.model.classifier = torch.nn.Identity()

    @staticmethod
    def get_schema_cls():
        return TVDenseNetEncoderConfig


EFFICIENTNET_VARIANTS = [
    TVModelVariant("b0", tvm.efficientnet_b0, tvm.EfficientNet_B0_Weights),
    TVModelVariant("b1", tvm.efficientnet_b1, tvm.EfficientNet_B1_Weights),
    TVModelVariant("b2", tvm.efficientnet_b2, tvm.EfficientNet_B2_Weights),
    TVModelVariant("b3", tvm.efficientnet_b3, tvm.EfficientNet_B3_Weights),
    TVModelVariant("b4", tvm.efficientnet_b4, tvm.EfficientNet_B4_Weights),
    TVModelVariant("b5", tvm.efficientnet_b5, tvm.EfficientNet_B5_Weights),
    TVModelVariant("b6", tvm.efficientnet_b6, tvm.EfficientNet_B6_Weights),
    TVModelVariant("b7", tvm.efficientnet_b7, tvm.EfficientNet_B7_Weights),
    TVModelVariant("v2_s", tvm.efficientnet_v2_s, tvm.EfficientNet_V2_S_Weights),
    TVModelVariant("v2_m", tvm.efficientnet_v2_m, tvm.EfficientNet_V2_M_Weights),
    TVModelVariant("v2_l", tvm.efficientnet_v2_l, tvm.EfficientNet_V2_L_Weights),
]


@register_torchvision_variants(EFFICIENTNET_VARIANTS)
@register_encoder("efficientnet_torch", IMAGE)
class TVEfficientNetEncoder(TVBaseEncoder):
    # specify base torchvision model
    torchvision_model_type: str = "efficientnet_torch"

    def __init__(
        self,
        **kwargs,
    ):
        logger.debug(f" {self.name}")
        super().__init__(**kwargs)

    def _remove_softmax_layer(self):
        self.model.classifier[-1] = torch.nn.Identity()

    @staticmethod
    def get_schema_cls():
        return TVEfficientNetEncoderConfig


GOOGLENET_VARIANTS = [
    TVModelVariant("base", tvm.googlenet, tvm.GoogLeNet_Weights),
]


@register_torchvision_variants(GOOGLENET_VARIANTS)
@register_encoder("googlenet_torch", IMAGE)
class TVGoogLeNetEncoder(TVBaseEncoder):
    # specify base torchvision model
    torchvision_model_type: str = "googlenet_torch"

    def __init__(
        self,
        **kwargs,
    ):
        logger.debug(f" {self.name}")
        super().__init__(**kwargs)

        # if auxiliary network exists, eliminate auxiliary network
        # to resolve issue when loading a saved model which does not
        # contain the auxiliary network
        if self.model.aux_logits:
            self.model.aux_logits = False
            self.model.aux1 = None
            self.model.aux2 = None

    def _remove_softmax_layer(self):
        self.model.fc = torch.nn.Identity()

    @staticmethod
    def get_schema_cls():
        return TVGoogLeNetEncoderConfig


INCEPTIONV3_VARIANTS = [
    TVModelVariant("base", tvm.inception_v3, tvm.Inception_V3_Weights),
]


@register_torchvision_variants(INCEPTIONV3_VARIANTS)
@register_encoder("inceptionv3_torch", IMAGE)
class TVInceptionV3Encoder(TVBaseEncoder):
    # specify base torchvision model
    torchvision_model_type: str = "inceptionv3_torch"

    def __init__(
        self,
        **kwargs,
    ):
        logger.debug(f" {self.name}")
        super().__init__(**kwargs)

        # if auxiliary network exists, eliminate auxiliary network
        # to resolve issue when loading a saved model which does not
        # contain the auxiliary network
        if self.model.aux_logits:
            self.model.aux_logits = False
            self.model.AuxLogits = None

    def _remove_softmax_layer(self):
        self.model.fc = torch.nn.Identity()

    @staticmethod
    def get_schema_cls():
        return TVInceptionV3EncoderConfig


MAXVIT_VARIANTS = [
    TVModelVariant("t", tvm.maxvit_t, tvm.MaxVit_T_Weights),
]


@register_torchvision_variants(MAXVIT_VARIANTS)
@register_encoder("maxvit_torch", IMAGE)
class TVMaxVitEncoder(TVBaseEncoder):
    # specify base torchvision model
    torchvision_model_type: str = "maxvit_torch"

    def __init__(
        self,
        **kwargs,
    ):
        logger.debug(f" {self.name}")
        super().__init__(**kwargs)

    def _remove_softmax_layer(self):
        self.model.classifier[-1] = torch.nn.Identity()

    @staticmethod
    def get_schema_cls():
        return TVMaxVitEncoderConfig


MNASNET_VARIANTS = [
    TVModelVariant("0_5", tvm.mnasnet0_5, tvm.mnasnet.MNASNet0_5_Weights),
    TVModelVariant("0_75", tvm.mnasnet0_75, tvm.mnasnet.MNASNet0_75_Weights),
    TVModelVariant("1_0", tvm.mnasnet1_0, tvm.mnasnet.MNASNet1_0_Weights),
    TVModelVariant("1_3", tvm.mnasnet1_3, tvm.mnasnet.MNASNet1_3_Weights),
]


@register_torchvision_variants(MNASNET_VARIANTS)
@register_encoder("mnasnet_torch", IMAGE)
class TVMNASNetEncoder(TVBaseEncoder):
    # specify base torchvision model
    torchvision_model_type: str = "mnasnet_torch"

    def __init__(
        self,
        **kwargs,
    ):
        logger.debug(f" {self.name}")
        super().__init__(**kwargs)

    def _remove_softmax_layer(self):
        self.model.classifier[-1] = torch.nn.Identity()

    @staticmethod
    def get_schema_cls():
        return TVMNASNetEncoderConfig


MOBILENETV2_VARIANTS = [
    TVModelVariant("base", tvm.mobilenet_v2, tvm.MobileNet_V2_Weights),
]


@register_torchvision_variants(MOBILENETV2_VARIANTS)
@register_encoder("mobilenetv2_torch", IMAGE)
class TVMobileNetV2Encoder(TVBaseEncoder):
    # specify base torchvision model
    torchvision_model_type: str = "mobilenetv2_torch"

    def __init__(
        self,
        **kwargs,
    ):
        logger.debug(f" {self.name}")
        super().__init__(**kwargs)

    def _remove_softmax_layer(self):
        self.model.classifier[-1] = torch.nn.Identity()

    @staticmethod
    def get_schema_cls():
        return TVMobileNetV2EncoderConfig


MOBILENETV3_VARIANTS = [
    TVModelVariant("small", tvm.mobilenet_v3_small, tvm.MobileNet_V3_Small_Weights),
    TVModelVariant("large", tvm.mobilenet_v3_large, tvm.MobileNet_V3_Large_Weights),
]


@register_torchvision_variants(MOBILENETV3_VARIANTS)
@register_encoder("mobilenetv3_torch", IMAGE)
class TVMobileNetV3Encoder(TVBaseEncoder):
    # specify base torchvision model
    torchvision_model_type: str = "mobilenetv3_torch"

    def __init__(
        self,
        **kwargs,
    ):
        logger.debug(f" {self.name}")
        super().__init__(**kwargs)

    def _remove_softmax_layer(self):
        self.model.classifier[-1] = torch.nn.Identity()

    @staticmethod
    def get_schema_cls():
        return TVMobileNetV3EncoderConfig


REGNET_VARIANTS = [
    TVModelVariant("x_16gf", tvm.regnet_x_16gf, tvm.RegNet_X_16GF_Weights),
    TVModelVariant("x_1_6gf", tvm.regnet_x_1_6gf, tvm.RegNet_X_1_6GF_Weights),
    TVModelVariant("x_32gf", tvm.regnet_x_32gf, tvm.RegNet_X_32GF_Weights),
    TVModelVariant("x_3_2gf", tvm.regnet_x_3_2gf, tvm.RegNet_X_3_2GF_Weights),
    TVModelVariant("x_400mf", tvm.regnet_x_400mf, tvm.RegNet_X_400MF_Weights),
    TVModelVariant("x_800mf", tvm.regnet_x_800mf, tvm.RegNet_X_800MF_Weights),
    TVModelVariant("x_8gf", tvm.regnet_x_8gf, tvm.RegNet_X_8GF_Weights),
    TVModelVariant("y_128gf", tvm.regnet_y_128gf, tvm.RegNet_Y_128GF_Weights),
    TVModelVariant("y_16gf", tvm.regnet_y_16gf, tvm.RegNet_Y_16GF_Weights),
    TVModelVariant("y_1_6gf", tvm.regnet_y_1_6gf, tvm.RegNet_Y_1_6GF_Weights),
    TVModelVariant("y_32gf", tvm.regnet_y_32gf, tvm.RegNet_Y_32GF_Weights),
    TVModelVariant("y_3_2gf", tvm.regnet_y_3_2gf, tvm.RegNet_Y_3_2GF_Weights),
    TVModelVariant("y_400mf", tvm.regnet_y_400mf, tvm.RegNet_Y_400MF_Weights),
    TVModelVariant("y_800mf", tvm.regnet_y_800mf, tvm.RegNet_Y_800MF_Weights),
    TVModelVariant("y_8gf", tvm.regnet_y_8gf, tvm.RegNet_Y_8GF_Weights),
]


@register_torchvision_variants(REGNET_VARIANTS)
@register_encoder("regnet_torch", IMAGE)
class TVRegNetEncoder(TVBaseEncoder):
    # specify base torchvision model
    torchvision_model_type: str = "regnet_torch"

    def __init__(
        self,
        **kwargs,
    ):
        logger.debug(f" {self.name}")
        super().__init__(**kwargs)

    def _remove_softmax_layer(self):
        self.model.fc = torch.nn.Identity()

    @staticmethod
    def get_schema_cls():
        return TVRegNetEncoderConfig


RESNET_TORCH_VARIANTS = [
    TVModelVariant(18, tvm.resnet18, tvm.ResNet18_Weights),
    TVModelVariant(34, tvm.resnet34, tvm.ResNet34_Weights),
    TVModelVariant(50, tvm.resnet50, tvm.ResNet50_Weights),
    TVModelVariant(101, tvm.resnet101, tvm.ResNet101_Weights),
    TVModelVariant(152, tvm.resnet152, tvm.ResNet152_Weights),
]


@register_torchvision_variants(RESNET_TORCH_VARIANTS)
@register_encoder("resnet_torch", IMAGE)
class TVResNetEncoder(TVBaseEncoder):
    # specify base torchvision model
    torchvision_model_type: str = "resnet_torch"

    def __init__(
        self,
        **kwargs,
    ):
        logger.debug(f" {self.name}")
        super().__init__(**kwargs)

    def _remove_softmax_layer(self):
        self.model.fc = torch.nn.Identity()

    @staticmethod
    def get_schema_cls():
        return TVResNetEncoderConfig


RESNEXT_VARIANTS = [
    TVModelVariant("50_32x4d", tvm.resnext50_32x4d, tvm.ResNeXt50_32X4D_Weights),
    TVModelVariant("101_328xd", tvm.resnext101_32x8d, tvm.ResNeXt101_32X8D_Weights),
    TVModelVariant("101_64x4d", tvm.resnext101_64x4d, tvm.ResNeXt101_64X4D_Weights),
]


@register_torchvision_variants(RESNEXT_VARIANTS)
@register_encoder("resnext_torch", IMAGE)
class TVResNeXtEncoder(TVBaseEncoder):
    # specify base torchvision model
    torchvision_model_type: str = "resnext_torch"

    def __init__(
        self,
        **kwargs,
    ):
        logger.debug(f" {self.name}")
        super().__init__(**kwargs)

    def _remove_softmax_layer(self):
        self.model.fc = torch.nn.Identity()

    @staticmethod
    def get_schema_cls():
        return TVResNeXtEncoderConfig


SHUFFLENET_V2_VARIANTS = [
    TVModelVariant("x0_5", tvm.shufflenet_v2_x0_5, tvm.ShuffleNet_V2_X0_5_Weights),
    TVModelVariant("x1_0", tvm.shufflenet_v2_x1_0, tvm.ShuffleNet_V2_X1_0_Weights),
    TVModelVariant("x1_5", tvm.shufflenet_v2_x1_5, tvm.ShuffleNet_V2_X1_5_Weights),
    TVModelVariant("x2_0", tvm.shufflenet_v2_x2_0, tvm.ShuffleNet_V2_X2_0_Weights),
]


@register_torchvision_variants(SHUFFLENET_V2_VARIANTS)
@register_encoder("shufflenet_v2_torch", IMAGE)
class TVShuffleNetV2Encoder(TVBaseEncoder):
    # specify base torchvision model
    torchvision_model_type: str = "shufflenet_v2_torch"

    def __init__(
        self,
        **kwargs,
    ):
        logger.debug(f" {self.name}")
        super().__init__(**kwargs)

    def _remove_softmax_layer(self):
        self.model.fc = torch.nn.Identity()

    @staticmethod
    def get_schema_cls():
        return TVShuffleNetV2EncoderConfig


SQUEEZENET_VARIANTS = [
    TVModelVariant("1_0", tvm.squeezenet1_0, tvm.SqueezeNet1_0_Weights),
    TVModelVariant("1_1", tvm.squeezenet1_1, tvm.SqueezeNet1_1_Weights),
]


@register_torchvision_variants(SQUEEZENET_VARIANTS)
@register_encoder("squeezenet_torch", IMAGE)
class TVSqueezeNetEncoder(TVBaseEncoder):
    # specify base torchvision model
    torchvision_model_type: str = "squeezenet_torch"

    def __init__(
        self,
        **kwargs,
    ):
        logger.debug(f" {self.name}")
        super().__init__(**kwargs)

    def _remove_softmax_layer(self):
        # SqueezeNet does not have a final nn.Linear() layer
        # Use flatten output from last AdaptiveAvgPool2d layer
        # as encoder output.
        pass

    @staticmethod
    def get_schema_cls():
        return TVSqueezeNetEncoderConfig


SWIN_TRANSFORMER_VARIANTS = [
    TVModelVariant("t", tvm.swin_t, tvm.Swin_T_Weights),
    TVModelVariant("s", tvm.swin_s, tvm.Swin_S_Weights),
    TVModelVariant("b", tvm.swin_b, tvm.Swin_B_Weights),
]


@register_torchvision_variants(SWIN_TRANSFORMER_VARIANTS)
@register_encoder("swin_transformer_torch", IMAGE)
class TVSwinTransformerEncoder(TVBaseEncoder):
    # specify base torchvision model
    torchvision_model_type: str = "swin_transformer_torch"

    def __init__(
        self,
        **kwargs,
    ):
        logger.debug(f" {self.name}")
        super().__init__(**kwargs)

    def _remove_softmax_layer(self):
        self.model.head = torch.nn.Identity()

    @staticmethod
    def get_schema_cls():
        return TVSwinTransformerEncoderConfig


VGG_VARIANTS = [
    TVModelVariant(11, tvm.vgg11, tvm.VGG11_Weights),
    TVModelVariant("11_bn", tvm.vgg11_bn, tvm.VGG11_BN_Weights),
    TVModelVariant(13, tvm.vgg13, tvm.VGG13_Weights),
    TVModelVariant("13_bn", tvm.vgg13_bn, tvm.VGG13_BN_Weights),
    TVModelVariant(16, tvm.vgg16, tvm.VGG16_Weights),
    TVModelVariant("16_bn", tvm.vgg16_bn, tvm.VGG16_BN_Weights),
    TVModelVariant(19, tvm.vgg19, tvm.VGG19_Weights),
    TVModelVariant("19_bn", tvm.vgg19_bn, tvm.VGG19_BN_Weights),
]


@register_torchvision_variants(VGG_VARIANTS)
@register_encoder("vgg_torch", IMAGE)
class TVVGGEncoder(TVBaseEncoder):
    # specify base torchvison model
    torchvision_model_type: str = "vgg_torch"

    def __init__(
        self,
        **kwargs,
    ):
        logger.debug(f" {self.name}")
        super().__init__(**kwargs)

    def _remove_softmax_layer(self):
        self.model.classifier[-1] = torch.nn.Identity()

    @staticmethod
    def get_schema_cls():
        return TVVGGEncoderConfig


VIT_VARIANTS = [
    TVModelVariant("b_16", tvm.vit_b_16, tvm.ViT_B_16_Weights),
    TVModelVariant("b_32", tvm.vit_b_32, tvm.ViT_B_32_Weights),
    TVModelVariant("l_16", tvm.vit_l_16, tvm.ViT_L_16_Weights),
    TVModelVariant("l_32", tvm.vit_l_32, tvm.ViT_L_32_Weights),
    TVModelVariant("h_14", tvm.vit_h_14, tvm.ViT_H_14_Weights),
]


@register_torchvision_variants(VIT_VARIANTS)
@register_encoder("vit_torch", IMAGE)
class TVViTEncoder(TVBaseEncoder):
    # specify base torchvision model
    torchvision_model_type: str = "vit_torch"

    def __init__(
        self,
        **kwargs,
    ):
        logger.debug(f" {self.name}")

        # Depending on model variant and weight specification, the expected image size
        # will vary.  This code determines at run time what the expected image size will be
        # and adds to the kwargs dictionary the parameter that specifies the image size.
        # this is needed only if not using pretrained weights.  If pre-trained weights are
        # specified, then the correct image size is set.
        if not kwargs["use_pretrained"]:
            model_id = f"{self.torchvision_model_type}-{kwargs.get('model_variant')}"
            weights_specification = torchvision_model_registry[model_id].weights_class.DEFAULT
            kwargs["image_size"] = weights_specification.transforms.keywords["crop_size"]

        super().__init__(**kwargs)

    def _remove_softmax_layer(self):
        self.model.heads[-1] = torch.nn.Identity()

    @staticmethod
    def get_schema_cls():
        return TVViTEncoderConfig


WIDE_RESNET_VARIANTS = [
    TVModelVariant("50_2", tvm.wide_resnet50_2, tvm.Wide_ResNet50_2_Weights),
    TVModelVariant("101_2", tvm.wide_resnet101_2, tvm.Wide_ResNet101_2_Weights),
]


@register_torchvision_variants(WIDE_RESNET_VARIANTS)
@register_encoder("wide_resnet_torch", IMAGE)
class TVWideResNetEncoder(TVBaseEncoder):
    # specify base torchvision model
    torchvision_model_type: str = "wide_resnet_torch"

    def __init__(
        self,
        **kwargs,
    ):
        logger.debug(f" {self.name}")
        super().__init__(**kwargs)

    def _remove_softmax_layer(self):
        self.model.fc = torch.nn.Identity()

    @staticmethod
    def get_schema_cls():
        return TVWideResNetEncoderConfig<|MERGE_RESOLUTION|>--- conflicted
+++ resolved
@@ -181,102 +181,6 @@
         return torch.Size(self._input_shape)
 
 
-<<<<<<< HEAD
-=======
-@DeveloperAPI
-@register_encoder("resnet", IMAGE)
-class ResNetEncoder(Encoder):
-    def __init__(
-        self,
-        height: int,
-        width: int,
-        resnet_size: int = 50,
-        num_channels: int = 3,
-        out_channels: int = 16,
-        kernel_size: Union[int, Tuple[int]] = 3,
-        conv_stride: Union[int, Tuple[int]] = 1,
-        first_pool_kernel_size: Union[int, Tuple[int]] = None,
-        first_pool_stride: Union[int, Tuple[int]] = None,
-        batch_norm_momentum: float = 0.1,
-        batch_norm_epsilon: float = 0.001,
-        fc_layers: Optional[List[Dict]] = None,
-        num_fc_layers: Optional[int] = 1,
-        output_size: int = 256,
-        use_bias: bool = True,
-        weights_initializer: str = "xavier_uniform",
-        bias_initializer: str = "zeros",
-        norm: Optional[str] = None,
-        norm_params: Optional[Dict[str, Any]] = None,
-        activation: str = "relu",
-        dropout: float = 0,
-        encoder_config=None,
-        **kwargs,
-    ):
-        super().__init__()
-        self.config = encoder_config
-
-        logger.debug(f" {self.name}")
-        # map parameter input feature config names to internal names
-        img_height = height
-        img_width = width
-        first_in_channels = num_channels
-
-        self._input_shape = (first_in_channels, img_height, img_width)
-
-        logger.debug("  ResNet")
-        self.resnet = ResNet(
-            img_height=img_height,
-            img_width=img_width,
-            first_in_channels=first_in_channels,
-            out_channels=out_channels,
-            resnet_size=resnet_size,
-            kernel_size=kernel_size,
-            conv_stride=conv_stride,
-            first_pool_kernel_size=first_pool_kernel_size,
-            first_pool_stride=first_pool_stride,
-            batch_norm_momentum=batch_norm_momentum,
-            batch_norm_epsilon=batch_norm_epsilon,
-        )
-        first_fc_layer_input_size = self.resnet.output_shape[0]
-
-        logger.debug("  FCStack")
-        self.fc_stack = FCStack(
-            first_layer_input_size=first_fc_layer_input_size,
-            layers=fc_layers,
-            num_layers=num_fc_layers,
-            default_output_size=output_size,
-            default_use_bias=use_bias,
-            default_weights_initializer=weights_initializer,
-            default_bias_initializer=bias_initializer,
-            default_norm=norm,
-            default_norm_params=norm_params,
-            default_activation=activation,
-            default_dropout=dropout,
-        )
-
-    def forward(self, inputs: torch.Tensor) -> Dict[str, torch.Tensor]:
-
-        hidden = self.resnet(inputs)
-        axes = [2, 3]
-        hidden = torch.mean(hidden, axes)
-        hidden = self.fc_stack(hidden)
-        return {"encoder_output": hidden}
-
-    @staticmethod
-    def get_schema_cls():
-        return ResNetEncoderConfig
-
-    @property
-    def output_shape(self) -> torch.Size:
-        return self.fc_stack.output_shape
-
-    @property
-    def input_shape(self) -> torch.Size:
-        return torch.Size(self._input_shape)
-
-
-@DeveloperAPI
->>>>>>> 17e59f09
 @register_encoder("mlp_mixer", IMAGE)
 class MLPMixerEncoder(Encoder):
     def __init__(
@@ -341,8 +245,8 @@
         return self._output_shape
 
 
-<<<<<<< HEAD
 # TODO: Temporarily comment out, may be re-enabled later date as HF encoder
+# @DeveloperAPI
 # @register_encoder("vit", IMAGE)
 # class ViTEncoder(Encoder):
 #     def __init__(
@@ -448,11 +352,6 @@
 
 
 class TVBaseEncoder(Encoder):
-=======
-@DeveloperAPI
-@register_encoder("vit", IMAGE)
-class ViTEncoder(Encoder):
->>>>>>> 17e59f09
     def __init__(
         self,
         model_variant: Union[str, int] = None,
