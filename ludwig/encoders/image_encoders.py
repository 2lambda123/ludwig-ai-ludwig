--- conflicted
+++ resolved
@@ -349,13 +349,8 @@
 
 
 @DeveloperAPI
-<<<<<<< HEAD
 @register_encoder("vit", IMAGE)
 class ViTEncoder(ImageEncoder):
-=======
-@register_encoder("vit", IMAGE, is_pretrained=True)
-class ViTEncoder(Encoder):
->>>>>>> deee9139
     def __init__(
         self,
         height: int,
@@ -464,4 +459,8 @@
 
     @classmethod
     def required_height(cls) -> Optional[int]:
-        return 224+        return 224
+
+    @classmethod
+    def is_pretrained(cls, encoder_params: Dict[str, Any]) -> bool:
+        return encoder_params.get("use_pretrained", True)