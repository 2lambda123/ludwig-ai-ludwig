--- conflicted
+++ resolved
@@ -29,15 +29,6 @@
 from ludwig.modules.recurrent_modules import RecurrentStack
 from ludwig.modules.reduction_modules import SequenceReducer
 from ludwig.schema.encoders.sequence_encoders import (
-<<<<<<< HEAD
-    SequencePassthroughConfig,
-    SequenceEmbedConfig,
-    ParallelCNNConfig,
-    StackedCNNConfig,
-    StackedParallelCNNConfig,
-    StackedRNNConfig,
-    StackedCNNRNNConfig,
-=======
     ParallelCNNConfig,
     SequenceEmbedConfig,
     SequencePassthroughConfig,
@@ -45,7 +36,6 @@
     StackedCNNRNNConfig,
     StackedParallelCNNConfig,
     StackedRNNConfig,
->>>>>>> b55ed6c1
     StackedTransformerConfig,
 )
 
