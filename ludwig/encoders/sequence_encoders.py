#! /usr/bin/env python
# coding=utf-8
# Copyright (c) 2019 Uber Technologies, Inc.
#
# Licensed under the Apache License, Version 2.0 (the "License");
# you may not use this file except in compliance with the License.
# You may obtain a copy of the License at
#
#     http://www.apache.org/licenses/LICENSE-2.0
#
# Unless required by applicable law or agreed to in writing, software
# distributed under the License is distributed on an "AS IS" BASIS,
# WITHOUT WARRANTIES OR CONDITIONS OF ANY KIND, either express or implied.
# See the License for the specific language governing permissions and
# limitations under the License.
# ==============================================================================
import logging
from abc import ABC
from functools import lru_cache

import torch
from torch import nn

from ludwig.encoders.base import Encoder
from ludwig.utils.registry import Registry, register, register_default
from ludwig.modules.attention_modules import TransformerStack
from ludwig.modules.convolutional_modules import Conv1DStack, \
    ParallelConv1DStack, ParallelConv1D
from ludwig.modules.embedding_modules import EmbedSequence, \
    TokenAndPositionEmbedding
from ludwig.modules.fully_connected_modules import FCStack
from ludwig.modules.recurrent_modules import RecurrentStack
from ludwig.modules.reduction_modules import SequenceReducer

logger = logging.getLogger(__name__)


ENCODER_REGISTRY = Registry()


class SequenceEncoder(Encoder, ABC):
    @classmethod
    def register(cls, name):
        ENCODER_REGISTRY[name] = cls


@register_default(name='passthrough')
class SequencePassthroughEncoder(SequenceEncoder):

    def __init__(
            self,
            reduce_output=None,
            **kwargs
    ):
        """
            :param reduce_output: defines how to reduce the output tensor along
                   the `s` sequence length dimension if the rank of the tensor
                   is greater than 2. Available values are: `sum`,
                   `mean` or `avg`, `max`, `concat` (concatenates along
                   the first dimension), `last` (returns the last vector of the
                   first dimension) and `None` or `null` (which does not reduce
                   and returns the full tensor).
            :type reduce_output: str
        """
        super().__init__()
        logger.debug(' {}'.format(self.name))

        self.reduce_output = reduce_output
        self.reduce_sequence = SequenceReducer(reduce_mode=reduce_output)
        if self.reduce_output is None:
            self.supports_masking = True

    def forward(
            self,
            input_sequence,
            training=True,
            mask=None
    ):
        """
            :param input_sequence: The input sequence fed into the encoder.
                   Shape: [batch x sequence length], type torch.int32
            :type input_sequence: Tensor
            :param is_training: Tensor (torch.bool) specifying if training
                   (important for dropout)
            :type is_training: Tensor
        """
        input_sequence = input_sequence.type(torch.float32)
        while len(input_sequence.shape) < 3:
            input_sequence = input_sequence.unsqueeze(-1)
        hidden = self.reduce_sequence(input_sequence)

        return {'encoder_output': hidden}


@register(name='embed')
class SequenceEmbedEncoder(SequenceEncoder):

    def __init__(
            self,
            vocab,
            max_sequence_length,
            representation='dense',
            embedding_size=256,
            embeddings_trainable=True,
            pretrained_embeddings=None,
            embeddings_on_cpu=False,
            weights_initializer=None,
            weights_regularizer=None,
            dropout=0,
            reduce_output='sum',
            **kwargs
    ):
        # todo: fixup docstring
        """
            :param should_embed: If True the input sequence is expected
                   to be made of integers and will be mapped into embeddings
            :type should_embed: Boolean
            :param vocab: Vocabulary of the input feature to encode
            :type vocab: List
            :param representation: the possible values are `dense` and `sparse`.
                   `dense` means the embeddings are initialized randomly,
                   `sparse` means they are initialized to be one-hot encodings.
            :type representation: Str (one of 'dense' or 'sparse')
            :param embedding_size: it is the maximum embedding size, the actual
                   size will be `min(vocabulary_size, embedding_size)`
                   for `dense` representations and exactly `vocabulary_size`
                   for the `sparse` encoding, where `vocabulary_size` is
                   the number of different strings appearing in the training set
                   in the column the feature is named after (plus 1 for `<UNK>`).
            :type embedding_size: Integer
            :param embeddings_trainable: If `True` embeddings are trained during
                   the training process, if `False` embeddings are fixed.
                   It may be useful when loading pretrained embeddings
                   for avoiding finetuning them. This parameter has effect only
                   for `representation` is `dense` as `sparse` one-hot encodings
                    are not trainable.
            :type embeddings_trainable: Boolean
            :param pretrained_embeddings: by default `dense` embeddings
                   are initialized randomly, but this parameter allows to specify
                   a path to a file containing embeddings in the GloVe format.
                   When the file containing the embeddings is loaded, only the
                   embeddings with labels present in the vocabulary are kept,
                   the others are discarded. If the vocabulary contains strings
                   that have no match in the embeddings file, their embeddings
                   are initialized with the average of all other embedding plus
                   some random noise to make them different from each other.
                   This parameter has effect only if `representation` is `dense`.
            :type pretrained_embeddings: str (filepath)
            :param embeddings_on_cpu: by default embeddings matrices are stored
                   on GPU memory if a GPU is used, as it allows
                   for faster access, but in some cases the embedding matrix
                   may be really big and this parameter forces the placement
                   of the embedding matrix in regular memroy and the CPU is used
                   to resolve them, slightly slowing down the process
                   as a result of data transfer between CPU and GPU memory.
            :param dropout: determines if there should be a dropout layer before
                   returning the encoder output.
            :type dropout: Boolean
            :param weights_initializer: the initializer to use. If `None`, the default
                   initialized of each variable is used (`xavier_uniform`
                   in most cases). Options are: `constant`, `identity`, `zeros`,
                    `ones`, `orthogonal`, `normal`, `uniform`,
                    `truncated_normal`, `variance_scaling`, `xavier_normal`,
                    `xavier_uniform`, `xavier_normal`,
                    `he_normal`, `he_uniform`, `lecun_normal`, `lecun_uniform`.
                    Alternatively it is possible to specify a dictionary with
                    a key `type` that identifies the type of initializer and
                    other keys for its parameters, e.g.
                    `{type: normal, mean: 0, stddev: 0}`.
                    To know the parameters of each initializer, please refer to
                    TensorFlow's documentation.
            :type weights_initializer: str
            :param regularize: if `True` the embedding weights are added to
                   the set of weights that get regularized by a regularization
                   loss (if the `regularization_lambda` in `training`
                   is greater than 0).
            :type regularize: Boolean
            :param reduce_output: defines how to reduce the output tensor along
                   the `s` sequence length dimension if the rank of the tensor
                   is greater than 2. Available values are: `sum`,
                   `mean` or `avg`, `max`, `concat` (concatenates along
                   the first dimension), `last` (returns the last vector of the
                   first dimension) and `None` or `null` (which does not reduce
                   and returns the full tensor).
            :type reduce_output: str
            :param weights_regularizer: The regularizer to use for the weights
                   of the encoder.
            :type weights_regularizer:
            :param dropout: Tensor (torch.float) of the probability of dropout
            :type dropout: Tensor

        """
        super().__init__()
        logger.debug(' {}'.format(self.name))
        self.embedding_size = embedding_size
        self.max_sequence_length = max_sequence_length

        self.reduce_output = reduce_output
        if self.reduce_output is None:
            self.supports_masking = True

        self.reduce_sequence = SequenceReducer(reduce_mode=reduce_output)

        logger.debug('  EmbedSequence')
        self.embed_sequence = EmbedSequence(
            vocab,
            embedding_size,
            max_sequence_length=self.max_sequence_length,
            representation=representation,
            embeddings_trainable=embeddings_trainable,
            pretrained_embeddings=pretrained_embeddings,
            embeddings_on_cpu=embeddings_on_cpu,
            dropout=dropout,
            embedding_initializer=weights_initializer,
            embedding_regularizer=weights_regularizer
        )

<<<<<<< HEAD
    @property
    def input_shape(self) -> torch.Size:
        return torch.Size([self.max_sequence_length])

    @property
    def output_shape(self) -> torch.Size:
        return torch.Size([self.embed_sequence.embedding_size])

    def forward(self, inputs, mask=None):
=======
    def forward(self, inputs: torch.Tensor, mask=None):
>>>>>>> 62346ed8
        """
            :param inputs: The input sequence fed into the encoder.
                   Shape: [batch x sequence length], type torch.int32
            :type inputs: Tensor
            :param training: specifying if in training mode
                   (important for dropout)
            :type training: Boolean
        """
        # ================ Embeddings ================
        embedded_sequence = self.embed_sequence(inputs, mask=mask)
        hidden = self.reduce_sequence(embedded_sequence)
        return {'encoder_output': hidden}

    @property
    def input_shape(self) -> torch.Size:
        return torch.Size([self.max_sequence_length])

    # TODO(shreya): Add general module for getting output shapes post reduction.
    @property
    def output_shape(self) -> torch.Size:
        if self.reduce_output in ['none', 'None', None]:
            self.embed_sequence.output_shape
        return torch.Size([self.embed_sequence.output_shape[-1]])


@register(name='parallel_cnn')
class ParallelCNN(SequenceEncoder):

    def __init__(
            self,
            should_embed=True,
            vocab=None,
            representation='dense',
            embedding_size=256,
            max_sequence_length=None,
            embeddings_trainable=True,
            pretrained_embeddings=None,
            embeddings_on_cpu=False,
            conv_layers=None,
            num_conv_layers=None,
            filter_size=3,
            num_filters=256,
            pool_function='max',
            pool_size=None,
            fc_layers=None,
            num_fc_layers=None,
            fc_size=256,
            use_bias=True,
            weights_initializer='xavier_uniform',
            bias_initializer='zeros',
            weights_regularizer=None,
            bias_regularizer=None,
            activity_regularizer=None,
            norm=None,
            norm_params=None,
            activation='relu',
            dropout=0,
            reduce_output='max',
            **kwargs):
        # todo: revise docstring
        """
            :param should_embed: If True the input sequence is expected
                   to be made of integers and will be mapped into embeddings
            :type should_embed: Boolean
            :param vocab: Vocabulary of the input feature to encode
            :type vocab: List
            :param representation: the possible values are `dense` and `sparse`.
                   `dense` means the embeddings are initialized randomly,
                   `sparse` means they are initialized to be one-hot encodings.
            :type representation: Str (one of 'dense' or 'sparse')
            :param embedding_size: it is the maximum embedding size, the actual
                   size will be `min(vocabulary_size, embedding_size)`
                   for `dense` representations and exactly `vocabulary_size`
                   for the `sparse` encoding, where `vocabulary_size` is
                   the number of different strings appearing in the training set
                   in the column the feature is named after (plus 1 for `<UNK>`).
            :type embedding_size: Integer
            :param embeddings_trainable: If `True` embeddings are trained during
                   the training process, if `False` embeddings are fixed.
                   It may be useful when loading pretrained embeddings
                   for avoiding finetuning them. This parameter has effect only
                   for `representation` is `dense` as `sparse` one-hot encodings
                    are not trainable.
            :type embeddings_trainable: Boolean
            :param pretrained_embeddings: by default `dense` embeddings
                   are initialized randomly, but this parameter allows to specify
                   a path to a file containing embeddings in the GloVe format.
                   When the file containing the embeddings is loaded, only the
                   embeddings with labels present in the vocabulary are kept,
                   the others are discarded. If the vocabulary contains strings
                   that have no match in the embeddings file, their embeddings
                   are initialized with the average of all other embedding plus
                   some random noise to make them different from each other.
                   This parameter has effect only if `representation` is `dense`.
            :type pretrained_embeddings: str (filepath)
            :param embeddings_on_cpu: by default embeddings matrices are stored
                   on GPU memory if a GPU is used, as it allows
                   for faster access, but in some cases the embedding matrix
                   may be really big and this parameter forces the placement
                   of the embedding matrix in regular memroy and the CPU is used
                   to resolve them, slightly slowing down the process
                   as a result of data transfer between CPU and GPU memory.
            :param conv_layers: it is a list of dictionaries containing
                   the parameters of all the convolutional layers. The length
                   of the list determines the number of parallel convolutional
                   layers and the content of each dictionary determines
                   the parameters for a specific layer. The available parameters
                   for each layer are: `filter_size`, `num_filters`, `pool`,
                   `norm`, `activation` and `regularize`. If any of those values
                   is missing from the dictionary, the default one specified
                   as a parameter of the encoder will be used instead. If both
                   `conv_layers` and `num_conv_layers` are `None`, a default
                   list will be assigned to `conv_layers` with the value
                   `[{filter_size: 2}, {filter_size: 3}, {filter_size: 4},
                   {filter_size: 5}]`.
            :type conv_layers: List
            :param num_conv_layers: if `conv_layers` is `None`, this is
                   the number of parallel convolutional layers.
            :type num_conv_layers: Integer
            :param filter_size:  if a `filter_size` is not already specified in
                   `conv_layers` this is the default `filter_size` that
                   will be used for each layer. It indicates how wide is
                   the 1d convolutional filter.
            :type filter_size: Integer
            :param num_filters: if a `num_filters` is not already specified in
                   `conv_layers` this is the default `num_filters` that
                   will be used for each layer. It indicates the number
                   of filters, and by consequence the output channels of
                   the 1d convolution.
            :type num_filters: Integer
            :param pool_size: if a `pool_size` is not already specified
                  in `conv_layers` this is the default `pool_size` that
                  will be used for each layer. It indicates the size of
                  the max pooling that will be performed along the `s` sequence
                  dimension after the convolution operation.
            :type pool_size: Integer
            :param fc_layers: it is a list of dictionaries containing
                   the parameters of all the fully connected layers. The length
                   of the list determines the number of stacked fully connected
                   layers and the content of each dictionary determines
                   the parameters for a specific layer. The available parameters
                   for each layer are: `fc_size`, `norm`, `activation` and
                   `regularize`. If any of those values is missing from
                   the dictionary, the default one specified as a parameter of
                   the encoder will be used instead. If both `fc_layers` and
                   `num_fc_layers` are `None`, a default list will be assigned
                   to `fc_layers` with the value
                   `[{fc_size: 512}, {fc_size: 256}]`
                   (only applies if `reduce_output` is not `None`).
            :type fc_layers: List
            :param num_fc_layers: if `fc_layers` is `None`, this is the number
                   of stacked fully connected layers (only applies if
                   `reduce_output` is not `None`).
            :type num_fc_layers: Integer
            :param fc_size: if a `fc_size` is not already specified in
                   `fc_layers` this is the default `fc_size` that will be used
                   for each layer. It indicates the size of the output
                   of a fully connected layer.
            :type fc_size: Integer
            :param norm: if a `norm` is not already specified in `conv_layers`
                   or `fc_layers` this is the default `norm` that will be used
                   for each layer. It indicates the norm of the output.
            :type norm: str
            :param activation: Default activation function to use
            :type activation: Str
            :param dropout: determines if there should be a dropout layer before
                   returning the encoder output.
            :type dropout: Boolean
            :param initializer: the initializer to use. If `None` it uses
                   `xavier_uniform`. Options are: `constant`, `identity`,
                   `zeros`, `ones`, `orthogonal`, `normal`, `uniform`,
                   `truncated_normal`, `variance_scaling`, `xavier_normal`,
                   `xavier_uniform`, `xavier_normal`,
                   `he_normal`, `he_uniform`, `lecun_normal`, `lecun_uniform`.
                   Alternatively it is possible to specify a dictionary with
                   a key `type` that identifies the type of initializer and
                   other keys for its parameters,
                   e.g. `{type: normal, mean: 0, stddev: 0}`.
                   To know the parameters of each initializer, please refer
                   to TensorFlow's documentation.
            :type initializer: str
            :param regularize: if a `regularize` is not already specified in
                   `conv_layers` or `fc_layers` this is the default `regularize`
                   that will be used for each layer. It indicates if
                   the layer weights should be considered when computing
                   a regularization loss.
            :type regularize:
            :param reduce_output: defines how to reduce the output tensor of
                   the convolutional layers along the `s` sequence length
                   dimension if the rank of the tensor is greater than 2.
                   Available values are: `sum`, `mean` or `avg`, `max`, `concat`
                   (concatenates along the first dimension), `last` (returns
                   the last vector of the first dimension) and `None` or `null`
                   (which does not reduce and returns the full tensor).
            :type reduce_output: str
        """
        super().__init__()
        logger.debug(' {}'.format(self.name))

        self.max_sequence_length = max_sequence_length

        if conv_layers is not None and num_conv_layers is None:
            # use custom-defined layers
            self.conv_layers = conv_layers
            self.num_conv_layers = len(conv_layers)
        elif conv_layers is None and num_conv_layers is not None:
            # generate num_conv_layers with default parameters
            self.conv_layers = None
            self.num_conv_layers = num_conv_layers
        elif conv_layers is None and num_conv_layers is None:
            # use default layers with varying filter sizes
            self.conv_layers = [
                {'filter_size': 2},
                {'filter_size': 3},
                {'filter_size': 4},
                {'filter_size': 5}
            ]
            self.num_conv_layers = 4
        else:
            raise ValueError(
                'Invalid layer parametrization, use either conv_layers or'
                ' num_conv_layers'
            )

        # The user is expected to provide fc_layers or num_fc_layers
        # The following logic handles the case where the user either provides
        # both or neither.
        if fc_layers is None and num_fc_layers is None:
            # use default layers with varying filter sizes
            fc_layers = [
                {'fc_size': 512},
                {'fc_size': 256}
            ]
            num_fc_layers = 2
        elif fc_layers is not None and num_fc_layers is not None:
            raise ValueError(
                'Invalid layer parametrization, use either fc_layers or '
                'num_fc_layers only. Not both.'
            )

        self.reduce_output = reduce_output
        self.reduce_sequence = SequenceReducer(reduce_mode=reduce_output)
        self.should_embed = should_embed
        self.embed_sequence = None

        if self.should_embed:
            logger.debug('  EmbedSequence')
            self.embed_sequence = EmbedSequence(
                vocab,
                embedding_size,
                max_sequence_length=self.max_sequence_length,
                representation=representation,
                embeddings_trainable=embeddings_trainable,
                pretrained_embeddings=pretrained_embeddings,
                embeddings_on_cpu=embeddings_on_cpu,
                dropout=dropout,
                embedding_initializer=weights_initializer,
                embedding_regularizer=weights_regularizer
            )

        logger.debug('  ParallelConv1D')
        in_channels = self.embed_sequence.output_shape[-1] if self.should_embed else embedding_size
        self.parallel_conv1d = ParallelConv1D(
            in_channels=in_channels,
            max_sequence_length=self.max_sequence_length,
            layers=self.conv_layers,
            default_num_filters=num_filters,
            default_filter_size=filter_size,
            default_use_bias=use_bias,
            default_weights_initializer=weights_initializer,
            default_bias_initializer=bias_initializer,
            default_weights_regularizer=weights_regularizer,
            default_bias_regularizer=bias_regularizer,
            default_activity_regularizer=activity_regularizer,
            default_norm=norm,
            default_norm_params=norm_params,
            default_activation=activation,
            default_dropout=dropout,
            default_pool_function=pool_function,
            default_pool_size=pool_size,
            default_pool_padding='same',
        )

        if self.reduce_output is not None:
            logger.debug('  FCStack')
            self.fc_stack = FCStack(
                self.parallel_conv1d.output_shape[-1],
                layers=fc_layers,
                num_layers=num_fc_layers,
                default_fc_size=fc_size,
                default_use_bias=use_bias,
                default_weights_initializer=weights_initializer,
                default_bias_initializer=bias_initializer,
                default_weights_regularizer=weights_regularizer,
                default_bias_regularizer=bias_regularizer,
                default_activity_regularizer=activity_regularizer,
                default_norm=norm,
                default_norm_params=norm_params,
                default_activation=activation,
                default_dropout=dropout,
            )

    def forward(self, inputs, mask=None):
        """
            :param inputs: The input sequence fed into the encoder.
                   Shape: [batch x sequence length], type torch.int
            :type inputs: Tensor
            :param training: bool specifying if in training mode (important for dropout)
            :type training: bool
        """
        # ================ Embeddings ================
        if self.should_embed:
            embedded_sequence = self.embed_sequence(inputs, mask=mask)
        else:
            embedded_sequence = inputs
            while len(embedded_sequence.shape) < 3:
                embedded_sequence = embedded_sequence.unsqueeze(-1)

        # shape=(?, sequence_length, embedding_size)
        hidden = embedded_sequence

        # ================ Conv Layers ================
        hidden = self.parallel_conv1d(
            hidden,
            mask=mask
        )

        # ================ Sequence Reduction ================
        if self.reduce_output is not None:
            hidden = self.reduce_sequence(hidden)

            # ================ FC Layers ================
            hidden = self.fc_stack(
                hidden,
                mask=mask
            )

        return {'encoder_output': hidden}

    @property
    def input_shape(self) -> torch.Size:
        return torch.Size([self.max_sequence_length])

    @property
    def output_shape(self) -> torch.Size:
        if self.reduce_output is not None:
            return self.fc_stack.output_shape
        return self.parallel_conv1d.output_shape


@register(name='stacked_cnn')
class StackedCNN(SequenceEncoder):

    def __init__(
            self,
            should_embed=True,
            vocab=None,
            representation='dense',
            embedding_size=256,
            max_sequence_length=None,
            embeddings_trainable=True,
            pretrained_embeddings=None,
            embeddings_on_cpu=False,
            conv_layers=None,
            num_conv_layers=None,
            num_filters=256,
            filter_size=5,
            strides=1,
            # todo: assess how to specify padding for equivalent to 'same'
            padding='same',
            dilation_rate=1,
            pool_function='max',
            pool_size=None,
            pool_strides=None,
            # todo: determine how to pool_padding equivalent of 'same'
            pool_padding='same',
            fc_layers=None,
            num_fc_layers=None,
            fc_size=256,
            use_bias=True,
            weights_initializer='xavier_uniform',
            bias_initializer='zeros',
            weights_regularizer=None,
            bias_regularizer=None,
            activity_regularizer=None,
            # weights_constraint=None,
            # bias_constraint=None,
            norm=None,
            norm_params=None,
            activation='relu',
            dropout=0,
            reduce_output='max',
            **kwargs
    ):
        # todo: fixup docstring
        """
            :param should_embed: If True the input sequence is expected
                   to be made of integers and will be mapped into embeddings
            :type should_embed: Boolean
            :param vocab: Vocabulary of the input feature to encode
            :type vocab: List
            :param representation: the possible values are `dense` and `sparse`.
                   `dense` means the embeddings are initialized randomly,
                   `sparse` means they are initialized to be one-hot encodings.
            :type representation: Str (one of 'dense' or 'sparse')
            :param embedding_size: it is the maximum embedding size, the actual
                   size will be `min(vocabulary_size, embedding_size)`
                   for `dense` representations and exactly `vocabulary_size`
                   for the `sparse` encoding, where `vocabulary_size` is
                   the number of different strings appearing in the training set
                   in the column the feature is named after (plus 1 for `<UNK>`).
            :type embedding_size: Integer
            :param embeddings_trainable: If `True` embeddings are trained during
                   the training process, if `False` embeddings are fixed.
                   It may be useful when loading pretrained embeddings
                   for avoiding finetuning them. This parameter has effect only
                   for `representation` is `dense` as `sparse` one-hot encodings
                    are not trainable.
            :type embeddings_trainable: Boolean
            :param pretrained_embeddings: by default `dense` embeddings
                   are initialized randomly, but this parameter allows to specify
                   a path to a file containing embeddings in the GloVe format.
                   When the file containing the embeddings is loaded, only the
                   embeddings with labels present in the vocabulary are kept,
                   the others are discarded. If the vocabulary contains strings
                   that have no match in the embeddings file, their embeddings
                   are initialized with the average of all other embedding plus
                   some random noise to make them different from each other.
                   This parameter has effect only if `representation` is `dense`.
            :type pretrained_embeddings: str (filepath)
            :param embeddings_on_cpu: by default embeddings matrices are stored
                   on GPU memory if a GPU is used, as it allows
                   for faster access, but in some cases the embedding matrix
                   may be really big and this parameter forces the placement
                   of the embedding matrix in regular memroy and the CPU is used
                   to resolve them, slightly slowing down the process
                   as a result of data transfer between CPU and GPU memory.
            :param conv_layers: it is a list of dictionaries containing
                   the parameters of all the convolutional layers. The length
                   of the list determines the number of parallel convolutional
                   layers and the content of each dictionary determines
                   the parameters for a specific layer. The available parameters
                   for each layer are: `filter_size`, `num_filters`, `pool`,
                   `norm`, `activation` and `regularize`. If any of those values
                   is missing from the dictionary, the default one specified
                   as a parameter of the encoder will be used instead. If both
                   `conv_layers` and `num_conv_layers` are `None`, a default
                   list will be assigned to `conv_layers` with the value
                   `[{filter_size: 2}, {filter_size: 3}, {filter_size: 4},
                   {filter_size: 5}]`.
            :type conv_layers: List
            :param num_conv_layers: if `conv_layers` is `None`, this is
                   the number of stacked convolutional layers.
            :type num_conv_layers: Integer
            :param filter_size:  if a `filter_size` is not already specified in
                   `conv_layers` this is the default `filter_size` that
                   will be used for each layer. It indicates how wide is
                   the 1d convolutional filter.
            :type filter_size: Integer
            :param num_filters: if a `num_filters` is not already specified in
                   `conv_layers` this is the default `num_filters` that
                   will be used for each layer. It indicates the number
                   of filters, and by consequence the output channels of
                   the 1d convolution.
            :type num_filters: Integer
            :param pool_size: if a `pool_size` is not already specified
                  in `conv_layers` this is the default `pool_size` that
                  will be used for each layer. It indicates the size of
                  the max pooling that will be performed along the `s` sequence
                  dimension after the convolution operation.
            :type pool_size: Integer
            :param fc_layers: it is a list of dictionaries containing
                   the parameters of all the fully connected layers. The length
                   of the list determines the number of stacked fully connected
                   layers and the content of each dictionary determines
                   the parameters for a specific layer. The available parameters
                   for each layer are: `fc_size`, `norm`, `activation` and
                   `regularize`. If any of those values is missing from
                   the dictionary, the default one specified as a parameter of
                   the encoder will be used instead. If both `fc_layers` and
                   `num_fc_layers` are `None`, a default list will be assigned
                   to `fc_layers` with the value
                   `[{fc_size: 512}, {fc_size: 256}]`
                   (only applies if `reduce_output` is not `None`).
            :type fc_layers: List
            :param num_fc_layers: if `fc_layers` is `None`, this is the number
                   of stacked fully connected layers (only applies if
                   `reduce_output` is not `None`).
            :type num_fc_layers: Integer
            :param fc_size: if a `fc_size` is not already specified in
                   `fc_layers` this is the default `fc_size` that will be used
                   for each layer. It indicates the size of the output
                   of a fully connected layer.
            :type fc_size: Integer
            :param norm: if a `norm` is not already specified in `conv_layers`
                   or `fc_layers` this is the default `norm` that will be used
                   for each layer. It indicates the norm of the output.
            :type norm: str
            :param activation: Default activation function to use
            :type activation: Str
            :param dropout: determines if there should be a dropout layer before
                   returning the encoder output.
            :type dropout: Boolean
            :param initializer: the initializer to use. If `None` it uses
                   `xavier_uniform`. Options are: `constant`, `identity`,
                   `zeros`, `ones`, `orthogonal`, `normal`, `uniform`,
                   `truncated_normal`, `variance_scaling`, `xavier_normal`,
                   `xavier_uniform`, `xavier_normal`,
                   `he_normal`, `he_uniform`, `lecun_normal`, `lecun_uniform`.
                   Alternatively it is possible to specify a dictionary with
                   a key `type` that identifies the type of initializer and
                   other keys for its parameters,
                   e.g. `{type: normal, mean: 0, stddev: 0}`.
                   To know the parameters of each initializer, please refer
                   to TensorFlow's documentation.
            :type initializer: str
            :param regularize: if a `regularize` is not already specified in
                   `conv_layers` or `fc_layers` this is the default `regularize`
                   that will be used for each layer. It indicates if
                   the layer weights should be considered when computing
                   a regularization loss.
            :type regularize:
            :param reduce_output: defines how to reduce the output tensor of
                   the convolutional layers along the `s` sequence length
                   dimension if the rank of the tensor is greater than 2.
                   Available values are: `sum`, `mean` or `avg`, `max`, `concat`
                   (concatenates along the first dimension), `last` (returns
                   the last vector of the first dimension) and `None` or `null`
                   (which does not reduce and returns the full tensor).
            :type reduce_output: str
        """
        super().__init__()
        logger.debug(' {}'.format(self.name))

        if conv_layers is not None and num_conv_layers is None:
            # use custom-defined layers
            self.conv_layers = conv_layers
            self.num_conv_layers = len(conv_layers)
        elif conv_layers is None and num_conv_layers is not None:
            # generate num_conv_layers with default parameters
            self.conv_layers = None
            self.num_conv_layers = num_conv_layers
        elif conv_layers is None and num_conv_layers is None:
            # use default layers with varying filter sizes
            self.conv_layers = [
                {
                    'filter_size': 7,
                    'pool_size': 3,
                    'regularize': False
                },
                {
                    'filter_size': 7,
                    'pool_size': 3,
                    'regularize': False
                },
                {
                    'filter_size': 3,
                    'pool_size': None,
                    'regularize': False
                },
                {
                    'filter_size': 3,
                    'pool_size': None,
                    'regularize': False
                },
                {
                    'filter_size': 3,
                    'pool_size': None,
                    'regularize': True
                },
                {
                    'filter_size': 3,
                    'pool_size': 3,
                    'regularize': True
                }
            ]
            self.num_conv_layers = 6
        else:
            raise ValueError(
                'Invalid layer parametrization, use either conv_layers or '
                'num_conv_layers'
            )

        # The user is expected to provide fc_layers or num_fc_layers
        # The following logic handles the case where the user either provides
        # both or neither.
        if fc_layers is None and num_fc_layers is None:
            # use default layers with varying filter sizes
            fc_layers = [
                {'fc_size': 512},
                {'fc_size': 256}
            ]
            num_fc_layers = 2
        elif fc_layers is not None and num_fc_layers is not None:
            raise ValueError(
                'Invalid layer parametrization, use either fc_layers or '
                'num_fc_layers only. Not both.'
            )

        self.max_sequence_length = max_sequence_length
        self.num_filters = num_filters
        self.reduce_output = reduce_output
        self.reduce_sequence = SequenceReducer(reduce_mode=reduce_output)
        self.should_embed = should_embed
        self.embed_sequence = None

        if self.should_embed:
            logger.debug('  EmbedSequence')
            self.embed_sequence = EmbedSequence(
                vocab,
                embedding_size,
                max_sequence_length=self.max_sequence_length,
                representation=representation,
                embeddings_trainable=embeddings_trainable,
                pretrained_embeddings=pretrained_embeddings,
                embeddings_on_cpu=embeddings_on_cpu,
                dropout=dropout,
                embedding_initializer=weights_initializer,
                embedding_regularizer=weights_regularizer
            )

        logger.debug('  Conv1DStack')
        in_channels = self.embed_sequence.output_shape[-1] if self.should_embed else embedding_size
        self.conv1d_stack = Conv1DStack(
            in_channels=in_channels,
            max_sequence_length=max_sequence_length,
            layers=self.conv_layers,
            default_num_filters=num_filters,
            default_filter_size=filter_size,
            default_strides=strides,
            default_padding=padding,
            default_dilation_rate=dilation_rate,
            default_use_bias=use_bias,
            default_weights_initializer=weights_initializer,
            default_bias_initializer=bias_initializer,
            default_weights_regularizer=weights_regularizer,
            default_bias_regularizer=bias_regularizer,
            default_activity_regularizer=activity_regularizer,
            # default_weights_constraint=None,
            # default_bias_constraint=None,
            default_norm=norm,
            default_norm_params=norm_params,
            default_activation=activation,
            default_dropout=dropout,
            default_pool_function=pool_function,
            default_pool_size=pool_size,
            default_pool_strides=pool_strides,
            default_pool_padding=pool_padding,
        )

        if self.reduce_output is not None:
            logger.debug('  FCStack')
            self.fc_stack = FCStack(
                self.conv1d_stack.output_shape[-1],
                layers=fc_layers,
                num_layers=num_fc_layers,
                default_fc_size=fc_size,
                default_use_bias=use_bias,
                default_weights_initializer=weights_initializer,
                default_bias_initializer=bias_initializer,
                default_weights_regularizer=weights_regularizer,
                default_bias_regularizer=bias_regularizer,
                default_activity_regularizer=activity_regularizer,
                # default_weights_constraint=weights_constraint,
                # default_bias_constraint=bias_constraint,
                default_norm=norm,
                default_norm_params=norm_params,
                default_activation=activation,
                default_dropout=dropout,
            )

    @property
    def input_shape(self) -> torch.Size:
        return torch.Size([self.max_sequence_length])

    @property
    def output_shape(self) -> torch.Size:
        if self.reduce_output is None:
            return self.conv1d_stack.output_shape
        return self.fc_stack.output_shape

    def forward(self, inputs, mask=None):
        # todo: fixup docstring
        """
            :param input_sequence: The input sequence fed into the encoder.
                   Shape: [batch x sequence length], type torch.int32
            :type input_sequence: Tensor
            :param regularizer: The regularizer to use for the weights
                   of the encoder.
            :type regularizer:
            :param dropout: Tensor (torch.float) of the probability of dropout
            :type dropout: Tensor
        """
        # ================ Embeddings ================
        if self.should_embed:
            embedded_sequence = self.embed_sequence(inputs, mask=mask)
        else:
            embedded_sequence = inputs
            while len(embedded_sequence.shape) < 3:
                embedded_sequence = embedded_sequence.unsqueeze(-1)

        # shape=(?, sequence_length, embedding_size)
        hidden = embedded_sequence

        # ================ Conv Layers ================
        hidden = self.conv1d_stack(
            hidden,
            mask=mask
        )

        # ================ Sequence Reduction ================
        if self.reduce_output is not None:
            hidden = self.reduce_sequence(hidden)

            # ================ FC Layers ================
            hidden = self.fc_stack(
                hidden,
                mask=mask
            )

        # no reduction: hidden [batch_size, seq_size, num_filters]
        # with reduction: hidden [batch_size, fc_size]
        return {'encoder_output': hidden}


@register(name='stacked_parallel_cnn')
class StackedParallelCNN(SequenceEncoder):

    def __init__(
            self,
            should_embed=True,
            vocab=None,
            representation='dense',
            embedding_size=256,
            max_sequence_length=None,
            embeddings_trainable=True,
            pretrained_embeddings=None,
            embeddings_on_cpu=False,
            stacked_layers=None,
            num_stacked_layers=None,
            filter_size=3,
            num_filters=256,
            pool_function='max',
            pool_size=None,
            fc_layers=None,
            num_fc_layers=None,
            fc_size=256,
            use_bias=True,
            weights_initializer='xavier_uniform',
            bias_initializer='zeros',
            weights_regularizer=None,
            bias_regularizer=None,
            activity_regularizer=None,
            # weights_constraint=None,
            # bias_constraint=None,
            norm=None,
            norm_params=None,
            activation='relu',
            dropout=0,
            reduce_output='max',
            **kwargs
    ):
        # todo: review docstring
        """
            :param should_embed: If True the input sequence is expected
                   to be made of integers and will be mapped into embeddings
            :type should_embed: Boolean
            :param vocab: Vocabulary of the input feature to encode
            :type vocab: List
            :param representation: the possible values are `dense` and `sparse`.
                   `dense` means the embeddings are initialized randomly,
                   `sparse` means they are initialized to be one-hot encodings.
            :type representation: Str (one of 'dense' or 'sparse')
            :param embedding_size: it is the maximum embedding size, the actual
                   size will be `min(vocabulary_size, embedding_size)`
                   for `dense` representations and exactly `vocabulary_size`
                   for the `sparse` encoding, where `vocabulary_size` is
                   the number of different strings appearing in the training set
                   in the column the feature is named after (plus 1 for `<UNK>`).
            :type embedding_size: Integer
            :param embeddings_trainable: If `True` embeddings are trained during
                   the training process, if `False` embeddings are fixed.
                   It may be useful when loading pretrained embeddings
                   for avoiding finetuning them. This parameter has effect only
                   for `representation` is `dense` as `sparse` one-hot encodings
                    are not trainable.
            :type embeddings_trainable: Boolean
            :param pretrained_embeddings: by default `dense` embeddings
                   are initialized randomly, but this parameter allows to specify
                   a path to a file containing embeddings in the GloVe format.
                   When the file containing the embeddings is loaded, only the
                   embeddings with labels present in the vocabulary are kept,
                   the others are discarded. If the vocabulary contains strings
                   that have no match in the embeddings file, their embeddings
                   are initialized with the average of all other embedding plus
                   some random noise to make them different from each other.
                   This parameter has effect only if `representation` is `dense`.
            :type pretrained_embeddings: str (filepath)
            :param embeddings_on_cpu: by default embeddings matrices are stored
                   on GPU memory if a GPU is used, as it allows
                   for faster access, but in some cases the embedding matrix
                   may be really big and this parameter forces the placement
                   of the embedding matrix in regular memroy and the CPU is used
                   to resolve them, slightly slowing down the process
                   as a result of data transfer between CPU and GPU memory.
            :param stacked_layers: it is a of lists of list of dictionaries
                   containing the parameters of the stack of
                   parallel convolutional layers. The length of the list
                   determines the number of stacked parallel
                   convolutional layers, length of the sub-lists determines
                   the number of parallel conv layers and the content
                   of each dictionary determines the parameters for
                   a specific layer. The available parameters for each layer are:
                   `filter_size`, `num_filters`, `pool_size`, `norm`,
                   `activation` and `regularize`. If any of those values
                   is missing from the dictionary, the default one specified
                   as a parameter of the encoder will be used instead. If both
                   `stacked_layers` and `num_stacked_layers` are `None`,
                   a default list will be assigned to `stacked_layers` with
                   the value `[[{filter_size: 2}, {filter_size: 3},
                   {filter_size: 4}, {filter_size: 5}], [{filter_size: 2},
                   {filter_size: 3}, {filter_size: 4}, {filter_size: 5}],
                   [{filter_size: 2}, {filter_size: 3}, {filter_size: 4},
                   {filter_size: 5}]]`.
            :type stacked_layers: List
            :param num_stacked_layers: if `stacked_layers` is `None`, this is
                   the number of elements in the stack of
                   parallel convolutional layers.
            :type num_stacked_layers: Integer
            :param filter_size:  if a `filter_size` is not already specified in
                   `conv_layers` this is the default `filter_size` that
                   will be used for each layer. It indicates how wide is
                   the 1d convolutional filter.
            :type filter_size: Integer
            :param num_filters: if a `num_filters` is not already specified in
                   `conv_layers` this is the default `num_filters` that
                   will be used for each layer. It indicates the number
                   of filters, and by consequence the output channels of
                   the 1d convolution.
            :type num_filters: Integer
            :param pool_size: if a `pool_size` is not already specified
                  in `conv_layers` this is the default `pool_size` that
                  will be used for each layer. It indicates the size of
                  the max pooling that will be performed along the `s` sequence
                  dimension after the convolution operation.
            :type pool_size: Integer
            :param fc_layers: it is a list of dictionaries containing
                   the parameters of all the fully connected layers. The length
                   of the list determines the number of stacked fully connected
                   layers and the content of each dictionary determines
                   the parameters for a specific layer. The available parameters
                   for each layer are: `fc_size`, `norm`, `activation` and
                   `regularize`. If any of those values is missing from
                   the dictionary, the default one specified as a parameter of
                   the encoder will be used instead. If both `fc_layers` and
                   `num_fc_layers` are `None`, a default list will be assigned
                   to `fc_layers` with the value
                   `[{fc_size: 512}, {fc_size: 256}]`
                   (only applies if `reduce_output` is not `None`).
            :type fc_layers: List
            :param num_fc_layers: if `fc_layers` is `None`, this is the number
                   of stacked fully connected layers (only applies if
                   `reduce_output` is not `None`).
            :type num_fc_layers: Integer
            :param fc_size: if a `fc_size` is not already specified in
                   `fc_layers` this is the default `fc_size` that will be used
                   for each layer. It indicates the size of the output
                   of a fully connected layer.
            :type fc_size: Integer
            :param norm: if a `norm` is not already specified in `conv_layers`
                   or `fc_layers` this is the default `norm` that will be used
                   for each layer. It indicates the norm of the output.
            :type norm: str
            :param activation: Default activation function to use
            :type activation: Str
            :param dropout: determines if there should be a dropout layer before
                   returning the encoder output.
            :type dropout: Boolean
            :param initializer: the initializer to use. If `None` it uses
                   `xavier_uniform`. Options are: `constant`, `identity`,
                   `zeros`, `ones`, `orthogonal`, `normal`, `uniform`,
                   `truncated_normal`, `variance_scaling`, `xavier_normal`,
                   `xavier_uniform`, `xavier_normal`,
                   `he_normal`, `he_uniform`, `lecun_normal`, `lecun_uniform`.
                   Alternatively it is possible to specify a dictionary with
                   a key `type` that identifies the type of initializer and
                   other keys for its parameters,
                   e.g. `{type: normal, mean: 0, stddev: 0}`.
                   To know the parameters of each initializer, please refer
                   to TensorFlow's documentation.
            :type initializer: str
            :param regularize: if a `regularize` is not already specified in
                   `conv_layers` or `fc_layers` this is the default `regularize`
                   that will be used for each layer. It indicates if
                   the layer weights should be considered when computing
                   a regularization loss.
            :type regularize:
            :param reduce_output: defines how to reduce the output tensor of
                   the convolutional layers along the `s` sequence length
                   dimension if the rank of the tensor is greater than 2.
                   Available values are: `sum`, `mean` or `avg`, `max`, `concat`
                   (concatenates along the first dimension), `last` (returns
                   the last vector of the first dimension) and `None` or `null`
                   (which does not reduce and returns the full tensor).
            :type reduce_output: str
        """
        super().__init__()
        logger.debug(' {}'.format(self.name))

        self.max_sequence_length = max_sequence_length
        self.embedding_size = embedding_size

        if stacked_layers is not None and num_stacked_layers is None:
            # use custom-defined layers
            self.stacked_layers = stacked_layers
            self.num_stacked_layers = len(stacked_layers)
        elif stacked_layers is None and num_stacked_layers is not None:
            # generate num_conv_layers with default parameters
            self.stacked_layers = None
            self.num_stacked_layers = num_stacked_layers
        elif stacked_layers is None and num_stacked_layers is None:
            # use default layers with varying filter sizes
            self.stacked_layers = [
                [
                    {'filter_size': 2},
                    {'filter_size': 3},
                    {'filter_size': 4},
                    {'filter_size': 5}
                ],
                [
                    {'filter_size': 2},
                    {'filter_size': 3},
                    {'filter_size': 4},
                    {'filter_size': 5}
                ],
                [
                    {'filter_size': 2},
                    {'filter_size': 3},
                    {'filter_size': 4},
                    {'filter_size': 5}
                ]
            ]
            self.num_stacked_layers = 6
        else:
            raise ValueError(
                'Invalid layer parametrization, use either stacked_layers or'
                ' num_stacked_layers'
            )

        # The user is expected to provide fc_layers or num_fc_layers
        # The following logic handles the case where the user either provides
        # both or neither.
        if fc_layers is None and num_fc_layers is None:
            # use default layers with varying filter sizes
            fc_layers = [
                {'fc_size': 512},
                {'fc_size': 256}
            ]
            num_fc_layers = 2
        elif fc_layers is not None and num_fc_layers is not None:
            raise ValueError(
                'Invalid layer parametrization, use either fc_layers or '
                'num_fc_layers only. Not both.'
            )

        self.reduce_output = reduce_output
        self.reduce_sequence = SequenceReducer(reduce_mode=reduce_output)
        self.should_embed = should_embed
        self.embed_sequence = None

        if self.should_embed:
            logger.debug('  EmbedSequence')
            self.embed_sequence = EmbedSequence(
                vocab,
                embedding_size,
                max_sequence_length=self.max_sequence_length,
                representation=representation,
                embeddings_trainable=embeddings_trainable,
                pretrained_embeddings=pretrained_embeddings,
                embeddings_on_cpu=embeddings_on_cpu,
                dropout=dropout,
                embedding_initializer=weights_initializer,
                embedding_regularizer=weights_regularizer
            )

        in_channels = self.embed_sequence.output_shape[-1] if self.should_embed else embedding_size
        logger.debug('  ParallelConv1DStack')
        self.parallel_conv1d_stack = ParallelConv1DStack(
            in_channels=in_channels,
            stacked_layers=self.stacked_layers,
            max_sequence_length=max_sequence_length,
            default_num_filters=num_filters,
            default_filter_size=filter_size,
            default_use_bias=use_bias,
            default_weights_initializer=weights_initializer,
            default_bias_initializer=bias_initializer,
            default_weights_regularizer=weights_regularizer,
            default_bias_regularizer=bias_regularizer,
            default_activity_regularizer=activity_regularizer,
            # default_weights_constraint=weights_constraint,
            # default_bias_constraint=bias_constraint,
            default_norm=norm,
            default_norm_params=norm_params,
            default_activation=activation,
            default_dropout=dropout,
            default_pool_function=pool_function,
            default_pool_size=pool_size,
        )

        if self.reduce_output is not None:
            logger.debug('  FCStack')
            self.fc_stack = FCStack(
                self.parallel_conv1d_stack.output_shape[-1],
                layers=fc_layers,
                num_layers=num_fc_layers,
                default_fc_size=fc_size,
                default_use_bias=use_bias,
                default_weights_initializer=weights_initializer,
                default_bias_initializer=bias_initializer,
                default_weights_regularizer=weights_regularizer,
                default_bias_regularizer=bias_regularizer,
                default_activity_regularizer=activity_regularizer,
                # default_weights_constraint=weights_constraint,
                # default_bias_constraint=bias_constraint,
                default_norm=norm,
                default_norm_params=norm_params,
                default_activation=activation,
                default_dropout=dropout,
            )

    @property
    def input_shape(self) -> torch.Size:
        return torch.Size([self.max_sequence_length])

    @property
    def output_shape(self) -> torch.Size:
        if self.fc_stack:
            return self.fc_stack.output_shape
        return self.parallel_conv1d_stack.output_shape

    def forward(self, inputs, mask=None):
        # todo: fixup docstring
        """
            :param inputs: The input sequence fed into the encoder.
                   Shape: [batch x sequence length], type torch.int32
            :type inputs: Tensor
            :param regularizer: The regularizer to use for the weights
                   of the encoder.
            :type regularizer:
            :param dropout: Tensor (torch.float) of the probability of dropout
            :type dropout: Tensor
        """
        # ================ Embeddings ================
        if self.should_embed:
            embedded_sequence = self.embed_sequence(inputs, mask=mask)
        else:
            embedded_sequence = inputs
            while len(embedded_sequence.shape) < 3:
                embedded_sequence = embedded_sequence.unsqueeze(-1)

        # shape=(?, sequence_length, embedding_size)
        hidden = embedded_sequence

        # ================ Conv Layers ================
        hidden = self.parallel_conv1d_stack(
            hidden,
            mask=mask
        )

        # ================ Sequence Reduction ================
        if self.reduce_output is not None:
            hidden = self.reduce_sequence(hidden)

            # ================ FC Layers ================
            hidden = self.fc_stack(
                hidden,
                mask=mask
            )

        # no reduction: hidden [batch_size, seq_size, num_filter]
        # with reduction: hidden [batch_size, fc_size]
        return {'encoder_output': hidden}


@register(name='rnn')
class StackedRNN(SequenceEncoder):

    def __init__(
            self,
            should_embed=True,
            vocab=None,
            representation='dense',
            embedding_size=256,
            embeddings_trainable=True,
            pretrained_embeddings=None,
            embeddings_on_cpu=False,
            num_layers=1,
            max_sequence_length=None,
            state_size=256,
            cell_type='rnn',
            bidirectional=False,
            activation='tanh',
            recurrent_activation='sigmoid',
            unit_forget_bias=True,
            recurrent_initializer='orthogonal',
            recurrent_regularizer=None,
            # recurrent_constraint=None,
            dropout=0.0,
            recurrent_dropout=0.0,
            fc_layers=None,
            num_fc_layers=0,
            fc_size=256,
            use_bias=True,
            weights_initializer='xavier_uniform',
            bias_initializer='zeros',
            weights_regularizer=None,
            bias_regularizer=None,
            activity_regularizer=None,
            # weights_constraint=None,
            # bias_constraint=None,
            norm=None,
            norm_params=None,
            fc_activation='relu',
            fc_dropout=0,
            reduce_output='last',
            **kwargs
    ):
        # todo: fix up docstring
        """
            :param should_embed: If True the input sequence is expected
                   to be made of integers and will be mapped into embeddings
            :type should_embed: Boolean
            :param vocab: Vocabulary of the input feature to encode
            :type vocab: List
            :param representation: the possible values are `dense` and `sparse`.
                   `dense` means the embeddings are initialized randomly,
                   `sparse` means they are initialized to be one-hot encodings.
            :type representation: Str (one of 'dense' or 'sparse')
            :param embedding_size: it is the maximum embedding size, the actual
                   size will be `min(vocabulary_size, embedding_size)`
                   for `dense` representations and exactly `vocabulary_size`
                   for the `sparse` encoding, where `vocabulary_size` is
                   the number of different strings appearing in the training set
                   in the column the feature is named after (plus 1 for `<UNK>`).
            :type embedding_size: Integer
            :param embeddings_trainable: If `True` embeddings are trained during
                   the training process, if `False` embeddings are fixed.
                   It may be useful when loading pretrained embeddings
                   for avoiding finetuning them. This parameter has effect only
                   for `representation` is `dense` as `sparse` one-hot encodings
                    are not trainable.
            :type embeddings_trainable: Boolean
            :param pretrained_embeddings: by default `dense` embeddings
                   are initialized randomly, but this parameter allows to specify
                   a path to a file containing embeddings in the GloVe format.
                   When the file containing the embeddings is loaded, only the
                   embeddings with labels present in the vocabulary are kept,
                   the others are discarded. If the vocabulary contains strings
                   that have no match in the embeddings file, their embeddings
                   are initialized with the average of all other embedding plus
                   some random noise to make them different from each other.
                   This parameter has effect only if `representation` is `dense`.
            :type pretrained_embeddings: str (filepath)
            :param embeddings_on_cpu: by default embeddings matrices are stored
                   on GPU memory if a GPU is used, as it allows
                   for faster access, but in some cases the embedding matrix
                   may be really big and this parameter forces the placement
                   of the embedding matrix in regular memroy and the CPU is used
                   to resolve them, slightly slowing down the process
                   as a result of data transfer between CPU and GPU memory.
            :param conv_layers: it is a list of dictionaries containing
                   the parameters of all the convolutional layers. The length
                   of the list determines the number of parallel convolutional
                   layers and the content of each dictionary determines
                   the parameters for a specific layer. The available parameters
                   for each layer are: `filter_size`, `num_filters`, `pool`,
                   `norm`, `activation` and `regularize`. If any of those values
                   is missing from the dictionary, the default one specified
                   as a parameter of the encoder will be used instead. If both
                   `conv_layers` and `num_conv_layers` are `None`, a default
                   list will be assigned to `conv_layers` with the value
                   `[{filter_size: 2}, {filter_size: 3}, {filter_size: 4},
                   {filter_size: 5}]`.
            :type conv_layers: List
            :param num_conv_layers: if `conv_layers` is `None`, this is
                   the number of stacked convolutional layers.
            :type num_conv_layers: Integer
            :param filter_size:  if a `filter_size` is not already specified in
                   `conv_layers` this is the default `filter_size` that
                   will be used for each layer. It indicates how wide is
                   the 1d convolutional filter.
            :type filter_size: Integer
            :param num_filters: if a `num_filters` is not already specified in
                   `conv_layers` this is the default `num_filters` that
                   will be used for each layer. It indicates the number
                   of filters, and by consequence the output channels of
                   the 1d convolution.
            :type num_filters: Integer
            :param pool_size: if a `pool_size` is not already specified
                  in `conv_layers` this is the default `pool_size` that
                  will be used for each layer. It indicates the size of
                  the max pooling that will be performed along the `s` sequence
                  dimension after the convolution operation.
            :type pool_size: Integer
            :param num_rec_layers: the number of stacked recurrent layers.
            :type num_rec_layers: Integer
            :param cell_type: the type of recurrent cell to use.
                   Available values are: `rnn`, `lstm`, `lstm_block`, `lstm`,
                   `ln`, `lstm_cudnn`, `gru`, `gru_block`, `gru_cudnn`.
                   For reference about the differences between the cells please
                   refer to TensorFlow's documentation. We suggest to use the
                   `block` variants on CPU and the `cudnn` variants on GPU
                   because of their increased speed.
            :type cell_type: str
            :param state_size: the size of the state of the rnn.
            :type state_size: Integer
            :param bidirectional: if `True` two recurrent networks will perform
                   encoding in the forward and backward direction and
                   their outputs will be concatenated.
            :type bidirectional: Boolean
            :param dropout: determines if there should be a dropout layer before
                   returning the encoder output.
            :type dropout: Boolean
            :param initializer: the initializer to use. If `None` it uses
                   `xavier_uniform`. Options are: `constant`, `identity`,
                   `zeros`, `ones`, `orthogonal`, `normal`, `uniform`,
                   `truncated_normal`, `variance_scaling`, `xavier_normal`,
                   `xavier_uniform`, `xavier_normal`,
                   `he_normal`, `he_uniform`, `lecun_normal`, `lecun_uniform`.
                   Alternatively it is possible to specify a dictionary with
                   a key `type` that identifies the type of initializer and
                   other keys for its parameters,
                   e.g. `{type: normal, mean: 0, stddev: 0}`.
                   To know the parameters of each initializer, please refer
                   to TensorFlow's documentation.
            :type initializer: str
            :param regularize: if a `regularize` is not already specified in
                   `conv_layers` or `fc_layers` this is the default `regularize`
                   that will be used for each layer. It indicates if
                   the layer weights should be considered when computing
                   a regularization loss.
            :type regularize:
            :param reduce_output: defines how to reduce the output tensor of
                   the convolutional layers along the `s` sequence length
                   dimension if the rank of the tensor is greater than 2.
                   Available values are: `sum`, `mean` or `avg`, `max`, `concat`
                   (concatenates along the first dimension), `last` (returns
                   the last vector of the first dimension) and `None` or `null`
                   (which does not reduce and returns the full tensor).
            :type reduce_output: str
        """
        super().__init__()
        logger.debug(' {}'.format(self.name))

        self.max_sequence_length = max_sequence_length
        self.hidden_size = state_size
        self.embedding_size = embedding_size

        self.reduce_output = reduce_output
        self.reduce_sequence = SequenceReducer(reduce_mode=reduce_output)
        if self.reduce_output is None:
            self.supports_masking = True

        self.should_embed = should_embed
        self.embed_sequence = None

        if self.should_embed:
            logger.debug('  EmbedSequence')
            self.embed_sequence = EmbedSequence(
                vocab,
                embedding_size,
                max_sequence_length=self.max_sequence_length,
                representation=representation,
                embeddings_trainable=embeddings_trainable,
                pretrained_embeddings=pretrained_embeddings,
                embeddings_on_cpu=embeddings_on_cpu,
                dropout=fc_dropout,
                embedding_initializer=weights_initializer,
                embedding_regularizer=weights_regularizer
            )

        logger.debug('  RecurrentStack')
        input_size = self.embed_sequence.output_shape[-1] if self.should_embed else embedding_size
        self.recurrent_stack = RecurrentStack(
            input_size=input_size,
            hidden_size=state_size,
            cell_type=cell_type,
            sequence_size=max_sequence_length,
            num_layers=num_layers,
            bidirectional=bidirectional,
            activation=activation,
            recurrent_activation=recurrent_activation,
            use_bias=use_bias,
            unit_forget_bias=unit_forget_bias,
            weights_initializer=weights_initializer,
            recurrent_initializer=recurrent_initializer,
            bias_initializer=bias_initializer,
            weights_regularizer=weights_regularizer,
            recurrent_regularizer=recurrent_regularizer,
            bias_regularizer=bias_regularizer,
            activity_regularizer=activity_regularizer,
            # kernel_constraint=kernel_constraint,
            # recurrent_constraint=recurrent_constraint,
            # bias_constraint=bias_constraint,
            dropout=dropout,
            recurrent_dropout=recurrent_dropout,
        )

        if self.reduce_output is not None:
            logger.debug('  FCStack')
            self.fc_stack = FCStack(
                self.recurrent_stack.output_shape[-1],  # state_size,
                layers=fc_layers,
                num_layers=num_fc_layers,
                default_fc_size=fc_size,
                default_use_bias=use_bias,
                default_weights_initializer=weights_initializer,
                default_bias_initializer=bias_initializer,
                default_weights_regularizer=weights_regularizer,
                default_bias_regularizer=bias_regularizer,
                default_activity_regularizer=activity_regularizer,
                # default_weights_constraint=weights_constraint,
                # default_bias_constraint=bias_constraint,
                default_norm=norm,
                default_norm_params=norm_params,
                default_activation=fc_activation,
                default_dropout=fc_dropout,
            )

    @property
    def input_shape(self) -> torch.Size:
        return torch.Size([self.max_sequence_length])

    @property
    def output_shape(self) -> torch.Size:
        if self.reduce_output is not None:
            return self.fc_stack.output_shape
        return self.recurrent_stack.output_shape

    def input_dtype(self):
        return torch.int32

    def forward(self, inputs, mask=None):
        """
            :param input_sequence: The input sequence fed into the encoder.
                   Shape: [batch x sequence length], type torch.int32
            :type input_sequence: Tensor
            :param regularizer: The regularizer to use for the weights
                   of the encoder.
            :type regularizer:
            :param dropout: Tensor (torch.float) of the probability of dropout
            :type dropout: Tensor
        """
        # ================ Embeddings ================
        if self.should_embed:
            embedded_sequence = self.embed_sequence(inputs, mask=mask)
        else:
            embedded_sequence = inputs
            while len(embedded_sequence.shape) < 3:
                embedded_sequence = embedded_sequence.unsqueeze(-1)

        # shape=(?, sequence_length, embedding_size)
        hidden = embedded_sequence

        # ================ Recurrent Layers ================
        hidden, final_state = self.recurrent_stack(hidden, mask=mask)

        # ================ Sequence Reduction ================
        if self.reduce_output is not None:
            hidden = self.reduce_sequence(hidden)

            # ================ FC Layers ================
            hidden = self.fc_stack(hidden, mask=mask)

        return {
            'encoder_output': hidden,
            'encoder_output_state': final_state
        }


@register(name='cnnrnn')
class StackedCNNRNN(SequenceEncoder):

    def __init__(
            self,
            should_embed=True,
            vocab=None,
            max_sequence_length=None,
            representation='dense',
            embedding_size=256,
            embeddings_trainable=True,
            pretrained_embeddings=None,
            embeddings_on_cpu=False,
            conv_layers=None,
            num_conv_layers=None,
            num_filters=256,
            filter_size=5,
            strides=1,
            padding='same',
            dilation_rate=1,
            conv_activation='relu',
            conv_dropout=0.0,
            pool_function='max',
            pool_size=2,
            pool_strides=None,
            pool_padding='same',
            num_rec_layers=1,
            state_size=256,
            cell_type='rnn',
            bidirectional=False,
            activation='tanh',
            recurrent_activation='sigmoid',
            unit_forget_bias=True,
            recurrent_initializer='orthogonal',
            recurrent_regularizer=None,
            dropout=0.0,
            recurrent_dropout=0.0,
            fc_layers=None,
            num_fc_layers=0,
            fc_size=256,
            use_bias=True,
            weights_initializer='xavier_uniform',
            bias_initializer='zeros',
            weights_regularizer=None,
            bias_regularizer=None,
            activity_regularizer=None,
            norm=None,
            norm_params=None,
            fc_activation='relu',
            fc_dropout=0,
            reduce_output='last',
            **kwargs
    ):
        # todo: fix up docstring
        """
            :param should_embed: If True the input sequence is expected
                   to be made of integers and will be mapped into embeddings
            :type should_embed: Boolean
            :param vocab: Vocabulary of the input feature to encode
            :type vocab: List
            :param representation: the possible values are `dense` and `sparse`.
                   `dense` means the embeddings are initialized randomly,
                   `sparse` means they are initialized to be one-hot encodings.
            :type representation: Str (one of 'dense' or 'sparse')
            :param embedding_size: it is the maximum embedding size, the actual
                   size will be `min(vocabulary_size, embedding_size)`
                   for `dense` representations and exactly `vocabulary_size`
                   for the `sparse` encoding, where `vocabulary_size` is
                   the number of different strings appearing in the training set
                   in the column the feature is named after (plus 1 for `<UNK>`).
            :type embedding_size: Integer
            :param embeddings_trainable: If `True` embeddings are trained during
                   the training process, if `False` embeddings are fixed.
                   It may be useful when loading pretrained embeddings
                   for avoiding finetuning them. This parameter has effect only
                   for `representation` is `dense` as `sparse` one-hot encodings
                    are not trainable.
            :type embeddings_trainable: Boolean
            :param pretrained_embeddings: by default `dense` embeddings
                   are initialized randomly, but this parameter allows to specify
                   a path to a file containing embeddings in the GloVe format.
                   When the file containing the embeddings is loaded, only the
                   embeddings with labels present in the vocabulary are kept,
                   the others are discarded. If the vocabulary contains strings
                   that have no match in the embeddings file, their embeddings
                   are initialized with the average of all other embedding plus
                   some random noise to make them different from each other.
                   This parameter has effect only if `representation` is `dense`.
            :type pretrained_embeddings: str (filepath)
            :param embeddings_on_cpu: by default embeddings matrices are stored
                   on GPU memory if a GPU is used, as it allows
                   for faster access, but in some cases the embedding matrix
                   may be really big and this parameter forces the placement
                   of the embedding matrix in regular memroy and the CPU is used
                   to resolve them, slightly slowing down the process
                   as a result of data transfer between CPU and GPU memory.
            :param num_layers: the number of stacked recurrent layers.
            :type num_layers: Integer
            :param cell_type: the type of recurrent cell to use.
                   Available values are: `rnn`, `lstm`, `lstm_block`, `lstm`,
                   `ln`, `lstm_cudnn`, `gru`, `gru_block`, `gru_cudnn`.
                   For reference about the differences between the cells please
                   refer to TensorFlow's documentation. We suggest to use the
                   `block` variants on CPU and the `cudnn` variants on GPU
                   because of their increased speed.
            :type cell_type: str
            :param state_size: the size of the state of the rnn.
            :type state_size: Integer
            :param bidirectional: if `True` two recurrent networks will perform
                   encoding in the forward and backward direction and
                   their outputs will be concatenated.
            :type bidirectional: Boolean
            :param dropout: determines if there should be a dropout layer before
                   returning the encoder output.
            :type dropout: Boolean
            :param initializer: the initializer to use. If `None` it uses
                   `xavier_uniform`. Options are: `constant`, `identity`,
                   `zeros`, `ones`, `orthogonal`, `normal`, `uniform`,
                   `truncated_normal`, `variance_scaling`, `xavier_normal`,
                   `xavier_uniform`, `xavier_normal`,
                   `he_normal`, `he_uniform`, `lecun_normal`, `lecun_uniform`.
                   Alternatively it is possible to specify a dictionary with
                   a key `type` that identifies the type of initializer and
                   other keys for its parameters,
                   e.g. `{type: normal, mean: 0, stddev: 0}`.
                   To know the parameters of each initializer, please refer
                   to TensorFlow's documentation.
            :type initializer: str
            :param regularize: if a `regularize` is not already specified in
                   `conv_layers` or `fc_layers` this is the default `regularize`
                   that will be used for each layer. It indicates if
                   the layer weights should be considered when computing
                   a regularization loss.
            :type regularize:
            :param reduce_output: defines how to reduce the output tensor of
                   the convolutional layers along the `s` sequence length
                   dimension if the rank of the tensor is greater than 2.
                   Available values are: `sum`, `mean` or `avg`, `max`, `concat`
                   (concatenates along the first dimension), `last` (returns
                   the last vector of the first dimension) and `None` or `null`
                   (which does not reduce and returns the full tensor).
            :type reduce_output: str
        """
        super().__init__()
        logger.debug(' {}'.format(self.name))

        if conv_layers is not None and num_conv_layers is None:
            # use custom-defined layers
            self.conv_layers = conv_layers
            self.num_conv_layers = len(conv_layers)
        elif conv_layers is None and num_conv_layers is not None:
            # generate num_conv_layers with default parameters
            self.conv_layers = None
            self.num_conv_layers = num_conv_layers
        elif conv_layers is None and num_conv_layers is None:
            # use default layers with varying filter sizes
            self.conv_layers = [
                {'pool_size': 3},
                {'pool_size': None}
            ]
            self.num_conv_layers = 2
        else:
            raise ValueError(
                'Invalid layer parametrization, use either conv_layers or '
                'num_conv_layers'
            )

        self.max_sequence_length = max_sequence_length
        self.reduce_output = reduce_output
        self.reduce_sequence = SequenceReducer(reduce_mode=reduce_output)
        self.should_embed = should_embed
        self.embed_sequence = None

        if self.should_embed:
            logger.debug('  EmbedSequence')
            self.embed_sequence = EmbedSequence(
                vocab,
                embedding_size,
                max_sequence_length=self.max_sequence_length,
                representation=representation,
                embeddings_trainable=embeddings_trainable,
                pretrained_embeddings=pretrained_embeddings,
                embeddings_on_cpu=embeddings_on_cpu,
                dropout=fc_dropout,
                embedding_initializer=weights_initializer,
                embedding_regularizer=weights_regularizer
            )

        logger.debug('  Conv1DStack')
        in_channels = self.embed_sequence.output_shape[-1] if self.should_embed else embedding_size
        self.conv1d_stack = Conv1DStack(
            in_channels=in_channels,
            max_sequence_length=max_sequence_length,
            layers=self.conv_layers,
            default_num_filters=num_filters,
            default_filter_size=filter_size,
            default_strides=strides,
            default_padding=padding,
            default_dilation_rate=dilation_rate,
            default_use_bias=use_bias,
            default_weights_initializer=weights_initializer,
            default_bias_initializer=bias_initializer,
            default_weights_regularizer=weights_regularizer,
            default_bias_regularizer=bias_regularizer,
            default_activity_regularizer=activity_regularizer,
            # default_weights_constraint=None,
            # default_bias_constraint=None,
            default_norm=norm,
            default_norm_params=norm_params,
            default_activation=conv_activation,
            default_dropout=conv_dropout,
            default_pool_function=pool_function,
            default_pool_size=pool_size,
            default_pool_strides=pool_strides,
            default_pool_padding=pool_padding,
        )

        logger.debug('  RecurrentStack')
        self.recurrent_stack = RecurrentStack(
            input_size=self.conv1d_stack.output_shape[1],
            hidden_size=state_size,
            sequence_size=self.conv1d_stack.output_shape[0],
            cell_type=cell_type,
            num_layers=num_rec_layers,
            bidirectional=bidirectional,
            activation=activation,
            recurrent_activation=recurrent_activation,
            use_bias=use_bias,
            unit_forget_bias=unit_forget_bias,
            weights_initializer=weights_initializer,
            recurrent_initializer=recurrent_initializer,
            bias_initializer=bias_initializer,
            weights_regularizer=weights_regularizer,
            recurrent_regularizer=recurrent_regularizer,
            bias_regularizer=bias_regularizer,
            activity_regularizer=activity_regularizer,
            # kernel_constraint=kernel_constraint,
            # recurrent_constraint=recurrent_constraint,
            # bias_constraint=bias_constraint,
            dropout=dropout,
            recurrent_dropout=recurrent_dropout,
        )

        if self.reduce_output is not None:
            logger.debug('  FCStack')
            self.fc_stack = FCStack(
                self.conv1d_stack.output_shape[-1],
                layers=fc_layers,
                num_layers=num_fc_layers,
                default_fc_size=fc_size,
                default_use_bias=use_bias,
                default_weights_initializer=weights_initializer,
                default_bias_initializer=bias_initializer,
                default_weights_regularizer=weights_regularizer,
                default_bias_regularizer=bias_regularizer,
                default_activity_regularizer=activity_regularizer,
                # default_weights_constraint=weights_constraint,
                # default_bias_constraint=bias_constraint,
                default_norm=norm,
                default_norm_params=norm_params,
                default_activation=fc_activation,
                default_dropout=fc_dropout,
            )

    @property
    def input_shape(self) -> torch.Size:
        return torch.Size([self.max_sequence_length])

    @property
    def output_shape(self) -> torch.Size:
        if self.reduce_output is not None:
            return self.recurrent_stack.output_shape[1:]
        return self.recurrent_stack.output_shape

    def forward(self, inputs, mask=None):
        """
            :param input_sequence: The input sequence fed into the encoder.
                   Shape: [batch x sequence length], type torch.int32
            :type input_sequence: Tensor
            :param regularizer: The regularizer to use for the weights
                   of the encoder.
            :type regularizer:
            :param dropout: Tensor (torch.float) of the probability of dropout
            :type dropout: Tensor
        """
        # ================ Embeddings ================
        if self.should_embed:
            embedded_sequence = self.embed_sequence(
                inputs, mask=mask
            )
        else:
            embedded_sequence = inputs
            while len(embedded_sequence.shape) < 3:
                embedded_sequence = embedded_sequence.unsqueeze(-1)

        # shape=(?, sequence_length, embedding_size)
        hidden = embedded_sequence

        # ================ Conv Layers ================
        hidden = self.conv1d_stack(
            hidden,
            mask=mask
        )

        # ================ Recurrent Layers ================
        hidden, final_state = self.recurrent_stack(hidden)

        # ================ Sequence Reduction ================
        if self.reduce_output is not None:
            hidden = self.reduce_sequence(hidden)

            # ================ FC Layers ================
            hidden = self.fc_stack(
                hidden,
                mask=mask
            )

        # no reduction: hidden [batch_size, seq_size, state_size]
        # with reduction: hidden [batch_size, seq_size, fc_size]
        # final_state: if rnn/gru [batch_size, state_size]
        #              lstm ([batch_size, state_size], [batch_size, state_size])
        return {
            'encoder_output': hidden,
            'encoder_output_state': final_state
        }


@register(name='transformer')
class StackedTransformer(SequenceEncoder):

    def __init__(
            self,
            max_sequence_length,
            should_embed=True,
            vocab=None,
            representation='dense',
            embedding_size=256,
            embeddings_trainable=True,
            pretrained_embeddings=None,
            embeddings_on_cpu=False,
            num_layers=1,
            hidden_size=256,
            num_heads=8,
            transformer_fc_size=256,
            dropout=0.1,
            fc_layers=None,
            num_fc_layers=0,
            fc_size=256,
            use_bias=True,
            weights_initializer='xavier_uniform',
            bias_initializer='zeros',
            weights_regularizer=None,
            bias_regularizer=None,
            activity_regularizer=None,
            norm=None,
            norm_params=None,
            fc_activation='relu',
            fc_dropout=0,
            reduce_output='last',
            **kwargs
    ):
        # todo: update docstring as needed
        """
            :param should_embed: If True the input sequence is expected
                   to be made of integers and will be mapped into embeddings
            :type should_embed: Boolean
            :param vocab: Vocabulary of the input feature to encode
            :type vocab: List
            :param representation: the possible values are `dense` and `sparse`.
                   `dense` means the embeddings are initialized randomly,
                   `sparse` means they are initialized to be one-hot encodings.
            :type representation: Str (one of 'dense' or 'sparse')
            :param embedding_size: it is the maximum embedding size, the actual
                   size will be `min(vocabulary_size, embedding_size)`
                   for `dense` representations and exactly `vocabulary_size`
                   for the `sparse` encoding, where `vocabulary_size` is
                   the number of different strings appearing in the training set
                   in the column the feature is named after (plus 1 for `<UNK>`).
            :type embedding_size: Integer
            :param embeddings_trainable: If `True` embeddings are trained during
                   the training process, if `False` embeddings are fixed.
                   It may be useful when loading pretrained embeddings
                   for avoiding finetuning them. This parameter has effect only
                   for `representation` is `dense` as `sparse` one-hot encodings
                    are not trainable.
            :type embeddings_trainable: Boolean
            :param pretrained_embeddings: by default `dense` embeddings
                   are initialized randomly, but this parameter allows to specify
                   a path to a file containing embeddings in the GloVe format.
                   When the file containing the embeddings is loaded, only the
                   embeddings with labels present in the vocabulary are kept,
                   the others are discarded. If the vocabulary contains strings
                   that have no match in the embeddings file, their embeddings
                   are initialized with the average of all other embedding plus
                   some random noise to make them different from each other.
                   This parameter has effect only if `representation` is `dense`.
            :type pretrained_embeddings: str (filepath)
            :param embeddings_on_cpu: by default embeddings matrices are stored
                   on GPU memory if a GPU is used, as it allows
                   for faster access, but in some cases the embedding matrix
                   may be really big and this parameter forces the placement
                   of the embedding matrix in regular memroy and the CPU is used
                   to resolve them, slightly slowing down the process
                   as a result of data transfer between CPU and GPU memory.
            :param conv_layers: it is a list of dictionaries containing
                   the parameters of all the convolutional layers. The length
                   of the list determines the number of parallel convolutional
                   layers and the content of each dictionary determines
                   the parameters for a specific layer. The available parameters
                   for each layer are: `filter_size`, `num_filters`, `pool`,
                   `norm`, `activation` and `regularize`. If any of those values
                   is missing from the dictionary, the default one specified
                   as a parameter of the encoder will be used instead. If both
                   `conv_layers` and `num_conv_layers` are `None`, a default
                   list will be assigned to `conv_layers` with the value
                   `[{filter_size: 2}, {filter_size: 3}, {filter_size: 4},
                   {filter_size: 5}]`.
            :type conv_layers: List
            :param num_conv_layers: if `conv_layers` is `None`, this is
                   the number of stacked convolutional layers.
            :type num_conv_layers: Integer
            :param filter_size:  if a `filter_size` is not already specified in
                   `conv_layers` this is the default `filter_size` that
                   will be used for each layer. It indicates how wide is
                   the 1d convolutional filter.
            :type filter_size: Integer
            :param num_filters: if a `num_filters` is not already specified in
                   `conv_layers` this is the default `num_filters` that
                   will be used for each layer. It indicates the number
                   of filters, and by consequence the output channels of
                   the 1d convolution.
            :type num_filters: Integer
            :param pool_size: if a `pool_size` is not already specified
                  in `conv_layers` this is the default `pool_size` that
                  will be used for each layer. It indicates the size of
                  the max pooling that will be performed along the `s` sequence
                  dimension after the convolution operation.
            :type pool_size: Integer
            :param num_rec_layers: the number of stacked recurrent layers.
            :type num_rec_layers: Integer
            :param cell_type: the type of recurrent cell to use.
                   Available values are: `rnn`, `lstm`, `lstm_block`, `lstm`,
                   `ln`, `lstm_cudnn`, `gru`, `gru_block`, `gru_cudnn`.
                   For reference about the differences between the cells please
                   refer to TensorFlow's documentation. We suggest to use the
                   `block` variants on CPU and the `cudnn` variants on GPU
                   because of their increased speed.
            :type cell_type: str
            :param state_size: the size of the state of the rnn.
            :type state_size: Integer
            :param bidirectional: if `True` two recurrent networks will perform
                   encoding in the forward and backward direction and
                   their outputs will be concatenated.
            :type bidirectional: Boolean
            :param dropout: determines if there should be a dropout layer before
                   returning the encoder output.
            :type dropout: Boolean
            :param initializer: the initializer to use. If `None` it uses
                   `xavier_uniform`. Options are: `constant`, `identity`,
                   `zeros`, `ones`, `orthogonal`, `normal`, `uniform`,
                   `truncated_normal`, `variance_scaling`, `xavier_normal`,
                   `xavier_uniform`, `xavier_normal`,
                   `he_normal`, `he_uniform`, `lecun_normal`, `lecun_uniform`.
                   Alternatively it is possible to specify a dictionary with
                   a key `type` that identifies the type of initializer and
                   other keys for its parameters,
                   e.g. `{type: normal, mean: 0, stddev: 0}`.
                   To know the parameters of each initializer, please refer
                   to TensorFlow's documentation.
            :type initializer: str
            :param regularize: if a `regularize` is not already specified in
                   `conv_layers` or `fc_layers` this is the default `regularize`
                   that will be used for each layer. It indicates if
                   the layer weights should be considered when computing
                   a regularization loss.
            :type regularize:
            :param reduce_output: defines how to reduce the output tensor of
                   the convolutional layers along the `s` sequence length
                   dimension if the rank of the tensor is greater than 2.
                   Available values are: `sum`, `mean` or `avg`, `max`, `concat`
                   (concatenates along the first dimension), `last` (returns
                   the last vector of the first dimension) and `None` or `null`
                   (which does not reduce and returns the full tensor).
            :type reduce_output: str
        """
        super().__init__()
        logger.debug(' {}'.format(self.name))

        self.max_sequence_length = max_sequence_length

        self.reduce_output = reduce_output
        self.reduce_sequence = SequenceReducer(reduce_mode=reduce_output)
        if self.reduce_output is None:
            self.supports_masking = True

        self.should_embed = should_embed
        self.should_project = False
        self.embed_sequence = None

        if self.should_embed:
            logger.debug('  EmbedSequence')
            self.embed_sequence = TokenAndPositionEmbedding(
                max_sequence_length,
                vocab,
                embedding_size,
                representation=representation,
                embeddings_trainable=embeddings_trainable,
                pretrained_embeddings=pretrained_embeddings,
                embeddings_on_cpu=embeddings_on_cpu,
                dropout=dropout,
                embedding_initializer=weights_initializer,
                embedding_regularizer=weights_regularizer
            )

            if embedding_size != hidden_size:
                logger.debug('  project_to_embed_size Dense')
                self.project_to_hidden_size = nn.Linear(embedding_size,
                                                        hidden_size)
                self.should_project = True
        else:
            logger.debug('  project_to_embed_size Dense')
            self.project_to_hidden_size = nn.Linear(1, hidden_size)
            self.should_project = True

        logger.debug('  TransformerStack')
        self.transformer_stack = TransformerStack(
            input_size=hidden_size,
            sequence_size=max_sequence_length,
            hidden_size=hidden_size,
            num_heads=num_heads,
            fc_size=transformer_fc_size,
            num_layers=num_layers,
            dropout=dropout
        )

        if self.reduce_output is not None:
            logger.debug('  FCStack')
            self.fc_stack = FCStack(
                self.transformer_stack.output_shape[-1],  # hidden_size,
                layers=fc_layers,
                num_layers=num_fc_layers,
                default_fc_size=fc_size,
                default_use_bias=use_bias,
                default_weights_initializer=weights_initializer,
                default_bias_initializer=bias_initializer,
                default_weights_regularizer=weights_regularizer,
                default_bias_regularizer=bias_regularizer,
                default_activity_regularizer=activity_regularizer,
                # default_weights_constraint=weights_constraint,
                # default_bias_constraint=bias_constraint,
                default_norm=norm,
                default_norm_params=norm_params,
                default_activation=fc_activation,
                default_dropout=fc_dropout,
            )

    @property
    def input_shape(self) -> torch.Size:
        return torch.Size([self.max_sequence_length])

    @property
    def output_shape(self) -> torch.Size:
        if self.reduce_output is not None:
            return self.fc_stack.output_shape
        return self.transformer_stack.output_shape

    def forward(self, inputs, mask=None):
        # todo: review docstring for updates
        """
            :param input_sequence: The input sequence fed into the encoder.
                   Shape: [batch x sequence length], type torch.int32
            :type input_sequence: Tensor
            :param regularizer: The regularizer to use for the weights
                   of the encoder.
            :type regularizer:
            :param dropout: Tensor (torch.float) of the probability of dropout
            :type dropout: Tensor
            :param is_training: Tensor (torch.bool) specifying if training
                   (important for dropout)
            :type is_training: Tensor
        """
        # ================ Embeddings ================
        if self.should_embed:
            embedded_sequence = self.embed_sequence(inputs, mask=mask)
        else:
            embedded_sequence = inputs
            while len(embedded_sequence.shape) < 3:
                embedded_sequence = embedded_sequence.unsqueeze(-1)

        # shape=(?, sequence_length, embedding_size)
        if self.should_project:
            hidden = self.project_to_hidden_size(embedded_sequence)
        else:
            hidden = embedded_sequence
        # shape=(?, sequence_length, hidden)

        # ================ Transformer Layers ================
        hidden = self.transformer_stack(
            hidden,
            mask=mask
        )

        # ================ Sequence Reduction ================
        if self.reduce_output is not None:
            hidden = self.reduce_sequence(hidden)

            # ================ FC Layers ================
            hidden = self.fc_stack(
                hidden,
                mask=mask
            )

        return {'encoder_output': hidden}<|MERGE_RESOLUTION|>--- conflicted
+++ resolved
@@ -215,19 +215,7 @@
             embedding_regularizer=weights_regularizer
         )
 
-<<<<<<< HEAD
-    @property
-    def input_shape(self) -> torch.Size:
-        return torch.Size([self.max_sequence_length])
-
-    @property
-    def output_shape(self) -> torch.Size:
-        return torch.Size([self.embed_sequence.embedding_size])
-
-    def forward(self, inputs, mask=None):
-=======
     def forward(self, inputs: torch.Tensor, mask=None):
->>>>>>> 62346ed8
         """
             :param inputs: The input sequence fed into the encoder.
                    Shape: [batch x sequence length], type torch.int32
