--- conflicted
+++ resolved
@@ -14,11 +14,7 @@
 # limitations under the License.
 # ==============================================================================
 import logging
-<<<<<<< HEAD
-from typing import Callable, Dict, List, Optional, Union
-=======
 from typing import Any, Callable, Dict, List, Optional, Type, Union
->>>>>>> fe76b798
 
 import torch
 from torch import nn
