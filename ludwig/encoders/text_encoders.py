#! /usr/bin/env python
# coding=utf-8
# Copyright (c) 2019 Uber Technologies, Inc.
#
# Licensed under the Apache License, Version 2.0 (the "License");
# you may not use this file except in compliance with the License.
# You may obtain a copy of the License at
#
#     http://www.apache.org/licenses/LICENSE-2.0
#
# Unless required by applicable law or agreed to in writing, software
# distributed under the License is distributed on an "AS IS" BASIS,
# WITHOUT WARRANTIES OR CONDITIONS OF ANY KIND, either express or implied.
# See the License for the specific language governing permissions and
# limitations under the License.
# ==============================================================================
import logging

import tensorflow as tf
from tensorflow.keras.layers import Layer
from transformers import TFBertModel, TFOpenAIGPTModel, TFGPT2Model, \
    TFTransfoXLModel, TFXLNetModel, TFXLMModel, \
    TFRobertaModel, TFDistilBertModel, TFCTRLModel, TFCamembertModel, \
    TFAlbertModel, TFT5Model, TFXLMRobertaModel, \
    TFFlaubertModel, TFElectraModel, TFAutoModel

<<<<<<< HEAD
from ludwig.modules.reduction_modules import reduce_sequence
=======
from ludwig.modules.reduction_modules import SequenceReducer
>>>>>>> 6f7a4e85

logger = logging.getLogger(__name__)


class BERTEncoder(Layer):

    fixed_preprocessing_parameters = {
        'pretrained_model_name_or_path': 'feature.pretrained_model_name_or_path',
    }

    default_params = {
        'pretrained_model_name_or_path': 'bert-base-uncased',
    }

    def __init__(
            self,
            pretrained_model_name_or_path='bert-base-uncased',
            reduce_output='cls_pooled',
            trainable=False,
            num_tokens = None,
            **kwargs
    ):
        super(BERTEncoder, self).__init__()
        self.transformer = TFBertModel.from_pretrained(
            pretrained_model_name_or_path
        )
        self.reduce_output = reduce_output
        if not self.reduce_output == 'cls_pooled':
            self.reduce_sequence = SequenceReducer(reduce_mode=reduce_output)
        self.transformer.trainable = trainable
        self.transformer.resize_token_embeddings(num_tokens)


    def call(self, inputs, training=None, mask=None):
        transformer_outputs = self.transformer(
            inputs, 
            training=training,
            attention_mask=mask,
            token_type_ids=tf.zeros_like(inputs)
        )
        if self.reduce_output == 'cls_pooled':
            hidden = transformer_outputs[1]
        else:
            hidden = transformer_outputs[0][:, 1:-1, :]
            hidden = self.reduce_sequence(hidden, self.reduce_output)

        return {'encoder_output': hidden}


class GPTEncoder(Layer):

    fixed_preprocessing_parameters = {
        'pretrained_model_name_or_path': 'feature.pretrained_model_name_or_path',
    }

    default_params = {
        'pretrained_model_name_or_path': 'openai-gpt',
    }

    def __init__(
            self,
            reduce_output='sum',
            pretrained_model_name_or_path='openai-gpt',
            trainable=False,
            num_tokens = None,
            **kwargs
    ):
        super(GPTEncoder, self).__init__()
        self.transformer = TFOpenAIGPTModel.from_pretrained(
            pretrained_model_name_or_path
        )
        self.reduce_output = reduce_output
        self.reduce_sequence = SequenceReducer(reduce_mode=reduce_output)
        self.transformer.trainable = trainable
        self.transformer.resize_token_embeddings(num_tokens)


    def call(self, inputs, training=None, mask=None):
        transformer_outputs = self.transformer(
            {
            'input_ids' : inputs, 
            'training' : training,
            'attention_mask' : mask,
            'token_type_ids' : tf.zeros_like(inputs)
            }
        )
        hidden = transformer_outputs[0]
        hidden = self.reduce_sequence(hidden, self.reduce_output)
        return {'encoder_output': hidden}


class GPT2Encoder(Layer):

    fixed_preprocessing_parameters = {
        'pretrained_model_name_or_path': 'feature.pretrained_model_name_or_path',
    }

    default_params = {
        'pretrained_model_name_or_path': 'gpt2',
    }

    def __init__(
            self,
            pretrained_model_name_or_path='gpt2',
            reduce_output='sum',
            trainable=False,
            num_tokens = None,
            **kwargs
    ):
        super(GPT2Encoder, self).__init__()
        self.transformer = TFGPT2Model.from_pretrained(
            pretrained_model_name_or_path
        )
        self.reduce_output = reduce_output
        self.reduce_sequence = SequenceReducer(reduce_mode=reduce_output)
        self.transformer.trainable = trainable
        self.transformer.resize_token_embeddings(num_tokens)


    def call(self, inputs, training=None, mask=None):
        transformer_outputs = self.transformer(
            inputs, 
            training=training,
            attention_mask=mask,
            token_type_ids=tf.zeros_like(inputs)
        )
        hidden = transformer_outputs[0]
        hidden = self.reduce_sequence(hidden, self.reduce_output)
        return {'encoder_output': hidden}


"""class TransformerXLEncoder(Layer):

    fixed_preprocessing_parameters = {
        'pretrained_model_name_or_path': 'feature.pretrained_model_name_or_path',
    }

    default_params = {
        'pretrained_model_name_or_path': 'transfo-xl-wt103',
    }

    def __init__(
            self,
            pretrained_model_name_or_path='transfo-xl-wt103',
            reduce_output='sum',
            trainable=False,
            **kwargs
    ):
        super(TransformerXLEncoder, self).__init__()
        self.transformer = TFTransfoXLModel.from_pretrained(
            pretrained_model_name_or_path
        )
        self.reduce_output = reduce_output
        self.reduce_sequence = SequenceReducer(reduce_mode=reduce_output)
        self.transformer.trainable = trainable


    def call(self, inputs, training=None, mask=None):
        transformer_outputs = self.transformer(
            inputs, 
            training=training,
        )
        hidden = transformer_outputs[0]
<<<<<<< HEAD
        hidden = reduce_sequence(hidden, self.reduce_output)
        return {'encoder_output': hidden}"""
=======
        hidden = self.reduce_sequence(hidden, self.reduce_output)
        return {'encoder_output': hidden}
>>>>>>> 6f7a4e85


class XLNetEncoder(Layer):

    fixed_preprocessing_parameters = {
        'pretrained_model_name_or_path': 'feature.pretrained_model_name_or_path',
    }

    default_params = {
        'pretrained_model_name_or_path': 'xlnet-base-cased',
    }

    def __init__(
            self,
            pretrained_model_name_or_path='xlnet-base-cased',
            reduce_output='sum',
            trainable=False,
            num_tokens = None,
            **kwargs
    ):
        super(XLNetEncoder, self).__init__()
        self.transformer = TFXLNetModel.from_pretrained(
            pretrained_model_name_or_path
        )
        self.reduce_output = reduce_output
        self.reduce_sequence = SequenceReducer(reduce_mode=reduce_output)
        self.transformer.trainable = trainable
        self.transformer.resize_token_embeddings(num_tokens)

    def call(self, inputs, training=None, mask=None):
        transformer_outputs = self.transformer(
            inputs, 
            training=training,
            attention_mask=mask,
            token_type_ids=tf.zeros_like(inputs)
        )
        hidden = transformer_outputs[0]
        hidden = self.reduce_sequence(hidden, self.reduce_output)
        return {'encoder_output': hidden}


class XLMEncoder(Layer):

    fixed_preprocessing_parameters = {
        'pretrained_model_name_or_path': 'feature.pretrained_model_name_or_path',
    }

    default_params = {
        'pretrained_model_name_or_path': 'xlm-mlm-en-2048',
    }

    def __init__(
            self,
            pretrained_model_name_or_path='xlm-mlm-en-2048',
            reduce_output='sum',
            trainable=False,
            num_tokens = None,
            **kwargs
    ):
        super(XLMEncoder, self).__init__()
        self.transformer = TFXLMModel.from_pretrained(
            pretrained_model_name_or_path
        )
        self.reduce_output = reduce_output
        self.reduce_sequence = SequenceReducer(reduce_mode=reduce_output)
        self.transformer.trainable = trainable
        self.transformer.resize_token_embeddings(num_tokens)

    def call(self, inputs, training=None, mask=None):
        transformer_outputs = self.transformer(
            inputs, 
            training=training,
            attention_mask=mask,
            token_type_ids=tf.zeros_like(inputs)
        )
        hidden = transformer_outputs[0][:, 1:-1, :]  # bos + [sent] + sep
        hidden = self.reduce_sequence(hidden, self.reduce_output)
        return {'encoder_output': hidden}


class RoBERTaEncoder(Layer):

    fixed_preprocessing_parameters = {
        'pretrained_model_name_or_path': 'feature.pretrained_model_name_or_path',
    }

    default_params = {
        'pretrained_model_name_or_path': 'roberta-base',
    }

    def __init__(
            self,
            pretrained_model_name_or_path='roberta-base',
            reduce_output='cls_pooled',
            trainable=False,
            num_tokens = None,
            **kwargs
    ):
        super(RoBERTaEncoder, self).__init__()
        self.transformer = TFRobertaModel.from_pretrained(
            pretrained_model_name_or_path
        )
        self.reduce_output = reduce_output
        if not self.reduce_output == 'cls_pooled':
            self.reduce_sequence = SequenceReducer(reduce_mode=reduce_output)
        self.transformer.trainable = trainable
        self.transformer.resize_token_embeddings(num_tokens)

    def call(self, inputs, training=None, mask=None):
        transformer_outputs = self.transformer(
            inputs, 
            training=training,
            attention_mask=mask,
            token_type_ids=tf.zeros_like(inputs)
        )
        if self.reduce_output == 'cls_pooled':
            hidden = transformer_outputs[1]
        else:
            hidden = transformer_outputs[0][:, 1:-1, :]  # bos + [sent] + sep
            hidden = self.reduce_sequence(hidden, self.reduce_output)
        return {'encoder_output': hidden}


class DistilBERTEncoder(Layer):

    fixed_preprocessing_parameters = {
        'pretrained_model_name_or_path': 'feature.pretrained_model_name_or_path',
    }

    default_params = {
        'pretrained_model_name_or_path': 'distilbert-base-uncased',
    }

    def __init__(
            self,
            pretrained_model_name_or_path='distilbert-base-uncased',
            reduce_output='cls_pooled',
            trainable=False,
            num_tokens = None,
            **kwargs
    ):
        super(DistilBERTEncoder, self).__init__()
        self.transformer = TFDistilBertModel.from_pretrained(
            pretrained_model_name_or_path
        )
        self.reduce_output = reduce_output
        if not self.reduce_output == 'cls_pooled':
            self.reduce_sequence = SequenceReducer(reduce_mode=reduce_output)
        self.transformer.trainable = trainable
        self.transformer.resize_token_embeddings(num_tokens)

    def call(self, inputs, training=None, mask=None):
        transformer_outputs = self.transformer(
            inputs, 
            training=training,
            attention_mask=mask
        )
        if self.reduce_output == 'cls_pooled':
            hidden = transformer_outputs[1]
        else:
            hidden = transformer_outputs[0][:, 1:-1, :]
            hidden = self.reduce_sequence(hidden, self.reduce_output)
        return {'encoder_output': hidden}


class CTRLEncoder(Layer):

    fixed_preprocessing_parameters = {
        'pretrained_model_name_or_path': 'feature.pretrained_model_name_or_path',
    }

    default_params = {
        'pretrained_model_name_or_path': 'ctrl',
    }

    def __init__(
            self,
            pretrained_model_name_or_path='ctrl',
            reduce_output='sum',
            trainable=False,
            num_tokens = None,
            **kwargs
    ):
        super(CTRLEncoder, self).__init__()
        self.transformer = TFCTRLModel.from_pretrained(
            pretrained_model_name_or_path
        )
        self.reduce_output = reduce_output
        self.reduce_sequence = SequenceReducer(reduce_mode=reduce_output)
        self.transformer.trainable = trainable
        self.transformer.resize_token_embeddings(num_tokens)

    def call(self, inputs, training=None, mask=None):
        transformer_outputs = self.transformer(
            {
            'input_ids' : inputs, 
            'attention_mask' : mask,
            'token_type_ids' : tf.zeros_like(inputs),
            'training' : training,
            }
        )
        hidden = transformer_outputs[0]
        hidden = self.reduce_sequence(hidden, self.reduce_output)
        return {'encoder_output': hidden}


class CamemBERTEncoder(Layer):

    fixed_preprocessing_parameters = {
        'pretrained_model_name_or_path': 'feature.pretrained_model_name_or_path',
    }

    default_params = {
        'pretrained_model_name_or_path': 'jplu/tf-camembert-base',
    }

    def __init__(
            self,
            pretrained_model_name_or_path='jplu/tf-camembert-base',
            reduce_output='cls_pooled',
            trainable=False,
            num_tokens = None,
            **kwargs
    ):
        super(CamemBERTEncoder, self).__init__()
        self.pretrained_model_name_or_path = pretrained_model_name_or_path
        self.transformer = TFCamembertModel.from_pretrained(
            pretrained_model_name_or_path
        )
        self.reduce_output = reduce_output
        if not self.reduce_output == 'cls_pooled':
            self.reduce_sequence = SequenceReducer(reduce_mode=reduce_output)
        self.transformer.trainable = trainable
        self.transformer.resize_token_embeddings(num_tokens)

    def call(self, inputs, training=None, mask=None):
        transformer_outputs = self.transformer(
            inputs, 
            training=training,
            attention_mask=mask,
            token_type_ids=tf.zeros_like(inputs)
        )
        if self.reduce_output == 'cls_pooled':
            hidden = transformer_outputs[1]
        else:
            hidden = transformer_outputs[0][:, 1:-1, :]
            hidden = self.reduce_sequence(hidden, self.reduce_output)
        return {'encoder_output': hidden}


class ALBERTEncoder(Layer):

    fixed_preprocessing_parameters = {
        'pretrained_model_name_or_path': 'feature.pretrained_model_name_or_path',
    }

    default_params = {
        'pretrained_model_name_or_path': 'albert-base-v2',
    }

    def __init__(
            self,
            pretrained_model_name_or_path='albert-base-v2',
            reduce_output='cls_pooled',
            trainable=False,
            num_tokens = None,
            **kwargs
    ):
        super(ALBERTEncoder, self).__init__()
        self.transformer = TFAlbertModel.from_pretrained(
            pretrained_model_name_or_path
        )
        self.reduce_output = reduce_output
        if not self.reduce_output == 'cls_pooled':
            self.reduce_sequence = SequenceReducer(reduce_mode=reduce_output)
        self.transformer.trainable = trainable
        self.transformer.resize_token_embeddings(num_tokens)

    def call(self, inputs, training=None, mask=None):
        transformer_outputs = self.transformer(
            inputs, 
            training=training,
            attention_mask=mask,
            token_type_ids=tf.zeros_like(inputs)
        )
        if self.reduce_output == 'cls_pooled':
            hidden = transformer_outputs[1]
        else:
            hidden = transformer_outputs[0][:, 1:-1, :]
            hidden = self.reduce_sequence(hidden, self.reduce_output)
        return {'encoder_output': hidden}


class T5Encoder(Layer):

    fixed_preprocessing_parameters = {
        'pretrained_model_name_or_path': 'feature.pretrained_model_name_or_path',
    }

    default_params = {
        'pretrained_model_name_or_path': 't5-small',
    }
    
    def __init__(
            self,
            pretrained_model_name_or_path='t5-small',
            reduce_output='sum',
            trainable=False,
            num_tokens = None,
            **kwargs
    ):
        super(T5Encoder, self).__init__()
        self.transformer = TFT5Model.from_pretrained(
            pretrained_model_name_or_path
        )
        self.reduce_output = reduce_output
        self.reduce_sequence = SequenceReducer(reduce_mode=reduce_output)
        self.transformer.trainable = trainable
        self.transformer.resize_token_embeddings(num_tokens)

    def call(self, inputs, training=None, mask=None):

        transformer_outputs = self.transformer({
            'inputs' : inputs, 
            'decoder_input_ids' : inputs,
            'training' : training,
            'attention_mask' : mask,
            'token_type_ids' : tf.zeros_like(inputs)
        })
        hidden = transformer_outputs[0]
        hidden = self.reduce_sequence(hidden, self.reduce_output)
        return {'encoder_output': hidden}


class XLMRoBERTaEncoder(Layer):

    fixed_preprocessing_parameters = {
        'pretrained_model_name_or_path': 'feature.pretrained_model_name_or_path',
    }

    default_params = {
        'pretrained_model_name_or_path': 'jplu/tf-xlm-roberta-base',
    }

    def __init__(
            self,
            pretrained_model_name_or_path='jplu/tf-xlm-roberta-base',
            reduce_output='cls_pooled',
            trainable=False,
            num_tokens = None,
            **kwargs
    ):
        super(XLMRoBERTaEncoder, self).__init__()
        self.transformer = TFXLMRobertaModel.from_pretrained(
            pretrained_model_name_or_path
        )
        self.reduce_output = reduce_output
        if not self.reduce_output == 'cls_pooled':
            self.reduce_sequence = SequenceReducer(reduce_mode=reduce_output)
        self.transformer.trainable = trainable
        self.transformer.resize_token_embeddings(num_tokens)

    def call(self, inputs, training=None, mask=None):
        transformer_outputs = self.transformer(
            inputs, 
            training=training,
            attention_mask=mask,
            token_type_ids=tf.zeros_like(inputs)
        )
        if self.reduce_output == 'cls_pooled':
            hidden = transformer_outputs[1]
        else:
            hidden = transformer_outputs[0][:, 1:-1, :]
            hidden = self.reduce_sequence(hidden, self.reduce_output)
        return {'encoder_output': hidden}


class FlauBERTEncoder(Layer):

    fixed_preprocessing_parameters = {
        'pretrained_model_name_or_path': 'feature.pretrained_model_name_or_path',
    }

    default_params = {
        'pretrained_model_name_or_path': 'jplu/tf-flaubert-base-uncased',
    }

    def __init__(
            self,
            pretrained_model_name_or_path='jplu/tf-flaubert-base-uncased',
            reduce_output='cls_pooled',
            trainable=False,
            num_tokens = None,
            **kwargs
    ):
        super(FlauBERTEncoder, self).__init__()
        self.transformer = TFFlaubertModel.from_pretrained(
            pretrained_model_name_or_path
        )
        self.reduce_output = reduce_output
        if not self.reduce_output == 'cls_pooled':
            self.reduce_sequence = SequenceReducer(reduce_mode=reduce_output)
        self.transformer.trainable = trainable
        self.transformer.resize_token_embeddings(num_tokens)

    def call(self, inputs, training=None, mask=None):
        transformer_outputs = self.transformer(
            inputs, 
            training=training,
            attention_mask=mask,
            token_type_ids=tf.zeros_like(inputs)
        )
        if self.reduce_output == 'cls_pooled':
            hidden = transformer_outputs[1]
        else:
<<<<<<< HEAD
            hidden = transformer_outputs[0][:,1:-1,:]  
            hidden = reduce_sequence(hidden, self.reduce_output)
=======
            hidden = transformer_outputs[0][:, 1:-1, :]
            hidden = self.reduce_sequence(hidden, self.reduce_output)
>>>>>>> 6f7a4e85
        return {'encoder_output': hidden}

class ELECTRAEncoder(Layer):

    fixed_preprocessing_parameters = {
        'pretrained_model_name_or_path': 'feature.pretrained_model_name_or_path',
    }

    default_params = {
        'pretrained_model_name_or_path': 'google/electra-small-discriminator',
    }

    def __init__(
            self,
            pretrained_model_name_or_path='google/electra-small-discriminator',
            reduce_output='sum',
            trainable=False,
            num_tokens = None,
            **kwargs
    ):
        super(ELECTRAEncoder, self).__init__()
        self.transformer = TFElectraModel.from_pretrained(
            pretrained_model_name_or_path
        )
        self.reduce_output = reduce_output
        self.reduce_sequence = SequenceReducer(reduce_mode=reduce_output)
        self.transformer.trainable = trainable
        self.transformer.resize_token_embeddings(num_tokens)

    def call(self, inputs, training=None, mask=None):
        transformer_outputs = self.transformer(
            inputs, 
            training=training,
            attention_mask=mask,
            token_type_ids=tf.zeros_like(inputs)
        )
        hidden = transformer_outputs[0][:, 1:-1, :]
        hidden = self.reduce_sequence(hidden, self.reduce_output)
        return {'encoder_output': hidden}


class AutoTransformerEncoder(Layer):

    fixed_preprocessing_parameters = {
        'pretrained_model_name_or_path': 'feature.pretrained_model_name_or_path',
    }

    def __init__(
            self,
            pretrained_model_name_or_path,
            reduce_output='sum',
            trainable=False,
            num_tokens = None,
            **kwargs
    ):
        super(AutoTransformerEncoder, self).__init__()
        self.transformer = TFAutoModel.from_pretrained(
            pretrained_model_name_or_path
        )
        self.reduce_output = reduce_output
        if not self.reduce_output == 'cls_pooled':
            self.reduce_sequence = SequenceReducer(reduce_mode=reduce_output)
        self.transformer.trainable = trainable
        self.transformer.resize_token_embeddings(num_tokens)

    def call(self, inputs, training=None, mask=None):
        transformer_outputs = self.transformer(
            inputs, 
            training=training,
            attention_mask=mask,
            token_type_ids=tf.zeros_like(inputs)
        )
        if self.reduce_output == 'cls_pooled':
            # this works only if the user know that the specific model
            # they want to use has the same outputs of
            # the BERT base class call() function
            hidden = transformer_outputs[1]
        else:
            hidden = transformer_outputs[0]
            hidden = self.reduce_sequence(hidden, self.reduce_output)
        return {'encoder_output': hidden}<|MERGE_RESOLUTION|>--- conflicted
+++ resolved
@@ -24,11 +24,8 @@
     TFAlbertModel, TFT5Model, TFXLMRobertaModel, \
     TFFlaubertModel, TFElectraModel, TFAutoModel
 
-<<<<<<< HEAD
-from ludwig.modules.reduction_modules import reduce_sequence
-=======
+
 from ludwig.modules.reduction_modules import SequenceReducer
->>>>>>> 6f7a4e85
 
 logger = logging.getLogger(__name__)
 
@@ -192,13 +189,9 @@
             training=training,
         )
         hidden = transformer_outputs[0]
-<<<<<<< HEAD
-        hidden = reduce_sequence(hidden, self.reduce_output)
+
+        hidden = self.reduce_sequence(hidden, self.reduce_output)
         return {'encoder_output': hidden}"""
-=======
-        hidden = self.reduce_sequence(hidden, self.reduce_output)
-        return {'encoder_output': hidden}
->>>>>>> 6f7a4e85
 
 
 class XLNetEncoder(Layer):
@@ -614,13 +607,8 @@
         if self.reduce_output == 'cls_pooled':
             hidden = transformer_outputs[1]
         else:
-<<<<<<< HEAD
-            hidden = transformer_outputs[0][:,1:-1,:]  
-            hidden = reduce_sequence(hidden, self.reduce_output)
-=======
             hidden = transformer_outputs[0][:, 1:-1, :]
             hidden = self.reduce_sequence(hidden, self.reduce_output)
->>>>>>> 6f7a4e85
         return {'encoder_output': hidden}
 
 class ELECTRAEncoder(Layer):
