#! /usr/bin/env python
# coding=utf-8
# Copyright (c) 2019 Uber Technologies, Inc.
#
# Licensed under the Apache License, Version 2.0 (the "License");
# you may not use this file except in compliance with the License.
# You may obtain a copy of the License at
#
#     http://www.apache.org/licenses/LICENSE-2.0
#
# Unless required by applicable law or agreed to in writing, software
# distributed under the License is distributed on an "AS IS" BASIS,
# WITHOUT WARRANTIES OR CONDITIONS OF ANY KIND, either express or implied.
# See the License for the specific language governing permissions and
# limitations under the License.
# ==============================================================================
import logging
import sys
from abc import ABC
from typing import Callable, Dict, Optional, Union, List

import torch

from ludwig.encoders import sequence_encoders
from ludwig.encoders.base import Encoder
from ludwig.modules.reduction_modules import SequenceReducer
from ludwig.utils.registry import Registry, register

logger = logging.getLogger(__name__)


ENCODER_REGISTRY = Registry(sequence_encoders.ENCODER_REGISTRY)


class TextEncoder(Encoder, ABC):
    @classmethod
    def register(cls, name):
        ENCODER_REGISTRY[name] = cls


@register(name='bert')
class BERTEncoder(TextEncoder):
    # TODO(justin): Use official class properties.
    fixed_preprocessing_parameters = {
        'word_tokenizer': 'hf_tokenizer',
        'pretrained_model_name_or_path': 'feature.pretrained_model_name_or_path',
    }

    default_params = {
        'pretrained_model_name_or_path': 'bert-base-uncased',
    }

    def __init__(
            self,
            max_sequence_length: int,
            use_pretrained: bool = True,
            pretrained_model_name_or_path: str = 'bert-base-uncased',
            trainable: bool = True,
            reduce_output: str = 'cls_pooled',
            vocab_size: int = 30522,
            hidden_size: int = 768,
            num_hidden_layers: int = 12,
            num_attention_heads: int = 12,
            intermediate_size: int = 3072,
            hidden_act: Union[str, Callable] = 'gelu',
            hidden_dropout_prob: float = 0.1,
            attention_probs_dropout_prob: float = 0.1,
            max_position_embeddings: int = 512,
            type_vocab_size: int = 2,
            initializer_range: float = 0.02,
            layer_norm_eps: float = 1e-12,
            pad_token_id: int = 0,
            gradient_checkpointing: bool = False,
            position_embedding_type: str = 'absolute',
            classifier_dropout: float = None,
            **kwargs
    ):
        super().__init__()
        try:
            from transformers import BertModel, BertConfig
        except ModuleNotFoundError:
            logger.error(
                ' transformers is not installed. '
                'In order to install all text feature dependencies run '
                'pip install ludwig[text]'
            )
            sys.exit(-1)

        if use_pretrained:
            self.transformer = BertModel.from_pretrained(
                pretrained_model_name_or_path
            )
        else:
            config = BertConfig(
                vocab_size=vocab_size,
                hidden_size=hidden_size,
                num_hidden_layers=num_hidden_layers,
                num_attention_heads=num_attention_heads,
                intermediate_size=intermediate_size,
                hidden_act=hidden_act,
                hidden_dropout_prob=hidden_dropout_prob,
                attention_probs_dropout_prob=attention_probs_dropout_prob,
                max_position_embeddings=max_position_embeddings,
                type_vocab_size=type_vocab_size,
                initializer_range=initializer_range,
                layer_norm_eps=layer_norm_eps,
                pad_token_id=pad_token_id,
                gradient_checkpointing=gradient_checkpointing,
                position_embedding_type=position_embedding_type,
                classifier_dropout=classifier_dropout
            )
            self.transformer = BertModel(config)

        self.reduce_output = reduce_output
        if not self.reduce_output == 'cls_pooled':
            self.reduce_sequence = SequenceReducer(reduce_mode=reduce_output)
        if trainable:
            self.transformer.train()
        self.transformer.resize_token_embeddings(vocab_size)
        self.max_sequence_length = max_sequence_length

    def forward(
            self,
            inputs: torch.Tensor,
            mask: Optional[torch.Tensor] = None
    ) -> Dict[str, torch.Tensor]:
        if mask is not None:
            mask = mask.to(torch.int32)
        transformer_outputs = self.transformer(
            input_ids=inputs,
            attention_mask=mask,
            token_type_ids=torch.zeros_like(inputs),
        )
        if self.reduce_output == 'cls_pooled':
            hidden = transformer_outputs[1]
        else:
            hidden = transformer_outputs[0][:, 1:-1, :]
            hidden = self.reduce_sequence(hidden, self.reduce_output)

        return {'encoder_output': hidden}

    @property
    def input_shape(self) -> torch.Size:
        return torch.Size([self.max_sequence_length])

    # TODO(shreya): Confirm that this is it
    @property
    def output_shape(self) -> torch.Size:
        if self.reduce_output is None:
            # Subtract 2 to remove CLS and PAD tokens added by BERT tokenizer.
            return torch.Size([
                self.max_sequence_length - 2,
                self.transformer.config.hidden_size
            ])
        return torch.Size([self.transformer.config.hidden_size])

    @property
    def input_dtype(self):
        return torch.int32

@register(name='xlm')
class XLMEncoder(TextEncoder):
    fixed_preprocessing_parameters = {
        'word_tokenizer': 'hf_tokenizer',
        'pretrained_model_name_or_path': 'feature.pretrained_model_name_or_path',
    }

    default_params = {
        'pretrained_model_name_or_path': 'xlm-mlm-en-2048',
    }

    def __init__(
            self,
            max_sequence_length: int,
            use_pretrained: bool = True,
            pretrained_model_name_or_path: str = 'xlm-mlm-en-2048',
            trainable: bool = True,
            reduce_output: str = 'cls_pooled',
            vocab_size: int = 30145,
            emb_dim: int = 2048,
            n_layers: int = 12,
            n_heads: int = 16,
            dropout: float = 0.1,
            attention_dropout: float = 0.1,
            gelu_activation: bool = True,
            sinusoidal_embeddings: bool = False,
            causal: bool = False,
            asm: bool = False,
            n_langs: int = 1,
            use_lang_emb: bool = True,
            max_position_embeddings: int = 512,
            embed_init_std: float = 2048 ** -0.5,
            layer_norm_eps: float = 1e-12,
            init_std: float = 0.02,
            bos_index: int = 0,
            eos_index: int = 1,
            pad_index: int = 2,
            unk_index: int = 3,
            mask_index: int = 5,
            is_encoder: bool = True,
            start_n_top: int = 5,
            end_n_top: int = 5,
            mask_token_id: int = 0,
            lang_id: int = 0,
            pad_token_id: int = 2,
            bos_token_id: int = 0,
            **kwargs
    ):
        super().__init__()
        try:
            from transformers import XLMModel, XLMConfig
        except ModuleNotFoundError:
            logger.error(
                ' transformers is not installed. '
                'In order to install all text feature dependencies run '
                'pip install ludwig[text]'
            )
            sys.exit(-1)

        if use_pretrained:
            self.transformer = XLMModel.from_pretrained(
                pretrained_model_name_or_path
            )
            if trainable:
                self.transformer.train()
        else:
            config = XLMConfig(
                vocab_size=vocab_size,
                emb_dim=emb_dim,
                n_layers=n_layers,
                n_heads=n_heads,
                dropout=dropout,
                attention_dropout=attention_dropout,
                gelu_activation=gelu_activation,
                sinusoidal_embeddings=sinusoidal_embeddings,
                causal=causal,
                asm=asm,
                n_langs=n_langs,
                use_lang_emb=use_lang_emb,
                max_position_embeddings=max_position_embeddings,
                embed_init_std=embed_init_std,
                layer_norm_eps=layer_norm_eps,
                init_std=init_std,
                bos_index=bos_index,
                eos_index=eos_index,
                pad_index=pad_index,
                unk_index=unk_index,
                mask_index=mask_index,
                is_encoder=is_encoder,
                start_n_top=start_n_top,
                end_n_top=end_n_top,
                mask_token_id=mask_token_id,
                lang_id=lang_id,
                pad_token_id=pad_token_id,
                bos_token_id=bos_token_id,
            )
            self.transformer = XLMModel(config)

        self.reduce_output = reduce_output
        self.reduce_sequence = SequenceReducer(reduce_mode=reduce_output)
        self.transformer.resize_token_embeddings(vocab_size)
        self.max_sequence_length = max_sequence_length

    def forward(
            self,
            inputs: torch.Tensor,
            mask: Optional[torch.Tensor] = None
    ) -> Dict[str, torch.Tensor]:

        if mask is not None:
            mask = mask.to(torch.int32)
        transformer_outputs = self.transformer(
            input_ids=inputs,
            attention_mask=mask,
            token_type_ids=torch.zeros_like(inputs),
        )
        hidden = transformer_outputs[0]
        hidden = self.reduce_sequence(hidden, self.reduce_output)
        return {'encoder_output': hidden}

    @property
    def input_shape(self) -> torch.Size:
        return torch.Size([self.max_sequence_length])

    # TODO(shreya): Confirm that this is it
    @property
    def output_shape(self) -> torch.Size:
        if self.reduce_output is None:
            # Subtract 2 to remove CLS and PAD tokens added by BERT tokenizer.
            return torch.Size([
                self.max_sequence_length - 2,
                self.transformer.config.hidden_size
            ])
        return torch.Size([self.transformer.config.hidden_size])

    @property
    def input_dtype(self):
        return torch.int32


@register(name='gpt')
class GPTEncoder(TextEncoder):
    fixed_preprocessing_parameters = {
        'word_tokenizer': 'hf_tokenizer',
        'pretrained_model_name_or_path': 'feature.pretrained_model_name_or_path',
    }

    default_params = {
        'pretrained_model_name_or_path': 'openai-gpt',
    }

    def __init__(
            self,
            max_sequence_length: int,
            reduce_output: str = 'sum',
            use_pretrained: bool = True,
            pretrained_model_name_or_path: str = 'openai-gpt',
            trainable: bool = True,
            vocab_size: int = 30522,
            n_positions: int = 40478,
            n_ctx: int = 512,
            n_embd: int = 768,
            n_layer: int = 12,
            n_head: int = 12,
            afn: str = 'gelu',
            resid_pdrop: float = 0.1,
            embd_pdrop: float = 0.1,
            attn_pdrop: float = 0.1,
            layer_norm_epsilon: float = 1e-5,
            initializer_range: float = 0.02,
            **kwargs
    ):
        super().__init__()
        try:
            from transformers import OpenAIGPTModel, OpenAIGPTConfig
        except ModuleNotFoundError:
            logger.error(
                ' transformers is not installed. '
                'In order to install all text feature dependencies run '
                'pip install ludwig[text]'
            )
            sys.exit(-1)

        if use_pretrained:
            self.transformer = OpenAIGPTModel.from_pretrained(
                pretrained_model_name_or_path
            )
        else:
            config = OpenAIGPTConfig(
                vocab_size=vocab_size,
                n_positions=n_positions,
                n_ctx=n_ctx,
                n_embd=n_embd,
                n_layer=n_layer,
                n_head=n_head,
                afn=afn,
                resid_pdrop=resid_pdrop,
                embd_pdrop=embd_pdrop,
                attn_pdrop=attn_pdrop,
                layer_norm_epsilon=layer_norm_epsilon,
                initializer_range=initializer_range
            )
            self.transformer = OpenAIGPTModel(config)

        self.reduce_output = reduce_output
        self.reduce_sequence = SequenceReducer(reduce_mode=reduce_output)
        if trainable:
            self.transformer.train()
        self.transformer.resize_token_embeddings(vocab_size)
        self.max_sequence_length = max_sequence_length

    def forward(self, inputs: torch.Tensor, mask: Optional[torch.Tensor] = None) -> Dict[str, torch.Tensor]:
        if mask is not None:
            mask = mask.to(torch.int32)
        transformer_outputs = self.transformer(
            input_ids=inputs,
            attention_mask=mask,
            token_type_ids=torch.zeros_like(inputs),
        )
        hidden = transformer_outputs[0]
        hidden = self.reduce_sequence(hidden, self.reduce_output)
        return {'encoder_output': hidden}

    @property
    def input_shape(self) -> torch.Size:
        return torch.Size([self.max_sequence_length])

    @property
    def output_shape(self) -> torch.Size:
        if self.reduce_output is None:
            return torch.Size([self.max_sequence_length, self.transformer.config.hidden_size])
        return torch.Size([self.transformer.config.hidden_size])

    @property
    def input_dtype(self):
        return torch.int32


@register(name='gpt2')
class GPT2Encoder(TextEncoder):
    fixed_preprocessing_parameters = {
        'word_tokenizer': 'hf_tokenizer',
        'pretrained_model_name_or_path': 'feature.pretrained_model_name_or_path',
    }

    default_params = {
        'pretrained_model_name_or_path': 'gpt2',
    }

    def __init__(
            self,
            max_sequence_length: int,
            use_pretrained: bool = True,
            pretrained_model_name_or_path: str = 'gpt2',
            reduce_output: str = 'sum',
            trainable: bool = True,
            vocab_size: int = 50257,
            n_positions: int = 1024,
            n_ctx: int = 1024,
            n_embd: int = 768,
            n_layer: int = 12,
            n_head: int = 12,
            n_inner: Optional[int] = None,
            activation_function: str = 'gelu',
            resid_pdrop: float = 0.1,
            embd_pdrop: float = 0.1,
            attn_pdrop: float = 0.1,
            layer_norm_epsilon: float = 1e-5,
            initializer_range: float = 0.02,
            scale_attn_weights: bool = True,
            **kwargs
    ):
        super().__init__()
        try:
            from transformers import GPT2Model, GPT2Config
        except ModuleNotFoundError:
            logger.error(
                ' transformers is not installed. '
                'In order to install all text feature dependencies run '
                'pip install ludwig[text]'
            )
            sys.exit(-1)

        if use_pretrained:
            self.transformer = GPT2Model.from_pretrained(
                pretrained_model_name_or_path
            )
        else:
            config = GPT2Config(
                vocab_size=vocab_size,
                n_positions=n_positions,
                n_ctx=n_ctx,
                n_embd=n_embd,
                n_layer=n_layer,
                n_head=n_head,
                n_inner=n_inner,
                activation_function=activation_function,
                resid_pdrop=resid_pdrop,
                embd_pdrop=embd_pdrop,
                attn_pdrop=attn_pdrop,
                layer_norm_epsilon=layer_norm_epsilon,
                initializer_range=initializer_range,
                scale_attn_weights=scale_attn_weights)
            self.transformer = GPT2Model(config)

        if trainable:
            self.transformer.train()
        self.max_sequence_length = max_sequence_length
        self.reduce_output = reduce_output
        self.reduce_sequence = SequenceReducer(reduce_mode=reduce_output)
        self.transformer.resize_token_embeddings(vocab_size)

    def forward(self, inputs: torch.Tensor, mask: Optional[torch.Tensor] = None) -> Dict[str, torch.Tensor]:
        if mask is not None:
            mask = mask.to(torch.int32)
        transformer_outputs = self.transformer(
            input_ids=inputs,
            attention_mask=mask,
            token_type_ids=torch.zeros_like(inputs),
        )
        hidden = transformer_outputs[0]
        hidden = self.reduce_sequence(hidden, self.reduce_output)
        return {'encoder_output': hidden}

    @property
    def input_shape(self) -> torch.Size:
        return torch.Size([self.max_sequence_length])

    @property
    def output_shape(self) -> torch.Size:
        if self.reduce_output is None:
            return torch.Size([self.max_sequence_length, self.transformer.config.hidden_size])
        return torch.Size([self.transformer.config.hidden_size])

    @property
    def input_dtype(self):
        return torch.int32

    @property
    def input_dtype(self):
        return torch.int32


<<<<<<< HEAD
@register(name='roberta')
class RoBERTaEncoder(TextEncoder):
=======
@register(name='transformer_xl')
class TransformerXLEncoder(TextEncoder):
>>>>>>> 633cb44b
    fixed_preprocessing_parameters = {
        'word_tokenizer': 'hf_tokenizer',
        'pretrained_model_name_or_path': 'feature.pretrained_model_name_or_path',
    }

    default_params = {
<<<<<<< HEAD
        'pretrained_model_name_or_path': 'roberta-base',
=======
        'pretrained_model_name_or_path': 'transfo-xl-wt103',
>>>>>>> 633cb44b
    }

    def __init__(
            self,
<<<<<<< HEAD
            use_pretrained: bool = True,
            pretrained_model_name_or_path: str = 'roberta-base',
            reduce_output: str = 'cls_pooled',
            trainable: bool = True,
            vocab_size: int = None,
            pad_token_id: int = 1,
            max_sequence_length: int = 20,
            bos_token_id: int = 0,
=======
            max_sequence_length: int,
            use_pretrained: bool = True,
            pretrained_model_name_or_path: str = 'transfo-xl-wt103',
            reduce_output: str ='sum',
            trainable: bool = True,
            vocab_size: int = 267735,
            cutoffs: List[int] = [20000, 40000, 200000],
            d_model: int = 1024,
            d_embed: int = 1024,
            n_head: int = 16,
            d_head: int = 64,
            d_inner: int = 4096,
            div_val: int = 4,
            pre_lnorm: bool = False,
            n_layer: int = 18,
            mem_len: int = 1600,
            clamp_len: int = 1000,
            same_length: bool = True,
            proj_share_all_but_first: bool = True,
            attn_type: int = 0,
            sample_softmax: int = -1,
            adaptive: bool = True,
            dropout: float = 0.1,
            dropatt: float = 0.0,
            untie_r: bool = True,
            init: str = "normal",
            init_range: float = 0.01,
            proj_init_std: float = 0.01,
            init_std: float = 0.02,
            layer_norm_epsilon: float = 1e-5,
            eos_token_id: int = 0,
            **kwargs
    ):
        super().__init__()
        try:
            from transformers import TransfoXLModel, TransfoXLConfig
        except ModuleNotFoundError:
            logger.error(
                ' transformers is not installed. '
                'In order to install all text feature dependencies run '
                'pip install ludwig[text]'
            )
            sys.exit(-1)

        if use_pretrained:
            self.transformer = TransfoXLModel.from_pretrained(
                pretrained_model_name_or_path
            )
        else:
            config = TransfoXLConfig(
                vocab_size=vocab_size,
                cutoffs=cutoffs,
                d_model=d_model,
                d_embed=d_embed,
                n_head=n_head,
                d_head=d_head,
                d_inner=d_inner,
                div_val=div_val,
                pre_lnorm=pre_lnorm,
                n_layer=n_layer,
                mem_len=mem_len,
                clamp_len=clamp_len,
                same_length=same_length,
                proj_share_all_but_first=proj_share_all_but_first,
                attn_type=attn_type,
                sample_softmax=sample_softmax,
                adaptive=adaptive,
                dropout=dropout,
                dropatt=dropatt,
                untie_r=untie_r,
                init=init,
                init_range=init_range,
                proj_init_std=proj_init_std,
                init_std=init_std,
                layer_norm_epsilon=layer_norm_epsilon,
                eos_token_id=eos_token_id,
            )
            self.transformer = TransfoXLModel(config)
        self.reduce_output = reduce_output
        self.reduce_sequence = SequenceReducer(reduce_mode=reduce_output)
        if trainable:
            self.transformer.train()
        self.max_sequence_length = max_sequence_length

    def forward(self, inputs: torch.Tensor) -> Dict[str, torch.Tensor]:
        transformer_outputs = self.transformer(inputs)
        hidden = transformer_outputs[0]

        hidden = self.reduce_sequence(hidden, self.reduce_output)
        return {'encoder_output': hidden}

    @property
    def input_shape(self) -> torch.Size:
        return torch.Size([self.max_sequence_length])

    @property
    def output_shape(self) -> torch.Size:
        if self.reduce_output is None:
            return torch.Size([
                self.max_sequence_length,
                self.transformer.config.d_model
            ])
        else:
            return torch.Size([self.transformer.config.d_model])

    @property
    def input_dtype(self):
        return torch.int32


@register(name='xlnet')
class XLNetEncoder(TextEncoder):
    fixed_preprocessing_parameters = {
        'word_tokenizer': 'hf_tokenizer',
        'pretrained_model_name_or_path': 'feature.pretrained_model_name_or_path',
    }

    default_params = {
        'pretrained_model_name_or_path': 'xlnet-base-cased',
    }

    def __init__(
            self,
            max_sequence_length: int,
            use_pretrained: bool = True,
            pretrained_model_name_or_path: str = 'xlnet-base-cased',
            reduce_output: str = 'sum',
            trainable: bool = True,
            vocab_size: int = 32000,
            d_model: int = 1024,
            n_layer: int = 24,
            n_head: int = 16,
            d_inner: int = 4096,
            ff_activation: str = "gelu",
            untie_r: bool = True,
            attn_type: str = "bi",
            initializer_range: float = 0.02,
            layer_norm_eps: float = 1e-12,
            dropout: float = 0.1,
            mem_len: Optional[int] = 512,
            reuse_len: Optional[int] = None,
            use_mems_eval: bool = True,
            use_mems_train: bool = False,
            bi_data: bool = False,
            clamp_len: int = -1,
            same_length: bool = False,
            summary_type: str = "last",
            summary_use_proj: bool = True,
            summary_activation: str = "tanh",
            summary_last_dropout: float = 0.1,
            start_n_top: int = 5,
            end_n_top: int = 5,
            pad_token_id: int = 5,
            bos_token_id: int = 1,
>>>>>>> 633cb44b
            eos_token_id: int = 2,
            **kwargs
    ):
        super().__init__()
        try:
<<<<<<< HEAD
            from transformers import RobertaModel, RobertaConfig
=======
            from transformers import XLNetModel, XLNetConfig
>>>>>>> 633cb44b
        except ModuleNotFoundError:
            logger.error(
                ' transformers is not installed. '
                'In order to install all text feature dependencies run '
                'pip install ludwig[text]'
            )
            sys.exit(-1)

        if use_pretrained:
<<<<<<< HEAD
            self.transformer = RobertaModel.from_pretrained(
                pretrained_model_name_or_path
            )
        else:
            config = RobertaConfig(
                pad_token_id=pad_token_id,
                bos_token_id=bos_token_id,
                eos_token_id=eos_token_id)
            self.transformer = RobertaModel(config)
        if trainable:
            self.transformer.train()
        self.reduce_output = reduce_output
        if not self.reduce_output == 'cls_pooled':
            self.reduce_sequence = SequenceReducer(reduce_mode=reduce_output)
        self.transformer.trainable = trainable
        self.transformer.resize_token_embeddings(vocab_size)

    def forward(self, inputs: torch.Tensor, mask: Optional[torch.Tensor] = None) -> Dict[str, torch.Tensor]:
         if mask is not None:
             mask = mask.to(torch.int32)
         transformer_outputs = self.transformer(
             input_ids=inputs,
             attention_mask=mask,
             token_type_ids=torch.zeros_like(inputs),
         )
         if self.reduce_output == 'cls_pooled':
             hidden = transformer_outputs[1]
         else:
             hidden = transformer_outputs[0][:, 1:-1, :]  # bos + [sent] + sep
             hidden = self.reduce_sequence(hidden, self.reduce_output)
         return {'encoder_output': hidden}

    @property
    def input_shape(self) -> torch.Size:
         return torch.Size([self.max_sequence_length])

    @property
    def output_shape(self) -> torch.Size:
         if self.reduce_output is None:
             return torch.Size([self.max_sequence_length, self.transformer.config.hidden_size])
         return torch.Size([self.transformer.config.hidden_size])

    @property
    def input_dtype(self):
         return torch.int32


# # @register(name='transformer_xl')
# class TransformerXLEncoder(TextEncoder):
#     fixed_preprocessing_parameters = {
#         'word_tokenizer': 'hf_tokenizer',
#         'pretrained_model_name_or_path': 'feature.pretrained_model_name_or_path',
#     }
#
#     default_params = {
#         'pretrained_model_name_or_path': 'transfo-xl-wt103',
#     }
#
#     def __init__(
#             self,
#             pretrained_model_name_or_path='transfo-xl-wt103',
#             reduce_output='sum',
#             trainable=True,
#             **kwargs
#     ):
#         super().__init__()
#         try:
#             from transformers import TFTransfoXLModel
#         except ModuleNotFoundError:
#             logger.error(
#                 ' transformers is not installed. '
#                 'In order to install all text feature dependencies run '
#                 'pip install ludwig[text]'
#             )
#             sys.exit(-1)
#
#         self.transformer = TFTransfoXLModel.from_pretrained(
#             pretrained_model_name_or_path
#         )
#         self.reduce_output = reduce_output
#         self.reduce_sequence = SequenceReducer(reduce_mode=reduce_output)
#         self.transformer.trainable = trainable
#
#     def call(self, inputs, training=None, mask=None):
#         transformer_outputs = self.transformer(
#             inputs,
#             training=training,
#         )
#         hidden = transformer_outputs[0]
#
#         hidden = self.reduce_sequence(hidden, self.reduce_output)
#         return {'encoder_output': hidden}
#
#
# @register(name='xlnet')
# class XLNetEncoder(TextEncoder):
=======
            self.transformer = XLNetModel.from_pretrained(
                pretrained_model_name_or_path
            )
        else:
            config = XLNetConfig(
                vocab_size=vocab_size,
                d_model=d_model,
                n_layer=n_layer,
                n_head=n_head,
                d_inner=d_inner,
                ff_activation=ff_activation,
                untie_r=untie_r,
                attn_type=attn_type,
                initializer_range=initializer_range,
                layer_norm_eps=layer_norm_eps,
                dropout=dropout,
                mem_len=mem_len,
                reuse_len=reuse_len,
                use_mems_eval=use_mems_eval,
                use_mems_train=use_mems_train,
                bi_data=bi_data,
                clamp_len=clamp_len,
                same_length=same_length,
                summary_type=summary_type,
                summary_use_proj=summary_use_proj,
                summary_activation=summary_activation,
                summary_last_dropout=summary_last_dropout,
                start_n_top=start_n_top,
                end_n_top=end_n_top,
                pad_token_id=pad_token_id,
                bos_token_id=bos_token_id,
                eos_token_id=eos_token_id,
            )
            self.transformer = XLNetModel(config)
        self.max_sequence_length = max_sequence_length
        self.reduce_output = reduce_output
        self.reduce_sequence = SequenceReducer(reduce_mode=reduce_output)
        if trainable:
            self.transformer.train()
        self.transformer.resize_token_embeddings(vocab_size)

    def forward(self, inputs: torch.Tensor, mask: torch.Tensor = None) -> Dict[str, torch.Tensor]:
        if mask is not None:
            mask = mask.to(torch.int32)
        transformer_outputs = self.transformer(
            input_ids=inputs,
            attention_mask=mask,
            token_type_ids=torch.zeros_like(inputs),
        )
        hidden = transformer_outputs[0]
        hidden = self.reduce_sequence(hidden, self.reduce_output)
        return {'encoder_output': hidden}

    @property
    def input_shape(self) -> torch.Size:
        return torch.Size([self.max_sequence_length])

    @property
    def output_shape(self) -> torch.Size:
        if self.reduce_output is None:
            return torch.Size([
                self.max_sequence_length,
                self.transformer.config.d_model
            ])
        else:
            return torch.Size([self.transformer.config.d_model])

    @property
    def input_dtype(self):
        return torch.int32
#
#
# @register(name='roberta')
# class RoBERTaEncoder(TextEncoder):
>>>>>>> 633cb44b
#     fixed_preprocessing_parameters = {
#         'word_tokenizer': 'hf_tokenizer',
#         'pretrained_model_name_or_path': 'feature.pretrained_model_name_or_path',
#     }
#
#     default_params = {
<<<<<<< HEAD
#         'pretrained_model_name_or_path': 'xlnet-base-cased',
=======
#         'pretrained_model_name_or_path': 'roberta-base',
>>>>>>> 633cb44b
#     }
#
#     def __init__(
#             self,
<<<<<<< HEAD
#             pretrained_model_name_or_path='xlnet-base-cased',
#             reduce_output='sum',
=======
#             pretrained_model_name_or_path='roberta-base',
#             reduce_output='cls_pooled',
>>>>>>> 633cb44b
#             trainable=True,
#             num_tokens=None,
#             **kwargs
#     ):
#         super().__init__()
#         try:
<<<<<<< HEAD
#             from transformers import TFXLNetModel
=======
#             from transformers import TFRobertaModel
>>>>>>> 633cb44b
#         except ModuleNotFoundError:
#             logger.error(
#                 ' transformers is not installed. '
#                 'In order to install all text feature dependencies run '
#                 'pip install ludwig[text]'
#             )
#             sys.exit(-1)
#
<<<<<<< HEAD
#         self.transformer = TFXLNetModel.from_pretrained(
#             pretrained_model_name_or_path
#         )
#         self.reduce_output = reduce_output
#         self.reduce_sequence = SequenceReducer(reduce_mode=reduce_output)
=======
#         self.transformer = TFRobertaModel.from_pretrained(
#             pretrained_model_name_or_path
#         )
#         self.reduce_output = reduce_output
#         if not self.reduce_output == 'cls_pooled':
#             self.reduce_sequence = SequenceReducer(reduce_mode=reduce_output)
>>>>>>> 633cb44b
#         self.transformer.trainable = trainable
#         self.transformer.resize_token_embeddings(num_tokens)
#
#     def call(self, inputs, training=None, mask=None):
#         if mask is not None:
#             mask = tf.cast(mask, dtype=tf.int32)
#         transformer_outputs = self.transformer({
#             "input_ids": inputs,
#             "attention_mask": mask,
#             "token_type_ids": tf.zeros_like(inputs),
#         }, training=training)
<<<<<<< HEAD
#         hidden = transformer_outputs[0]
#         hidden = self.reduce_sequence(hidden, self.reduce_output)
#         return {'encoder_output': hidden}
# @register(name='distilbert')
# class DistilBERTEncoder(TextEncoder):
#     fixed_preprocessing_parameters = {
#         'word_tokenizer': 'hf_tokenizer',
#         'pretrained_model_name_or_path': 'feature.pretrained_model_name_or_path',
#     }
#
#     default_params = {
#         'pretrained_model_name_or_path': 'distilbert-base-uncased',
#     }
#
#     def __init__(
#             self,
#             pretrained_model_name_or_path='distilbert-base-uncased',
#             reduce_output='sum',
#             trainable=True,
#             num_tokens=None,
#             **kwargs
#     ):
#         super().__init__()
#         try:
#             from transformers import TFDistilBertModel
#         except ModuleNotFoundError:
#             logger.error(
#                 ' transformers is not installed. '
#                 'In order to install all text feature dependencies run '
#                 'pip install ludwig[text]'
#             )
#             sys.exit(-1)
#
#         self.transformer = TFDistilBertModel.from_pretrained(
#             pretrained_model_name_or_path
#         )
#         self.reduce_output = reduce_output
#         self.reduce_sequence = SequenceReducer(reduce_mode=reduce_output)
#         self.transformer.trainable = trainable
#         self.transformer.resize_token_embeddings(num_tokens)
#
#     def call(self, inputs, training=None, mask=None):
#         if mask is not None:
#             mask = tf.cast(mask, dtype=tf.int32)
#         transformer_outputs = self.transformer({
#             "input_ids": inputs,
#             "attention_mask": mask
#         }, training=training)
#         hidden = transformer_outputs[0][:, 1:-1, :]
#         hidden = self.reduce_sequence(hidden, self.reduce_output)
#         return {'encoder_output': hidden}
=======
#         if self.reduce_output == 'cls_pooled':
#             hidden = transformer_outputs[1]
#         else:
#             hidden = transformer_outputs[0][:, 1:-1, :]  # bos + [sent] + sep
#             hidden = self.reduce_sequence(hidden, self.reduce_output)
#         return {'encoder_output': hidden}
#
#
@register(name='distilbert')
class DistilBERTEncoder(TextEncoder):
    fixed_preprocessing_parameters = {
        'word_tokenizer': 'hf_tokenizer',
        'pretrained_model_name_or_path': 'feature.pretrained_model_name_or_path',
    }

    default_params = {
        'pretrained_model_name_or_path': 'distilbert-base-uncased',
    }

    def __init__(
            self,
            max_sequence_length: int,
            pretrained_model_name_or_path: str = 'distilbert-base-uncased',
            reduce_output: str = 'sum',
            trainable: bool = True,
            use_pretrained: bool = True,
            vocab_size: int = 30522,
            max_position_embeddings: int = 512,
            sinusoidal_pos_embds: bool = False,
            n_layers: int = 6,
            n_heads: int = 12,
            dim: int = 768,
            hidden_dim: int = 3072,
            dropout: float = 0.1,
            attention_dropout: float = 0.1,
            activation: Union[str, Callable] = 'gelu',
            initializer_range: float = 0.02,
            qa_dropout: float = 0.1,
            seq_classif_dropout: float = 0.2,
            **kwargs
    ):
        super().__init__()
        try:
            from transformers import DistilBertModel, DistilBertConfig
        except ModuleNotFoundError:
            logger.error(
                ' transformers is not installed. '
                'In order to install all text feature dependencies run '
                'pip install ludwig[text]'
            )
            sys.exit(-1)

        if use_pretrained:
            self.transformer = DistilBertModel.from_pretrained(
                pretrained_model_name_or_path
            )
        else:
            config = DistilBertConfig(
                vocab_size=vocab_size,
                max_position_embeddings=max_position_embeddings,
                sinusoidal_pos_embds=sinusoidal_pos_embds,
                n_layers=n_layers,
                n_heads=n_heads,
                dim=dim,
                hidden_dim=hidden_dim,
                dropout=dropout,
                attention_dropout=attention_dropout,
                activation=activation,
                initializer_range=initializer_range,
                qa_dropout=qa_dropout,
                seq_classif_dropout=seq_classif_dropout
            )
            self.transformer = DistilBertModel(config)

        if trainable:
            self.transformer.train()
        self.reduce_output = reduce_output
        self.max_sequence_length = max_sequence_length
        self.reduce_sequence = SequenceReducer(reduce_mode=reduce_output)
        self.transformer.resize_token_embeddings(vocab_size)

    def forward(
            self,
            inputs: torch.Tensor,
            mask: Optional[torch.Tensor] = None
    ) -> Dict[str, torch.Tensor]:
        if mask is not None:
            mask = mask.to(torch.int32)
        transformer_outputs = self.transformer(
            input_ids=inputs,
            attention_mask=mask,
        )
        hidden = transformer_outputs[0][:, 1:-1, :]
        hidden = self.reduce_sequence(hidden, self.reduce_output)
        return {'encoder_output': hidden}

    @property
    def input_shape(self) -> torch.Size:
        return torch.Size([self.max_sequence_length])

    @property
    def output_shape(self) -> torch.Size:
        if self.reduce_output is None:
            # Subtract 2 to remove CLS and PAD tokens added by BERT tokenizer.
            return torch.Size([
                self.max_sequence_length - 2,
                self.transformer.config.dim
            ])
        return torch.Size([self.transformer.config.dim])

    @property
    def input_dtype(self):
        return torch.int32
>>>>>>> 633cb44b
#
#
# @register(name='ctrl')
# class CTRLEncoder(TextEncoder):
#     fixed_preprocessing_parameters = {
#         'word_tokenizer': 'hf_tokenizer',
#         'pretrained_model_name_or_path': 'feature.pretrained_model_name_or_path',
#     }
#
#     default_params = {
#         'pretrained_model_name_or_path': 'ctrl',
#     }
#
#     def __init__(
#             self,
#             pretrained_model_name_or_path='ctrl',
#             reduce_output='sum',
#             trainable=True,
#             num_tokens=None,
#             **kwargs
#     ):
#         super().__init__()
#         try:
#             from transformers import TFCTRLModel
#         except ModuleNotFoundError:
#             logger.error(
#                 ' transformers is not installed. '
#                 'In order to install all text feature dependencies run '
#                 'pip install ludwig[text]'
#             )
#             sys.exit(-1)
#
#         self.transformer = TFCTRLModel.from_pretrained(
#             pretrained_model_name_or_path
#         )
#         self.reduce_output = reduce_output
#         self.reduce_sequence = SequenceReducer(reduce_mode=reduce_output)
#         self.transformer.trainable = trainable
#         self.transformer.resize_token_embeddings(num_tokens)
#
#     def call(self, inputs, training=None, mask=None):
#         if mask is not None:
#             mask = tf.cast(mask, dtype=tf.int32)
#         transformer_outputs = self.transformer({
#             "input_ids": inputs,
#             "attention_mask": mask,
#             "token_type_ids": tf.zeros_like(inputs),
#         }, training=training)
#         hidden = transformer_outputs[0]
#         hidden = self.reduce_sequence(hidden, self.reduce_output)
#         return {'encoder_output': hidden}
#
#
# @register(name='camembert')
# class CamemBERTEncoder(TextEncoder):
#     fixed_preprocessing_parameters = {
#         'word_tokenizer': 'hf_tokenizer',
#         'pretrained_model_name_or_path': 'feature.pretrained_model_name_or_path',
#     }
#
#     default_params = {
#         'pretrained_model_name_or_path': 'jplu/tf-camembert-base',
#     }
#
#     def __init__(
#             self,
#             pretrained_model_name_or_path='jplu/tf-camembert-base',
#             reduce_output='cls_pooled',
#             trainable=True,
#             num_tokens=None,
#             **kwargs
#     ):
#         super().__init__()
#         try:
#             from transformers import TFCamembertModel
#         except ModuleNotFoundError:
#             logger.error(
#                 ' transformers is not installed. '
#                 'In order to install all text feature dependencies run '
#                 'pip install ludwig[text]'
#             )
#             sys.exit(-1)
#
#         self.transformer = TFCamembertModel.from_pretrained(
#             pretrained_model_name_or_path
#         )
#         self.reduce_output = reduce_output
#         if not self.reduce_output == 'cls_pooled':
#             self.reduce_sequence = SequenceReducer(reduce_mode=reduce_output)
#         self.transformer.trainable = trainable
#         self.transformer.resize_token_embeddings(num_tokens)
#
#     def call(self, inputs, training=None, mask=None):
#         if mask is not None:
#             mask = tf.cast(mask, dtype=tf.int32)
#         transformer_outputs = self.transformer({
#             "input_ids": inputs,
#             "attention_mask": mask,
#             "token_type_ids": tf.zeros_like(inputs),
#         }, training=training)
#         if self.reduce_output == 'cls_pooled':
#             hidden = transformer_outputs[1]
#         else:
#             hidden = transformer_outputs[0][:, 1:-1, :]
#             hidden = self.reduce_sequence(hidden, self.reduce_output)
#         return {'encoder_output': hidden}
#
#
# @register(name='albert')
# class ALBERTEncoder(TextEncoder):
#     fixed_preprocessing_parameters = {
#         'word_tokenizer': 'hf_tokenizer',
#         'pretrained_model_name_or_path': 'feature.pretrained_model_name_or_path',
#     }
#
#     default_params = {
#         'pretrained_model_name_or_path': 'albert-base-v2',
#     }
#
#     def __init__(
#             self,
#             pretrained_model_name_or_path='albert-base-v2',
#             reduce_output='cls_pooled',
#             trainable=True,
#             num_tokens=None,
#             **kwargs
#     ):
#         super().__init__()
#         try:
#             from transformers import TFAlbertModel
#         except ModuleNotFoundError:
#             logger.error(
#                 ' transformers is not installed. '
#                 'In order to install all text feature dependencies run '
#                 'pip install ludwig[text]'
#             )
#             sys.exit(-1)
#
#         self.transformer = TFAlbertModel.from_pretrained(
#             pretrained_model_name_or_path
#         )
#         self.reduce_output = reduce_output
#         if not self.reduce_output == 'cls_pooled':
#             self.reduce_sequence = SequenceReducer(reduce_mode=reduce_output)
#         self.transformer.trainable = trainable
#         self.transformer.resize_token_embeddings(num_tokens)
#
#     def call(self, inputs, training=None, mask=None):
#         if mask is not None:
#             mask = tf.cast(mask, dtype=tf.int32)
#         transformer_outputs = self.transformer({
#             "input_ids": inputs,
#             "attention_mask": mask,
#             "token_type_ids": tf.zeros_like(inputs),
#         }, training=training)
#         if self.reduce_output == 'cls_pooled':
#             hidden = transformer_outputs[1]
#         else:
#             hidden = transformer_outputs[0][:, 1:-1, :]
#             hidden = self.reduce_sequence(hidden, self.reduce_output)
#         return {'encoder_output': hidden}
#
#
# @register(name='t5')
# class T5Encoder(TextEncoder):
#     fixed_preprocessing_parameters = {
#         'word_tokenizer': 'hf_tokenizer',
#         'pretrained_model_name_or_path': 'feature.pretrained_model_name_or_path',
#     }
#
#     default_params = {
#         'pretrained_model_name_or_path': 't5-small',
#     }
#
#     def __init__(
#             self,
#             pretrained_model_name_or_path='t5-small',
#             reduce_output='sum',
#             trainable=True,
#             num_tokens=None,
#             **kwargs
#     ):
#         super().__init__()
#         try:
#             from transformers import TFT5Model
#         except ModuleNotFoundError:
#             logger.error(
#                 ' transformers is not installed. '
#                 'In order to install all text feature dependencies run '
#                 'pip install ludwig[text]'
#             )
#             sys.exit(-1)
#
#         self.transformer = TFT5Model.from_pretrained(
#             pretrained_model_name_or_path
#         )
#         self.reduce_output = reduce_output
#         self.reduce_sequence = SequenceReducer(reduce_mode=reduce_output)
#         self.transformer.trainable = trainable
#         self.transformer.resize_token_embeddings(num_tokens)
#
#     def call(self, inputs, training=None, mask=None):
#         if mask is not None:
#             mask = tf.cast(mask, dtype=tf.int32)
#         transformer_outputs = self.transformer(
#             inputs,
#             decoder_input_ids=inputs,
#             training=training,
#             attention_mask=mask,
#         )
#         hidden = transformer_outputs[0][:, 0:-1, :]  # [sent] + [eos token]
#         hidden = self.reduce_sequence(hidden, self.reduce_output)
#         return {'encoder_output': hidden}
#
# @register(name='mt5')
# class MT5Encoder(TextEncoder):
#     fixed_preprocessing_parameters = {
#         'word_tokenizer': 'hf_tokenizer',
#         'pretrained_model_name_or_path': 'feature.pretrained_model_name_or_path',
#     }
#
#     default_params = {
#         'pretrained_model_name_or_path': 'google/mt5-small',
#     }
#
#     def __init__(
#             self,
#             pretrained_model_name_or_path='google/mt5-small',
#             reduce_output='sum',
#             trainable=True,
#             num_tokens=None,
#             **kwargs
#     ):
#         super().__init__()
#         try:
#             from transformers import TFMT5Model
#         except ModuleNotFoundError:
#             logger.error(
#                 ' transformers is not installed. '
#                 'In order to install all text feature dependencies run '
#                 'pip install ludwig[text]'
#             )
#             sys.exit(-1)
#
#         self.transformer = TFMT5Model.from_pretrained(
#             pretrained_model_name_or_path
#         )
#         self.reduce_output = reduce_output
#         self.reduce_sequence = SequenceReducer(reduce_mode=reduce_output)
#         self.transformer.trainable = trainable
#         self.transformer.resize_token_embeddings(num_tokens)
#
#     def call(self, inputs, training=None, mask=None):
#         if mask is not None:
#             mask = tf.cast(mask, dtype=tf.int32)
#         transformer_outputs = self.transformer(
#             inputs,
#             decoder_input_ids=inputs,
#             training=training,
#             attention_mask=mask,
#         )
#         hidden = transformer_outputs[0][:, 0:-1, :]  # [sent] + [eos token]
#         hidden = self.reduce_sequence(hidden, self.reduce_output)
#         return {'encoder_output': hidden}
#
#
# @register(name='xlmroberta')
# class XLMRoBERTaEncoder(TextEncoder):
#     fixed_preprocessing_parameters = {
#         'word_tokenizer': 'hf_tokenizer',
#         'pretrained_model_name_or_path': 'feature.pretrained_model_name_or_path',
#     }
#
#     default_params = {
#         'pretrained_model_name_or_path': 'jplu/tf-xlm-roberta-base',
#     }
#
#     def __init__(
#             self,
#             pretrained_model_name_or_path='jplu/tf-xlm-roberta-base',
#             reduce_output='cls_pooled',
#             trainable=True,
#             num_tokens=None,
#             **kwargs
#     ):
#         super().__init__()
#         try:
#             from transformers import TFXLMRobertaModel
#         except ModuleNotFoundError:
#             logger.error(
#                 ' transformers is not installed. '
#                 'In order to install all text feature dependencies run '
#                 'pip install ludwig[text]'
#             )
#             sys.exit(-1)
#
#         self.transformer = TFXLMRobertaModel.from_pretrained(
#             pretrained_model_name_or_path
#         )
#         self.reduce_output = reduce_output
#         if not self.reduce_output == 'cls_pooled':
#             self.reduce_sequence = SequenceReducer(reduce_mode=reduce_output)
#         self.transformer.trainable = trainable
#         self.transformer.resize_token_embeddings(num_tokens)
#
#     def call(self, inputs, training=None, mask=None):
#         if mask is not None:
#             mask = tf.cast(mask, dtype=tf.int32)
#         transformer_outputs = self.transformer({
#             "input_ids": inputs,
#             "attention_mask": mask,
#             "token_type_ids": tf.zeros_like(inputs),
#         }, training=training)
#         if self.reduce_output == 'cls_pooled':
#             hidden = transformer_outputs[1]
#         else:
#             hidden = transformer_outputs[0][:, 1:-1, :]
#             hidden = self.reduce_sequence(hidden, self.reduce_output)
#         return {'encoder_output': hidden}
#
#
# @register(name='flaubert')
# class FlauBERTEncoder(TextEncoder):
#     fixed_preprocessing_parameters = {
#         'word_tokenizer': 'hf_tokenizer',
#         'pretrained_model_name_or_path': 'feature.pretrained_model_name_or_path',
#     }
#
#     default_params = {
#         'pretrained_model_name_or_path': 'jplu/tf-flaubert-small-cased',
#     }
#
#     def __init__(
#             self,
#             pretrained_model_name_or_path='jplu/tf-flaubert-small-cased',
#             reduce_output='sum',
#             trainable=True,
#             num_tokens=None,
#             **kwargs
#     ):
#         super().__init__()
#         try:
#             from transformers import TFFlaubertModel
#         except ModuleNotFoundError:
#             logger.error(
#                 ' transformers is not installed. '
#                 'In order to install all text feature dependencies run '
#                 'pip install ludwig[text]'
#             )
#             sys.exit(-1)
#
#         self.transformer = TFFlaubertModel.from_pretrained(
#             pretrained_model_name_or_path
#         )
#         self.reduce_output = reduce_output
#         self.reduce_sequence = SequenceReducer(reduce_mode=reduce_output)
#         self.transformer.trainable = trainable
#         self.transformer.resize_token_embeddings(num_tokens)
#
#     def call(self, inputs, training=None, mask=None):
#         if mask is not None:
#             mask = tf.cast(mask, dtype=tf.int32)
#         transformer_outputs = self.transformer({
#             'input_ids': inputs,
#             'attention_mask': mask,
#             'token_type_ids': tf.zeros_like(inputs),
#         }, training=training)
#         hidden = transformer_outputs[0][:, 1:-1, :]
#         hidden = self.reduce_sequence(hidden, self.reduce_output)
#         return {'encoder_output': hidden}
#
#
# @register(name='electra')
# class ELECTRAEncoder(TextEncoder):
#     fixed_preprocessing_parameters = {
#         'word_tokenizer': 'hf_tokenizer',
#         'pretrained_model_name_or_path': 'feature.pretrained_model_name_or_path',
#     }
#
#     default_params = {
#         'pretrained_model_name_or_path': 'google/electra-small-discriminator',
#     }
#
#     def __init__(
#             self,
#             pretrained_model_name_or_path='google/electra-small-discriminator',
#             reduce_output='sum',
#             trainable=True,
#             num_tokens=None,
#             **kwargs
#     ):
#         super().__init__()
#         try:
#             from transformers import TFElectraModel
#         except ModuleNotFoundError:
#             logger.error(
#                 ' transformers is not installed. '
#                 'In order to install all text feature dependencies run '
#                 'pip install ludwig[text]'
#             )
#             sys.exit(-1)
#
#         self.transformer = TFElectraModel.from_pretrained(
#             pretrained_model_name_or_path
#         )
#         self.reduce_output = reduce_output
#         self.reduce_sequence = SequenceReducer(reduce_mode=reduce_output)
#         self.transformer.trainable = trainable
#         self.transformer.resize_token_embeddings(num_tokens)
#
#     def call(self, inputs, training=None, mask=None):
#         if mask is not None:
#             mask = tf.cast(mask, dtype=tf.int32)
#         transformer_outputs = self.transformer({
#             "input_ids": inputs,
#             "attention_mask": mask,
#             "token_type_ids": tf.zeros_like(inputs),
#         }, training=training)
#         hidden = transformer_outputs[0][:, 1:-1, :]
#         hidden = self.reduce_sequence(hidden, self.reduce_output)
#         return {'encoder_output': hidden}
#
#
# @register(name='longformer')
# class LongformerEncoder(TextEncoder):
#     fixed_preprocessing_parameters = {
#         'word_tokenizer': 'hf_tokenizer',
#         'pretrained_model_name_or_path': 'feature.pretrained_model_name_or_path',
#     }
#
#     default_params = {
#         'pretrained_model_name_or_path': 'allenai/longformer-base-4096',
#     }
#
#     def __init__(
#             self,
#             pretrained_model_name_or_path='allenai/longformer-base-4096',
#             reduce_output='cls_pooled',
#             trainable=True,
#             num_tokens=None,
#             **kwargs
#     ):
#         super().__init__()
#         try:
#             from transformers import TFLongformerModel
#         except ModuleNotFoundError:
#             logger.error(
#                 ' transformers is not installed. '
#                 'In order to install all text feature dependencies run '
#                 'pip install ludwig[text]'
#             )
#             sys.exit(-1)
#
#         self.transformer = TFLongformerModel.from_pretrained(
#             pretrained_model_name_or_path
#         )
#         self.reduce_output = reduce_output
#         if not self.reduce_output == 'cls_pooled':
#             self.reduce_sequence = SequenceReducer(reduce_mode=reduce_output)
#         self.transformer.trainable = trainable
#         self.transformer.resize_token_embeddings(num_tokens)
#
#     def call(self, inputs, training=None, mask=None):
#         if mask is not None:
#             mask = tf.cast(mask, dtype=tf.int32)
#         transformer_outputs = self.transformer({
#             "input_ids": inputs,
#             "attention_mask": mask,
#             "token_type_ids": tf.zeros_like(inputs),
#         }, training=training)
#         if self.reduce_output == 'cls_pooled':
#             hidden = transformer_outputs[1]
#         else:
#             hidden = transformer_outputs[0][:, 1:-1, :]  # bos + [sent] + sep
#             hidden = self.reduce_sequence(hidden, self.reduce_output)
#         return {'encoder_output': hidden}
#
#
# @register(name='auto_transformer')
# class AutoTransformerEncoder(TextEncoder):
#     fixed_preprocessing_parameters = {
#         'word_tokenizer': 'hf_tokenizer',
#         'pretrained_model_name_or_path': 'feature.pretrained_model_name_or_path',
#     }
#
#     def __init__(
#             self,
#             pretrained_model_name_or_path,
#             reduce_output='sum',
#             trainable=True,
#             num_tokens=None,
#             **kwargs
#     ):
#         super().__init__()
#         try:
#             from transformers import TFAutoModel
#         except ModuleNotFoundError:
#             logger.error(
#                 ' transformers is not installed. '
#                 'In order to install all text feature dependencies run '
#                 'pip install ludwig[text]'
#             )
#             sys.exit(-1)
#
#         self.transformer = TFAutoModel.from_pretrained(
#             pretrained_model_name_or_path
#         )
#         self.reduce_output = reduce_output
#         if not self.reduce_output == 'cls_pooled':
#             self.reduce_sequence = SequenceReducer(reduce_mode=reduce_output)
#         self.transformer.trainable = trainable
#         self.transformer.resize_token_embeddings(num_tokens)
#
#     def call(self, inputs, training=None, mask=None):
#         if mask is not None:
#             mask = tf.cast(mask, dtype=tf.int32)
#         transformer_outputs = self.transformer({
#             "input_ids": inputs,
#             "training": training,
#             "attention_mask": mask,
#             "token_type_ids": tf.zeros_like(inputs)
#         }, return_dict=True)
#         if self.reduce_output == 'cls_pooled':
#             # this works only if the user know that the specific model
#             # they want to use has the same outputs of
#             # the BERT base class call() function
#             hidden = transformer_outputs['cls_pooled']
#         else:
#             hidden = transformer_outputs['last_hidden_state']
#             hidden = self.reduce_sequence(hidden, self.reduce_output)
#         return {'encoder_output': hidden}<|MERGE_RESOLUTION|>--- conflicted
+++ resolved
@@ -501,38 +501,102 @@
         return torch.int32
 
 
-<<<<<<< HEAD
 @register(name='roberta')
 class RoBERTaEncoder(TextEncoder):
-=======
-@register(name='transformer_xl')
-class TransformerXLEncoder(TextEncoder):
->>>>>>> 633cb44b
     fixed_preprocessing_parameters = {
         'word_tokenizer': 'hf_tokenizer',
         'pretrained_model_name_or_path': 'feature.pretrained_model_name_or_path',
     }
 
     default_params = {
-<<<<<<< HEAD
         'pretrained_model_name_or_path': 'roberta-base',
-=======
-        'pretrained_model_name_or_path': 'transfo-xl-wt103',
->>>>>>> 633cb44b
     }
 
     def __init__(
             self,
-<<<<<<< HEAD
+            max_sequence_length,
             use_pretrained: bool = True,
             pretrained_model_name_or_path: str = 'roberta-base',
             reduce_output: str = 'cls_pooled',
             trainable: bool = True,
             vocab_size: int = None,
             pad_token_id: int = 1,
-            max_sequence_length: int = 20,
             bos_token_id: int = 0,
-=======
+            eos_token_id: int = 2,
+            **kwargs
+    ):
+        super().__init__()
+        try:
+            from transformers import RobertaModel, RobertaConfig
+        except ModuleNotFoundError:
+            logger.error(
+                ' transformers is not installed. '
+                'In order to install all text feature dependencies run '
+                'pip install ludwig[text]'
+            )
+            sys.exit(-1)
+
+        if use_pretrained:
+            self.transformer = RobertaModel.from_pretrained(
+                pretrained_model_name_or_path
+            )
+        else:
+            config = RobertaConfig(
+                pad_token_id=pad_token_id,
+                bos_token_id=bos_token_id,
+                eos_token_id=eos_token_id)
+            self.transformer = RobertaModel(config)
+        if trainable:
+            self.transformer.train()
+        self.reduce_output = reduce_output
+        if not self.reduce_output == 'cls_pooled':
+            self.reduce_sequence = SequenceReducer(reduce_mode=reduce_output)
+        self.transformer.trainable = trainable
+        self.transformer.resize_token_embeddings(vocab_size)
+
+    def forward(self, inputs: torch.Tensor, mask: Optional[torch.Tensor] = None) -> Dict[str, torch.Tensor]:
+         if mask is not None:
+             mask = mask.to(torch.int32)
+         transformer_outputs = self.transformer(
+             input_ids=inputs,
+             attention_mask=mask,
+             token_type_ids=torch.zeros_like(inputs),
+         )
+         if self.reduce_output == 'cls_pooled':
+             hidden = transformer_outputs[1]
+         else:
+             hidden = transformer_outputs[0][:, 1:-1, :]  # bos + [sent] + sep
+             hidden = self.reduce_sequence(hidden, self.reduce_output)
+         return {'encoder_output': hidden}
+
+    @property
+    def input_shape(self) -> torch.Size:
+         return torch.Size([self.max_sequence_length])
+
+    @property
+    def output_shape(self) -> torch.Size:
+         if self.reduce_output is None:
+             return torch.Size([self.max_sequence_length, self.transformer.config.hidden_size])
+         return torch.Size([self.transformer.config.hidden_size])
+
+    @property
+    def input_dtype(self):
+         return torch.int32
+
+
+@register(name='transformer_xl')
+class TransformerXLEncoder(TextEncoder):
+    fixed_preprocessing_parameters = {
+        'word_tokenizer': 'hf_tokenizer',
+        'pretrained_model_name_or_path': 'feature.pretrained_model_name_or_path',
+    }
+
+    default_params = {
+        'pretrained_model_name_or_path': 'transfo-xl-wt103',
+    }
+
+    def __init__(
+            self,
             max_sequence_length: int,
             use_pretrained: bool = True,
             pretrained_model_name_or_path: str = 'transfo-xl-wt103',
@@ -687,17 +751,12 @@
             end_n_top: int = 5,
             pad_token_id: int = 5,
             bos_token_id: int = 1,
->>>>>>> 633cb44b
             eos_token_id: int = 2,
             **kwargs
     ):
         super().__init__()
         try:
-<<<<<<< HEAD
-            from transformers import RobertaModel, RobertaConfig
-=======
             from transformers import XLNetModel, XLNetConfig
->>>>>>> 633cb44b
         except ModuleNotFoundError:
             logger.error(
                 ' transformers is not installed. '
@@ -707,104 +766,6 @@
             sys.exit(-1)
 
         if use_pretrained:
-<<<<<<< HEAD
-            self.transformer = RobertaModel.from_pretrained(
-                pretrained_model_name_or_path
-            )
-        else:
-            config = RobertaConfig(
-                pad_token_id=pad_token_id,
-                bos_token_id=bos_token_id,
-                eos_token_id=eos_token_id)
-            self.transformer = RobertaModel(config)
-        if trainable:
-            self.transformer.train()
-        self.reduce_output = reduce_output
-        if not self.reduce_output == 'cls_pooled':
-            self.reduce_sequence = SequenceReducer(reduce_mode=reduce_output)
-        self.transformer.trainable = trainable
-        self.transformer.resize_token_embeddings(vocab_size)
-
-    def forward(self, inputs: torch.Tensor, mask: Optional[torch.Tensor] = None) -> Dict[str, torch.Tensor]:
-         if mask is not None:
-             mask = mask.to(torch.int32)
-         transformer_outputs = self.transformer(
-             input_ids=inputs,
-             attention_mask=mask,
-             token_type_ids=torch.zeros_like(inputs),
-         )
-         if self.reduce_output == 'cls_pooled':
-             hidden = transformer_outputs[1]
-         else:
-             hidden = transformer_outputs[0][:, 1:-1, :]  # bos + [sent] + sep
-             hidden = self.reduce_sequence(hidden, self.reduce_output)
-         return {'encoder_output': hidden}
-
-    @property
-    def input_shape(self) -> torch.Size:
-         return torch.Size([self.max_sequence_length])
-
-    @property
-    def output_shape(self) -> torch.Size:
-         if self.reduce_output is None:
-             return torch.Size([self.max_sequence_length, self.transformer.config.hidden_size])
-         return torch.Size([self.transformer.config.hidden_size])
-
-    @property
-    def input_dtype(self):
-         return torch.int32
-
-
-# # @register(name='transformer_xl')
-# class TransformerXLEncoder(TextEncoder):
-#     fixed_preprocessing_parameters = {
-#         'word_tokenizer': 'hf_tokenizer',
-#         'pretrained_model_name_or_path': 'feature.pretrained_model_name_or_path',
-#     }
-#
-#     default_params = {
-#         'pretrained_model_name_or_path': 'transfo-xl-wt103',
-#     }
-#
-#     def __init__(
-#             self,
-#             pretrained_model_name_or_path='transfo-xl-wt103',
-#             reduce_output='sum',
-#             trainable=True,
-#             **kwargs
-#     ):
-#         super().__init__()
-#         try:
-#             from transformers import TFTransfoXLModel
-#         except ModuleNotFoundError:
-#             logger.error(
-#                 ' transformers is not installed. '
-#                 'In order to install all text feature dependencies run '
-#                 'pip install ludwig[text]'
-#             )
-#             sys.exit(-1)
-#
-#         self.transformer = TFTransfoXLModel.from_pretrained(
-#             pretrained_model_name_or_path
-#         )
-#         self.reduce_output = reduce_output
-#         self.reduce_sequence = SequenceReducer(reduce_mode=reduce_output)
-#         self.transformer.trainable = trainable
-#
-#     def call(self, inputs, training=None, mask=None):
-#         transformer_outputs = self.transformer(
-#             inputs,
-#             training=training,
-#         )
-#         hidden = transformer_outputs[0]
-#
-#         hidden = self.reduce_sequence(hidden, self.reduce_output)
-#         return {'encoder_output': hidden}
-#
-#
-# @register(name='xlnet')
-# class XLNetEncoder(TextEncoder):
-=======
             self.transformer = XLNetModel.from_pretrained(
                 pretrained_model_name_or_path
             )
@@ -875,44 +836,29 @@
     @property
     def input_dtype(self):
         return torch.int32
-#
-#
-# @register(name='roberta')
-# class RoBERTaEncoder(TextEncoder):
->>>>>>> 633cb44b
+
+
+# # @register(name='transformer_xl')
+# class TransformerXLEncoder(TextEncoder):
 #     fixed_preprocessing_parameters = {
 #         'word_tokenizer': 'hf_tokenizer',
 #         'pretrained_model_name_or_path': 'feature.pretrained_model_name_or_path',
 #     }
 #
 #     default_params = {
-<<<<<<< HEAD
-#         'pretrained_model_name_or_path': 'xlnet-base-cased',
-=======
-#         'pretrained_model_name_or_path': 'roberta-base',
->>>>>>> 633cb44b
+#         'pretrained_model_name_or_path': 'transfo-xl-wt103',
 #     }
 #
 #     def __init__(
 #             self,
-<<<<<<< HEAD
-#             pretrained_model_name_or_path='xlnet-base-cased',
+#             pretrained_model_name_or_path='transfo-xl-wt103',
 #             reduce_output='sum',
-=======
-#             pretrained_model_name_or_path='roberta-base',
-#             reduce_output='cls_pooled',
->>>>>>> 633cb44b
 #             trainable=True,
-#             num_tokens=None,
 #             **kwargs
 #     ):
 #         super().__init__()
 #         try:
-<<<<<<< HEAD
-#             from transformers import TFXLNetModel
-=======
-#             from transformers import TFRobertaModel
->>>>>>> 633cb44b
+#             from transformers import TFTransfoXLModel
 #         except ModuleNotFoundError:
 #             logger.error(
 #                 ' transformers is not installed. '
@@ -921,35 +867,27 @@
 #             )
 #             sys.exit(-1)
 #
-<<<<<<< HEAD
-#         self.transformer = TFXLNetModel.from_pretrained(
+#         self.transformer = TFTransfoXLModel.from_pretrained(
 #             pretrained_model_name_or_path
 #         )
 #         self.reduce_output = reduce_output
 #         self.reduce_sequence = SequenceReducer(reduce_mode=reduce_output)
-=======
-#         self.transformer = TFRobertaModel.from_pretrained(
-#             pretrained_model_name_or_path
+#         self.transformer.trainable = trainable
+#
+#     def call(self, inputs, training=None, mask=None):
+#         transformer_outputs = self.transformer(
+#             inputs,
+#             training=training,
 #         )
-#         self.reduce_output = reduce_output
-#         if not self.reduce_output == 'cls_pooled':
-#             self.reduce_sequence = SequenceReducer(reduce_mode=reduce_output)
->>>>>>> 633cb44b
-#         self.transformer.trainable = trainable
-#         self.transformer.resize_token_embeddings(num_tokens)
-#
-#     def call(self, inputs, training=None, mask=None):
-#         if mask is not None:
-#             mask = tf.cast(mask, dtype=tf.int32)
-#         transformer_outputs = self.transformer({
-#             "input_ids": inputs,
-#             "attention_mask": mask,
-#             "token_type_ids": tf.zeros_like(inputs),
-#         }, training=training)
-<<<<<<< HEAD
 #         hidden = transformer_outputs[0]
+#
 #         hidden = self.reduce_sequence(hidden, self.reduce_output)
 #         return {'encoder_output': hidden}
+#
+#
+# @register(name='xlnet')
+
+
 # @register(name='distilbert')
 # class DistilBERTEncoder(TextEncoder):
 #     fixed_preprocessing_parameters = {
@@ -998,7 +936,6 @@
 #         hidden = transformer_outputs[0][:, 1:-1, :]
 #         hidden = self.reduce_sequence(hidden, self.reduce_output)
 #         return {'encoder_output': hidden}
-=======
 #         if self.reduce_output == 'cls_pooled':
 #             hidden = transformer_outputs[1]
 #         else:
@@ -1112,7 +1049,6 @@
     @property
     def input_dtype(self):
         return torch.int32
->>>>>>> 633cb44b
 #
 #
 # @register(name='ctrl')
