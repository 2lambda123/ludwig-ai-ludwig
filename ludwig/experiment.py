#! /usr/bin/env python
# coding=utf-8
# Copyright (c) 2019 Uber Technologies, Inc.
#
# Licensed under the Apache License, Version 2.0 (the "License");
# you may not use this file except in compliance with the License.
# You may obtain a copy of the License at
#
#     http://www.apache.org/licenses/LICENSE-2.0
#
# Unless required by applicable law or agreed to in writing, software
# distributed under the License is distributed on an "AS IS" BASIS,
# WITHOUT WARRANTIES OR CONDITIONS OF ANY KIND, either express or implied.
# See the License for the specific language governing permissions and
# limitations under the License.
# ==============================================================================
from __future__ import absolute_import
from __future__ import division
from __future__ import print_function

import argparse
import logging
import os
import sys
from pprint import pformat

import yaml

from ludwig.data.postprocessing import postprocess
from ludwig.data.preprocessing import preprocess_for_training
from ludwig.globals import LUDWIG_VERSION, set_on_master, is_on_master
from ludwig.models.modules.measure_modules import get_best_function
from ludwig.predict import predict
from ludwig.predict import print_prediction_results
from ludwig.predict import save_prediction_outputs
from ludwig.predict import save_prediction_statistics
from ludwig.train import get_experiment_dir_name
from ludwig.train import get_file_names
from ludwig.train import train
from ludwig.train import update_model_definition_with_metadata
from ludwig.utils.data_utils import save_json
from ludwig.utils.defaults import default_random_seed
from ludwig.utils.defaults import merge_with_defaults
from ludwig.utils.misc import get_experiment_description
from ludwig.utils.print_utils import logging_level_registry
from ludwig.utils.print_utils import print_ludwig


def experiment(
        model_definition,
        model_definition_file=None,
        data_csv=None,
        data_train_csv=None,
        data_validation_csv=None,
        data_test_csv=None,
        data_hdf5=None,
        data_train_hdf5=None,
        data_validation_hdf5=None,
        data_test_hdf5=None,
        metadata_json=None,
        experiment_name='experiment',
        model_name='run',
        model_load_path=None,
        model_resume_path=None,
        skip_save_progress_weights=False,
        skip_save_processed_input=False,
        skip_save_unprocessed_output=False,
        output_directory='results',
        gpus=None,
        gpu_fraction=1.0,
        use_horovod=False,
        random_seed=default_random_seed,
        debug=False,
        **kwargs
):
    """Trains a model on a dataset's training and validation splits and
    uses it to predict on the test split.
    It saves the trained model and the statistics of training and testing.
    :param model_definition: Model definition which defines the different
           parameters of the model, features, preprocessing and training.
    :type model_definition: Dictionary
    :param model_definition_file: The file that specifies the model definition.
           It is a yaml file.
    :type model_definition_file: filepath (str)
    :param data_csv: A CSV file contanining the input data which is used to
           train, validate and test a model. The CSV either contains a
           split column or will be split.
    :type data_csv: filepath (str)
    :param data_train_csv: A CSV file contanining the input data which is used
           to train a model.
    :type data_train_csv: filepath (str)
    :param data_validation_csv: A CSV file contanining the input data which is used
           to validate a model..
    :type data_validation_csv: filepath (str)
    :param data_test_csv: A CSV file contanining the input data which is used
           to test a model.
    :type data_test_csv: filepath (str)
    :param data_hdf5: If the dataset is in the hdf5 format, this is used instead
           of the csv file.
    :type data_hdf5: filepath (str)
    :param data_train_hdf5: If the training set is in the hdf5 format, this is
           used instead of the csv file.
    :type data_train_hdf5: filepath (str)
    :param data_validation_hdf5: If the validation set is in the hdf5 format,
           this is used instead of the csv file.
    :type data_validation_hdf5: filepath (str)
    :param data_test_hdf5: If the test set is in the hdf5 format, this is
           used instead of the csv file.
    :type data_test_hdf5: filepath (str)
    :param metadata_json: If the dataset is in hdf5 format, this is
           the associated json file containing metadata.
    :type metadata_json: filepath (str)
    :param experiment_name: The name for the experiment.
    :type experiment_name: Str
    :param model_name: Name of the model that is being used.
    :type model_name: Str
    :param model_load_path: If this is specified the loaded model will be used
           as initialization (useful for transfer learning).
    :type model_load_path: filepath (str)
    :param model_resume_path: Resumes training of the model from the path
           specified. The difference with model_load_path is that also training
           statistics like the current epoch and the loss and performance so
           far are also resumed effectively cotinuing a previously interrupted
           training process.
    :type model_resume_path: filepath (str)
    :param skip_save_progress_weights: Skips saving the weights at the end of
           each epoch. If this is true, training cannot be resumed from the
           exactly the state at the end of the previous epoch.
    :type skip_save_progress_weights: Boolean
    :param skip_save_processed_input: If a CSV dataset is provided it is
           preprocessed and then saved as an hdf5 and json to avoid running
           the preprocessing again. If this parameter is False,
           the hdf5 and json file are not saved.
    :type skip_save_processed_input: Boolean
    :param skip_save_unprocessed_output: By default predictions and
           their probabilities are saved in both raw unprocessed numpy files
           contaning tensors and as postprocessed CSV files
           (one for each output feature). If this parameter is True,
           only the CSV ones are saved and the numpy ones are skipped.
    :type skip_save_unprocessed_output: Boolean
    :param output_directory: The directory that will contanin the training
           statistics, the saved model and the training procgress files.
    :type output_directory: filepath (str)
    :param gpus: List of GPUs that are available for training.
    :type gpus: List
    :param gpu_fraction: Fraction of the memory of each GPU to use at
           the beginning of the training. The memory may grow elastically.
    :type gpu_fraction: Integer
    :param random_seed: Random seed used for weights initialization,
           splits and any other random function.
    :type random_seed: Integer
    :param debug: If true turns on tfdbg with inf_or_nan checks.
    :type debug: Boolean
    :type debug: Boolean
    """
    # set input features defaults
    if model_definition_file is not None:
        with open(model_definition_file, 'r') as def_file:
            model_definition = merge_with_defaults(yaml.load(def_file))
    else:
        model_definition = merge_with_defaults(model_definition)

    # setup directories and file names
    experiment_dir_name = None
    if model_resume_path is not None:
        if os.path.exists(model_resume_path):
            experiment_dir_name = model_resume_path
        else:
            if is_on_master():
                logging.info(
                    'Model resume path does not exists, '
                    'starting training from scratch'
                )
            model_resume_path = None
    if model_resume_path is None:
        experiment_dir_name = get_experiment_dir_name(
            output_directory,
            experiment_name,
            model_name,
            append_suffix=not use_horovod
        )
    description_fn, training_stats_fn, model_dir = get_file_names(
        experiment_dir_name
    )

    # save description
    description = get_experiment_description(
        model_definition,
        data_csv,
        data_train_csv,
        data_validation_csv,
        data_test_csv,
        data_hdf5,
        data_train_hdf5,
        data_validation_hdf5,
        data_test_hdf5,
        metadata_json,
        random_seed
    )
    if is_on_master():
        save_json(description_fn, description)
        # print description
        logging.info('Experiment name: {}'.format(experiment_name))
        logging.info('Model name: {}'.format(model_name))
        logging.info('Output path: {}'.format(experiment_dir_name))
        logging.info('')
        for key, value in description.items():
            logging.info('{}: {}'.format(key, pformat(value, indent=4)))
        logging.info('')

    # preprocess
    training_set, validation_set, test_set, metadata = preprocess_for_training(
        model_definition,
        data_csv=data_csv,
        data_train_csv=data_train_csv,
        data_validation_csv=data_validation_csv,
        data_test_csv=data_test_csv,
        data_hdf5=data_hdf5,
        data_train_hdf5=data_train_hdf5,
        data_validation_hdf5=data_validation_hdf5,
        data_test_hdf5=data_test_hdf5,
<<<<<<< HEAD
        metadata_json=metadata_json,
        skip_save_processed_input=skip_save_processed_input or not is_on_master(),
        preprocessing_params=model_definition['preprocessing'],
        random_seed=random_seed
    )
    if is_on_master():
        logging.info('Training set: {0}'.format(training_set.size))
        logging.info('Validation set: {0}'.format(validation_set.size))
        logging.info('Test set: {0}'.format(test_set.size))
=======
        train_set_metadata_json=train_set_metadata_json,
        skip_save_processed_input=skip_save_processed_input,
        preprocessing_params=model_definition[
            'preprocessing'],
        random_seed=random_seed)
    logging.info('Training set: {0}'.format(training_set.size))
    logging.info('Validation set: {0}'.format(validation_set.size))
    logging.info('Test set: {0}'.format(test_set.size))
>>>>>>> a0ec6856

    # update model definition with metadata properties
    update_model_definition_with_metadata(model_definition, metadata)

    # run the experiment
    model, training_results = train(
        training_set=training_set,
        validation_set=validation_set,
        test_set=test_set,
        model_definition=model_definition,
        save_path=model_dir,
        model_load_path=model_load_path,
        resume=model_resume_path is not None,
        skip_save_progress_weights=skip_save_progress_weights,
        gpus=gpus,
        gpu_fraction=gpu_fraction,
        use_horovod=use_horovod,
        random_seed=random_seed,
        debug=debug
    )
    (
        train_trainset_stats,
        train_valisest_stats,
        train_testset_stats
    ) = training_results

    # save training statistics
    if is_on_master():
        save_json(training_stats_fn,
                  {'train': train_trainset_stats,
                   'validation': train_valisest_stats,
                   'test': train_testset_stats})

    # grab the results of the model with highest validation test performance
    validation_field = model_definition['training']['validation_field']
    validation_measure = model_definition['training']['validation_measure']
    validation_field_result = train_valisest_stats[validation_field]

    # max or min depending on the measure
    best_function = get_best_function(validation_measure)
    epoch_best_vali_measure, best_vali_measure = best_function(
        enumerate(validation_field_result[validation_measure]),
        key=lambda pair: pair[1]
    )

    best_vali_measure_epoch_test_measure = train_testset_stats[
        validation_field
    ][validation_measure][epoch_best_vali_measure]

    # print the results of the model with highest validation test performance
    if is_on_master():
        logging.info('Best validation model epoch: {0}'.format(
            epoch_best_vali_measure + 1)
        )
        logging.info(
            'Best validation model {0} on validation set {1}: {2}'.format(
                validation_measure,
                validation_field,
                best_vali_measure)
        )
        logging.info('Best validation model {0} on test set {1}: {2}'.format(
            validation_measure,
            validation_field,
            best_vali_measure_epoch_test_measure)
        )

    # predict
    test_results = predict(
        test_set,
        model,
        model_definition,
        model_definition['training']['batch_size'],
        only_predictions=False,
        gpus=gpus,
        gpu_fraction=gpu_fraction,
        debug=debug
    )
    model.close_session()

    # postprocess
    postprocessed_output = postprocess(
        test_results,
        model_definition['output_features'],
        metadata,
        experiment_dir_name,
        skip_save_unprocessed_output or not is_on_master()
    )

    if is_on_master():
        print_prediction_results(test_results)

        save_prediction_outputs(postprocessed_output, experiment_dir_name)
        save_prediction_statistics(test_results, experiment_dir_name)

        logging.info('\nFinished: {0}_{1}'.format(experiment_name, model_name))
        logging.info('Saved to: {}'.format(experiment_dir_name))

    return experiment_dir_name


def cli(sys_argv):
    parser = argparse.ArgumentParser(
        description='This script trains and tests a model.',
        prog='ludwig experiment',
        usage='%(prog)s [options]'
    )

    # ----------------------------
    # Experiment naming parameters
    # ----------------------------
    parser.add_argument(
        '--output_directory',
        type=str,
        default='results',
        help='directory that contains the results'
    )
    parser.add_argument(
        '--experiment_name',
        type=str,
        default='experiment',
        help='experiment name'
    )
    parser.add_argument(
        '--model_name',
        type=str,
        default='run',
        help='name for the model'
    )

    # ---------------
    # Data parameters
    # ---------------
    parser.add_argument(
        '--data_csv',
        help='input data CSV file. If it has a split column, it will be used '
             'for splitting (0: train, 1: validation, 2: test), otherwise the '
             'dataset will be randomly split'
    )
    parser.add_argument('--data_train_csv', help='input train data CSV file')
    parser.add_argument(
        '--data_validation_csv',
        help='input validation data CSV file'
    )
    parser.add_argument('--data_test_csv', help='input test data CSV file')

    parser.add_argument(
        '--data_hdf5',
        help='input data HDF5 file. It is an intermediate preprocess version of'
             ' the input CSV created the first time a CSV file is used in the '
             'same directory with the same name and a hdf5 extension'
    )
    parser.add_argument(
        '--data_train_hdf5',
        help='input train data HDF5 file. It is an intermediate preprocess '
             'version of the input CSV created the first time a CSV file is '
             'used in the same directory with the same name and a hdf5 '
             'extension'
    )
    parser.add_argument(
        '--data_validation_hdf5',
        help='input validation data HDF5 file. It is an intermediate preprocess'
             ' version of the input CSV created the first time a CSV file is '
             'used in the same directory with the same name and a hdf5 '
             'extension'
    )
    parser.add_argument(
        '--data_test_hdf5',
        help='input test data HDF5 file. It is an intermediate preprocess '
             'version of the input CSV created the first time a CSV file is '
             'used in the same directory with the same name and a hdf5 '
             'extension'
    )

    parser.add_argument(
        '--metadata_json',
        help='input metadata JSON file. It is an intermediate preprocess file'
             ' containing the mappings of the input CSV created the first time '
             'a CSV file is used in the same directory with the same name and a'
             ' json extension'
    )

    parser.add_argument(
        '-sspi',
        '--skip_save_processed_input',
        help='skips saving intermediate HDF5 and JSON files',
        action='store_true',
        default=False
    )
    parser.add_argument(
        '-ssuo',
        '--skip_save_unprocessed_output',
        help='skips saving intermediate NPY output files',
        action='store_true',
        default=False
    )

    # ----------------
    # Model parameters
    # ----------------
    model_definition = parser.add_mutually_exclusive_group(required=True)
    model_definition.add_argument(
        '-md',
        '--model_definition',
        type=yaml.load,
        help='model definition'
    )
    model_definition.add_argument(
        '-mdf',
        '--model_definition_file',
        help='YAML file describing the model. Ignores --model_hyperparameters'
    )

    parser.add_argument(
        '-mlp',
        '--model_load_path',
        help='path of a pretrained model to load as initialization'
    )
    parser.add_argument(
        '-mrp',
        '--model_resume_path',
        help='path of a the model directory to resume training of'
    )
    parser.add_argument(
        '-sspw',
        '--skip_save_progress_weights',
        help='does not save weights after each epoch. By default Ludwig saves '
             'weights after each epoch for enabling resuming of training, but '
             'if the model is really big that can be time consuming and will '
             'use twice as much storage space, use this parameter to skip it.'
    )

    # ------------------
    # Runtime parameters
    # ------------------
    parser.add_argument(
        '-rs',
        '--random_seed',
        type=int,
        default=42,
        help='a random seed that is going to be used anywhere there is a call '
             'to a random number generator: data splitting, parameter '
             'initialization and training set shuffling'
    )
    parser.add_argument(
        '-g',
        '--gpus',
        nargs='+',
        type=int,
        default=None,
        help='list of GPUs to use'
    )
    parser.add_argument(
        '-gf',
        '--gpu_fraction',
        type=float,
        default=1.0,
        help='fraction of gpu memory to initialize the process with'
    )
    parser.add_argument(
        '-uh',
        '--use_horovod',
        action='store_true',
        default=False,
        help='uses horovod for distributed training'
    )
    parser.add_argument(
        '-dbg',
        '--debug',
        action='store_true',
        default=False,
        help='enables debugging mode'
    )
    parser.add_argument(
        '-l',
        '--logging_level',
        default='info',
        help='the level of logging to use',
        choices=['critical', 'error', 'warning', 'info', 'debug', 'notset']
    )

    args = parser.parse_args(sys_argv)

    logging.basicConfig(
        stream=sys.stdout,
        level=logging_level_registry[args.logging_level],
        format='%(message)s'
    )

    set_on_master(args.use_horovod)

    if is_on_master():
        print_ludwig('Experiment', LUDWIG_VERSION)

    experiment(**vars(args))


if __name__ == '__main__':
    cli(sys.argv[1:])<|MERGE_RESOLUTION|>--- conflicted
+++ resolved
@@ -29,6 +29,7 @@
 from ludwig.data.postprocessing import postprocess
 from ludwig.data.preprocessing import preprocess_for_training
 from ludwig.globals import LUDWIG_VERSION, set_on_master, is_on_master
+from ludwig.globals import TRAIN_SET_METADATA_FILE_NAME
 from ludwig.models.modules.measure_modules import get_best_function
 from ludwig.predict import predict
 from ludwig.predict import print_prediction_results
@@ -57,7 +58,7 @@
         data_train_hdf5=None,
         data_validation_hdf5=None,
         data_test_hdf5=None,
-        metadata_json=None,
+        train_set_metadata_json=None,
         experiment_name='experiment',
         model_name='run',
         model_load_path=None,
@@ -107,9 +108,9 @@
     :param data_test_hdf5: If the test set is in the hdf5 format, this is
            used instead of the csv file.
     :type data_test_hdf5: filepath (str)
-    :param metadata_json: If the dataset is in hdf5 format, this is
+    :param train_set_metadata_json: If the dataset is in hdf5 format, this is
            the associated json file containing metadata.
-    :type metadata_json: filepath (str)
+    :type train_set_metadata_json: filepath (str)
     :param experiment_name: The name for the experiment.
     :type experiment_name: Str
     :param model_name: Name of the model that is being used.
@@ -194,7 +195,7 @@
         data_train_hdf5,
         data_validation_hdf5,
         data_test_hdf5,
-        metadata_json,
+        train_set_metadata_json,
         random_seed
     )
     if is_on_master():
@@ -209,7 +210,12 @@
         logging.info('')
 
     # preprocess
-    training_set, validation_set, test_set, metadata = preprocess_for_training(
+    (
+        training_set,
+        validation_set,
+        test_set,
+        train_set_metadata
+    ) = preprocess_for_training(
         model_definition,
         data_csv=data_csv,
         data_train_csv=data_train_csv,
@@ -219,29 +225,19 @@
         data_train_hdf5=data_train_hdf5,
         data_validation_hdf5=data_validation_hdf5,
         data_test_hdf5=data_test_hdf5,
-<<<<<<< HEAD
-        metadata_json=metadata_json,
-        skip_save_processed_input=skip_save_processed_input or not is_on_master(),
-        preprocessing_params=model_definition['preprocessing'],
-        random_seed=random_seed
-    )
-    if is_on_master():
-        logging.info('Training set: {0}'.format(training_set.size))
-        logging.info('Validation set: {0}'.format(validation_set.size))
-        logging.info('Test set: {0}'.format(test_set.size))
-=======
         train_set_metadata_json=train_set_metadata_json,
         skip_save_processed_input=skip_save_processed_input,
         preprocessing_params=model_definition[
             'preprocessing'],
-        random_seed=random_seed)
-    logging.info('Training set: {0}'.format(training_set.size))
-    logging.info('Validation set: {0}'.format(validation_set.size))
-    logging.info('Test set: {0}'.format(test_set.size))
->>>>>>> a0ec6856
+        random_seed=random_seed
+    )
+    if is_on_master():
+        logging.info('Training set: {0}'.format(training_set.size))
+        logging.info('Validation set: {0}'.format(validation_set.size))
+        logging.info('Test set: {0}'.format(test_set.size))
 
     # update model definition with metadata properties
-    update_model_definition_with_metadata(model_definition, metadata)
+    update_model_definition_with_metadata(model_definition, train_set_metadata)
 
     # run the experiment
     model, training_results = train(
@@ -265,12 +261,15 @@
         train_testset_stats
     ) = training_results
 
-    # save training statistics
-    if is_on_master():
-        save_json(training_stats_fn,
-                  {'train': train_trainset_stats,
-                   'validation': train_valisest_stats,
-                   'test': train_testset_stats})
+    if is_on_master():
+        # save train set metadata
+        save_json(
+            os.path.join(
+                model_dir,
+                TRAIN_SET_METADATA_FILE_NAME
+            ),
+            train_set_metadata
+        )
 
     # grab the results of the model with highest validation test performance
     validation_field = model_definition['training']['validation_field']
@@ -305,6 +304,17 @@
             best_vali_measure_epoch_test_measure)
         )
 
+    # save training statistics
+    if is_on_master():
+        save_json(
+            training_stats_fn,
+            {
+                'train': train_trainset_stats,
+                'validation': train_valisest_stats,
+                'test': train_testset_stats
+            }
+        )
+
     # predict
     test_results = predict(
         test_set,
@@ -322,7 +332,7 @@
     postprocessed_output = postprocess(
         test_results,
         model_definition['output_features'],
-        metadata,
+        train_set_metadata,
         experiment_dir_name,
         skip_save_unprocessed_output or not is_on_master()
     )
