--- conflicted
+++ resolved
@@ -107,13 +107,8 @@
             # Send the input through the identity layer so that we can use the output of the layer for attribution.
             # Except for text/category features where we use the embedding layer for attribution.
             feat_name: feat_input
-<<<<<<< HEAD
             if input_features.get(feat_name).type() in EMBEDDED_TYPES
-            else self.input_maps[feat_name](feat_input)
-=======
-            if input_features.get(feat_name).type() in {TEXT, CATEGORY, DATE, SET}
             else self.input_maps.get(feat_name)(feat_input)
->>>>>>> ad510ada
             for feat_name, feat_input in zip(input_features.keys(), args)
         }
 
