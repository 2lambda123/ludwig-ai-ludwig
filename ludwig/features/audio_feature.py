--- conflicted
+++ resolved
@@ -437,15 +437,6 @@
 
 @register_input_feature(AUDIO)
 class AudioInputFeature(AudioFeatureMixin, SequenceInputFeature):
-<<<<<<< HEAD
-    def __init__(self, input_feature_config: AudioInputFeatureConfig, encoder_obj=None, **kwargs):
-        input_feature_config = self.load_config(input_feature_config)
-        super().__init__(input_feature_config, encoder_obj=encoder_obj, **kwargs)
-        self.encoder_config = input_feature_config.encoder
-        if not getattr(self.encoder_config, "embedding_size", None):
-            raise ValueError("embedding_size has to be defined - " 'check "update_config_with_metadata()"')
-        if not getattr(self.encoder_config, "max_sequence_length", None):
-=======
     def __init__(self, input_feature_config: Union[AudioInputFeatureConfig, Dict], encoder_obj=None, **kwargs):
         input_feature_config = self.load_config(input_feature_config)
         super().__init__(input_feature_config, encoder_obj=encoder_obj, **kwargs)
@@ -453,7 +444,6 @@
         if not getattr(self.encoder_obj.config, "embedding_size", None):
             raise ValueError("embedding_size has to be defined - " 'check "update_config_with_metadata()"')
         if not getattr(self.encoder_obj.config, "max_sequence_length", None):
->>>>>>> 1e6dbeff
             raise ValueError("max_sequence_length has to be defined - " 'check "update_config_with_metadata()"')
 
     def forward(self, inputs, mask=None):
@@ -467,11 +457,7 @@
 
     @property
     def input_shape(self) -> torch.Size:
-<<<<<<< HEAD
-        return torch.Size([self.encoder_config.max_sequence_length, self.encoder_config.embedding_size])
-=======
         return torch.Size([self.encoder_obj.config.max_sequence_length, self.encoder_obj.config.embedding_size])
->>>>>>> 1e6dbeff
 
     @property
     def input_dtype(self):
