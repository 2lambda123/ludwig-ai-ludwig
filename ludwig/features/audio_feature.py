--- conflicted
+++ resolved
@@ -349,12 +349,7 @@
     encoder = 'embed'
 
     def __init__(self, feature, encoder_obj=None):
-<<<<<<< HEAD
         super().__init__(feature, encoder_obj=encoder_obj)
-=======
-        # todo tf2: encoder_obj should be passed to the sequenceinputfeature
-        super().__init__(feature)
->>>>>>> 62430e4a
         if not self.embedding_size:
             raise ValueError(
                 'embedding_size has to be defined - '
