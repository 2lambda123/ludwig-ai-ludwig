--- conflicted
+++ resolved
@@ -48,11 +48,7 @@
             preprocessing_parameters['tokenizer'],
             num_most_frequent=preprocessing_parameters['most_common'],
             lowercase=preprocessing_parameters['lowercase'],
-<<<<<<< HEAD
-            processor=backend.processor,
-=======
             processor=backend.df_engine,
->>>>>>> 48dafb92
         )
         return {
             'idx2str': idx2str,
@@ -75,11 +71,7 @@
             bag_vector[list(col_counter.keys())] = list(col_counter.values())
             return bag_vector
 
-<<<<<<< HEAD
-        return backend.processor.map_objects(column, to_vector)
-=======
         return backend.df_engine.map_objects(column, to_vector)
->>>>>>> 48dafb92
 
     @staticmethod
     def add_feature_data(
@@ -96,11 +88,7 @@
             preprocessing_parameters,
             backend
         )
-<<<<<<< HEAD
-        return dataset
-=======
         return proc_df
->>>>>>> 48dafb92
 
 
 class BagInputFeature(BagFeatureMixin, InputFeature):
