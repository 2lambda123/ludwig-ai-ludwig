--- conflicted
+++ resolved
@@ -19,11 +19,7 @@
 import torch
 from torch import Tensor
 
-<<<<<<< HEAD
-from ludwig.constants import COLUMN, DECODER, ENCODER, HIDDEN, LENGTHS, LOGITS, LOSS, NAME, PREDICTIONS, PROBABILITIES, PROC_COLUMN, TYPE
-=======
 from ludwig.constants import COLUMN, DECODER, HIDDEN, LENGTHS, LOGITS, LOSS, NAME, PREDICTIONS, PROBABILITIES, PROC_COLUMN, TYPE
->>>>>>> bc1fa6ee
 from ludwig.decoders.registry import get_decoder_cls
 from ludwig.encoders.registry import get_encoder_cls
 from ludwig.features.feature_utils import compute_feature_hash, get_input_size_with_dependencies
@@ -172,13 +168,8 @@
     def populate_defaults(input_feature):
         pass
 
-<<<<<<< HEAD
-    def initialize_encoder(self, encoder_parameters):
-        return get_encoder_cls(self.type(), self.encoder[TYPE])(**encoder_parameters[ENCODER])
-=======
     def initialize_encoder(self):
         return get_encoder_cls(self.type(), self.encoder[TYPE])(**self.encoder)
->>>>>>> bc1fa6ee
 
     @classmethod
     def get_preproc_input_dtype(cls, metadata: Dict[str, Any]) -> str:
@@ -279,18 +270,9 @@
 
     def initialize_decoder(self):
         # Input to the decoder is the output feature's FC hidden layer.
-<<<<<<< HEAD
-        decoder_parameters_copy[DECODER]["input_size"] = self.fc_stack.output_shape[-1]
-        if DECODER in decoder_parameters:
-            decoder = decoder_parameters[DECODER][TYPE]
-        else:
-            decoder = self.decoder
-        return get_decoder_cls(self.type(), decoder)(**decoder_parameters_copy[DECODER])
-=======
         self.decoder["input_size"] = self.fc_stack.output_shape[-1]
         decoder = self.decoder["type"]
         return get_decoder_cls(self.type(), decoder)(**self.decoder)
->>>>>>> bc1fa6ee
 
     def train_loss(self, targets: Tensor, predictions: Dict[str, Tensor], feature_name):
         loss_class = type(self.train_loss_function)
