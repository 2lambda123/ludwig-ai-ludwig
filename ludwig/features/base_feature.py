--- conflicted
+++ resolved
@@ -16,20 +16,7 @@
 import logging
 from abc import ABC, abstractmethod
 from typing import Dict
-
-<<<<<<< HEAD
-try:
-    import dask.dataframe as dd
-except ImportError:
-    pass
-import pandas as pd
-import tensorflow as tf
-=======
 import torch
->>>>>>> e6afc7a7
-
-import torch
-from torch.nn import Module
 
 from ludwig.constants import *
 from ludwig.features.feature_utils import compute_feature_hash
