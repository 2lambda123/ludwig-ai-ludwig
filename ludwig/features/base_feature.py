# Copyright (c) 2019 Uber Technologies, Inc.
#
# Licensed under the Apache License, Version 2.0 (the "License");
# you may not use this file except in compliance with the License.
# You may obtain a copy of the License at
#
#     http://www.apache.org/licenses/LICENSE-2.0
#
# Unless required by applicable law or agreed to in writing, software
# distributed under the License is distributed on an "AS IS" BASIS,
# WITHOUT WARRANTIES OR CONDITIONS OF ANY KIND, either express or implied.
# See the License for the specific language governing permissions and
# limitations under the License.
# ==============================================================================
import logging
from abc import ABC, abstractmethod, abstractstaticmethod
from typing import Any, Dict, Optional

import torch
from torch import Tensor

<<<<<<< HEAD
from ludwig.constants import COLUMN, DECODER, HIDDEN, LENGTHS, LOGITS, LOSS, NAME, PREDICTIONS, PROBABILITIES, PROC_COLUMN, TYPE
=======
from ludwig.constants import (
    COLUMN,
    DECODER,
    HIDDEN,
    LENGTHS,
    LOGITS,
    LOSS,
    NAME,
    PREDICTIONS,
    PROBABILITIES,
    PROC_COLUMN,
    TYPE,
)
>>>>>>> b55ed6c1
from ludwig.decoders.registry import get_decoder_cls
from ludwig.encoders.registry import get_encoder_cls
from ludwig.features.feature_utils import compute_feature_hash, get_input_size_with_dependencies
from ludwig.modules.fully_connected_modules import FCStack
from ludwig.modules.loss_modules import get_loss_cls
from ludwig.modules.metric_modules import MeanMetric
from ludwig.modules.metric_registry import get_metric_classes, get_metric_cls
from ludwig.modules.reduction_modules import SequenceReducer
from ludwig.utils import output_feature_utils
from ludwig.utils.calibration import CalibrationModule
from ludwig.utils.metric_utils import get_scalar_from_ludwig_metric
from ludwig.utils.misc_utils import merge_dict
from ludwig.utils.torch_utils import LudwigModule
from ludwig.utils.types import DataFrame

logger = logging.getLogger(__name__)


class BaseFeatureMixin(ABC):
    """Parent class for feature mixins.

    Feature mixins support preprocessing functionality shared across input and output features.
    """

    @abstractstaticmethod
    def type() -> str:
        """Returns the type of feature this mixin supports."""
        raise NotImplementedError

    @abstractstaticmethod
    def preprocessing_defaults() -> Dict[str, Any]:
        """Returns dict of preprocessing defaults."""
        raise NotImplementedError

    @abstractstaticmethod
    def cast_column(column: DataFrame, backend) -> DataFrame:
        """Returns a copy of the dataset column for the given feature, potentially after a type cast.

        Args:
            column: Pandas column of values.
            backend: (Union[Backend, str]) Backend to use for feature data processing.
        """
        raise NotImplementedError

    @abstractstaticmethod
    def get_feature_meta(column: DataFrame, preprocessing_parameters: Dict[str, Any], backend) -> Dict[str, Any]:
        """Returns a dictionary of feature metadata.

        Args:
            column: Pandas column of values.
            preprocessing_parameters: Preprocessing configuration for this feature.
            backend: (Union[Backend, str]) Backend to use for feature data processing.
        """
        raise NotImplementedError

    @abstractstaticmethod
    def add_feature_data(
        feature_config: Dict[str, Any],
        input_df: DataFrame,
        proc_df: Dict[str, DataFrame],
        metadata: Dict[str, Any],
        preprocessing_parameters: Dict[str, Any],
        backend,  # Union[Backend, str]
        skip_save_processed_input: bool,
    ) -> None:
        """Runs preprocessing on the input_df and stores results in the proc_df and metadata dictionaries.

        Args:
            feature_config: Feature configuration.
            input_df: Pandas column of values.
            proc_df: Dict of processed columns of data. Feature data is added to this.
            metadata: Metadata returned by get_feature_meta(). Additional information may be added to this.
            preprocessing_parameters: Preprocessing configuration for this feature.
            backend: (Union[Backend, str]) Backend to use for feature data processing.
            skip_save_processed_input: Whether to skip saving the processed input.
        """
        raise NotImplementedError


class PredictModule(torch.nn.Module):
    """Base class for all modules that convert model outputs to predictions.

    Explicit member variables needed here for scripting, as Torchscript will not be able to recognize global variables
    during scripting.
    """

    def __init__(self):
        super().__init__()
        self.predictions_key = PREDICTIONS
        self.probabilities_key = PROBABILITIES
        self.logits_key = LOGITS


class BaseFeature:
    """Base class for all features.

    Note that this class is not-cooperative (does not forward kwargs), so when constructing feature class hierarchies,
    there should be only one parent class that derives from base feature.  Other functionality should be put into mixin
    classes to avoid the diamond pattern.
    """

    def __init__(self, feature, *args, **kwargs):
        super().__init__()

        if NAME not in feature:
            raise ValueError("Missing feature name")
        self.feature_name = feature[NAME]

        if COLUMN not in feature:
            feature[COLUMN] = self.feature_name
        self.column = feature[COLUMN]

        if PROC_COLUMN not in feature:
            feature[PROC_COLUMN] = compute_feature_hash(feature)
        self.proc_column = feature[PROC_COLUMN]

    def overwrite_defaults(self, feature):
        attributes = set(self.__dict__.keys())
        attributes.update(self.__class__.__dict__.keys())

        for k in feature.keys():
            if k in attributes:
                if isinstance(feature[k], dict) and hasattr(self, k) and isinstance(getattr(self, k), dict):
                    setattr(self, k, merge_dict(getattr(self, k), feature[k]))
                else:
                    setattr(self, k, feature[k])


class InputFeature(BaseFeature, LudwigModule, ABC):
    """Parent class for all input features."""

    def __init__(self, *args, **kwargs):
        super().__init__(*args, **kwargs)

    def create_sample_input(self):
        # Used by get_model_inputs(), which is used for tracing-based torchscript generation.
        return torch.rand([2, *self.input_shape]).to(self.input_dtype)

    @staticmethod
    @abstractmethod
    def update_config_with_metadata(input_feature, feature_metadata, *args, **kwargs):
        pass

    @staticmethod
    @abstractmethod
    def populate_defaults(input_feature):
        pass

    def initialize_encoder(self):
        return get_encoder_cls(self.type(), self.encoder[TYPE])(**self.encoder)

    @classmethod
    def get_preproc_input_dtype(cls, metadata: Dict[str, Any]) -> str:
        return "string"

    @staticmethod
    def create_preproc_module(metadata: Dict[str, Any]) -> torch.nn.Module:
        raise NotImplementedError("Torchscript tracing not supported for feature")


class OutputFeature(BaseFeature, LudwigModule, ABC):
    """Parent class for all output features."""

    def __init__(self, feature: Dict[str, Any], other_output_features: Dict[str, "OutputFeature"], *args, **kwargs):
        """Defines defaults, overwrites them based on the feature dictionary, and sets up dependencies.

        Any output feature can depend on one or more other output features. The `other_output_features` input dictionary
        should contain entries for any dependent output features, which is accomplished by constructing output features
        in topographically sorted order. Attributes of any dependent output features are used to properly initialize
        this feature's sizes.
        """
        super().__init__(*args, feature=feature, **kwargs)

        self.reduce_input = None
        self.reduce_dependencies = None

        # List of feature names that this output feature is dependent on.
        self.dependencies = []

        self.decoder.update(
            {
                "fc_layers": None,
                "num_fc_layers": 0,
                "output_size": 256,
                "use_bias": True,
                "weights_initializer": "xavier_uniform",
                "bias_initializer": "zeros",
                "norm": None,
                "norm_params": None,
                "activation": "relu",
                "dropout": 0,
                "input_size": None,
            }
        )

        self.overwrite_defaults(feature)

        logger.debug(" output feature fully connected layers")
        logger.debug("  FCStack")

<<<<<<< HEAD
        self.decoder["input_size"] = get_input_size_with_dependencies(self.decoder["input_size"], self.dependencies,
                                                                      other_output_features)
=======
        self.decoder["input_size"] = get_input_size_with_dependencies(
            self.decoder["input_size"], self.dependencies, other_output_features
        )
>>>>>>> b55ed6c1
        feature[DECODER]["input_size"] = self.decoder["input_size"]  # needed for future overrides

        self.fc_stack = FCStack(
            first_layer_input_size=self.decoder["input_size"],
            layers=self.decoder["fc_layers"],
            num_layers=self.decoder["num_fc_layers"],
            default_output_size=self.decoder["output_size"],
            default_use_bias=self.decoder["use_bias"],
            default_weights_initializer=self.decoder["weights_initializer"],
            default_bias_initializer=self.decoder["bias_initializer"],
            default_norm=self.decoder["norm"],
            default_norm_params=self.decoder["norm_params"],
            default_activation=self.decoder["activation"],
            default_dropout=self.decoder["dropout"],
        )
        self._calibration_module = self.create_calibration_module(feature)
        self._prediction_module = self.create_predict_module()

        # set up two sequence reducers, one for inputs and other for dependencies
        self.reduce_sequence_input = SequenceReducer(reduce_mode=self.reduce_input)
        if self.dependencies:
            self.dependency_reducers = torch.nn.ModuleDict()
            # todo: re-evaluate need for separate handling of `attention` reducer
            #       currently this code does not support `attention`
            for dependency in self.dependencies:
                self.dependency_reducers[dependency] = SequenceReducer(reduce_mode=self.reduce_dependencies)

    def create_sample_output(self):
        return torch.rand(self.output_shape, dtype=self.get_output_dtype())

    @abstractmethod
    def get_prediction_set(self):
        """Returns the set of prediction keys returned by this feature."""
        raise NotImplementedError("OutputFeature is missing implementation for get_prediction_set.")

    @classmethod
    @abstractmethod
    def get_output_dtype(cls):
        """Returns the Tensor data type feature outputs."""
        pass

    @property
    @abstractmethod
    def metric_functions(self) -> Dict:
        pass

    def initialize_decoder(self):
        # Input to the decoder is the output feature's FC hidden layer.
        self.decoder["input_size"] = self.fc_stack.output_shape[-1]
        decoder = self.decoder["type"]
        return get_decoder_cls(self.type(), decoder)(**self.decoder)

    def train_loss(self, targets: Tensor, predictions: Dict[str, Tensor], feature_name):
        loss_class = type(self.train_loss_function)
        prediction_key = output_feature_utils.get_feature_concat_name(feature_name, loss_class.get_loss_inputs())
        return self.train_loss_function(predictions[prediction_key], targets)

    def eval_loss(self, targets: Tensor, predictions: Dict[str, Tensor]):
        loss_class = type(self.train_loss_function)
        prediction_key = loss_class.get_loss_inputs()
        if isinstance(self.eval_loss_metric, MeanMetric):
            # MeanMetric's forward() implicitly updates the running average.
            # For MeanMetrics, we use get_current_value() to compute the loss without changing the state. All metrics
            # are updated at the BaseModel level as part of update_metrics().
            return self.eval_loss_metric.get_current_value(predictions[prediction_key].detach(), targets)
        return self.eval_loss_metric(predictions[prediction_key].detach(), targets)

    def _setup_loss(self):
        loss_kwargs = self.loss_kwargs()
        self.train_loss_function = get_loss_cls(self.type(), self.loss[TYPE])(**loss_kwargs)
        self.eval_loss_metric = get_metric_cls(self.type(), self.loss[TYPE])(**loss_kwargs)

    def _setup_metrics(self):
        # needed to shadow class variable
        self.metric_functions = {
            LOSS: self.eval_loss_metric,
            **{
                name: cls(**self.loss_kwargs(), **self.metric_kwargs())
                for name, cls in get_metric_classes(self.type()).items()
                if cls.can_report(self)
            },
        }

    def create_calibration_module(self, feature) -> CalibrationModule:
        """Creates and returns a CalibrationModule that converts logits to a probability distribution."""
        return None

    @property
    def calibration_module(self) -> torch.nn.Module:
        """Returns the CalibrationModule used to convert logits to a probability distribution."""
        return self._calibration_module

    @abstractmethod
    def create_predict_module(self) -> PredictModule:
        """Creates and returns a `nn.Module` that converts raw model outputs (logits) to predictions.

        This module is needed when generating the Torchscript model using scripting.
        """
        raise NotImplementedError()

    @property
    def prediction_module(self) -> PredictModule:
        """Returns the PredictModule used to convert model outputs to predictions."""
        return self._prediction_module

    def predictions(self, all_decoder_outputs: Dict[str, torch.Tensor], feature_name: str) -> Dict[str, torch.Tensor]:
        """Computes actual predictions from the outputs of feature decoders.

        TODO(Justin): Consider refactoring this to accept feature-specific decoder outputs.

        Args:
            all_decoder_outputs: A dictionary of {feature name}::{tensor_name} -> output tensor.
        Returns:
            Dictionary of tensors with predictions as well as any additional tensors that may be
            necessary for computing evaluation metrics.
        """
        return self.prediction_module(all_decoder_outputs, feature_name)

    @abstractmethod
    def logits(self, combiner_outputs: Dict[str, torch.Tensor], target=None, **kwargs) -> Dict[str, torch.Tensor]:
        """Unpacks and feeds combiner_outputs to the decoder. Invoked as part of the output feature's forward pass.

        If target is not None, then we are in training.

        Args:
            combiner_outputs: Dictionary of tensors from the combiner's forward pass.
        Returns:
            Dictionary of decoder's output tensors (non-normalized), as well as any additional
            tensors that may be necessary for computing predictions or evaluation metrics.
        """
        raise NotImplementedError("OutputFeature is missing logits() implementation.")

    def loss_kwargs(self) -> Dict[str, Any]:
        """Returns arguments that are used to instantiate an instance of the loss class."""
        return {}

    def metric_kwargs(self) -> Dict[str, Any]:
        """Returns arguments that are used to instantiate an instance of each metric class."""
        return {}

    def update_metrics(self, targets: Tensor, predictions: Dict[str, Tensor]) -> None:
        """Updates metrics with the given targets and predictions.

        Args:
            targets: Tensor with target values for this output feature.
            predictions: Dict of tensors returned by predictions().
        """
        for _, metric_fn in self.metric_functions.items():
            metric_class = type(metric_fn)
            prediction_key = metric_class.get_inputs()
            # TODO(shreya): Metrics should ideally just move to the correct device
            #  and not require the user to do this. This is a temporary fix. See
            #  if this can be removed before merging the PR.
            metric_fn = metric_fn.to(predictions[prediction_key].device)
            metric_fn.update(predictions[prediction_key].detach(), targets)

    def get_metrics(self):
        metric_vals = {}
        for metric_name, metric_fn in self.metric_functions.items():
            try:
                metric_vals[metric_name] = get_scalar_from_ludwig_metric(metric_fn)
            except Exception as e:
                logger.error(f"Caught exception computing metric: {metric_name}. Exception: {e}")
        return metric_vals

    def reset_metrics(self):
        for _, metric_fn in self.metric_functions.items():
            if metric_fn is not None:
                metric_fn.reset()

    def forward(
        self,
        combiner_outputs: Dict[str, torch.Tensor],
        other_output_feature_outputs: Dict[str, torch.Tensor],
        mask: Optional[torch.Tensor] = None,
        target: Optional[torch.Tensor] = None,
    ) -> Dict[str, torch.Tensor]:
        """Forward pass that takes in output from the combiner, and passes it through to the decoder.

        Args:
            combiner_outputs: Dict of outputs from the combiner.
            other_output_feature_outputs: Dict of tensors from other output features. Used for resolving dependencies.
            mask: (Unused). Tensor for masking.
            target: Tensor with targets. During training, targets != None. During prediction, targets = None.

        Returns:
            Dict of output tensors, with at least 'last_hidden' and 'logits' as keys, as well as any additional tensor
            results from the decoder.
        """
        # extract the combined hidden layer
        combiner_hidden = combiner_outputs["combiner_output"]
        hidden = self.prepare_decoder_inputs(combiner_hidden, other_output_feature_outputs, mask=mask)

        # ================ Predictions ================
        logits_input = {HIDDEN: hidden}
        # pass supplemental data from encoders to decoder
        if "encoder_output_state" in combiner_outputs:
            logits_input["encoder_output_state"] = combiner_outputs["encoder_output_state"]
        if LENGTHS in combiner_outputs:
            logits_input[LENGTHS] = combiner_outputs[LENGTHS]

        logits = self.logits(logits_input, target=target)

        # For binary and number features, self.logits() is a tensor.
        # There are two special cases where self.logits() is a dict:
        #   categorical
        #       keys: logits, projection_input
        #   sequence
        #       keys: logits
        # TODO(Justin): Clean this up.
        if isinstance(logits, Tensor):
            logits = {"logits": logits}

        # For multi-class features, we must choose a consistent tuple subset.
        return {
            # last_hidden used for dependencies processing
            "last_hidden": hidden,
            **logits,
        }

    @property
    @abstractmethod
    def default_validation_metric(self):
        pass

    @abstractmethod
    def postprocess_predictions(
        self,
        result: Dict[str, Tensor],
        metadata: Dict[str, Any],
    ):
        raise NotImplementedError

    @classmethod
    def get_postproc_output_dtype(cls, metadata: Dict[str, Any]) -> str:
        return "string"

    @staticmethod
    def create_postproc_module(metadata: Dict[str, Any]) -> torch.nn.Module:
        raise NotImplementedError("Torchscript tracing not supported for feature")

    @staticmethod
    @abstractmethod
    def update_config_with_metadata(output_feature, feature_metadata, *args, **kwargs):
        pass

    @staticmethod
    @abstractmethod
    def calculate_overall_stats(predictions, targets, train_set_metadata):
        pass

    @staticmethod
    @abstractmethod
    def populate_defaults(input_feature):
        pass

    def output_specific_fully_connected(self, inputs, mask=None):
        feature_hidden = inputs
        original_feature_hidden = inputs

        # flatten inputs
        if len(original_feature_hidden.shape) > 2:
            feature_hidden = torch.reshape(feature_hidden, (-1, list(feature_hidden.shape)[-1]))

        # pass it through fc_stack
        feature_hidden = self.fc_stack(feature_hidden, mask=mask)
        feature_hidden_size = feature_hidden.shape[-1]

        # reshape back to original first and second dimension
        if len(original_feature_hidden.shape) > 2:
            sequence_length = original_feature_hidden.shape[1]
            feature_hidden = torch.reshape(feature_hidden, (-1, sequence_length, feature_hidden_size))

        return feature_hidden

    def prepare_decoder_inputs(
        self, combiner_hidden: Tensor, other_output_features: Dict[str, Tensor], mask=None
    ) -> Tensor:
        """Takes the combiner output and the outputs of other outputs features computed so far and performs:

        - reduction of combiner outputs (if needed)
        - concatenating the outputs of dependent features (if needed)
        - output_specific fully connected layers (if needed)

        Args:
            combiner_hidden: hidden state of the combiner
            other_output_features: output tensors from other output features
        """
        # ================ Reduce Inputs ================
        feature_hidden = combiner_hidden
        if self.reduce_input is not None and len(combiner_hidden.shape) > 2:
            feature_hidden = self.reduce_sequence_input(combiner_hidden)

        # ================ Concat Dependencies ================
        if self.dependencies:
            feature_hidden = output_feature_utils.concat_dependencies(
                self.column, self.dependencies, self.dependency_reducers, feature_hidden, other_output_features
            )

        # ================ Output-wise Fully Connected ================
        feature_hidden = self.output_specific_fully_connected(feature_hidden, mask=mask)

        return feature_hidden

    def flatten(self, df: DataFrame) -> DataFrame:
        """Converts the output of batch_predict to a 1D array."""
        return df

    def unflatten(self, df: DataFrame) -> DataFrame:
        """Reshapes a flattened 1D array into its original shape."""
        return df<|MERGE_RESOLUTION|>--- conflicted
+++ resolved
@@ -19,9 +19,6 @@
 import torch
 from torch import Tensor
 
-<<<<<<< HEAD
-from ludwig.constants import COLUMN, DECODER, HIDDEN, LENGTHS, LOGITS, LOSS, NAME, PREDICTIONS, PROBABILITIES, PROC_COLUMN, TYPE
-=======
 from ludwig.constants import (
     COLUMN,
     DECODER,
@@ -35,7 +32,6 @@
     PROC_COLUMN,
     TYPE,
 )
->>>>>>> b55ed6c1
 from ludwig.decoders.registry import get_decoder_cls
 from ludwig.encoders.registry import get_encoder_cls
 from ludwig.features.feature_utils import compute_feature_hash, get_input_size_with_dependencies
@@ -236,14 +232,9 @@
         logger.debug(" output feature fully connected layers")
         logger.debug("  FCStack")
 
-<<<<<<< HEAD
-        self.decoder["input_size"] = get_input_size_with_dependencies(self.decoder["input_size"], self.dependencies,
-                                                                      other_output_features)
-=======
         self.decoder["input_size"] = get_input_size_with_dependencies(
             self.decoder["input_size"], self.dependencies, other_output_features
         )
->>>>>>> b55ed6c1
         feature[DECODER]["input_size"] = self.decoder["input_size"]  # needed for future overrides
 
         self.fc_stack = FCStack(
