#! /usr/bin/env python
# coding=utf-8
# Copyright (c) 2019 Uber Technologies, Inc.
#
# Licensed under the Apache License, Version 2.0 (the "License");
# you may not use this file except in compliance with the License.
# You may obtain a copy of the License at
#
#     http://www.apache.org/licenses/LICENSE-2.0
#
# Unless required by applicable law or agreed to in writing, software
# distributed under the License is distributed on an "AS IS" BASIS,
# WITHOUT WARRANTIES OR CONDITIONS OF ANY KIND, either express or implied.
# See the License for the specific language governing permissions and
# limitations under the License.
# ==============================================================================
import logging
import numpy as np
# import tensorflow as tf
# from tensorflow.keras.metrics import Accuracy as BinaryAccuracy
import torch


from ludwig.constants import *
from ludwig.decoders.generic_decoders import Regressor
from ludwig.encoders.binary_encoders import ENCODER_REGISTRY
from ludwig.features.base_feature import InputFeature
from ludwig.features.base_feature import OutputFeature
from ludwig.modules.loss_modules import BWCEWLoss
# from ludwig.modules.metric_modules import BWCEWLMetric, ROCAUCMetric
from ludwig.utils.metrics_utils import ConfusionMatrix
from ludwig.utils.metrics_utils import average_precision_score
from ludwig.utils.metrics_utils import precision_recall_curve
from ludwig.utils.metrics_utils import roc_auc_score
from ludwig.utils.metrics_utils import roc_curve
from ludwig.utils.misc_utils import set_default_value
from ludwig.utils.misc_utils import set_default_values
from ludwig.utils import strings_utils

logger = logging.getLogger(__name__)


class BinaryFeatureMixin:
    type = BINARY
    preprocessing_defaults = {
        "missing_value_strategy": FILL_WITH_CONST,
        "fill_value": 0,
    }

    fill_value_schema = {
        "anyOf": [
            {"type": "integer", "minimum": 0, "maximum": 1},
            {"type": "string", "enum": strings_utils.all_bool_strs()},
        ]
    }

    preprocessing_schema = {
        "missing_value_strategy": {
            "type": "string",
            "enum": MISSING_VALUE_STRATEGY_OPTIONS,
        },
        "fill_value": fill_value_schema,
        "computed_fill_value": fill_value_schema,
    }

    @staticmethod
    def cast_column(column, backend):
        # todo maybe move code from add_feature_data here
        #  + figure out what NaN is in a bool column
        return column

    @staticmethod
    def get_feature_meta(column, preprocessing_parameters, backend):
        if column.dtype != object:
            return {}

        distinct_values = backend.df_engine.compute(column.drop_duplicates())
        if len(distinct_values) > 2:
            raise ValueError(
                f"Binary feature column {column.name} expects 2 distinct values, "
                f"found: {distinct_values.values.tolist()}"
            )

        str2bool = {v: strings_utils.str2bool(v) for v in distinct_values}
        bool2str = [
            k for k, v in sorted(str2bool.items(), key=lambda item: item[1])
        ]

        return {
            "str2bool": str2bool,
            "bool2str": bool2str,
        }

    @staticmethod
    def add_feature_data(
        feature,
        input_df,
        proc_df,
        metadata,
        preprocessing_parameters,
        backend,
        skip_save_processed_input,
    ):
        column = input_df[feature[COLUMN]]

        if column.dtype == object:
            metadata = metadata[feature[NAME]]
            if "str2bool" in metadata:
                column = column.map(lambda x: metadata["str2bool"][x])
            else:
                # No predefined mapping from string to bool, so compute it directly
                column = column.map(strings_utils.str2bool)

        proc_df[feature[PROC_COLUMN]] = column.astype(np.bool_).values
        return proc_df


class BinaryInputFeature(BinaryFeatureMixin, InputFeature):
    encoder = "passthrough"
    norm = None
    dropout = False

    def __init__(self, feature, encoder_obj=None):
        super().__init__(feature)
        self.overwrite_defaults(feature)
        if encoder_obj:
            self.encoder_obj = encoder_obj
        else:
            self.encoder_obj = self.initialize_encoder(feature)

    def call(self, inputs, training=None, mask=None):
        assert isinstance(inputs, torch.Tensor)
        assert inputs.dtype in [torch.bool, torch.int64]
        assert len(inputs.shape) == 1

        # inputs = tf.cast(inputs, dtype=torch.float32)
        inputs = torch.tensor.type(torch.tensor.float32)
        # inputs_exp = inputs[:, tf.newaxis]
        inputs_exp = inputs[:, None]
        encoder_outputs = self.encoder_obj(
            inputs_exp, training=training, mask=mask
        )

        return encoder_outputs

<<<<<<< HEAD
    @classmethod
    def get_input_dtype(cls):
=======
    @property
    def input_dtype(self):
>>>>>>> e84da554
        return torch.bool

    @property
    def input_shape(self) -> torch.Size:
        return torch.Size([1])

    @staticmethod
    def update_config_with_metadata(
            input_feature, feature_metadata, *args, **kwargs
    ):
        pass

    @staticmethod
    def populate_defaults(input_feature):
        set_default_value(input_feature, TIED, None)

    encoder_registry = ENCODER_REGISTRY


class BinaryOutputFeature(BinaryFeatureMixin, OutputFeature):
    decoder = "regressor"
    loss = {TYPE: SOFTMAX_CROSS_ENTROPY}
    metric_functions = {LOSS: None, ACCURACY: None}
    default_validation_metric = ACCURACY
    threshold = 0.5

    def __init__(self, feature):
        super().__init__(feature)
        self.overwrite_defaults(feature)
        self.decoder_obj = self.initialize_decoder(feature)
        self._setup_loss()
        self._setup_metrics()

    def logits(self, inputs, **kwargs):  # hidden
        hidden = inputs[HIDDEN]
        return self.decoder_obj(hidden)

    def predictions(self, inputs, **kwargs):  # hidden
        logits = inputs[LOGITS]

        probabilities = torch.sigmoid(
            logits, name="probabilities_{}".format(self.name)
        )
        # predictions = tf.greater_equal(
        #    probabilities,
        #    self.threshold,
        #    name="predictions_{}".format(self.name),
        # )

        predictions = probabilities >= self.threshold


        return {
            PROBABILITIES: probabilities,
            PREDICTIONS: predictions,
            LOGITS: logits,
        }

    def _setup_loss(self):
        self.train_loss_function = BWCEWLoss(
            positive_class_weight=self.loss["positive_class_weight"],
            robust_lambda=self.loss["robust_lambda"],
            confidence_penalty=self.loss["confidence_penalty"],
        )
        self.eval_loss_function = self.train_loss_function

    def _setup_metrics(self):
        self.metric_functions = {}  # needed to shadow class variable
        self.metric_functions[LOSS] = BWCEWLMetric(
            positive_class_weight=self.loss["positive_class_weight"],
            robust_lambda=self.loss["robust_lambda"],
            confidence_penalty=self.loss["confidence_penalty"],
            name="eval_loss",
        )
        self.metric_functions[ACCURACY] = BinaryAccuracy(
            name="metric_accuracy"
        )
        self.metric_functions[ROC_AUC] = ROCAUCMetric(name="metric_auc")

    def get_prediction_set(self):
        return {PREDICTIONS, PROBABILITIES, LOGITS}

    # def update_metrics(self, targets, predictions):
    #     for metric, metric_fn in self.metric_functions.items():
    #         if metric == LOSS:
    #             metric_fn.update_state(targets, predictions[LOGITS])
    #         else:
    #             metric_fn.update_state(targets, predictions[PREDICTIONS])

    @classmethod
    def get_output_dtype(cls):
        return torch.bool

    @property
    def output_shape(self) -> torch.Size:
        return torch.Size([1])

    @staticmethod
    def update_config_with_metadata(
        input_feature, feature_metadata, *args, **kwargs
    ):
        pass

    @staticmethod
    def calculate_overall_stats(predictions, targets, train_set_metadata):
        overall_stats = {}
        confusion_matrix = ConfusionMatrix(
            targets, predictions[PREDICTIONS], labels=["False", "True"]
        )
        overall_stats["confusion_matrix"] = confusion_matrix.cm.tolist()
        overall_stats["overall_stats"] = confusion_matrix.stats()
        overall_stats["per_class_stats"] = confusion_matrix.per_class_stats()
        fpr, tpr, thresholds = roc_curve(targets, predictions[PROBABILITIES])
        overall_stats["roc_curve"] = {
            "false_positive_rate": fpr.tolist(),
            "true_positive_rate": tpr.tolist(),
        }
        overall_stats["roc_auc_macro"] = roc_auc_score(
            targets, predictions[PROBABILITIES], average="macro"
        )
        overall_stats["roc_auc_micro"] = roc_auc_score(
            targets, predictions[PROBABILITIES], average="micro"
        )
        ps, rs, thresholds = precision_recall_curve(
            targets, predictions[PROBABILITIES]
        )
        overall_stats["precision_recall_curve"] = {
            "precisions": ps.tolist(),
            "recalls": rs.tolist(),
        }
        overall_stats["average_precision_macro"] = average_precision_score(
            targets, predictions[PROBABILITIES], average="macro"
        )
        overall_stats["average_precision_micro"] = average_precision_score(
            targets, predictions[PROBABILITIES], average="micro"
        )
        overall_stats["average_precision_samples"] = average_precision_score(
            targets, predictions[PROBABILITIES], average="samples"
        )

        return overall_stats

    def postprocess_predictions(
        self,
        result,
        metadata,
        output_directory,
        backend,
    ):
        class_names = ["False", "True"]
        if "bool2str" in metadata:
            class_names = metadata["bool2str"]

        predictions_col = f"{self.feature_name}_{PREDICTIONS}"
        if predictions_col in result:
            if "bool2str" in metadata:
                result[predictions_col] = backend.df_engine.map_objects(
                    result[predictions_col],
                    lambda pred: metadata["bool2str"][pred],
                )

        probabilities_col = f"{self.feature_name}_{PROBABILITIES}"
        if probabilities_col in result:
            false_col = f"{probabilities_col}_{class_names[0]}"
            result[false_col] = backend.df_engine.map_objects(
                result[probabilities_col], lambda prob: 1 - prob
            )

            true_col = f"{probabilities_col}_{class_names[1]}"
            result[true_col] = result[probabilities_col]

            prob_col = f"{self.feature_name}_{PROBABILITY}"
            result[prob_col] = result[[false_col, true_col]].max(axis=1)

            result[probabilities_col] = backend.df_engine.map_objects(
                result[probabilities_col], lambda prob: [1 - prob, prob]
            )

        return result

    @staticmethod
    def populate_defaults(output_feature):
        # If Loss is not defined, set an empty dictionary
        set_default_value(output_feature, LOSS, {})
        set_default_values(
            output_feature[LOSS],
            {
                "robust_lambda": 0,
                "confidence_penalty": 0,
                "positive_class_weight": 1,
                "weight": 1,
            },
        )

        set_default_value(output_feature[LOSS], "robust_lambda", 0)
        set_default_value(output_feature[LOSS], "confidence_penalty", 0)
        set_default_value(output_feature[LOSS], "positive_class_weight", 1)
        set_default_value(output_feature[LOSS], "weight", 1)

        set_default_values(
            output_feature,
            {
                "threshold": 0.5,
                "dependencies": [],
                "reduce_input": SUM,
                "reduce_dependencies": SUM,
            },
        )

    decoder_registry = {
        "regressor": Regressor,
        "null": Regressor,
        "none": Regressor,
        "None": Regressor,
        None: Regressor,
    }<|MERGE_RESOLUTION|>--- conflicted
+++ resolved
@@ -143,13 +143,9 @@
 
         return encoder_outputs
 
-<<<<<<< HEAD
-    @classmethod
-    def get_input_dtype(cls):
-=======
+
     @property
     def input_dtype(self):
->>>>>>> e84da554
         return torch.bool
 
     @property
