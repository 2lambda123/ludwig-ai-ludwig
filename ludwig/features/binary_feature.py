#! /usr/bin/env python
# coding=utf-8
# Copyright (c) 2019 Uber Technologies, Inc.
#
# Licensed under the Apache License, Version 2.0 (the "License");
# you may not use this file except in compliance with the License.
# You may obtain a copy of the License at
#
#     http://www.apache.org/licenses/LICENSE-2.0
#
# Unless required by applicable law or agreed to in writing, software
# distributed under the License is distributed on an "AS IS" BASIS,
# WITHOUT WARRANTIES OR CONDITIONS OF ANY KIND, either express or implied.
# See the License for the specific language governing permissions and
# limitations under the License.
# ==============================================================================
import logging
import os

import numpy as np
import tensorflow as tf
from tensorflow.keras.metrics import Accuracy as BinaryAccuracy

from ludwig.constants import *
from ludwig.decoders.generic_decoders import Regressor
from ludwig.encoders.binary_encoders import ENCODER_REGISTRY
from ludwig.features.base_feature import InputFeature
from ludwig.features.base_feature import OutputFeature
from ludwig.modules.loss_modules import BWCEWLoss
from ludwig.modules.metric_modules import BWCEWLMetric
from ludwig.utils.metrics_utils import ConfusionMatrix
from ludwig.utils.metrics_utils import average_precision_score
from ludwig.utils.metrics_utils import precision_recall_curve
from ludwig.utils.metrics_utils import roc_auc_score
from ludwig.utils.metrics_utils import roc_curve
from ludwig.utils.misc_utils import set_default_value
from ludwig.utils.misc_utils import set_default_values
from ludwig.utils import strings_utils

logger = logging.getLogger(__name__)


class BinaryFeatureMixin(object):
    type = BINARY
    preprocessing_defaults = {
        'missing_value_strategy': FILL_WITH_CONST,
        'fill_value': 0
    }

    @staticmethod
<<<<<<< HEAD
    def get_feature_meta(column, preprocessing_parameters, backend):
        return {}
=======
    def cast_column(feature, dataset_df, backend):
        # todo maybe move code from add_feature_data here
        #  + figure out what NaN is in a bool column
        return dataset_df

    @staticmethod
    def get_feature_meta(column, preprocessing_parameters, backend):
        if column.dtype != object:
            return {}

        distinct_values = backend.df_engine.compute(column.drop_duplicates())
        if len(distinct_values) > 2:
            raise ValueError(
                f'Binary feature column expects 2 distinct values, '
                f'found: {distinct_values.values.tolist()}'
            )

        str2bool = {v: strings_utils.str2bool(v) for v in distinct_values}
        bool2str = [k for k, v in sorted(str2bool.items(), key=lambda item: item[1])]

        return {
            'str2bool': str2bool,
            'bool2str': bool2str,
        }
>>>>>>> 576b74b2

    @staticmethod
    def add_feature_data(
            feature,
            input_df,
            proc_df,
            metadata,
            preprocessing_parameters,
            backend
    ):
        column = input_df[feature[COLUMN]]

        if column.dtype == object:
<<<<<<< HEAD
            column = column.map(str2bool)
        dataset[feature[NAME]] = column.astype(np.bool_).values
        return dataset
=======
            metadata = metadata[feature[NAME]]
            if 'str2bool' in metadata:
                column = column.map(lambda x: metadata['str2bool'][x])
            else:
                # No predefined mapping from string to bool, so compute it directly
                column = column.map(strings_utils.str2bool)

        proc_df[feature[PROC_COLUMN]] = column.astype(np.bool_).values
        return proc_df
>>>>>>> 576b74b2


class BinaryInputFeature(BinaryFeatureMixin, InputFeature):
    encoder = 'passthrough'
    norm = None
    dropout = False

    def __init__(self, feature, encoder_obj=None):
        super().__init__(feature)
        self.overwrite_defaults(feature)
        if encoder_obj:
            self.encoder_obj = encoder_obj
        else:
            self.encoder_obj = self.initialize_encoder(feature)

    def call(self, inputs, training=None, mask=None):
        assert isinstance(inputs, tf.Tensor)
        assert inputs.dtype == tf.bool
        assert len(inputs.shape) == 1

        inputs = tf.cast(inputs, dtype=tf.float32)
        inputs_exp = inputs[:, tf.newaxis]
        encoder_outputs = self.encoder_obj(
            inputs_exp, training=training, mask=mask
        )

        return encoder_outputs

    @classmethod
    def get_input_dtype(cls):
        return tf.bool

    def get_input_shape(self):
        return ()

    @staticmethod
    def update_config_with_metadata(
            input_feature,
            feature_metadata,
            *args,
            **kwargs
    ):
        pass

    @staticmethod
    def populate_defaults(input_feature):
        set_default_value(input_feature, TIED, None)

    encoder_registry = ENCODER_REGISTRY


class BinaryOutputFeature(BinaryFeatureMixin, OutputFeature):
    decoder = 'regressor'
    loss = {TYPE: SOFTMAX_CROSS_ENTROPY}
    metric_functions = {LOSS: None, ACCURACY: None}
    default_validation_metric = ACCURACY
    threshold = 0.5

    def __init__(self, feature):
        super().__init__(feature)
        self.overwrite_defaults(feature)
        self.decoder_obj = self.initialize_decoder(feature)
        self._setup_loss()
        self._setup_metrics()

    def logits(
            self,
            inputs,  # hidden
            **kwargs
    ):
        hidden = inputs[HIDDEN]
        return self.decoder_obj(hidden)

    def predictions(
            self,
            inputs,  # hidden
            **kwargs
    ):
        logits = inputs[LOGITS]

        probabilities = tf.nn.sigmoid(
            logits,
            name='probabilities_{}'.format(
                self.name)
        )
        predictions = tf.greater_equal(
            probabilities,
            self.threshold,
            name='predictions_{}'.format(
                self.name)
        )

        return {
            PROBABILITIES: probabilities,
            PREDICTIONS: predictions,
            LOGITS: logits
        }

    def _setup_loss(self):
        self.train_loss_function = BWCEWLoss(
            positive_class_weight=self.loss['positive_class_weight'],
            robust_lambda=self.loss['robust_lambda'],
            confidence_penalty=self.loss['confidence_penalty']
        )
        self.eval_loss_function = BWCEWLMetric(
            positive_class_weight=self.loss['positive_class_weight'],
            robust_lambda=self.loss['robust_lambda'],
            confidence_penalty=self.loss['confidence_penalty'],
            name='eval_loss'
        )

    def _setup_metrics(self):
        self.metric_functions = {}  # needed to shadow class variable
        self.metric_functions[LOSS] = self.eval_loss_function
        self.metric_functions[ACCURACY] = BinaryAccuracy(
            name='metric_accuracy')

    # def update_metrics(self, targets, predictions):
    #     for metric, metric_fn in self.metric_functions.items():
    #         if metric == LOSS:
    #             metric_fn.update_state(targets, predictions[LOGITS])
    #         else:
    #             metric_fn.update_state(targets, predictions[PREDICTIONS])

    @classmethod
    def get_output_dtype(cls):
        return tf.bool

    def get_output_shape(self):
        return ()

    @staticmethod
    def update_config_with_metadata(
            input_feature,
            feature_metadata,
            *args,
            **kwargs
    ):
        pass

    @staticmethod
    def calculate_overall_stats(
            predictions,
            targets,
            train_set_metadata
    ):
        overall_stats = {}
        confusion_matrix = ConfusionMatrix(
            targets,
            predictions[PREDICTIONS],
            labels=['False', 'True']
        )
        overall_stats['confusion_matrix'] = confusion_matrix.cm.tolist()
        overall_stats['overall_stats'] = confusion_matrix.stats()
        overall_stats['per_class_stats'] = confusion_matrix.per_class_stats()
        fpr, tpr, thresholds = roc_curve(
            targets,
            predictions[PROBABILITIES]
        )
        overall_stats['roc_curve'] = {
            'false_positive_rate': fpr.tolist(),
            'true_positive_rate': tpr.tolist()
        }
        overall_stats['roc_auc_macro'] = roc_auc_score(
            targets,
            predictions[PROBABILITIES],
            average='macro'
        )
        overall_stats['roc_auc_micro'] = roc_auc_score(
            targets,
            predictions[PROBABILITIES],
            average='micro'
        )
        ps, rs, thresholds = precision_recall_curve(
            targets,
            predictions[PROBABILITIES]
        )
        overall_stats['precision_recall_curve'] = {
            'precisions': ps.tolist(),
            'recalls': rs.tolist()
        }
        overall_stats['average_precision_macro'] = average_precision_score(
            targets,
            predictions[PROBABILITIES],
            average='macro'
        )
        overall_stats['average_precision_micro'] = average_precision_score(
            targets,
            predictions[PROBABILITIES],
            average='micro'
        )
        overall_stats['average_precision_samples'] = average_precision_score(
            targets,
            predictions[PROBABILITIES],
            average='samples'
        )

        return overall_stats

    def postprocess_predictions(
            self,
            result,
            metadata,
            output_directory,
            skip_save_unprocessed_output=False,
    ):
        postprocessed = {}
        name = self.feature_name

        npy_filename = os.path.join(output_directory, '{}_{}.npy')
        if PREDICTIONS in result and len(result[PREDICTIONS]) > 0:
            preds = result[PREDICTIONS].numpy()
            if 'bool2str' in metadata:
                preds = [
                    metadata['bool2str'][pred] for pred in preds
                ]
            postprocessed[PREDICTIONS] = preds

            if not skip_save_unprocessed_output:
                np.save(
                    npy_filename.format(name, PREDICTIONS),
                    postprocessed[PREDICTIONS]
                )
            del result[PREDICTIONS]

        if PROBABILITIES in result and len(result[PROBABILITIES]) > 0:
            postprocessed[PROBABILITIES] = result[PROBABILITIES].numpy()
            postprocessed[PROBABILITIES] = np.stack(
                [1 - postprocessed[PROBABILITIES],
                postprocessed[PROBABILITIES]],
                axis=1
            )
            postprocessed[PROBABILITY] = np.amax(
                postprocessed[PROBABILITIES], axis=1
            )
            if not skip_save_unprocessed_output:
                np.save(
                    npy_filename.format(name, PROBABILITIES),
                    postprocessed[PROBABILITIES]
                )
            del result[PROBABILITIES]

        return postprocessed

    @staticmethod
    def populate_defaults(output_feature):
        # If Loss is not defined, set an empty dictionary
        set_default_value(output_feature, LOSS, {})
        set_default_values(
            output_feature[LOSS],
            {
                'robust_lambda': 0,
                'confidence_penalty': 0,
                'positive_class_weight': 1,
                'weight': 1
            }
        )

        set_default_value(output_feature[LOSS], 'robust_lambda', 0)
        set_default_value(output_feature[LOSS], 'confidence_penalty', 0)
        set_default_value(output_feature[LOSS], 'positive_class_weight', 1)
        set_default_value(output_feature[LOSS], 'weight', 1)

        set_default_values(
            output_feature,
            {
                'threshold': 0.5,
                'dependencies': [],
                'reduce_input': SUM,
                'reduce_dependencies': SUM
            }
        )

    decoder_registry = {
        'regressor': Regressor,
        'null': Regressor,
        'none': Regressor,
        'None': Regressor,
        None: Regressor
    }<|MERGE_RESOLUTION|>--- conflicted
+++ resolved
@@ -48,10 +48,6 @@
     }
 
     @staticmethod
-<<<<<<< HEAD
-    def get_feature_meta(column, preprocessing_parameters, backend):
-        return {}
-=======
     def cast_column(feature, dataset_df, backend):
         # todo maybe move code from add_feature_data here
         #  + figure out what NaN is in a bool column
@@ -76,7 +72,6 @@
             'str2bool': str2bool,
             'bool2str': bool2str,
         }
->>>>>>> 576b74b2
 
     @staticmethod
     def add_feature_data(
@@ -90,11 +85,6 @@
         column = input_df[feature[COLUMN]]
 
         if column.dtype == object:
-<<<<<<< HEAD
-            column = column.map(str2bool)
-        dataset[feature[NAME]] = column.astype(np.bool_).values
-        return dataset
-=======
             metadata = metadata[feature[NAME]]
             if 'str2bool' in metadata:
                 column = column.map(lambda x: metadata['str2bool'][x])
@@ -104,7 +94,6 @@
 
         proc_df[feature[PROC_COLUMN]] = column.astype(np.bool_).values
         return proc_df
->>>>>>> 576b74b2
 
 
 class BinaryInputFeature(BinaryFeatureMixin, InputFeature):
