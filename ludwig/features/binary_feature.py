#! /usr/bin/env python
# Copyright (c) 2019 Uber Technologies, Inc.
#
# Licensed under the Apache License, Version 2.0 (the "License");
# you may not use this file except in compliance with the License.
# You may obtain a copy of the License at
#
#     http://www.apache.org/licenses/LICENSE-2.0
#
# Unless required by applicable law or agreed to in writing, software
# distributed under the License is distributed on an "AS IS" BASIS,
# WITHOUT WARRANTIES OR CONDITIONS OF ANY KIND, either express or implied.
# See the License for the specific language governing permissions and
# limitations under the License.
# ==============================================================================
import logging
from typing import Any, Dict, List, Tuple, Union

import numpy as np
import torch

from ludwig.constants import (
    ACCURACY,
    BINARY,
    COLUMN,
    DECODER,
    DEPENDENCIES,
    ENCODER,
    HIDDEN,
    LOGITS,
    LOSS,
    NAME,
    PREDICTIONS,
    PROBABILITIES,
    PROBABILITY,
    PROC_COLUMN,
    REDUCE_DEPENDENCIES,
    REDUCE_INPUT,
    ROC_AUC,
    THRESHOLD,
    TIED,
    TYPE,
)
from ludwig.features.base_feature import BaseFeatureMixin, InputFeature, OutputFeature, PredictModule
from ludwig.schema.features.binary_feature import BinaryInputFeatureConfig, BinaryOutputFeatureConfig
from ludwig.schema.features.utils import register_input_feature, register_output_feature
from ludwig.utils import calibration, output_feature_utils, strings_utils
from ludwig.utils.eval_utils import (
    average_precision_score,
    ConfusionMatrix,
    precision_recall_curve,
    roc_auc_score,
    roc_curve,
)
from ludwig.utils.misc_utils import set_default_value, set_default_values
from ludwig.utils.types import DataFrame, TorchscriptPreprocessingInput

logger = logging.getLogger(__name__)


class _BinaryPreprocessing(torch.nn.Module):
    def __init__(self, metadata: Dict[str, Any]):
        super().__init__()
        str2bool = metadata.get("str2bool")
        self.str2bool = str2bool or {v: True for v in strings_utils.BOOL_TRUE_STRS}
        self.should_lower = str2bool is None

    def forward(self, v: TorchscriptPreprocessingInput) -> torch.Tensor:
        if torch.jit.isinstance(v, List[Tuple[torch.Tensor, int]]):
            raise ValueError(f"Unsupported input: {v}")

        if torch.jit.isinstance(v, List[torch.Tensor]):
            v = torch.stack(v)

        if torch.jit.isinstance(v, torch.Tensor):
            return v.to(dtype=torch.float32)

        v = [s.strip() for s in v]
        if self.should_lower:
            v = [s.lower() for s in v]
        indices = [self.str2bool.get(s, False) for s in v]
        return torch.tensor(indices, dtype=torch.float32)


class _BinaryPostprocessing(torch.nn.Module):
    def __init__(self, metadata: Dict[str, Any]):
        super().__init__()
        bool2str = metadata.get("bool2str")
        self.bool2str = {i: v for i, v in enumerate(bool2str)} if bool2str is not None else None
        self.predictions_key = PREDICTIONS
        self.probabilities_key = PROBABILITIES

    def forward(self, preds: Dict[str, torch.Tensor], feature_name: str) -> Dict[str, Any]:
        predictions = output_feature_utils.get_output_feature_tensor(preds, feature_name, self.predictions_key)
        probabilities = output_feature_utils.get_output_feature_tensor(preds, feature_name, self.probabilities_key)

        if self.bool2str is not None:
            predictions = predictions.to(dtype=torch.int32)
            predictions = [self.bool2str.get(pred, self.bool2str[0]) for pred in predictions]

        probabilities = torch.stack([1 - probabilities, probabilities], dim=-1)

        return {
            self.predictions_key: predictions,
            self.probabilities_key: probabilities,
        }


class _BinaryPredict(PredictModule):
    def __init__(self, threshold, calibration_module=None):
        super().__init__()
        self.threshold = threshold
        self.calibration_module = calibration_module

    def forward(self, inputs: Dict[str, torch.Tensor], feature_name: str) -> Dict[str, torch.Tensor]:
        logits = output_feature_utils.get_output_feature_tensor(inputs, feature_name, self.logits_key)

        if self.calibration_module is not None:
            probabilities = self.calibration_module(logits)
        else:
            probabilities = torch.sigmoid(logits)

        predictions = probabilities >= self.threshold
        return {
            self.probabilities_key: probabilities,
            self.predictions_key: predictions,
            self.logits_key: logits,
        }


class BinaryFeatureMixin(BaseFeatureMixin):
    @staticmethod
    def type():
        return BINARY

    @staticmethod
    def preprocessing_defaults() -> Dict[str, Any]:
        return BinaryInputFeatureConfig().preprocessing.__dict__

    @staticmethod
    def cast_column(column, backend):
        """Cast column of dtype object to bool.

        Unchecked casting to boolean when given a column of dtype object converts all non-empty cells to True. We check
        the values of the column directly and manually determine the best dtype to use.
        """
        values = backend.df_engine.compute(column.drop_duplicates())

        if strings_utils.values_are_pandas_numbers(values):
            # If numbers, convert to float so it can be converted to bool
            column = column.astype(float).astype(bool)
        elif strings_utils.values_are_pandas_bools(values):
            # If booleans, manually assign boolean values
            column = backend.df_engine.map_objects(
                column, lambda x: x.lower() in strings_utils.PANDAS_TRUE_STRS
            ).astype(bool)
        else:
            # If neither numbers or booleans, they are strings (objects)
            column = column.astype(object)
        return column

    @staticmethod
    def get_feature_meta(column: DataFrame, preprocessing_parameters: Dict[str, Any], backend) -> Dict[str, Any]:
        if column.dtype != object:
            return {}

        distinct_values = backend.df_engine.compute(column.drop_duplicates())
        if len(distinct_values) > 2:
            raise ValueError(
                f"Binary feature column {column.name} expects 2 distinct values, "
                f"found: {distinct_values.values.tolist()}"
            )
        if "fallback_true_label" in preprocessing_parameters:
            fallback_true_label = preprocessing_parameters["fallback_true_label"]
        else:
            fallback_true_label = sorted(distinct_values)[0]

        try:
            str2bool = {v: strings_utils.str2bool(v) for v in distinct_values}
        except Exception as e:
            logger.warning(
                f"Binary feature {column.name} has at least 1 unconventional boolean value: {e}. "
                f"We will now interpret {fallback_true_label} as 1 and the other values as 0. "
                f"If this is incorrect, please use the category feature type or "
                f"manually specify the true value with `preprocessing.fallback_true_label`."
            )
            str2bool = {v: strings_utils.str2bool(v, fallback_true_label) for v in distinct_values}

        bool2str = [k for k, v in sorted(str2bool.items(), key=lambda item: item[1])]
        return {"str2bool": str2bool, "bool2str": bool2str, "fallback_true_label": fallback_true_label}

    @staticmethod
    def add_feature_data(
        feature_config: Dict[str, Any],
        input_df: DataFrame,
        proc_df: Dict[str, DataFrame],
        metadata: Dict[str, Any],
        preprocessing_parameters: Dict[str, Any],
        backend,
        skip_save_processed_input: bool,
    ) -> None:
        column = input_df[feature_config[COLUMN]]

        if column.dtype == object:
            metadata = metadata[feature_config[NAME]]
            if "str2bool" in metadata:
                column = backend.df_engine.map_objects(column, lambda x: metadata["str2bool"][str(x)])
            else:
                # No predefined mapping from string to bool, so compute it directly
                column = backend.df_engine.map_objects(column, strings_utils.str2bool)

        proc_df[feature_config[PROC_COLUMN]] = column.astype(np.bool_)
        return proc_df


@register_input_feature(BINARY)
class BinaryInputFeature(BinaryFeatureMixin, InputFeature):
<<<<<<< HEAD
    def __init__(self, input_feature_config: BinaryInputFeatureConfig, encoder_obj=None, **kwargs):
        input_feature_config = self.load_config(input_feature_config)
        super().__init__(input_feature_config, **kwargs)
        self.encoder_config = input_feature_config.encoder
        if encoder_obj:
            self.encoder_obj = encoder_obj
        else:
            self.encoder_obj = self.initialize_encoder()
=======
    def __init__(self, input_feature_config: Union[BinaryInputFeatureConfig, Dict], encoder_obj=None, **kwargs):
        input_feature_config = self.load_config(input_feature_config)
        super().__init__(input_feature_config, **kwargs)

        if encoder_obj:
            self.encoder_obj = encoder_obj
        else:
            self.encoder_obj = self.initialize_encoder(input_feature_config.encoder)
>>>>>>> 1e6dbeff

    def forward(self, inputs):
        assert isinstance(inputs, torch.Tensor)
        assert inputs.dtype in [torch.bool, torch.int64, torch.float32]
        assert len(inputs.shape) == 1 or (len(inputs.shape) == 2 and inputs.shape[1] == 1)

        if len(inputs.shape) == 1:
            inputs = inputs[:, None]
        encoder_outputs = self.encoder_obj(inputs)
        return {"encoder_output": encoder_outputs}

    @property
    def input_dtype(self):
        return torch.bool

    @property
    def input_shape(self) -> torch.Size:
        return torch.Size([1])

    @property
    def output_shape(self) -> torch.Size:
        return self.encoder_obj.output_shape

    @staticmethod
    def update_config_with_metadata(input_feature, feature_metadata, *args, **kwargs):
        pass

    @staticmethod
    def populate_defaults(input_feature):
        defaults = BinaryInputFeatureConfig()
        set_default_value(input_feature, TIED, defaults.tied)
        set_default_values(input_feature, {ENCODER: {TYPE: defaults.encoder.type}})

    @staticmethod
    def get_schema_cls():
        return BinaryInputFeatureConfig

    def create_sample_input(self):
        return torch.Tensor([True, False])

    @classmethod
    def get_preproc_input_dtype(cls, metadata: Dict[str, Any]) -> str:
        return "string" if metadata.get("str2bool") else "int32"

    @staticmethod
    def create_preproc_module(metadata: Dict[str, Any]) -> torch.nn.Module:
        return _BinaryPreprocessing(metadata)


@register_output_feature(BINARY)
class BinaryOutputFeature(BinaryFeatureMixin, OutputFeature):
    metric_functions = {LOSS: None, ACCURACY: None, ROC_AUC: None}
    default_validation_metric = ROC_AUC

    def __init__(
<<<<<<< HEAD
        self, output_feature_config: BinaryOutputFeatureConfig, output_features: Dict[str, OutputFeature], **kwargs
    ):
        output_feature_config = self.load_config(output_feature_config)
        super().__init__(output_feature_config, output_features, **kwargs)
        self.decoder_obj = self.initialize_decoder()
=======
        self,
        output_feature_config: Union[BinaryOutputFeatureConfig, Dict],
        output_features: Dict[str, OutputFeature],
        **kwargs,
    ):
        output_feature_config = self.load_config(output_feature_config)
        self.threshold = output_feature_config.threshold
        super().__init__(output_feature_config, output_features, **kwargs)
        self.decoder_obj = self.initialize_decoder(output_feature_config.decoder)
>>>>>>> 1e6dbeff
        self._setup_loss()
        self._setup_metrics()

    def logits(self, inputs, **kwargs):
        hidden = inputs[HIDDEN]
        return self.decoder_obj(hidden)

    def loss_kwargs(self):
        return dict(
            positive_class_weight=self.loss["positive_class_weight"],
            robust_lambda=self.loss["robust_lambda"],
            confidence_penalty=self.loss["confidence_penalty"],
        )

    def create_calibration_module(self, feature) -> torch.nn.Module:
        """Creates the appropriate calibration module based on the feature config.

        Today, only one type of calibration ("temperature_scaling") is available, but more options may be supported in
        the future.
        """
        if feature.get("calibration"):
            calibration_cls = calibration.get_calibration_cls(BINARY, "temperature_scaling")
            return calibration_cls(binary=True)
        return None

    def create_predict_module(self) -> PredictModule:
        # A lot of code assumes output features have a prediction module, but if we are using GBM then passthrough
        # decoder is specified here which has no threshold.
        threshold = getattr(self.decoder_config, "threshold", 0.5)
        return _BinaryPredict(threshold, calibration_module=self.calibration_module)

    def get_prediction_set(self):
        return {PREDICTIONS, PROBABILITIES, LOGITS}

    @classmethod
    def get_output_dtype(cls):
        return torch.bool

    @property
    def output_shape(self) -> torch.Size:
        return torch.Size([1])

    @property
    def input_shape(self) -> torch.Size:
        return torch.Size([1])

    @staticmethod
    def update_config_with_metadata(input_feature, feature_metadata, *args, **kwargs):
        pass

    @staticmethod
    def calculate_overall_stats(predictions, targets, train_set_metadata):
        overall_stats = {}
        confusion_matrix = ConfusionMatrix(targets, predictions[PREDICTIONS], labels=["False", "True"])
        overall_stats["confusion_matrix"] = confusion_matrix.cm.tolist()
        overall_stats["overall_stats"] = confusion_matrix.stats()
        overall_stats["per_class_stats"] = confusion_matrix.per_class_stats()
        fpr, tpr, thresholds = roc_curve(targets, predictions[PROBABILITIES])
        overall_stats["roc_curve"] = {
            "false_positive_rate": fpr.tolist(),
            "true_positive_rate": tpr.tolist(),
        }
        overall_stats["roc_auc_macro"] = roc_auc_score(targets, predictions[PROBABILITIES], average="macro")
        overall_stats["roc_auc_micro"] = roc_auc_score(targets, predictions[PROBABILITIES], average="micro")
        ps, rs, thresholds = precision_recall_curve(targets, predictions[PROBABILITIES])
        overall_stats["precision_recall_curve"] = {
            "precisions": ps.tolist(),
            "recalls": rs.tolist(),
        }
        overall_stats["average_precision_macro"] = average_precision_score(
            targets, predictions[PROBABILITIES], average="macro"
        )
        overall_stats["average_precision_micro"] = average_precision_score(
            targets, predictions[PROBABILITIES], average="micro"
        )
        overall_stats["average_precision_samples"] = average_precision_score(
            targets, predictions[PROBABILITIES], average="samples"
        )

        return overall_stats

    def postprocess_predictions(
        self,
        result,
        metadata,
    ):
        class_names = ["False", "True"]
        if "bool2str" in metadata:
            class_names = metadata["bool2str"]

        predictions_col = f"{self.feature_name}_{PREDICTIONS}"
        if predictions_col in result:
            if "bool2str" in metadata:
                result[predictions_col] = result[predictions_col].map(
                    lambda pred: metadata["bool2str"][pred],
                )

        probabilities_col = f"{self.feature_name}_{PROBABILITIES}"
        if probabilities_col in result:
            false_col = f"{probabilities_col}_{class_names[0]}"
            true_col = f"{probabilities_col}_{class_names[1]}"
            prob_col = f"{self.feature_name}_{PROBABILITY}"

            result = result.assign(
                **{
                    false_col: lambda x: 1 - x[probabilities_col],
                    true_col: lambda x: x[probabilities_col],
                    prob_col: np.where(
                        result[probabilities_col] > 0.5, result[probabilities_col], 1 - result[probabilities_col]
                    ),
                    probabilities_col: result.apply(lambda x: [1 - x[probabilities_col], x[probabilities_col]], axis=1),
                }
            )

        return result

    @staticmethod
    def populate_defaults(output_feature):
        defaults = BinaryOutputFeatureConfig()

        # If Loss is not defined, set an empty dictionary
        set_default_value(output_feature, LOSS, {})
        set_default_values(output_feature[LOSS], defaults.loss)

        set_default_values(
            output_feature,
            {
                DECODER: {
                    TYPE: defaults.decoder.type,
<<<<<<< HEAD
                    THRESHOLD: defaults.decoder.threshold,
=======
>>>>>>> 1e6dbeff
                },
                DEPENDENCIES: defaults.dependencies,
                REDUCE_INPUT: defaults.reduce_input,
                REDUCE_DEPENDENCIES: defaults.reduce_dependencies,
<<<<<<< HEAD
=======
                THRESHOLD: defaults.threshold,
>>>>>>> 1e6dbeff
            },
        )

    @staticmethod
    def get_schema_cls():
        return BinaryOutputFeatureConfig

    @classmethod
    def get_postproc_output_dtype(cls, metadata: Dict[str, Any]) -> str:
        return "string" if metadata.get("bool2str") else "int32"

    @staticmethod
    def create_postproc_module(metadata: Dict[str, Any]) -> torch.nn.Module:
        return _BinaryPostprocessing(metadata)<|MERGE_RESOLUTION|>--- conflicted
+++ resolved
@@ -215,16 +215,6 @@
 
 @register_input_feature(BINARY)
 class BinaryInputFeature(BinaryFeatureMixin, InputFeature):
-<<<<<<< HEAD
-    def __init__(self, input_feature_config: BinaryInputFeatureConfig, encoder_obj=None, **kwargs):
-        input_feature_config = self.load_config(input_feature_config)
-        super().__init__(input_feature_config, **kwargs)
-        self.encoder_config = input_feature_config.encoder
-        if encoder_obj:
-            self.encoder_obj = encoder_obj
-        else:
-            self.encoder_obj = self.initialize_encoder()
-=======
     def __init__(self, input_feature_config: Union[BinaryInputFeatureConfig, Dict], encoder_obj=None, **kwargs):
         input_feature_config = self.load_config(input_feature_config)
         super().__init__(input_feature_config, **kwargs)
@@ -233,7 +223,6 @@
             self.encoder_obj = encoder_obj
         else:
             self.encoder_obj = self.initialize_encoder(input_feature_config.encoder)
->>>>>>> 1e6dbeff
 
     def forward(self, inputs):
         assert isinstance(inputs, torch.Tensor)
@@ -289,13 +278,6 @@
     default_validation_metric = ROC_AUC
 
     def __init__(
-<<<<<<< HEAD
-        self, output_feature_config: BinaryOutputFeatureConfig, output_features: Dict[str, OutputFeature], **kwargs
-    ):
-        output_feature_config = self.load_config(output_feature_config)
-        super().__init__(output_feature_config, output_features, **kwargs)
-        self.decoder_obj = self.initialize_decoder()
-=======
         self,
         output_feature_config: Union[BinaryOutputFeatureConfig, Dict],
         output_features: Dict[str, OutputFeature],
@@ -305,7 +287,6 @@
         self.threshold = output_feature_config.threshold
         super().__init__(output_feature_config, output_features, **kwargs)
         self.decoder_obj = self.initialize_decoder(output_feature_config.decoder)
->>>>>>> 1e6dbeff
         self._setup_loss()
         self._setup_metrics()
 
@@ -435,18 +416,11 @@
             {
                 DECODER: {
                     TYPE: defaults.decoder.type,
-<<<<<<< HEAD
-                    THRESHOLD: defaults.decoder.threshold,
-=======
->>>>>>> 1e6dbeff
                 },
                 DEPENDENCIES: defaults.dependencies,
                 REDUCE_INPUT: defaults.reduce_input,
                 REDUCE_DEPENDENCIES: defaults.reduce_dependencies,
-<<<<<<< HEAD
-=======
                 THRESHOLD: defaults.threshold,
->>>>>>> 1e6dbeff
             },
         )
 
