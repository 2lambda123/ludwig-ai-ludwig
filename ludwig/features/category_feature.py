#! /usr/bin/env python
# Copyright (c) 2019 Uber Technologies, Inc.
#
# Licensed under the Apache License, Version 2.0 (the "License");
# you may not use this file except in compliance with the License.
# You may obtain a copy of the License at
#
#     http://www.apache.org/licenses/LICENSE-2.0
#
# Unless required by applicable law or agreed to in writing, software
# distributed under the License is distributed on an "AS IS" BASIS,
# WITHOUT WARRANTIES OR CONDITIONS OF ANY KIND, either express or implied.
# See the License for the specific language governing permissions and
# limitations under the License.
# ==============================================================================
import logging
from typing import Any, Dict, List, Union

import numpy as np
import torch

from ludwig.constants import (
    CATEGORY,
    COLUMN,
    HIDDEN,
    LOGITS,
    NAME,
    PREDICTIONS,
    PROBABILITIES,
    PROBABILITY,
    PROC_COLUMN,
    PROJECTION_INPUT,
)
from ludwig.error import InputDataError
from ludwig.features.base_feature import BaseFeatureMixin, InputFeature, OutputFeature, PredictModule
from ludwig.schema.features.category_feature import CategoryInputFeatureConfig, CategoryOutputFeatureConfig
from ludwig.typing import (
    FeatureMetadataDict,
    FeaturePostProcessingOutputDict,
    PreprocessingConfigDict,
    TrainingSetMetadataDict,
)
from ludwig.utils import calibration, output_feature_utils
from ludwig.utils.eval_utils import ConfusionMatrix
from ludwig.utils.math_utils import int_type, softmax
from ludwig.utils.strings_utils import create_vocabulary_single_token, UNKNOWN_SYMBOL
from ludwig.utils.types import TorchscriptPreprocessingInput

logger = logging.getLogger(__name__)


class _CategoryPreprocessing(torch.nn.Module):
    def __init__(self, metadata: TrainingSetMetadataDict):
        super().__init__()
        self.str2idx = metadata["str2idx"]
        if UNKNOWN_SYMBOL in self.str2idx:
            self.unk = self.str2idx[UNKNOWN_SYMBOL]
        else:
            # self.unk is set to 0 to comply with Torchscript type tracing and will
            # likely not be used during training, but potentially during inference
            self.unk = 0

    def forward(self, v: TorchscriptPreprocessingInput) -> torch.Tensor:
        if not torch.jit.isinstance(v, List[str]):
            raise ValueError(f"Unsupported input: {v}")

        indices = [self.str2idx.get(s.strip(), self.unk) for s in v]
        return torch.tensor(indices, dtype=torch.int32)


class _CategoryPostprocessing(torch.nn.Module):
    def __init__(self, metadata: TrainingSetMetadataDict):
        super().__init__()
        self.idx2str = {i: v for i, v in enumerate(metadata["idx2str"])}
        self.unk = UNKNOWN_SYMBOL
        self.predictions_key = PREDICTIONS
        self.probabilities_key = PROBABILITIES

    def forward(self, preds: Dict[str, torch.Tensor], feature_name: str) -> FeaturePostProcessingOutputDict:
        predictions = output_feature_utils.get_output_feature_tensor(preds, feature_name, self.predictions_key)
        probabilities = output_feature_utils.get_output_feature_tensor(preds, feature_name, self.probabilities_key)

        inv_preds = [self.idx2str.get(pred, self.unk) for pred in predictions]

        return {
            self.predictions_key: inv_preds,
            self.probabilities_key: probabilities,
        }


class _CategoryPredict(PredictModule):
    def __init__(self, calibration_module=None):
        super().__init__()
        self.calibration_module = calibration_module

    def forward(self, inputs: Dict[str, torch.Tensor], feature_name: str) -> Dict[str, torch.Tensor]:
        logits = output_feature_utils.get_output_feature_tensor(inputs, feature_name, self.logits_key)

        if self.calibration_module is not None:
            probabilities = self.calibration_module(logits)
        else:
            probabilities = torch.softmax(logits, -1)

        predictions = torch.argmax(probabilities, -1)
        predictions = predictions.long()

        # EXPECTED SHAPE OF RETURNED TENSORS
        # predictions: [batch_size]
        # probabilities: [batch_size, num_classes]
        # logits: [batch_size, num_classes]
        return {self.predictions_key: predictions, self.probabilities_key: probabilities, self.logits_key: logits}


class CategoryFeatureMixin(BaseFeatureMixin):
    @staticmethod
    def type():
        return CATEGORY

    @staticmethod
    def cast_column(column, backend):
        return column.astype(str)

    @staticmethod
    def get_feature_meta(column, preprocessing_parameters: PreprocessingConfigDict, backend) -> FeatureMetadataDict:
        idx2str, str2idx, str2freq = create_vocabulary_single_token(
            column,
            num_most_frequent=preprocessing_parameters["most_common"],
            processor=backend.df_engine,
        )
        vocab_size = len(str2idx)
        if vocab_size <= 1:
            raise InputDataError(
                column.name, CATEGORY, f"At least 2 distinct values are required, column only contains {str(idx2str)}"
            )
        return {"idx2str": idx2str, "str2idx": str2idx, "str2freq": str2freq, "vocab_size": vocab_size}

    @staticmethod
<<<<<<< HEAD
    def feature_data(column, metadata):
        def __replace_token_with_idx(value: Any, metadata: TrainingSetMetadataDict, fallback_symbol_idx: int) -> int:
=======
    def feature_data(backend, column, metadata):
        def __replace_token_with_idx(value: Any, metadata: Dict[str, Any], fallback_symbol_idx: int) -> int:
>>>>>>> 6ee67ef2
            stripped_value = value.strip()
            if stripped_value in metadata["str2idx"]:
                return metadata["str2idx"][stripped_value]
            logger.warning(
                f"""
                Encountered unknown symbol '{stripped_value}' for '{column.name}' during category
                feature preprocessing. This should never happen during training. If this happens during
                inference, this may be an indication that not all possible symbols were present in your
                training set. Consider re-splitting your data to ensure full representation, or setting
                preprocessing.most_common parameter to be smaller than this feature's total vocabulary
                size, {len(metadata["str2idx"])}, which will ensure that the model is architected and
                trained with an UNKNOWN symbol. Returning the index for the most frequent symbol,
                {metadata["idx2str"][fallback_symbol_idx]}, instead.
                """
            )
            return fallback_symbol_idx

        # No unknown symbol in Metadata from preprocessing means that all values
        # should be mappable to vocabulary
        if UNKNOWN_SYMBOL not in metadata["str2idx"]:
            # If no unknown is defined, just use the most popular token's index as the fallback index
            most_popular_token = max(metadata["str2freq"], key=metadata["str2freq"].get)
            most_popular_token_idx = metadata["str2idx"].get(most_popular_token)
            return backend.df_engine.map_objects(
                column,
                lambda x: __replace_token_with_idx(x, metadata, most_popular_token_idx),
                meta=(column.name, int),
            ).astype(int_type(metadata["vocab_size"]))
        else:
            return backend.df_engine.map_objects(
                column,
                lambda x: (
                    metadata["str2idx"][x.strip()]
                    if x.strip() in metadata["str2idx"]
                    else metadata["str2idx"][UNKNOWN_SYMBOL]
                ),
                meta=(column.name, int),
            ).astype(int_type(metadata["vocab_size"]))

    @staticmethod
    def add_feature_data(
        feature_config,
        input_df,
        proc_df,
        metadata,
        preprocessing_parameters: PreprocessingConfigDict,
        backend,
        skip_save_processed_input,
    ):
        proc_df[feature_config[PROC_COLUMN]] = CategoryFeatureMixin.feature_data(
            backend,
            input_df[feature_config[COLUMN]],
            metadata[feature_config[NAME]],
        )

        return proc_df


class CategoryInputFeature(CategoryFeatureMixin, InputFeature):
    def __init__(self, input_feature_config: CategoryInputFeatureConfig, encoder_obj=None, **kwargs):
        super().__init__(input_feature_config, **kwargs)

        if encoder_obj:
            self.encoder_obj = encoder_obj
        else:
            self.encoder_obj = self.initialize_encoder(input_feature_config.encoder)

    def forward(self, inputs):
        assert isinstance(inputs, torch.Tensor)
        assert (
            inputs.dtype == torch.int8
            or inputs.dtype == torch.int16
            or inputs.dtype == torch.int32
            or inputs.dtype == torch.int64
        )
        assert len(inputs.shape) == 1 or (len(inputs.shape) == 2 and inputs.shape[1] == 1)

        if len(inputs.shape) == 1:
            inputs = inputs.unsqueeze(dim=1)

        if inputs.dtype == torch.int8 or inputs.dtype == torch.int16:
            inputs = inputs.type(torch.int)
        encoder_output = self.encoder_obj(inputs)

        return {"encoder_output": encoder_output}

    @property
    def input_dtype(self):
        return torch.int32

    @property
    def input_shape(self) -> torch.Size:
        return torch.Size([1])

    @property
    def output_shape(self) -> torch.Size:
        return torch.Size(self.encoder_obj.output_shape)

    @staticmethod
    def update_config_with_metadata(feature_config, feature_metadata, *args, **kwargs):
        feature_config.encoder.vocab = feature_metadata["idx2str"]

    @staticmethod
    def get_schema_cls():
        return CategoryInputFeatureConfig

    @staticmethod
    def create_preproc_module(metadata: TrainingSetMetadataDict) -> torch.nn.Module:
        return _CategoryPreprocessing(metadata)


class CategoryOutputFeature(CategoryFeatureMixin, OutputFeature):
    metric_functions = CategoryOutputFeatureConfig.get_output_metric_functions()

    def __init__(
        self,
        output_feature_config: Union[CategoryOutputFeatureConfig, Dict],
        output_features: Dict[str, OutputFeature],
        **kwargs,
    ):
        self.num_classes = output_feature_config.num_classes
        self.top_k = output_feature_config.top_k
        super().__init__(output_feature_config, output_features, **kwargs)
        if hasattr(output_feature_config.decoder, "num_classes"):
            output_feature_config.decoder.num_classes = output_feature_config.num_classes
        self.decoder_obj = self.initialize_decoder(output_feature_config.decoder)
        self._setup_loss()
        self._setup_metrics()

    def logits(self, inputs, **kwargs):  # hidden
        hidden = inputs[HIDDEN]

        # EXPECTED SHAPES FOR RETURNED TENSORS
        # logits: shape [batch_size, num_classes]
        # hidden: shape [batch_size, size of final fully connected layer]
        return {LOGITS: self.decoder_obj(hidden), PROJECTION_INPUT: hidden}

    def create_calibration_module(self, feature: CategoryOutputFeatureConfig) -> torch.nn.Module:
        """Creates the appropriate calibration module based on the feature config.

        Today, only one type of calibration ("temperature_scaling") is available, but more options may be supported in
        the future.
        """
        if feature.calibration:
            calibration_cls = calibration.get_calibration_cls(CATEGORY, "temperature_scaling")
            return calibration_cls(num_classes=self.num_classes)
        return None

    def create_predict_module(self) -> PredictModule:
        return _CategoryPredict(calibration_module=self.calibration_module)

    def get_prediction_set(self):
        return {PREDICTIONS, PROBABILITIES, LOGITS}

    @property
    def input_shape(self) -> torch.Size:
        return torch.Size([self.input_size])

    @classmethod
    def get_output_dtype(cls):
        return torch.int64

    @property
    def output_shape(self) -> torch.Size:
        return torch.Size([1])

    def metric_kwargs(self):
        return dict(top_k=self.top_k)

    @staticmethod
    def update_config_with_metadata(feature_config, feature_metadata, *args, **kwargs):
        feature_config.num_classes = feature_metadata["vocab_size"]
        feature_config.top_k = min(feature_config.num_classes, feature_config.top_k)

        if isinstance(feature_config.loss.class_weights, (list, tuple)):
            if len(feature_config.loss.class_weights) != feature_config.num_classes:
                raise ValueError(
                    "The length of class_weights ({}) is not compatible with "
                    "the number of classes ({}) for feature {}. "
                    "Check the metadata JSON file to see the classes "
                    "and their order and consider there needs to be a weight "
                    "for the <UNK> class too.".format(
                        len(feature_config.loss.class_weights),
                        feature_config.num_classes,
                        feature_config.column,
                    )
                )

        if isinstance(feature_config.loss.class_weights, dict):
            if feature_metadata["str2idx"].keys() != feature_config.loss.class_weights.keys():
                raise ValueError(
                    "The class_weights keys ({}) are not compatible with "
                    "the classes ({}) of feature {}. "
                    "Check the metadata JSON file to see the classes "
                    "and consider there needs to be a weight "
                    "for the <UNK> class too.".format(
                        feature_config.loss.class_weights.keys(),
                        feature_metadata["str2idx"].keys(),
                        feature_config.column,
                    )
                )
            else:
                class_weights = feature_config.loss.class_weights
                idx2str = feature_metadata["idx2str"]
                class_weights_list = [class_weights[s] for s in idx2str]
                feature_config.loss.class_weights = class_weights_list

        if feature_config.loss.class_similarities_temperature > 0:
            if "class_similarities" in feature_config.loss:
                similarities = feature_config.loss.class_similarities
                temperature = feature_config.loss.class_similarities_temperature

                curr_row = 0
                first_row_length = 0
                is_first_row = True
                for row in similarities:
                    if is_first_row:
                        first_row_length = len(row)
                        is_first_row = False
                        curr_row += 1
                    else:
                        curr_row_length = len(row)
                        if curr_row_length != first_row_length:
                            raise ValueError(
                                "The length of row {} of the class_similarities "
                                "of {} is {}, different from the length of "
                                "the first row {}. All rows must have "
                                "the same length.".format(
                                    curr_row, feature_config.column, curr_row_length, first_row_length
                                )
                            )
                        else:
                            curr_row += 1
                all_rows_length = first_row_length

                if all_rows_length != len(similarities):
                    raise ValueError(
                        "The class_similarities matrix of {} has "
                        "{} rows and {} columns, "
                        "their number must be identical.".format(
                            feature_config.column, len(similarities), all_rows_length
                        )
                    )

                if all_rows_length != feature_config.num_classes:
                    raise ValueError(
                        "The size of the class_similarities matrix of {} is "
                        "{}, different from the number of classes ({}). "
                        "Check the metadata JSON file to see the classes "
                        "and their order and "
                        "consider <UNK> class too.".format(
                            feature_config.column, all_rows_length, feature_config.num_classes
                        )
                    )

                similarities = np.array(similarities, dtype=np.float32)
                for i in range(len(similarities)):
                    similarities[i, :] = softmax(similarities[i, :], temperature=temperature)

                feature_config.loss.class_similarities = similarities
            else:
                raise ValueError(
                    "class_similarities_temperature > 0, "
                    "but no class_similarities are provided "
                    "for feature {}".format(feature_config.column)
                )

    @staticmethod
    def calculate_overall_stats(predictions, targets, train_set_metadata):
        overall_stats = {}
        confusion_matrix = ConfusionMatrix(targets, predictions[PREDICTIONS], labels=train_set_metadata["idx2str"])
        overall_stats["confusion_matrix"] = confusion_matrix.cm.tolist()
        overall_stats["overall_stats"] = confusion_matrix.stats()
        overall_stats["per_class_stats"] = confusion_matrix.per_class_stats()

        return overall_stats

    def postprocess_predictions(
        self,
        predictions,
        metadata,
    ):
        predictions_col = f"{self.feature_name}_{PREDICTIONS}"
        if predictions_col in predictions:
            if "idx2str" in metadata:
                predictions[predictions_col] = predictions[predictions_col].map(lambda pred: metadata["idx2str"][pred])

        probabilities_col = f"{self.feature_name}_{PROBABILITIES}"
        if probabilities_col in predictions:
            prob_col = f"{self.feature_name}_{PROBABILITY}"
            predictions[prob_col] = predictions[probabilities_col].map(max)
            predictions[probabilities_col] = predictions[probabilities_col].map(lambda pred: pred.tolist())
            if "idx2str" in metadata:
                for i, label in enumerate(metadata["idx2str"]):
                    key = f"{probabilities_col}_{label}"

                    # Use default param to force a capture before the loop completes, see:
                    # https://stackoverflow.com/questions/2295290/what-do-lambda-function-closures-capture
                    predictions[key] = predictions[probabilities_col].map(
                        lambda prob, i=i: prob[i],
                    )

        top_k_col = f"{self.feature_name}_predictions_top_k"
        if top_k_col in predictions:
            if "idx2str" in metadata:
                predictions[top_k_col] = predictions[top_k_col].map(
                    lambda pred_top_k: [metadata["idx2str"][pred] for pred in pred_top_k]
                )

        return predictions

    @staticmethod
    def get_schema_cls():
        return CategoryOutputFeatureConfig

    @staticmethod
    def create_postproc_module(metadata: TrainingSetMetadataDict) -> torch.nn.Module:
        return _CategoryPostprocessing(metadata)<|MERGE_RESOLUTION|>--- conflicted
+++ resolved
@@ -135,13 +135,8 @@
         return {"idx2str": idx2str, "str2idx": str2idx, "str2freq": str2freq, "vocab_size": vocab_size}
 
     @staticmethod
-<<<<<<< HEAD
-    def feature_data(column, metadata):
+    def feature_data(backend, column, metadata):
         def __replace_token_with_idx(value: Any, metadata: TrainingSetMetadataDict, fallback_symbol_idx: int) -> int:
-=======
-    def feature_data(backend, column, metadata):
-        def __replace_token_with_idx(value: Any, metadata: Dict[str, Any], fallback_symbol_idx: int) -> int:
->>>>>>> 6ee67ef2
             stripped_value = value.strip()
             if stripped_value in metadata["str2idx"]:
                 return metadata["str2idx"][stripped_value]
