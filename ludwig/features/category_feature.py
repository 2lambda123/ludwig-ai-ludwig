--- conflicted
+++ resolved
@@ -159,16 +159,6 @@
 
 @register_input_feature(CATEGORY)
 class CategoryInputFeature(CategoryFeatureMixin, InputFeature):
-<<<<<<< HEAD
-    def __init__(self, input_feature_config: CategoryInputFeatureConfig, encoder_obj=None, **kwargs):
-        input_feature_config = self.load_config(input_feature_config)
-        super().__init__(input_feature_config, **kwargs)
-        self.encoder_config = input_feature_config.encoder
-        if encoder_obj:
-            self.encoder_obj = encoder_obj
-        else:
-            self.encoder_obj = self.initialize_encoder()
-=======
     def __init__(self, input_feature_config: Union[CategoryInputFeatureConfig, Dict], encoder_obj=None, **kwargs):
         input_feature_config = self.load_config(input_feature_config)
         super().__init__(input_feature_config, **kwargs)
@@ -177,7 +167,6 @@
             self.encoder_obj = encoder_obj
         else:
             self.encoder_obj = self.initialize_encoder(input_feature_config.encoder)
->>>>>>> 1e6dbeff
 
     def forward(self, inputs):
         assert isinstance(inputs, torch.Tensor)
@@ -235,14 +224,6 @@
     default_validation_metric = ACCURACY
 
     def __init__(
-<<<<<<< HEAD
-        self, output_feature_config: CategoryOutputFeatureConfig, output_features: Dict[str, OutputFeature], **kwargs
-    ):
-        output_feature_config = self.load_config(output_feature_config)
-        super().__init__(output_feature_config, output_features, **kwargs)
-        self.top_k = output_feature_config.top_k
-        self.decoder_obj = self.initialize_decoder()
-=======
         self,
         output_feature_config: Union[CategoryOutputFeatureConfig, Dict],
         output_features: Dict[str, OutputFeature],
@@ -255,7 +236,6 @@
         self.decoder_obj = self.initialize_decoder(output_feature_config.decoder)
         self.num_classes = output_feature_config.num_classes
         self.top_k = output_feature_config.top_k
->>>>>>> 1e6dbeff
         self._setup_loss()
         self._setup_metrics()
 
@@ -275,11 +255,7 @@
         """
         if feature.get("calibration"):
             calibration_cls = calibration.get_calibration_cls(CATEGORY, "temperature_scaling")
-<<<<<<< HEAD
-            return calibration_cls(num_classes=self.decoder_config.num_classes)
-=======
             return calibration_cls(num_classes=self.num_classes)
->>>>>>> 1e6dbeff
         return None
 
     def create_predict_module(self) -> PredictModule:
