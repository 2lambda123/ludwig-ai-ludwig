# Copyright (c) 2019 Uber Technologies, Inc.
#
# Licensed under the Apache License, Version 2.0 (the "License");
# you may not use this file except in compliance with the License.
# You may obtain a copy of the License at
#
#     http://www.apache.org/licenses/LICENSE-2.0
#
# Unless required by applicable law or agreed to in writing, software
# distributed under the License is distributed on an "AS IS" BASIS,
# WITHOUT WARRANTIES OR CONDITIONS OF ANY KIND, either express or implied.
# See the License for the specific language governing permissions and
# limitations under the License.
# ==============================================================================
import logging
from typing import Any, Dict, List

import numpy as np
import torch

from ludwig.constants import COLUMN, ENCODER, FILL_WITH_CONST, H3, PROC_COLUMN, TIED, TYPE
from ludwig.features.base_feature import BaseFeatureMixin, InputFeature
from ludwig.utils.h3_util import h3_to_components
from ludwig.utils.misc_utils import set_default_value, set_default_values
from ludwig.utils.types import TorchscriptPreprocessingInput

from ludwig.schema.features.utils import register_input_feature
from ludwig.schema.features.h3_feature import H3InputFeatureConfig

logger = logging.getLogger(__name__)

MAX_H3_RESOLUTION = 15
H3_VECTOR_LENGTH = MAX_H3_RESOLUTION + 4
H3_PADDING_VALUE = 7


class _H3Preprocessing(torch.nn.Module):
    def __init__(self, metadata: Dict[str, Any]):
        super().__init__()
        self.max_h3_resolution = MAX_H3_RESOLUTION
        self.h3_padding_value = H3_PADDING_VALUE
        self.computed_fill_value = float(metadata["preprocessing"]["computed_fill_value"])

    def forward(self, v: TorchscriptPreprocessingInput) -> torch.Tensor:
        if torch.jit.isinstance(v, List[torch.Tensor]):
            v = torch.stack(v)

        if not torch.jit.isinstance(v, torch.Tensor):
            raise ValueError(f"Unsupported input: {v}")

        v = torch.nan_to_num(v, nan=self.computed_fill_value)
        v = v.long()

        outputs: List[torch.Tensor] = []
        for v_i in v:
            components = h3_to_components(v_i)
            header: List[int] = [
                components.mode,
                components.edge,
                components.resolution,
                components.base_cell,
            ]
            cells_padding: List[int] = [self.h3_padding_value] * (self.max_h3_resolution - len(components.cells))
            output = torch.tensor(header + components.cells + cells_padding, dtype=torch.uint8, device=v.device)
            outputs.append(output)

        return torch.stack(outputs)


class H3FeatureMixin(BaseFeatureMixin):
    @staticmethod
    def type():
        return H3

    @staticmethod
    def preprocessing_defaults():
        return H3InputFeatureConfig().preprocessing.__dict__

    @staticmethod
    def cast_column(column, backend):
        try:
            return column.astype(int)
        except ValueError:
            logging.warning("H3Feature could not be read as int directly. Reading as float and converting to int.")
            return column.astype(float).astype(int)

    @staticmethod
    def get_feature_meta(column, preprocessing_parameters, backend):
        return {}

    @staticmethod
    def h3_to_list(h3_int):
        components = h3_to_components(h3_int)
        header = [components.mode, components.edge, components.resolution, components.base_cell]
        cells_padding = [H3_PADDING_VALUE] * (MAX_H3_RESOLUTION - len(components.cells))
        return header + components.cells + cells_padding

    @staticmethod
    def add_feature_data(
        feature_config, input_df, proc_df, metadata, preprocessing_parameters, backend, skip_save_processed_input
    ):
        column = input_df[feature_config[COLUMN]]
        if column.dtype == object:
            column = backend.df_engine.map_objects(column, int)
        column = backend.df_engine.map_objects(column, H3FeatureMixin.h3_to_list)

        proc_df[feature_config[PROC_COLUMN]] = backend.df_engine.map_objects(
            column, lambda x: np.array(x, dtype=np.uint8)
        )
        return proc_df


@register_input_feature(H3)
class H3InputFeature(H3FeatureMixin, InputFeature):
    encoder = {TYPE: "embed"}

    def __init__(self, feature, encoder_obj=None):
        super().__init__(feature)
        self.overwrite_defaults(feature)
        if encoder_obj:
            self.encoder_obj = encoder_obj
        else:
            self.encoder_obj = self.initialize_encoder()

    def forward(self, inputs):
        assert isinstance(inputs, torch.Tensor)
        assert inputs.dtype in [torch.uint8, torch.int64]
        assert len(inputs.shape) == 2

        inputs_encoded = self.encoder_obj(inputs)

        return inputs_encoded

    @property
    def input_dtype(self):
        return torch.uint8

    @property
    def input_shape(self) -> torch.Size:
        return torch.Size([H3_VECTOR_LENGTH])

    @property
    def output_shape(self) -> torch.Size:
        return self.encoder_obj.output_shape

    @staticmethod
    def update_config_with_metadata(input_feature, feature_metadata, *args, **kwargs):
        pass

    @staticmethod
    def populate_defaults(input_feature):
<<<<<<< HEAD
        defaults = H3InputFeatureConfig()
        set_default_value(input_feature, TIED, defaults.tied.default)
        set_default_values(input_feature, {ENCODER: {TYPE: defaults.encoder.type}})
=======
        set_default_value(input_feature, TIED, None)
        set_default_values(input_feature, {ENCODER: {TYPE: "embed"}})
>>>>>>> b55ed6c1

    @staticmethod
    def create_preproc_module(metadata: Dict[str, Any]) -> torch.nn.Module:
        return _H3Preprocessing(metadata)

    @staticmethod
    def get_schema_cls():
        return H3InputFeatureConfig<|MERGE_RESOLUTION|>--- conflicted
+++ resolved
@@ -20,12 +20,11 @@
 
 from ludwig.constants import COLUMN, ENCODER, FILL_WITH_CONST, H3, PROC_COLUMN, TIED, TYPE
 from ludwig.features.base_feature import BaseFeatureMixin, InputFeature
+from ludwig.schema.features.h3_feature import H3InputFeatureConfig
+from ludwig.schema.features.utils import register_input_feature
 from ludwig.utils.h3_util import h3_to_components
 from ludwig.utils.misc_utils import set_default_value, set_default_values
 from ludwig.utils.types import TorchscriptPreprocessingInput
-
-from ludwig.schema.features.utils import register_input_feature
-from ludwig.schema.features.h3_feature import H3InputFeatureConfig
 
 logger = logging.getLogger(__name__)
 
@@ -149,14 +148,9 @@
 
     @staticmethod
     def populate_defaults(input_feature):
-<<<<<<< HEAD
         defaults = H3InputFeatureConfig()
         set_default_value(input_feature, TIED, defaults.tied.default)
         set_default_values(input_feature, {ENCODER: {TYPE: defaults.encoder.type}})
-=======
-        set_default_value(input_feature, TIED, None)
-        set_default_values(input_feature, {ENCODER: {TYPE: "embed"}})
->>>>>>> b55ed6c1
 
     @staticmethod
     def create_preproc_module(metadata: Dict[str, Any]) -> torch.nn.Module:
