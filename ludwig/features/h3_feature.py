#! /usr/bin/env python
# coding=utf-8
# Copyright (c) 2019 Uber Technologies, Inc.
#
# Licensed under the Apache License, Version 2.0 (the "License");
# you may not use this file except in compliance with the License.
# You may obtain a copy of the License at
#
#     http://www.apache.org/licenses/LICENSE-2.0
#
# Unless required by applicable law or agreed to in writing, software
# distributed under the License is distributed on an "AS IS" BASIS,
# WITHOUT WARRANTIES OR CONDITIONS OF ANY KIND, either express or implied.
# See the License for the specific language governing permissions and
# limitations under the License.
# ==============================================================================
import logging

import numpy as np
import tensorflow as tf

from ludwig.constants import *
from ludwig.encoders.h3_encoders import H3Embed, H3WeightedSum, H3RNN
from ludwig.features.base_feature import InputFeature
from ludwig.utils.h3_util import h3_to_components
from ludwig.utils.misc_utils import set_default_value

logger = logging.getLogger(__name__)

MAX_H3_RESOLUTION = 15
H3_VECTOR_LENGTH = MAX_H3_RESOLUTION + 4
H3_PADDING_VALUE = 7


class H3FeatureMixin(object):
    type = H3
    preprocessing_defaults = {
        'missing_value_strategy': FILL_WITH_CONST,
        'fill_value': 576495936675512319
        # mode 1 edge 0 resolution 0 base_cell 0
    }

    @staticmethod
    def get_feature_meta(column, preprocessing_parameters, backend):
        return {}

    @staticmethod
    def h3_to_list(h3_int):
        components = h3_to_components(h3_int)
        header = [
            components['mode'],
            components['edge'],
            components['resolution'],
            components['base_cell']
        ]
        cells_padding = [H3_PADDING_VALUE] * (
                MAX_H3_RESOLUTION - len(components['cells'])
        )
        return header + components['cells'] + cells_padding

    @staticmethod
    def add_feature_data(
            feature,
            input_df,
            proc_df,
            metadata,
            preprocessing_parameters,
            backend
    ):
        column = input_df[feature[COLUMN]]
        if column.dtype == object:
            column = column.map(int)
        column = column.map(H3FeatureMixin.h3_to_list)

<<<<<<< HEAD
        dataset[feature[PROC_COLUMN]] = backend.processor.map_objects(
            column,
            lambda x: np.array(x, dtype=np.uint8)
        )
        return dataset
=======
        proc_df[feature[PROC_COLUMN]] = backend.df_engine.map_objects(
            column,
            lambda x: np.array(x, dtype=np.uint8)
        )
        return proc_df
>>>>>>> 48dafb92


class H3InputFeature(H3FeatureMixin, InputFeature):
    encoder = 'embed'

    def __init__(self, feature, encoder_obj=None):
        super().__init__(feature)
        self.overwrite_defaults(feature)
        if encoder_obj:
            self.encoder_obj = encoder_obj
        else:
            self.encoder_obj = self.initialize_encoder(feature)

    def call(self, inputs, training=None, mask=None):
        assert isinstance(inputs, tf.Tensor)
        assert inputs.dtype == tf.uint8
        assert len(inputs.shape) == 2

        inputs_encoded = self.encoder_obj(
            inputs, training=training, mask=mask
        )

        return inputs_encoded

    @classmethod
    def get_input_dtype(cls):
        return tf.uint8

    def get_input_shape(self):
        return H3_VECTOR_LENGTH,

    @staticmethod
    def update_config_with_metadata(
            input_feature,
            feature_metadata,
            *args,
            **kwargs
    ):
        pass

    @staticmethod
    def populate_defaults(input_feature):
        set_default_value(input_feature, TIED, None)

    encoder_registry = {
        'embed': H3Embed,
        'weighted_sum': H3WeightedSum,
        'rnn': H3RNN
    }<|MERGE_RESOLUTION|>--- conflicted
+++ resolved
@@ -72,19 +72,11 @@
             column = column.map(int)
         column = column.map(H3FeatureMixin.h3_to_list)
 
-<<<<<<< HEAD
-        dataset[feature[PROC_COLUMN]] = backend.processor.map_objects(
-            column,
-            lambda x: np.array(x, dtype=np.uint8)
-        )
-        return dataset
-=======
         proc_df[feature[PROC_COLUMN]] = backend.df_engine.map_objects(
             column,
             lambda x: np.array(x, dtype=np.uint8)
         )
         return proc_df
->>>>>>> 48dafb92
 
 
 class H3InputFeature(H3FeatureMixin, InputFeature):
