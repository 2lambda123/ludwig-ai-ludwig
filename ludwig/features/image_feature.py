#! /usr/bin/env python
# Copyright (c) 2023 Predibase, Inc., 2019 Uber Technologies, Inc.
#
# Licensed under the Apache License, Version 2.0 (the "License");
# you may not use this file except in compliance with the License.
# You may obtain a copy of the License at
#
#     http://www.apache.org/licenses/LICENSE-2.0
#
# Unless required by applicable law or agreed to in writing, software
# distributed under the License is distributed on an "AS IS" BASIS,
# WITHOUT WARRANTIES OR CONDITIONS OF ANY KIND, either express or implied.
# See the License for the specific language governing permissions and
# limitations under the License.
# ==============================================================================
import logging
import os
import warnings
from collections import Counter
from dataclasses import dataclass
from functools import partial
from typing import Any, Callable, Dict, List, Optional, Tuple, Union

import numpy as np
import torch
from torchvision import transforms
from torchvision.transforms import functional as F
from torchvision.transforms.functional import normalize

from ludwig.constants import (
    CHECKSUM,
    COLUMN,
    ENCODER,
    HEIGHT,
    IMAGE,
    IMAGENET1K,
    INFER_IMAGE_DIMENSIONS,
    INFER_IMAGE_MAX_HEIGHT,
    INFER_IMAGE_MAX_WIDTH,
    INFER_IMAGE_SAMPLE_SIZE,
    NAME,
    NUM_CHANNELS,
    PREPROCESSING,
    PROC_COLUMN,
    REQUIRES_EQUAL_DIMENSIONS,
    SRC,
    TRAINING,
    TYPE,
    WIDTH,
)
from ludwig.data.cache.types import wrap
from ludwig.encoders.image.torchvision import TVModelVariant
from ludwig.features.base_feature import BaseFeatureMixin, InputFeature
from ludwig.schema.features.augmentation.base import BaseAugmentationConfig
from ludwig.schema.features.augmentation.image import (
    AutoAugmentationConfig,
    RandomBlurConfig,
    RandomBrightnessConfig,
    RandomContrastConfig,
    RandomHorizontalFlipConfig,
    RandomRotateConfig,
    RandomVerticalFlipConfig,
)
from ludwig.schema.features.image_feature import ImageInputFeatureConfig
from ludwig.types import FeatureMetadataDict, ModelConfigDict, PreprocessingConfigDict, TrainingSetMetadataDict
from ludwig.utils.augmentation_utils import get_augmentation_op, register_augmentation_op
from ludwig.utils.data_utils import get_abs_path
from ludwig.utils.dataframe_utils import is_dask_series_or_df
from ludwig.utils.fs_utils import has_remote_protocol, upload_h5
from ludwig.utils.image_utils import (
    get_gray_default_image,
    grayscale,
    is_torchvision_encoder,
    num_channels_in_image,
    read_image_from_bytes_obj,
    read_image_from_path,
    resize_image,
    ResizeChannels,
    torchvision_model_registry,
)
from ludwig.utils.misc_utils import set_default_value
from ludwig.utils.types import Series, TorchscriptPreprocessingInput

# constants used for Ludwig image preprocessing
IMAGENET1K_MEAN = [0.485, 0.456, 0.406]
IMAGENET1K_STD = [0.229, 0.224, 0.225]


logger = logging.getLogger(__name__)


###
# Image specific augmentation operations
###
@register_augmentation_op(name="auto_augmentation", features=IMAGE)
class AutoAugment(torch.nn.Module):
    def __init__(self, config: AutoAugmentationConfig):
        super().__init__()
        self.auto_augmentation_method = config.method
        self.augmentation_method = self.get_augmentation_method()

    def get_augmentation_method(self):
        if self.auto_augmentation_method == "trivial_augment":
            return transforms.TrivialAugmentWide()
<<<<<<< HEAD
        elif self.auto_augmentation_method == "auto_augment":
            return transforms.AutoAugment()
        elif self.auto_augmentation_method == "rand_augment":
            return transforms.RandAugment()
        else:
            raise ValueError(f"Unsupported auto-augmentation method: {self.auto_augmentation_method}")

    def forward(self, imgs):
        method = self.augmentation_method
        for i in range(imgs.size(0)):
            img = imgs[i].to(torch.uint8)
            imgs[i] = method(img)
        return imgs
=======
        if self.auto_augmentation_method == "auto_augment":
            return transforms.AutoAugment()
        if self.auto_augmentation_method == "rand_augment":
            return transforms.RandAugment()
        raise ValueError(f"Unsupported auto-augmentation method: {self.auto_augmentation_method}")

    def forward(self, imgs: torch.Tensor) -> torch.Tensor:
        method = self.augmentation_method
        uint8imgs = imgs.to(torch.uint8)
        augmented_imgs = method(uint8imgs)

        return augmented_imgs.to(torch.float32)
>>>>>>> 7e8fc14d


@register_augmentation_op(name="random_vertical_flip", features=IMAGE)
class RandomVFlip(torch.nn.Module):
    def __init__(
        self,
        config: RandomVerticalFlipConfig,
    ):
        super().__init__()

    def forward(self, imgs):
        if torch.rand(1) < 0.5:
            imgs = F.vflip(imgs)

        return imgs


@register_augmentation_op(name="random_horizontal_flip", features=IMAGE)
class RandomHFlip(torch.nn.Module):
    def __init__(
        self,
        config: RandomHorizontalFlipConfig,
    ):
        super().__init__()

    def forward(self, imgs):
        if torch.rand(1) < 0.5:
            imgs = F.hflip(imgs)

        return imgs


@register_augmentation_op(name="random_rotate", features=IMAGE)
class RandomRotate(torch.nn.Module):
    def __init__(self, config: RandomRotateConfig):
        super().__init__()
        self.degree = config.degree

    def forward(self, imgs):
        if torch.rand(1) < 0.5:
            # map angle to interval (-degree, +degree)
            angle = (torch.rand(1) * 2 * self.degree - self.degree).item()
            return F.rotate(imgs, angle)
        else:
            return imgs


@register_augmentation_op(name="random_contrast", features=IMAGE)
class RandomContrast(torch.nn.Module):
    def __init__(self, config: RandomContrastConfig):
        super().__init__()
        self.min_contrast = config.min
        self.contrast_adjustment_range = config.max - config.min

    def forward(self, imgs):
        if torch.rand(1) < 0.5:
            # random contrast adjustment
            adjust_factor = (torch.rand(1) * self.contrast_adjustment_range + self.min_contrast).item()
            return F.adjust_contrast(imgs, adjust_factor)
        else:
            return imgs


@register_augmentation_op(name="random_brightness", features=IMAGE)
class RandomBrightness(torch.nn.Module):
    def __init__(self, config: RandomBrightnessConfig):
        super().__init__()
        self.min_brightness = config.min
        self.brightness_adjustment_range = config.max - config.min

    def forward(self, imgs):
        if torch.rand(1) < 0.5:
            # random contrast adjustment
            adjust_factor = (torch.rand(1) * self.brightness_adjustment_range + self.min_brightness).item()
            return F.adjust_brightness(imgs, adjust_factor)
        else:
            return imgs


@register_augmentation_op(name="random_blur", features=IMAGE)
class RandomBlur(torch.nn.Module):
    def __init__(self, config: RandomBlurConfig):
        super().__init__()
        self.kernel_size = [config.kernel_size, config.kernel_size]

    def forward(self, imgs):
        if torch.rand(1) < 0.5:
            imgs = F.gaussian_blur(imgs, self.kernel_size)

        return imgs


class ImageAugmentation(torch.nn.Module):
    def __init__(
        self,
        augmentation_list: List[BaseAugmentationConfig],
        normalize_mean: Optional[List[float]] = None,
        normalize_std: Optional[List[float]] = None,
    ):
        super().__init__()

        # TODO: change to debug level before merging
        logger.info(f"Creating Augmentation pipline: {augmentation_list}")

        self.normalize_mean = normalize_mean
        self.normalize_std = normalize_std

        if self.training:
            self.augmentation_steps = torch.nn.Sequential()
            for aug_config in augmentation_list:
                try:
                    aug_op = get_augmentation_op(IMAGE, aug_config.type)
                    self.augmentation_steps.append(aug_op(aug_config))
                except KeyError:
                    raise ValueError(f"Invalid augmentation operation specification: {aug_config}")
        else:
            # TODO: should this raise an exception if not in training mode?
            self.augmentation_steps = None

    def forward(self, imgs):
        if self.augmentation_steps:
            # convert from float to uint8 values - this is required for the augmentation
            imgs = self._convert_back_to_uint8(imgs)

            logger.debug(f"Executing augmentation pipeline steps:\n{self.augmentation_steps}")
            imgs = self.augmentation_steps(imgs)

            # convert back to float32 values and renormalize if needed
            imgs = self._renormalize_image(imgs)

        return imgs

    # function to partially undo the TorchVision ImageClassification transformation.
    #  back out the normalization step and convert from float32 to uint8 dtype
    #  to make the tensor displayable as an image
    #  crop size remains the same
    def _convert_back_to_uint8(self, images):
        if self.normalize_mean:
            mean = torch.as_tensor(self.normalize_mean, dtype=torch.float32).view(-1, 1, 1)
            std = torch.as_tensor(self.normalize_std, dtype=torch.float32).view(-1, 1, 1)
            return images.mul(std).add(mean).mul(255.0).type(torch.uint8)
        else:
            return images.mul(255.0).type(torch.uint8)

    # function to redo part of the TorchVision ImageClassification transformation.
    #  convert uint8 to float32
    #  apply the imagenet1k normalization
    def _renormalize_image(self, images):
        if self.normalize_mean:
            mean = torch.as_tensor(self.normalize_mean, dtype=torch.float32).view(-1, 1, 1)
            std = torch.as_tensor(self.normalize_std, dtype=torch.float32).view(-1, 1, 1)
            return images.type(torch.float32).div(255.0).sub(mean).div(std)
        else:
            return images.type(torch.float32).div(255.0)


@dataclass
class ImageTransformMetadata:
    height: int
    width: int
    num_channels: int


def _get_torchvision_transform(
    torchvision_parameters: TVModelVariant,
) -> Tuple[torch.nn.Module, ImageTransformMetadata]:
    """Returns a torchvision transform that is compatible with the model variant.

    Note that the raw torchvision transform is not returned. Instead, a Sequential module that includes
    image resizing is returned. This is because the raw torchvision transform assumes that the input image has
    three channels, which is not always the case with images input into Ludwig.

    Args:
        torchvision_parameters: The parameters for the torchvision model variant.
    Returns:
        (torchvision_transform, transform_metadata): A torchvision transform and the metadata for the transform.
    """
    torchvision_transform_raw = torchvision_parameters.model_weights.DEFAULT.transforms()
    torchvision_transform = torch.nn.Sequential(
        ResizeChannels(num_channels=3),
        torchvision_transform_raw,
    )
    transform_metadata = ImageTransformMetadata(
        height=torchvision_transform_raw.crop_size[0],
        width=torchvision_transform_raw.crop_size[0],
        num_channels=len(torchvision_transform_raw.mean),
    )
    return (torchvision_transform, transform_metadata)


def _get_torchvision_parameters(model_type: str, model_variant: str) -> TVModelVariant:
    return torchvision_model_registry.get(model_type).get(model_variant)


class _ImagePreprocessing(torch.nn.Module):
    """Torchscript-enabled version of preprocessing done by ImageFeatureMixin.add_feature_data."""

    def __init__(
        self,
        metadata: TrainingSetMetadataDict,
        torchvision_transform: Optional[torch.nn.Module] = None,
        transform_metadata: Optional[ImageTransformMetadata] = None,
    ):
        super().__init__()

        self.resize_method = metadata["preprocessing"]["resize_method"]
        self.torchvision_transform = torchvision_transform
        if transform_metadata is not None:
            self.height = transform_metadata.height
            self.width = transform_metadata.width
            self.num_channels = transform_metadata.num_channels
        else:
            self.height = metadata["preprocessing"]["height"]
            self.width = metadata["preprocessing"]["width"]
            self.num_channels = metadata["preprocessing"]["num_channels"]

    def forward(self, v: TorchscriptPreprocessingInput) -> torch.Tensor:
        """Takes a list of images and adjusts the size and number of channels as specified in the metadata.

        If `v` is already a torch.Tensor, we assume that the images are already preprocessed to be the same size.
        """
        # Nested conditional is a workaround to short-circuit boolean evaluation.
        if not torch.jit.isinstance(v, List[torch.Tensor]):
            if not torch.jit.isinstance(v, torch.Tensor):
                raise ValueError(f"Unsupported input: {v}")

        if self.torchvision_transform is not None:
            # perform pre-processing for torchvision pretrained model encoders
            if torch.jit.isinstance(v, List[torch.Tensor]):
                imgs = [self.torchvision_transform(img) for img in v]
            else:
                # convert batch of image tensors to a list and then run torchvision pretrained
                # model transforms on each image
                imgs = [self.torchvision_transform(img) for img in torch.unbind(v)]

            # collect the list of images into a batch
            imgs_stacked = torch.stack(imgs)
        else:
            # perform pre-processing for Ludwig defined image encoders
            if torch.jit.isinstance(v, List[torch.Tensor]):
                imgs = [resize_image(img, (self.height, self.width), self.resize_method) for img in v]
                imgs_stacked = torch.stack(imgs)
            else:
                imgs_stacked = v

            _, num_channels, height, width = imgs_stacked.shape

            # Ensure images are the size expected by the model
            if height != self.height or width != self.width:
                imgs_stacked = resize_image(imgs_stacked, (self.height, self.width), self.resize_method)

            # Ensures images have the number of channels expected by the model
            if num_channels != self.num_channels:
                if self.num_channels == 1:
                    imgs_stacked = grayscale(imgs_stacked)
                elif num_channels < self.num_channels:
                    extra_channels = self.num_channels - num_channels
                    imgs_stacked = torch.nn.functional.pad(imgs_stacked, [0, 0, 0, 0, 0, extra_channels])
                else:
                    raise ValueError(
                        f"Number of channels cannot be reconciled. metadata.num_channels = "
                        f"{self.num_channels}, but imgs.shape[1] = {num_channels}"
                    )

            imgs_stacked = imgs_stacked.type(torch.float32) / 255

        return imgs_stacked


class ImageFeatureMixin(BaseFeatureMixin):
    @staticmethod
    def type():
        return IMAGE

    @staticmethod
    def cast_column(column, backend):
        return column

    @staticmethod
    def get_feature_meta(
        config: ModelConfigDict,
        column,
        preprocessing_parameters: PreprocessingConfigDict,
        backend,
        is_input_feature: bool,
    ) -> FeatureMetadataDict:
        return {PREPROCESSING: preprocessing_parameters}

    @staticmethod
    def _read_image_if_bytes_obj_and_resize(
        img_entry: Union[bytes, torch.Tensor, np.ndarray, str],
        img_width: int,
        img_height: int,
        should_resize: bool,
        num_channels: int,
        resize_method: str,
        user_specified_num_channels: bool,
        standardize_image: str,
    ) -> Optional[np.ndarray]:
        """
        :param img_entry Union[bytes, torch.Tensor, np.ndarray, str]: if str file path to the
            image else torch.Tensor of the image itself
        :param img_width: expected width of the image
        :param img_height: expected height of the image
        :param should_resize: Should the image be resized?
        :param resize_method: type of resizing method
        :param num_channels: expected number of channels in the first image
        :param user_specified_num_channels: did the user specify num channels?
        :param standardize_image: specifies whether to standarize image with imagenet1k specifications
        :return: image object as a numpy array

        Helper method to read and resize an image according to model definition.
        If the user doesn't specify a number of channels, we use the first image
        in the dataset as the source of truth. If any image in the dataset
        doesn't have the same number of channels as the first image,
        raise an exception.

        If the user specifies a number of channels, we try to convert all the
        images to the specifications by dropping channels/padding 0 channels
        """

        if isinstance(img_entry, bytes):
            img = read_image_from_bytes_obj(img_entry, num_channels)
        elif isinstance(img_entry, str):
            img = read_image_from_path(img_entry, num_channels)
        elif isinstance(img_entry, np.ndarray):
            img = torch.from_numpy(np.array(img_entry, copy=True)).permute(2, 0, 1)
        else:
            img = img_entry

        if not isinstance(img, torch.Tensor):
            warnings.warn(f"Image with value {img} cannot be read")
            return None

        img_num_channels = num_channels_in_image(img)
        # Convert to grayscale if needed.
        if num_channels == 1 and img_num_channels != 1:
            img = grayscale(img)
            img_num_channels = 1

        if should_resize:
            img = resize_image(img, (img_height, img_width), resize_method)

        if user_specified_num_channels:
            # Number of channels is specified by the user
            # img_padded = np.zeros((img_height, img_width, num_channels),
            #                       dtype=np.uint8)
            # min_num_channels = min(num_channels, img_num_channels)
            # img_padded[:, :, :min_num_channels] = img[:, :, :min_num_channels]
            # img = img_padded
            if num_channels > img_num_channels:
                extra_channels = num_channels - img_num_channels
                img = torch.nn.functional.pad(img, [0, 0, 0, 0, 0, extra_channels])

            if img_num_channels != num_channels:
                logger.warning(
                    "Image has {} channels, where as {} "
                    "channels are expected. Dropping/adding channels "
                    "with 0s as appropriate".format(img_num_channels, num_channels)
                )
        else:
            # If the image isn't like the first image, raise exception
            if img_num_channels != num_channels:
                raise ValueError(
                    "Image has {} channels, unlike the first image, which "
                    "has {} channels. Make sure all the images have the same "
                    "number of channels or use the num_channels property in "
                    "image preprocessing".format(img_num_channels, num_channels)
                )

        if img.shape[1] != img_height or img.shape[2] != img_width:
            raise ValueError(
                "Images are not of the same size. "
                "Expected size is {}, "
                "current image size is {}."
                "Images are expected to be all of the same size "
                "or explicit image width and height are expected "
                "to be provided. "
                "Additional information: "
                "https://ludwig-ai.github.io/ludwig-docs/latest/configuration/features/image_features"
                "#image-features-preprocessing".format([img_height, img_width, num_channels], img.shape)
            )

        # casting and rescaling
        img = img.type(torch.float32) / 255

        if standardize_image == IMAGENET1K:
            img = normalize(img, mean=IMAGENET1K_MEAN, std=IMAGENET1K_STD)

        return img.numpy()

    @staticmethod
    def _read_image_with_pretrained_transform(
        img_entry: Union[bytes, torch.Tensor, np.ndarray],
        transform_fn: Callable,
    ) -> Optional[np.ndarray]:
        if isinstance(img_entry, bytes):
            img = read_image_from_bytes_obj(img_entry)
        elif isinstance(img_entry, str):
            img = read_image_from_path(img_entry)
        elif isinstance(img_entry, np.ndarray):
            img = torch.from_numpy(img_entry).permute(2, 0, 1)
        else:
            img = img_entry

        if not isinstance(img, torch.Tensor):
            warnings.warn(f"Image with value {img} cannot be read")
            return None

        img = transform_fn(img)

        return img.numpy()

    @staticmethod
    def _set_image_and_height_equal_for_encoder(
        width: int, height: int, preprocessing_parameters: dict, encoder_type: str
    ) -> Tuple[int, int]:
        """Some pretrained image encoders require images with the same dimension, or images with a specific width
        and heigh values. The returned width and height are set based on compatibility with the downstream encoder
        using the encoder parameters for the feature.

        Args:
            width: Represents the width of the image. This is either specified in the user config, or inferred using
                a sample of images.
            height: Represents the height of the image. This is either specified in the user config, or inferred using
                a sample of images.
            preprocessing_parameters: Parameters defining how the image feature should be preprocessed
            encoder_type: The name of the encoder

        Return:
            (width, height) Updated width and height so that they are equal
        """

        if preprocessing_parameters[REQUIRES_EQUAL_DIMENSIONS] and height != width:
            width = height = min(width, height)
            # Update preprocessing parameters dictionary to reflect new height and width values
            preprocessing_parameters["width"] = width
            preprocessing_parameters["height"] = height
            logger.info(
                f"Set image feature height and width to {width} to be compatible with" f" {encoder_type} encoder."
            )
        return width, height

    @staticmethod
    def _infer_image_size(
        image_sample: List[torch.Tensor],
        max_height: int,
        max_width: int,
        preprocessing_parameters: dict,
        encoder_type: str,
    ) -> Tuple[int, int]:
        """Infers the size to use from a group of images. The returned height will be the average height of images
        in image_sample rounded to the nearest integer, or max_height. Likewise for width.

        Args:
            image_sample: Sample of images to use to infer image size. Must be formatted as [channels, height, width].
            max_height: Maximum height.
            max_width: Maximum width.
            preprocessing_parameters: Parameters defining how the image feature should be preprocessed
            encoder_type: The name of the encoder

        Return:
            (height, width) The inferred height and width.
        """

        height_avg = sum(x.shape[1] for x in image_sample) / len(image_sample)
        width_avg = sum(x.shape[2] for x in image_sample) / len(image_sample)
        height = min(int(round(height_avg)), max_height)
        width = min(int(round(width_avg)), max_width)

        # Update height and width if the downstream encoder requires images
        # with  the same dimension or specific width and height values
        width, height = ImageFeatureMixin._set_image_and_height_equal_for_encoder(
            width, height, preprocessing_parameters, encoder_type
        )

        logger.debug(f"Inferring height: {height} and width: {width}")
        return height, width

    @staticmethod
    def _infer_number_of_channels(image_sample: List[torch.Tensor]):
        """Infers the channel depth to use from a group of images.

        We make the assumption that the majority of datasets scraped from the web will be RGB, so if we get a mixed bag
        of images we should default to that. However, if the majority of the sample images have a specific channel depth
        (other than 3) this is probably intentional so we keep it, but log an info message.
        """
        n_images = len(image_sample)
        channel_frequency = Counter([num_channels_in_image(x) for x in image_sample])
        if channel_frequency[1] > n_images / 2:
            # If the majority of images in sample are 1 channel, use 1.
            num_channels = 1
        elif channel_frequency[2] > n_images / 2:
            # If the majority of images in sample are 2 channel, use 2.
            num_channels = 2
        elif channel_frequency[4] > n_images / 2:
            # If the majority of images in sample are 4 channel, use 4.
            num_channels = 4
        else:
            # Default case: use 3 channels.
            num_channels = 3
        logger.info(f"Inferring num_channels from the first {n_images} images.")
        logger.info("\n".join([f"  images with {k} channels: {v}" for k, v in sorted(channel_frequency.items())]))
        if num_channels == max(channel_frequency, key=channel_frequency.get):
            logger.info(
                f"Using {num_channels} channels because it is the majority in sample. If an image with"
                f" a different depth is read, will attempt to convert to {num_channels} channels."
            )
        else:
            logger.info(f"Defaulting to {num_channels} channels.")
        logger.info(
            "To explicitly set the number of channels, define num_channels in the preprocessing dictionary of "
            "the image input feature config."
        )
        return num_channels

    @staticmethod
    def _finalize_preprocessing_parameters(
        preprocessing_parameters: dict,
        encoder_type: str,
        column: Series,
    ) -> Tuple:
        """Helper method to determine the height, width and number of channels for preprocessing the image data.

        This is achieved by looking at the parameters provided by the user. When there are some missing parameters, we
        fall back on to the first image in the dataset. The assumption being that all the images in the data are
        expected be of the same size with the same number of channels.

        Args:
            preprocessing_parameters: Parameters defining how the image feature should be preprocessed
            encoder_type: The name of the encoder
            column: The data itself. Can be a Pandas, Modin or Dask series.
        """

        explicit_height_width = preprocessing_parameters[HEIGHT] or preprocessing_parameters[WIDTH]
        explicit_num_channels = NUM_CHANNELS in preprocessing_parameters and preprocessing_parameters[NUM_CHANNELS]

        if preprocessing_parameters[INFER_IMAGE_DIMENSIONS] and not (explicit_height_width and explicit_num_channels):
            sample_size = min(len(column), preprocessing_parameters[INFER_IMAGE_SAMPLE_SIZE])
        else:
            sample_size = 1  # Take first image

        sample = []
        sample_num_bytes = []
        failed_entries = []
        for image_entry in column.head(sample_size):
            if isinstance(image_entry, str):
                # Tries to read image as PNG or numpy file from the path.
                image, num_bytes = read_image_from_path(image_entry, return_num_bytes=True)
                if num_bytes is not None:
                    sample_num_bytes.append(num_bytes)
            else:
                image = image_entry

            if isinstance(image, torch.Tensor):
                sample.append(image)
            elif isinstance(image, np.ndarray):
                sample.append(torch.from_numpy(image).permute(2, 0, 1))
            else:
                failed_entries.append(image_entry)
        if len(sample) == 0:
            failed_entries_repr = "\n\t- ".join(failed_entries)
            raise ValueError(
                f"Images dimensions cannot be inferred. Failed to read {sample_size} images as samples:\n\t- "
                f"{failed_entries_repr}."
            )

        should_resize = False
        if explicit_height_width:
            should_resize = True
            try:
                height = int(preprocessing_parameters[HEIGHT])
                width = int(preprocessing_parameters[WIDTH])
                # Update height and width if the downstream encoder requires images
                # with the same dimension or specific width and height values
                width, height = ImageFeatureMixin._set_image_and_height_equal_for_encoder(
                    width, height, preprocessing_parameters, encoder_type
                )
            except ValueError as e:
                raise ValueError("Image height and width must be set and have " "positive integer values: " + str(e))
            if height <= 0 or width <= 0:
                raise ValueError("Image height and width must be positive integers")
        else:
            # User hasn't specified height and width.
            # Default to inferring from sample or first image.
            if preprocessing_parameters[INFER_IMAGE_DIMENSIONS]:
                should_resize = True
                height, width = ImageFeatureMixin._infer_image_size(
                    sample,
                    max_height=preprocessing_parameters[INFER_IMAGE_MAX_HEIGHT],
                    max_width=preprocessing_parameters[INFER_IMAGE_MAX_WIDTH],
                    preprocessing_parameters=preprocessing_parameters,
                    encoder_type=encoder_type,
                )
            else:
                raise ValueError(
                    "Explicit image width/height are not set, infer_image_dimensions is false, "
                    "and first image cannot be read, so image dimensions are unknown"
                )

        if explicit_num_channels:
            # User specified num_channels in the model/feature config
            user_specified_num_channels = True
            num_channels = preprocessing_parameters[NUM_CHANNELS]
        else:
            user_specified_num_channels = False
            if preprocessing_parameters[INFER_IMAGE_DIMENSIONS]:
                user_specified_num_channels = True
                num_channels = ImageFeatureMixin._infer_number_of_channels(sample)
            elif len(sample) > 0:
                num_channels = num_channels_in_image(sample[0])
            else:
                raise ValueError(
                    "Explicit image num channels is not set, infer_image_dimensions is false, "
                    "and first image cannot be read, so image num channels is unknown"
                )

        assert isinstance(num_channels, int), ValueError("Number of image channels needs to be an integer")

        average_file_size = np.mean(sample_num_bytes) if sample_num_bytes else None

        standardize_image = preprocessing_parameters["standardize_image"]
        if standardize_image == "imagenet1k" and num_channels != 3:
            warnings.warn(
                f"'standardize_image=imagenet1k' is defined only for 'num_channels=3' but "
                f"detected 'num_channels={num_channels}'.  For this situation setting 'standardize_image=None'.",
                RuntimeWarning,
            )
            standardize_image = None

        return (
            should_resize,
            width,
            height,
            num_channels,
            user_specified_num_channels,
            average_file_size,
            standardize_image,
        )

    @staticmethod
    def add_feature_data(
        feature_config,
        input_df,
        proc_df,
        metadata,
        preprocessing_parameters: PreprocessingConfigDict,
        backend,
        skip_save_processed_input,
    ):
        set_default_value(feature_config[PREPROCESSING], "in_memory", preprocessing_parameters["in_memory"])

        name = feature_config[NAME]
        column = input_df[feature_config[COLUMN]]
        encoder_type = feature_config[ENCODER][TYPE]

        src_path = None
        if SRC in metadata:
            src_path = os.path.dirname(os.path.abspath(metadata.get(SRC)))
        abs_path_column = backend.df_engine.map_objects(
            column,
            lambda row: get_abs_path(src_path, row) if isinstance(row, str) and not has_remote_protocol(row) else row,
        )

        # determine if specified encoder is a torchvision model
        model_type = feature_config[ENCODER].get("type", None)
        model_variant = feature_config[ENCODER].get("model_variant")
        if model_variant:
            torchvision_parameters = _get_torchvision_parameters(model_type, model_variant)
        else:
            torchvision_parameters = None

        if torchvision_parameters:
            logger.warning(
                f"Using the transforms specified for the torchvision model {model_type} {model_variant} "
                f"This includes setting the number of channels is 3 and resizing the image to the needs of the model."
            )

            torchvision_transform, transform_metadata = _get_torchvision_transform(torchvision_parameters)

            # torchvision_parameters is not None
            # perform torchvision model transformations
            read_image_if_bytes_obj_and_resize = partial(
                ImageFeatureMixin._read_image_with_pretrained_transform,
                transform_fn=torchvision_transform,
            )
            average_file_size = None

            # save weight specification in preprocessing section
            preprocessing_parameters[
                "torchvision_model_default_weights"
            ] = f"{torchvision_parameters.model_weights.DEFAULT}"

            # add torchvision model id to preprocessing section for torchscript
            preprocessing_parameters["torchvision_model_type"] = model_type
            preprocessing_parameters["torchvision_model_variant"] = model_variant

            # get required setup parameters for in_memory = False processing
            height = transform_metadata.height
            width = transform_metadata.width
            num_channels = transform_metadata.num_channels
        else:
            # torchvision_parameters is None
            # perform Ludwig specified transformations
            (
                should_resize,
                width,
                height,
                num_channels,
                user_specified_num_channels,
                average_file_size,
                standardize_image,
            ) = ImageFeatureMixin._finalize_preprocessing_parameters(
                preprocessing_parameters, encoder_type, abs_path_column
            )

            metadata[name][PREPROCESSING]["height"] = height
            metadata[name][PREPROCESSING]["width"] = width
            metadata[name][PREPROCESSING]["num_channels"] = num_channels

            read_image_if_bytes_obj_and_resize = partial(
                ImageFeatureMixin._read_image_if_bytes_obj_and_resize,
                img_width=width,
                img_height=height,
                should_resize=should_resize,
                num_channels=num_channels,
                resize_method=preprocessing_parameters["resize_method"],
                user_specified_num_channels=user_specified_num_channels,
                standardize_image=standardize_image,
            )

        # TODO: alternatively use get_average_image() for unreachable images
        default_image = get_gray_default_image(num_channels, height, width)
        metadata[name]["reshape"] = (num_channels, height, width)

        in_memory = feature_config[PREPROCESSING]["in_memory"]
        if in_memory or skip_save_processed_input:
            proc_col = backend.read_binary_files(
                abs_path_column, map_fn=read_image_if_bytes_obj_and_resize, file_size=average_file_size
            )

            num_failed_image_reads = (
                proc_col.isna().sum().compute() if is_dask_series_or_df(proc_col, backend) else proc_col.isna().sum()
            )

            proc_col = backend.df_engine.map_objects(
                proc_col, lambda row: default_image if not isinstance(row, np.ndarray) else row
            )

            proc_df[feature_config[PROC_COLUMN]] = proc_col
        else:
            num_images = len(abs_path_column)
            num_failed_image_reads = 0

            data_fp = backend.cache.get_cache_path(wrap(metadata.get(SRC)), metadata.get(CHECKSUM), TRAINING)
            with upload_h5(data_fp) as h5_file:
                # todo future add multiprocessing/multithreading
                image_dataset = h5_file.create_dataset(
                    feature_config[PROC_COLUMN] + "_data", (num_images, num_channels, height, width), dtype=np.float32
                )
                for i, img_entry in enumerate(abs_path_column):
                    res = read_image_if_bytes_obj_and_resize(img_entry)
                    if isinstance(res, np.ndarray):
                        image_dataset[i, :height, :width, :] = res
                    else:
                        logger.warning(f"Failed to read image {img_entry} while preprocessing feature `{name}`. ")
                        image_dataset[i, :height, :width, :] = default_image
                        num_failed_image_reads += 1
                h5_file.flush()

            proc_df[feature_config[PROC_COLUMN]] = np.arange(num_images)

        if num_failed_image_reads > 0:
            logger.warning(
                f"Failed to read {num_failed_image_reads} images while preprocessing feature `{name}`. "
                "Using default image for these rows in the dataset."
            )

        return proc_df


class ImageInputFeature(ImageFeatureMixin, InputFeature):
    def __init__(self, input_feature_config: ImageInputFeatureConfig, encoder_obj=None, **kwargs):
        super().__init__(input_feature_config, **kwargs)

        if encoder_obj:
            self.encoder_obj = encoder_obj
        else:
            self.encoder_obj = self.initialize_encoder(input_feature_config.encoder)

        # set up for augmentation if it is enabled
        if input_feature_config.augmentation:
            # assume no image normalize is required
            normalize_mean = normalize_std = None

            # determine if specified encoder is a torchvision model
            if is_torchvision_encoder(self.encoder_obj):
                # encoder is a torchvision model
                normalize_mean = self.encoder_obj.normalize_mean
                normalize_std = self.encoder_obj.normalize_std
            else:
                # encoder is a Ludwig encoder, determine if standardize_image is set to IMAGENET1K
                if input_feature_config.preprocessing.standardize_image == IMAGENET1K:
                    normalize_mean = IMAGENET1K_MEAN
                    normalize_std = IMAGENET1K_STD

            # create augmentation pipeline object
            self.augmentation_pipeline = ImageAugmentation(
                input_feature_config.augmentation,
                normalize_mean,
                normalize_std,
            )

    def forward(self, inputs: torch.Tensor) -> torch.Tensor:
        assert isinstance(inputs, torch.Tensor), f"inputs to image feature must be a torch tensor, got {type(inputs)}"
        assert inputs.dtype in [torch.float32], f"inputs to image feature must be a float32 tensor, got {inputs.dtype}"

        inputs_encoded = self.encoder_obj(inputs)

        return inputs_encoded

    @property
    def input_dtype(self):
        return torch.float32

    @property
    def input_shape(self) -> torch.Size:
        return torch.Size(self.encoder_obj.input_shape)

    @property
    def output_shape(self) -> torch.Size:
        return self.encoder_obj.output_shape

    def update_config_after_module_init(self, feature_config):
        if is_torchvision_encoder(self.encoder_obj):
            # update feature preprocessing parameters to reflect used in torchvision pretrained model
            # Note: image height and width is determined by the encoder crop_size attribute.  Source of this
            # attribute is from the torchvision.transforms._presets.ImageClassification class.  This class stores
            # crop_size as a single element list.  the single element in this list is used to set both the height
            # and width of an image.
            feature_config.preprocessing.height = self.encoder_obj.crop_size[0]
            feature_config.preprocessing.width = self.encoder_obj.crop_size[0]
            feature_config.preprocessing.num_channels = self.encoder_obj.num_channels

    @staticmethod
    def update_config_with_metadata(feature_config, feature_metadata, *args, **kwargs):
        for key in ["height", "width", "num_channels", "standardize_image"]:
            if hasattr(feature_config.encoder, key):
                setattr(feature_config.encoder, key, feature_metadata[PREPROCESSING][key])

    @staticmethod
    def get_schema_cls():
        return ImageInputFeatureConfig

    @staticmethod
    def create_preproc_module(metadata: Dict[str, Any]) -> torch.nn.Module:
        model_type = metadata["preprocessing"].get("torchvision_model_type")
        model_variant = metadata["preprocessing"].get("torchvision_model_variant")
        if model_variant:
            torchvision_parameters = _get_torchvision_parameters(model_type, model_variant)
        else:
            torchvision_parameters = None

        if torchvision_parameters:
            torchvision_transform, transform_metadata = _get_torchvision_transform(torchvision_parameters)
        else:
            torchvision_transform = None
            transform_metadata = None

        return _ImagePreprocessing(
            metadata, torchvision_transform=torchvision_transform, transform_metadata=transform_metadata
        )

    def get_augmentation_pipeline(self):
        return self.augmentation_pipeline<|MERGE_RESOLUTION|>--- conflicted
+++ resolved
@@ -102,21 +102,6 @@
     def get_augmentation_method(self):
         if self.auto_augmentation_method == "trivial_augment":
             return transforms.TrivialAugmentWide()
-<<<<<<< HEAD
-        elif self.auto_augmentation_method == "auto_augment":
-            return transforms.AutoAugment()
-        elif self.auto_augmentation_method == "rand_augment":
-            return transforms.RandAugment()
-        else:
-            raise ValueError(f"Unsupported auto-augmentation method: {self.auto_augmentation_method}")
-
-    def forward(self, imgs):
-        method = self.augmentation_method
-        for i in range(imgs.size(0)):
-            img = imgs[i].to(torch.uint8)
-            imgs[i] = method(img)
-        return imgs
-=======
         if self.auto_augmentation_method == "auto_augment":
             return transforms.AutoAugment()
         if self.auto_augmentation_method == "rand_augment":
@@ -129,7 +114,6 @@
         augmented_imgs = method(uint8imgs)
 
         return augmented_imgs.to(torch.float32)
->>>>>>> 7e8fc14d
 
 
 @register_augmentation_op(name="random_vertical_flip", features=IMAGE)
