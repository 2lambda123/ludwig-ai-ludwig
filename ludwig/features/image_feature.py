#! /usr/bin/env python
# Copyright (c) 2019 Uber Technologies, Inc.
#
# Licensed under the Apache License, Version 2.0 (the "License");
# you may not use this file except in compliance with the License.
# You may obtain a copy of the License at
#
#     http://www.apache.org/licenses/LICENSE-2.0
#
# Unless required by applicable law or agreed to in writing, software
# distributed under the License is distributed on an "AS IS" BASIS,
# WITHOUT WARRANTIES OR CONDITIONS OF ANY KIND, either express or implied.
# See the License for the specific language governing permissions and
# limitations under the License.
# ==============================================================================
import logging
import os
import warnings
from collections import Counter
from functools import partial
from typing import Any, Callable, Dict, List, Optional, Tuple, Union

import numpy as np
import torch
from torchvision.transforms.functional import normalize

from ludwig.constants import (
    CHECKSUM,
    COLUMN,
    HEIGHT,
    IMAGE,
    INFER_IMAGE_DIMENSIONS,
    INFER_IMAGE_MAX_HEIGHT,
    INFER_IMAGE_MAX_WIDTH,
    INFER_IMAGE_SAMPLE_SIZE,
    NAME,
    NUM_CHANNELS,
    PREPROCESSING,
    PROC_COLUMN,
    SRC,
    TRAINING,
    WIDTH,
)
from ludwig.data.cache.types import wrap
from ludwig.features.base_feature import BaseFeatureMixin, InputFeature
from ludwig.schema.features.image_feature import ImageInputFeatureConfig
from ludwig.utils.data_utils import get_abs_path
from ludwig.utils.dataframe_utils import is_dask_series_or_df
from ludwig.utils.fs_utils import has_remote_protocol, upload_h5
from ludwig.utils.image_utils import (
    get_gray_default_image,
    grayscale,
    num_channels_in_image,
    read_image_from_bytes_obj,
    read_image_from_path,
    resize_image,
    torchvision_model_registry,
)
from ludwig.utils.misc_utils import set_default_value
from ludwig.utils.types import Series, TorchscriptPreprocessingInput

logger = logging.getLogger(__name__)


class _ImagePreprocessing(torch.nn.Module):
    """Torchscript-enabled version of preprocessing done by ImageFeatureMixin.add_feature_data."""

    def __init__(self, metadata: Dict[str, Any], tv_transforms: Optional[torch.nn.Module] = None):
        super().__init__()
        self.height = metadata["preprocessing"]["height"]
        self.width = metadata["preprocessing"]["width"]
        self.num_channels = metadata["preprocessing"]["num_channels"]
        self.resize_method = metadata["preprocessing"]["resize_method"]
        self.torchvision_model_id = metadata["preprocessing"].get("torchvision_model_id")
        self.tv_transforms = tv_transforms

    def forward(self, v: TorchscriptPreprocessingInput) -> torch.Tensor:
        """Takes a list of images and adjusts the size and number of channels as specified in the metadata.

        If `v` is already a torch.Tensor, we assume that the images are already preprocessed to be the same size.
        """
        # Nested conditional is a workaround to short-circuit boolean evaluation.
        if not torch.jit.isinstance(v, List[torch.Tensor]):
            if not torch.jit.isinstance(v, torch.Tensor):
                raise ValueError(f"Unsupported input: {v}")

        if self.torchvision_model_id is not None:
            # perform pre-processing for torchvision pretrained model encoders
            if torch.jit.isinstance(v, List[torch.Tensor]):
                imgs = [self.tv_transforms(img) for img in v]
            else:
                # convert batch of image tensors to a list and then run torchvision pretrained
                # model transforms on each image
                imgs = [self.tv_transforms(img) for img in torch.unbind(v)]

            # collect the list of images into a batch
            imgs_stacked = torch.stack(imgs)
        else:
            # perform pre-processing for Ludwig defined image encoders
            if torch.jit.isinstance(v, List[torch.Tensor]):
                imgs = [resize_image(img, (self.height, self.width), self.resize_method) for img in v]
                imgs_stacked = torch.stack(imgs)
            else:
                imgs_stacked = v

            _, num_channels, height, width = imgs_stacked.shape

            # Ensure images are the size expected by the model
            if height != self.height or width != self.width:
                imgs_stacked = resize_image(imgs_stacked, (self.height, self.width), self.resize_method)

            # Ensures images have the number of channels expected by the model
            if num_channels != self.num_channels:
                if self.num_channels == 1:
                    imgs_stacked = grayscale(imgs_stacked)
                elif num_channels < self.num_channels:
                    extra_channels = self.num_channels - num_channels
                    imgs_stacked = torch.nn.functional.pad(imgs_stacked, [0, 0, 0, 0, 0, extra_channels])
                else:
                    raise ValueError(
                        f"Number of channels cannot be reconciled. metadata.num_channels = "
                        f"{self.num_channels}, but imgs.shape[1] = {num_channels}"
                    )

            imgs_stacked = imgs_stacked.type(torch.float32) / 255

        return imgs_stacked


class ImageFeatureMixin(BaseFeatureMixin):
    @staticmethod
    def type():
        return IMAGE

    @staticmethod
    def cast_column(column, backend):
        return column

    @staticmethod
    def get_feature_meta(column, preprocessing_parameters, backend):
        return {PREPROCESSING: preprocessing_parameters}

    @staticmethod
    def _read_image_if_bytes_obj_and_resize(
        img_entry: Union[bytes, torch.Tensor, np.ndarray],
        img_width: int,
        img_height: int,
        should_resize: bool,
        num_channels: int,
        resize_method: str,
        user_specified_num_channels: bool,
        standardize_image: str,
    ) -> Optional[np.ndarray]:
        """
        :param img_entry Union[bytes, torch.Tensor, np.ndarray]: if str file path to the
            image else torch.Tensor of the image itself
        :param img_width: expected width of the image
        :param img_height: expected height of the image
        :param should_resize: Should the image be resized?
        :param resize_method: type of resizing method
        :param num_channels: expected number of channels in the first image
        :param user_specified_num_channels: did the user specify num channels?
        :return: image object as a numpy array

        Helper method to read and resize an image according to model definition.
        If the user doesn't specify a number of channels, we use the first image
        in the dataset as the source of truth. If any image in the dataset
        doesn't have the same number of channels as the first image,
        raise an exception.

        If the user specifies a number of channels, we try to convert all the
        images to the specifications by dropping channels/padding 0 channels
        """

        if isinstance(img_entry, bytes):
            img = read_image_from_bytes_obj(img_entry, num_channels)
        elif isinstance(img_entry, np.ndarray):
            img = torch.from_numpy(np.array(img_entry, copy=True)).permute(2, 0, 1)
        else:
            img = img_entry

        if not isinstance(img, torch.Tensor):
            warnings.warn(f"Image with value {img} cannot be read")
            return None

        img_num_channels = num_channels_in_image(img)
        # Convert to grayscale if needed.
        if num_channels == 1 and img_num_channels != 1:
            img = grayscale(img)
            img_num_channels = 1

        if should_resize:
            img = resize_image(img, (img_height, img_width), resize_method)

        if user_specified_num_channels:
            # Number of channels is specified by the user
            # img_padded = np.zeros((img_height, img_width, num_channels),
            #                       dtype=np.uint8)
            # min_num_channels = min(num_channels, img_num_channels)
            # img_padded[:, :, :min_num_channels] = img[:, :, :min_num_channels]
            # img = img_padded
            if num_channels > img_num_channels:
                extra_channels = num_channels - img_num_channels
                img = torch.nn.functional.pad(img, [0, 0, 0, 0, 0, extra_channels])

            if img_num_channels != num_channels:
                logger.warning(
                    "Image has {} channels, where as {} "
                    "channels are expected. Dropping/adding channels "
                    "with 0s as appropriate".format(img_num_channels, num_channels)
                )
        else:
            # If the image isn't like the first image, raise exception
            if img_num_channels != num_channels:
                raise ValueError(
                    "Image has {} channels, unlike the first image, which "
                    "has {} channels. Make sure all the images have the same "
                    "number of channels or use the num_channels property in "
                    "image preprocessing".format(img_num_channels, num_channels)
                )

        if img.shape[1] != img_height or img.shape[2] != img_width:
            raise ValueError(
                "Images are not of the same size. "
                "Expected size is {}, "
                "current image size is {}."
                "Images are expected to be all of the same size "
                "or explicit image width and height are expected "
                "to be provided. "
                "Additional information: "
                "https://ludwig-ai.github.io/ludwig-docs/latest/configuration/features/image_features"
                "#image-features-preprocessing".format([img_height, img_width, num_channels], img.shape)
            )

        # casting and rescaling
        img = img.type(torch.float32) / 255

        if standardize_image == "imagenet1k":
            img = normalize(img, mean=[0.485, 0.456, 0.406], std=[0.229, 0.224, 0.225])

        return img.numpy()

    @staticmethod
    def _read_image_with_pretrained_transform(
        img_entry: Union[bytes, torch.Tensor, np.ndarray],
        transform_fn: Callable,
    ) -> Optional[np.ndarray]:

        if isinstance(img_entry, bytes):
            img = read_image_from_bytes_obj(img_entry)
        elif isinstance(img_entry, np.ndarray):
            img = torch.from_numpy(img_entry).permute(2, 0, 1)
        else:
            img = img_entry

        if not isinstance(img, torch.Tensor):
            warnings.warn(f"Image with value {img} cannot be read")
            return None

        img = transform_fn(img)

        return img.numpy()

    @staticmethod
    def _infer_image_size(image_sample: List[torch.Tensor], max_height: int, max_width: int):
        """Infers the size to use from a group of images. The returned height will be the average height of images
        in image_sample rounded to the nearest integer, or max_height. Likewise for width.

        Args:
            image_sample: Sample of images to use to infer image size. Must be formatted as [channels, height, width].
            max_height: Maximum height.
            max_width: Maximum width.

        Return:
            (height, width) The inferred height and width.
        """
        height_avg = sum(x.shape[1] for x in image_sample) / len(image_sample)
        width_avg = sum(x.shape[2] for x in image_sample) / len(image_sample)
        height = min(int(round(height_avg)), max_height)
        width = min(int(round(width_avg)), max_width)

        logger.debug(f"Inferring height: {height} and width: {width}")
        return height, width

    @staticmethod
    def _infer_number_of_channels(image_sample: List[torch.Tensor]):
        """Infers the channel depth to use from a group of images.

        We make the assumption that the majority of datasets scraped from the web will be RGB, so if we get a mixed bag
        of images we should default to that. However, if the majority of the sample images have a specific channel depth
        (other than 3) this is probably intentional so we keep it, but log an info message.
        """
        n_images = len(image_sample)
        channel_frequency = Counter([num_channels_in_image(x) for x in image_sample])
        if channel_frequency[1] > n_images / 2:
            # If the majority of images in sample are 1 channel, use 1.
            num_channels = 1
        elif channel_frequency[2] > n_images / 2:
            # If the majority of images in sample are 2 channel, use 2.
            num_channels = 2
        elif channel_frequency[4] > n_images / 2:
            # If the majority of images in sample are 4 channel, use 4.
            num_channels = 4
        else:
            # Default case: use 3 channels.
            num_channels = 3
        logger.info(f"Inferring num_channels from the first {n_images} images.")
        logger.info("\n".join([f"  images with {k} channels: {v}" for k, v in sorted(channel_frequency.items())]))
        if num_channels == max(channel_frequency, key=channel_frequency.get):
            logger.info(
                f"Using {num_channels} channels because it is the majority in sample. If an image with"
                f" a different depth is read, will attempt to convert to {num_channels} channels."
            )
        else:
            logger.info(f"Defaulting to {num_channels} channels.")
        logger.info(
            "To explicitly set the number of channels, define num_channels in the preprocessing dictionary of "
            "the image input feature config."
        )
        return num_channels

    @staticmethod
    def _finalize_preprocessing_parameters(
        preprocessing_parameters: dict,
        column: Series,
    ) -> Tuple:
        """Helper method to determine the height, width and number of channels for preprocessing the image data.

        This is achieved by looking at the parameters provided by the user. When there are some missing parameters, we
        fall back on to the first image in the dataset. The assumption being that all the images in the data are
        expected be of the same size with the same number of channels
        """

        explicit_height_width = preprocessing_parameters[HEIGHT] or preprocessing_parameters[WIDTH]
        explicit_num_channels = NUM_CHANNELS in preprocessing_parameters and preprocessing_parameters[NUM_CHANNELS]

        if preprocessing_parameters[INFER_IMAGE_DIMENSIONS] and not (explicit_height_width and explicit_num_channels):
            sample_size = min(len(column), preprocessing_parameters[INFER_IMAGE_SAMPLE_SIZE])
        else:
            sample_size = 1  # Take first image

        sample = []
        sample_num_bytes = []
        failed_entries = []
        for image_entry in column.head(sample_size):
            if isinstance(image_entry, str):
                # Tries to read image as PNG or numpy file from the path.
                image, num_bytes = read_image_from_path(image_entry, return_num_bytes=True)
                if num_bytes is not None:
                    sample_num_bytes.append(num_bytes)
            else:
                image = image_entry

            if isinstance(image, torch.Tensor):
                sample.append(image)
            elif isinstance(image, np.ndarray):
                sample.append(torch.from_numpy(image).permute(2, 0, 1))
            else:
                failed_entries.append(image_entry)
        if len(sample) == 0:
            failed_entries_repr = "\n\t- ".join(failed_entries)
            raise ValueError(
                f"Images dimensions cannot be inferred. Failed to read {sample_size} images as samples:\n\t- "
                f"{failed_entries_repr}."
            )

        should_resize = False
        if explicit_height_width:
            should_resize = True
            try:
                height = int(preprocessing_parameters[HEIGHT])
                width = int(preprocessing_parameters[WIDTH])
            except ValueError as e:
                raise ValueError("Image height and width must be set and have " "positive integer values: " + str(e))
            if height <= 0 or width <= 0:
                raise ValueError("Image height and width must be positive integers")
        else:
            # User hasn't specified height and width.
            # Default to inferring from sample or first image.
            if preprocessing_parameters[INFER_IMAGE_DIMENSIONS]:
                should_resize = True
                height, width = ImageFeatureMixin._infer_image_size(
                    sample,
                    max_height=preprocessing_parameters[INFER_IMAGE_MAX_HEIGHT],
                    max_width=preprocessing_parameters[INFER_IMAGE_MAX_WIDTH],
                )
            else:
                raise ValueError(
                    "Explicit image width/height are not set, infer_image_dimensions is false, "
                    "and first image cannot be read, so image dimensions are unknown"
                )

        if explicit_num_channels:
            # User specified num_channels in the model/feature config
            user_specified_num_channels = True
            num_channels = preprocessing_parameters[NUM_CHANNELS]
        else:
            user_specified_num_channels = False
            if preprocessing_parameters[INFER_IMAGE_DIMENSIONS]:
                user_specified_num_channels = True
                num_channels = ImageFeatureMixin._infer_number_of_channels(sample)
            elif len(sample) > 0:
                num_channels = num_channels_in_image(sample[0])
            else:
                raise ValueError(
                    "Explicit image num channels is not set, infer_image_dimensions is false, "
                    "and first image cannot be read, so image num channels is unknown"
                )

        assert isinstance(num_channels, int), ValueError("Number of image channels needs to be an integer")

        average_file_size = np.mean(sample_num_bytes) if sample_num_bytes else None

        standardize_image = preprocessing_parameters["standardize_image"]
        if standardize_image == "imagenet1k" and num_channels != 3:
            warnings.warn(
                f"'standardize_image=imagenet1k' is defined only for 'num_channels=3' but "
                f"detected 'num_channels={num_channels}'.  For this situation setting 'standardize_image=None'.",
                RuntimeWarning,
            )
            standardize_image = None

        return (
            should_resize,
            width,
            height,
            num_channels,
            user_specified_num_channels,
            average_file_size,
            standardize_image,
        )

    @staticmethod
    def add_feature_data(
        feature_config, input_df, proc_df, metadata, preprocessing_parameters, backend, skip_save_processed_input
    ):
        set_default_value(feature_config[PREPROCESSING], "in_memory", preprocessing_parameters["in_memory"])

        name = feature_config[NAME]
        column = input_df[feature_config[COLUMN]]

        src_path = None
        if SRC in metadata:
            src_path = os.path.dirname(os.path.abspath(metadata.get(SRC)))
        abs_path_column = backend.df_engine.map_objects(
            column,
            lambda row: get_abs_path(src_path, row) if isinstance(row, str) and not has_remote_protocol(row) else row,
        )

        # determine if specified encoder is a torchvision model
        torchvision_model_id = f"{feature_config[ENCODER].get(TYPE)}-{feature_config[ENCODER].get('model_variant')}"
        torchvision_parameters = torchvision_model_registry.get(torchvision_model_id)

        if torchvision_parameters:
            # torchvision_parameters is not None
            # perform torchvision model transformations
            read_image_if_bytes_obj_and_resize = partial(
                ImageFeatureMixin._read_image_with_pretrained_transform,
                transform_fn=torchvision_parameters.weights_class.DEFAULT.transforms(),
            )
            average_file_size = None

            # save weight specification in preprocessing section
            preprocessing_parameters[
                "torchvision_model_default_weights"
            ] = f"{torchvision_parameters.weights_class.DEFAULT}"

            # add torchvision model id to preprocessing section for torchscript
            preprocessing_parameters["torchvision_model_id"] = torchvision_model_id
        else:
            # torchvision_parameters is None
            # perform Ludwig specified transformations
            (
                should_resize,
                width,
                height,
                num_channels,
                user_specified_num_channels,
                average_file_size,
                standardize_image,
            ) = ImageFeatureMixin._finalize_preprocessing_parameters(preprocessing_parameters, abs_path_column)

            metadata[name][PREPROCESSING]["height"] = height
            metadata[name][PREPROCESSING]["width"] = width
            metadata[name][PREPROCESSING]["num_channels"] = num_channels

            read_image_if_bytes_obj_and_resize = partial(
                ImageFeatureMixin._read_image_if_bytes_obj_and_resize,
                img_width=width,
                img_height=height,
                should_resize=should_resize,
                num_channels=num_channels,
                resize_method=preprocessing_parameters["resize_method"],
                user_specified_num_channels=user_specified_num_channels,
                standardize_image=standardize_image,
            )

            # TODO: alternatively use get_average_image() for unreachable images
            default_image = get_gray_default_image(num_channels, height, width)
            metadata[name]["reshape"] = (num_channels, height, width)

        # check to see if the active backend can support lazy loading of
        # image features from the hdf5 cache.
        backend.check_lazy_load_supported(feature_config)

        in_memory = feature_config[PREPROCESSING]["in_memory"]
        if in_memory or skip_save_processed_input:

            proc_col = backend.read_binary_files(
                abs_path_column, map_fn=read_image_if_bytes_obj_and_resize, file_size=average_file_size
            )

            num_failed_image_reads = (
                proc_col.isna().sum().compute() if is_dask_series_or_df(proc_col, backend) else proc_col.isna().sum()
            )

            proc_col = backend.df_engine.map_objects(
                proc_col, lambda row: default_image if not isinstance(row, np.ndarray) else row
            )

            proc_df[feature_config[PROC_COLUMN]] = proc_col
        else:
            num_images = len(abs_path_column)
            num_failed_image_reads = 0

            data_fp = backend.cache.get_cache_path(wrap(metadata.get(SRC)), metadata.get(CHECKSUM), TRAINING)
            with upload_h5(data_fp) as h5_file:
                # todo future add multiprocessing/multithreading
                image_dataset = h5_file.create_dataset(
                    feature_config[PROC_COLUMN] + "_data", (num_images, num_channels, height, width), dtype=np.float32
                )
                for i, img_entry in enumerate(abs_path_column):
                    res = read_image_if_bytes_obj_and_resize(img_entry)
                    if isinstance(res, np.ndarray):
                        image_dataset[i, :height, :width, :] = res
                    else:
                        image_dataset[i, :height, :width, :] = default_image
                        num_failed_image_reads += 1
                h5_file.flush()

            proc_df[feature_config[PROC_COLUMN]] = np.arange(num_images)

        if num_failed_image_reads > 0:
            logger.warning(
                f"Failed to read {num_failed_image_reads} images while preprocessing feature `{name}`. "
                "Using default image for these rows in the dataset."
            )

        return proc_df


class ImageInputFeature(ImageFeatureMixin, InputFeature):
    def __init__(self, input_feature_config: ImageInputFeatureConfig, encoder_obj=None, **kwargs):
        super().__init__(input_feature_config, **kwargs)

        if encoder_obj:
            self.encoder_obj = encoder_obj
        else:
            self.encoder_obj = self.initialize_encoder(input_feature_config.encoder)

    def forward(self, inputs: torch.Tensor) -> torch.Tensor:
        assert isinstance(inputs, torch.Tensor)
        assert inputs.dtype in [torch.float32]

        inputs_encoded = self.encoder_obj(inputs)

        return inputs_encoded

    @property
    def input_dtype(self):
        return torch.float32

    @property
    def input_shape(self) -> torch.Size:
        return torch.Size(self.encoder_obj.input_shape)

    @property
    def output_shape(self) -> torch.Size:
        return self.encoder_obj.output_shape

    @staticmethod
<<<<<<< HEAD
    def update_config_with_metadata(input_feature, feature_metadata, *args, **kwargs):
        for key in ["height", "width", "num_channels", "standardize_image"]:
            input_feature[ENCODER][key] = feature_metadata[PREPROCESSING][key]

    @staticmethod
    def populate_defaults(input_feature):
        defaults = ImageInputFeatureConfig()
        set_default_value(input_feature, TIED, defaults.tied)
        set_default_value(input_feature, PREPROCESSING, {})
        set_default_values(input_feature, {ENCODER: {TYPE: defaults.encoder.type}})
=======
    def update_config_with_metadata(feature_config, feature_metadata, *args, **kwargs):
        for key in ["height", "width", "num_channels", "scaling"]:
            setattr(feature_config.encoder, key, feature_metadata[PREPROCESSING][key])
>>>>>>> d6ad95e8

    @staticmethod
    def get_schema_cls():
        return ImageInputFeatureConfig

    @staticmethod
    def create_preproc_module(metadata: Dict[str, Any]) -> torch.nn.Module:
        torchvision_model_id = metadata["preprocessing"].get("torchvision_model_id")
        if torchvision_model_id:
            tv_transforms = torchvision_model_registry[torchvision_model_id].weights_class.DEFAULT.transforms()
        else:
            tv_transforms = None

        return _ImagePreprocessing(metadata, tv_transforms=tv_transforms)<|MERGE_RESOLUTION|>--- conflicted
+++ resolved
@@ -27,6 +27,7 @@
 from ludwig.constants import (
     CHECKSUM,
     COLUMN,
+    ENCODER,
     HEIGHT,
     IMAGE,
     INFER_IMAGE_DIMENSIONS,
@@ -38,7 +39,9 @@
     PREPROCESSING,
     PROC_COLUMN,
     SRC,
+    TIED,
     TRAINING,
+    TYPE,
     WIDTH,
 )
 from ludwig.data.cache.types import wrap
@@ -579,7 +582,6 @@
         return self.encoder_obj.output_shape
 
     @staticmethod
-<<<<<<< HEAD
     def update_config_with_metadata(input_feature, feature_metadata, *args, **kwargs):
         for key in ["height", "width", "num_channels", "standardize_image"]:
             input_feature[ENCODER][key] = feature_metadata[PREPROCESSING][key]
@@ -589,12 +591,7 @@
         defaults = ImageInputFeatureConfig()
         set_default_value(input_feature, TIED, defaults.tied)
         set_default_value(input_feature, PREPROCESSING, {})
-        set_default_values(input_feature, {ENCODER: {TYPE: defaults.encoder.type}})
-=======
-    def update_config_with_metadata(feature_config, feature_metadata, *args, **kwargs):
-        for key in ["height", "width", "num_channels", "scaling"]:
-            setattr(feature_config.encoder, key, feature_metadata[PREPROCESSING][key])
->>>>>>> d6ad95e8
+        set_default_value(input_feature, {ENCODER: {TYPE: defaults.encoder.type}})
 
     @staticmethod
     def get_schema_cls():
