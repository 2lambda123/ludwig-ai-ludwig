#! /usr/bin/env python
# Copyright (c) 2019 Uber Technologies, Inc.
#
# Licensed under the Apache License, Version 2.0 (the "License");
# you may not use this file except in compliance with the License.
# You may obtain a copy of the License at
#
#     http://www.apache.org/licenses/LICENSE-2.0
#
# Unless required by applicable law or agreed to in writing, software
# distributed under the License is distributed on an "AS IS" BASIS,
# WITHOUT WARRANTIES OR CONDITIONS OF ANY KIND, either express or implied.
# See the License for the specific language governing permissions and
# limitations under the License.
# ==============================================================================
import logging
import os
import warnings
from collections import Counter
from functools import partial
from typing import Any, Dict, List, Optional, Tuple, Union

import numpy as np
import torch
import torchvision

from ludwig.constants import (
    BACKFILL,
    CHECKSUM,
    COLUMN,
    ENCODER,
    HEIGHT,
    IMAGE,
    INFER_IMAGE_DIMENSIONS,
    INFER_IMAGE_MAX_HEIGHT,
    INFER_IMAGE_MAX_WIDTH,
    INFER_IMAGE_SAMPLE_SIZE,
    NAME,
    NUM_CHANNELS,
    PREPROCESSING,
    PROC_COLUMN,
    SRC,
    TIED,
    TYPE,
    TRAINING,
    TYPE,
    WIDTH,
)
from ludwig.data.cache.types import wrap
from ludwig.features.base_feature import BaseFeatureMixin, InputFeature
from ludwig.utils.data_utils import get_abs_path
from ludwig.utils.fs_utils import has_remote_protocol, upload_h5
from ludwig.utils.image_utils import (
    get_gray_default_image,
    grayscale,
    num_channels_in_image,
    read_image_from_bytes_obj,
    read_image_from_path,
    resize_image,
)
from ludwig.utils.misc_utils import set_default_value, set_default_values
from ludwig.utils.types import Series, TorchscriptPreprocessingInput

from ludwig.schema.features.utils import register_input_feature
from ludwig.schema.features.image_feature import ImageInputFeatureConfig

# TODO(shreya): Confirm if it's ok to do per channel normalization
# TODO(shreya): Also confirm if this is being used anywhere
# TODO(shreya): Confirm if ok to use imagenet means and std devs
image_scaling_registry = {
    "pixel_normalization": lambda x: x * 1.0 / 255,
    "pixel_standardization": partial(
        torchvision.transforms.functional.normalize, mean=[0.485, 0.456, 0.406], std=[0.229, 0.224, 0.225]
    ),
}


class _ImagePreprocessing(torch.nn.Module):
    """Torchscript-enabled version of preprocessing done by ImageFeatureMixin.add_feature_data."""

    def __init__(self, metadata: Dict[str, Any]):
        super().__init__()
        self.height = metadata["preprocessing"]["height"]
        self.width = metadata["preprocessing"]["width"]
        self.num_channels = metadata["preprocessing"]["num_channels"]
        self.resize_method = metadata["preprocessing"]["resize_method"]

    def forward(self, v: TorchscriptPreprocessingInput) -> torch.Tensor:
        """Takes a list of images and adjusts the size and number of channels as specified in the metadata.

        If `v` is already a torch.Tensor, we assume that the images are already preprocessed to be the same size.
        """
        # Nested conditional is a workaround to short-circuit boolean evaluation.
        if not torch.jit.isinstance(v, List[torch.Tensor]):
            if not torch.jit.isinstance(v, torch.Tensor):
                raise ValueError(f"Unsupported input: {v}")

        if torch.jit.isinstance(v, List[torch.Tensor]):
            imgs = [resize_image(img, (self.height, self.width), self.resize_method) for img in v]
            imgs_stacked = torch.stack(imgs)
        else:
            imgs_stacked = v

        _, num_channels, height, width = imgs_stacked.shape

        # Ensure images are the size expected by the model
        if height != self.height or width != self.width:
            imgs_stacked = resize_image(imgs_stacked, (self.height, self.width), self.resize_method)

        # Ensures images have the number of channels expected by the model
        if num_channels != self.num_channels:
            if self.num_channels == 1:
                imgs_stacked = grayscale(imgs_stacked)
            elif num_channels < self.num_channels:
                extra_channels = self.num_channels - num_channels
                imgs_stacked = torch.nn.functional.pad(imgs_stacked, [0, 0, 0, 0, 0, extra_channels])
            else:
                raise ValueError(
                    f"Number of channels cannot be reconciled. metadata.num_channels = "
                    f"{self.num_channels}, but imgs.shape[1] = {num_channels}"
                )

        return imgs_stacked


class ImageFeatureMixin(BaseFeatureMixin):
    @staticmethod
    def type():
        return IMAGE

    @staticmethod
    def preprocessing_defaults():
        return ImageInputFeatureConfig().preprocessing.__dict__

    @staticmethod
    def cast_column(column, backend):
        return column

    @staticmethod
    def get_feature_meta(column, preprocessing_parameters, backend):
        return {PREPROCESSING: preprocessing_parameters}

    @staticmethod
    def _read_image_if_bytes_obj_and_resize(
        img_entry: Union[bytes, torch.Tensor, np.ndarray],
        img_width: int,
        img_height: int,
        should_resize: bool,
        num_channels: int,
        resize_method: str,
        user_specified_num_channels: bool,
    ) -> Optional[np.ndarray]:
        """
        :param img_entry Union[bytes, torch.Tensor, np.ndarray]: if str file path to the
            image else torch.Tensor of the image itself
        :param img_width: expected width of the image
        :param img_height: expected height of the image
        :param should_resize: Should the image be resized?
        :param resize_method: type of resizing method
        :param num_channels: expected number of channels in the first image
        :param user_specified_num_channels: did the user specify num channels?
        :return: image object as a numpy array

        Helper method to read and resize an image according to model definition.
        If the user doesn't specify a number of channels, we use the first image
        in the dataset as the source of truth. If any image in the dataset
        doesn't have the same number of channels as the first image,
        raise an exception.

        If the user specifies a number of channels, we try to convert all the
        images to the specifications by dropping channels/padding 0 channels
        """

        if isinstance(img_entry, bytes):
            img = read_image_from_bytes_obj(img_entry, num_channels)
        elif isinstance(img_entry, np.ndarray):
            img = torch.from_numpy(img_entry).permute(2, 0, 1)
        else:
            img = img_entry

        if not isinstance(img, torch.Tensor):
            warnings.warn(f"Image with value {img} cannot be read")
            return None

        img_num_channels = num_channels_in_image(img)
        # Convert to grayscale if needed.
        if num_channels == 1 and img_num_channels != 1:
            img = grayscale(img)
            img_num_channels = 1

        if should_resize:
            img = resize_image(img, (img_height, img_width), resize_method)

        if user_specified_num_channels:
            # Number of channels is specified by the user
            # img_padded = np.zeros((img_height, img_width, num_channels),
            #                       dtype=np.uint8)
            # min_num_channels = min(num_channels, img_num_channels)
            # img_padded[:, :, :min_num_channels] = img[:, :, :min_num_channels]
            # img = img_padded
            if num_channels > img_num_channels:
                extra_channels = num_channels - img_num_channels
                img = torch.nn.functional.pad(img, [0, 0, 0, 0, 0, extra_channels])

            if img_num_channels != num_channels:
                logging.warning(
                    "Image has {} channels, where as {} "
                    "channels are expected. Dropping/adding channels "
                    "with 0s as appropriate".format(img_num_channels, num_channels)
                )
        else:
            # If the image isn't like the first image, raise exception
            if img_num_channels != num_channels:
                raise ValueError(
                    "Image has {} channels, unlike the first image, which "
                    "has {} channels. Make sure all the images have the same "
                    "number of channels or use the num_channels property in "
                    "image preprocessing".format(img_num_channels, num_channels)
                )

        if img.shape[1] != img_height or img.shape[2] != img_width:
            raise ValueError(
                "Images are not of the same size. "
                "Expected size is {}, "
                "current image size is {}."
                "Images are expected to be all of the same size "
                "or explicit image width and height are expected "
                "to be provided. "
                "Additional information: "
                "https://ludwig-ai.github.io/ludwig-docs/latest/configuration/features/image_features"
                "#image-features-preprocessing".format([img_height, img_width, num_channels], img.shape)
            )

        return img.numpy()

    @staticmethod
    def _infer_image_size(image_sample: List[torch.Tensor], max_height: int, max_width: int):
        """Infers the size to use from a group of images. The returned height will be the average height of images
        in image_sample rounded to the nearest integer, or max_height. Likewise for width.

        Args:
            image_sample: Sample of images to use to infer image size. Must be formatted as [channels, height, width].
            max_height: Maximum height.
            max_width: Maximum width.

        Return:
            (height, width) The inferred height and width.
        """
        height_avg = sum(x.shape[1] for x in image_sample) / len(image_sample)
        width_avg = sum(x.shape[2] for x in image_sample) / len(image_sample)
        height = min(int(round(height_avg)), max_height)
        width = min(int(round(width_avg)), max_width)

        logging.debug(f"Inferring height: {height} and width: {width}")
        return height, width

    @staticmethod
    def _infer_number_of_channels(image_sample: List[torch.Tensor]):
        """Infers the channel depth to use from a group of images.

        We make the assumption that the majority of datasets scraped from the web will be RGB, so if we get a mixed bag
        of images we should default to that. However, if the majority of the sample images have a specific channel depth
        (other than 3) this is probably intentional so we keep it, but log an info message.
        """
        n_images = len(image_sample)
        channel_frequency = Counter([num_channels_in_image(x) for x in image_sample])
        if channel_frequency[1] > n_images / 2:
            # If the majority of images in sample are 1 channel, use 1.
            num_channels = 1
        elif channel_frequency[2] > n_images / 2:
            # If the majority of images in sample are 2 channel, use 2.
            num_channels = 2
        elif channel_frequency[4] > n_images / 2:
            # If the majority of images in sample are 4 channel, use 4.
            num_channels = 4
        else:
            # Default case: use 3 channels.
            num_channels = 3
        logging.info(f"Inferring num_channels from the first {n_images} images.")
        logging.info("\n".join([f"  images with {k} channels: {v}" for k, v in sorted(channel_frequency.items())]))
        if num_channels == max(channel_frequency, key=channel_frequency.get):
            logging.info(
                f"Using {num_channels} channels because it is the majority in sample. If an image with"
                f" a different depth is read, will attempt to convert to {num_channels} channels."
            )
        else:
            logging.info(f"Defaulting to {num_channels} channels.")
        logging.info(
            "To explicitly set the number of channels, define num_channels in the preprocessing dictionary of "
            "the image input feature config."
        )
        return num_channels

    @staticmethod
    def _finalize_preprocessing_parameters(
        preprocessing_parameters: dict,
        column: Series,
    ) -> Tuple:
        """Helper method to determine the height, width and number of channels for preprocessing the image data.

        This is achieved by looking at the parameters provided by the user. When there are some missing parameters, we
        fall back on to the first image in the dataset. The assumption being that all the images in the data are
        expected be of the same size with the same number of channels
        """

        explicit_height_width = HEIGHT in preprocessing_parameters or WIDTH in preprocessing_parameters
        explicit_num_channels = NUM_CHANNELS in preprocessing_parameters and preprocessing_parameters[NUM_CHANNELS]

        sample = []
        if preprocessing_parameters[INFER_IMAGE_DIMENSIONS] and not (explicit_height_width and explicit_num_channels):
            sample_size = min(len(column), preprocessing_parameters[INFER_IMAGE_SAMPLE_SIZE])
        else:
            sample_size = 1  # Take first image

        failed_entries = []
        for image_entry in column.head(sample_size):
            if isinstance(image_entry, str):
                # Tries to read image as PNG or numpy file from the path.
                image = read_image_from_path(image_entry)
            else:
                image = image_entry

            if isinstance(image, torch.Tensor):
                sample.append(image)
            elif isinstance(image, np.ndarray):
                sample.append(torch.from_numpy(image).permute(2, 0, 1))
            else:
                failed_entries.append(image_entry)
        if len(sample) == 0:
            failed_entries_repr = "\n\t- ".join(failed_entries)
            raise ValueError(
                f"Images dimensions cannot be inferred. Failed to read {sample_size} images as samples:\n\t- "
                f"{failed_entries_repr}."
            )

        should_resize = False
        if explicit_height_width:
            should_resize = True
            try:
                height = int(preprocessing_parameters[HEIGHT])
                width = int(preprocessing_parameters[WIDTH])
            except ValueError as e:
                raise ValueError("Image height and width must be set and have " "positive integer values: " + str(e))
            if height <= 0 or width <= 0:
                raise ValueError("Image height and width must be positive integers")
        else:
            # User hasn't specified height and width.
            # Default to inferring from sample or first image.
            if preprocessing_parameters[INFER_IMAGE_DIMENSIONS]:
                should_resize = True
                height, width = ImageFeatureMixin._infer_image_size(
                    sample,
                    max_height=preprocessing_parameters[INFER_IMAGE_MAX_HEIGHT],
                    max_width=preprocessing_parameters[INFER_IMAGE_MAX_WIDTH],
                )
            else:
                raise ValueError(
                    "Explicit image width/height are not set, infer_image_dimensions is false, "
                    "and first image cannot be read, so image dimensions are unknown"
                )

        if explicit_num_channels:
            # User specified num_channels in the model/feature config
            user_specified_num_channels = True
            num_channels = preprocessing_parameters[NUM_CHANNELS]
        else:
            user_specified_num_channels = False
            if preprocessing_parameters[INFER_IMAGE_DIMENSIONS]:
                user_specified_num_channels = True
                num_channels = ImageFeatureMixin._infer_number_of_channels(sample)
            elif len(sample) > 0:
                num_channels = num_channels_in_image(sample[0])
            else:
                raise ValueError(
                    "Explicit image num channels is not set, infer_image_dimensions is false, "
                    "and first image cannot be read, so image num channels is unknown"
                )

        assert isinstance(num_channels, int), ValueError("Number of image channels needs to be an integer")
        return (should_resize, width, height, num_channels, user_specified_num_channels)

    @staticmethod
    def add_feature_data(
        feature_config, input_df, proc_df, metadata, preprocessing_parameters, backend, skip_save_processed_input
    ):
        set_default_value(feature_config[PREPROCESSING], "in_memory", preprocessing_parameters["in_memory"])

        name = feature_config[NAME]
        column = input_df[feature_config[COLUMN]]

        src_path = None
        if SRC in metadata:
            src_path = os.path.dirname(os.path.abspath(metadata.get(SRC)))
        abs_path_column = backend.df_engine.map_objects(
            column,
            lambda row: get_abs_path(src_path, row) if isinstance(row, str) and not has_remote_protocol(row) else row,
        )

        (
            should_resize,
            width,
            height,
            num_channels,
            user_specified_num_channels,
        ) = ImageFeatureMixin._finalize_preprocessing_parameters(preprocessing_parameters, abs_path_column)

        metadata[name][PREPROCESSING]["height"] = height
        metadata[name][PREPROCESSING]["width"] = width
        metadata[name][PREPROCESSING]["num_channels"] = num_channels

        read_image_if_bytes_obj_and_resize = partial(
            ImageFeatureMixin._read_image_if_bytes_obj_and_resize,
            img_width=width,
            img_height=height,
            should_resize=should_resize,
            num_channels=num_channels,
            resize_method=preprocessing_parameters["resize_method"],
            user_specified_num_channels=user_specified_num_channels,
        )

        # TODO: alternatively use get_average_image() for unreachable images
        default_image = get_gray_default_image(num_channels, height, width)

        # check to see if the active backend can support lazy loading of
        # image features from the hdf5 cache.
        backend.check_lazy_load_supported(feature_config)

        in_memory = feature_config[PREPROCESSING]["in_memory"]
        if in_memory or skip_save_processed_input:
            metadata[name]["reshape"] = (num_channels, height, width)

            proc_col = backend.read_binary_files(abs_path_column, map_fn=read_image_if_bytes_obj_and_resize)
            proc_col = backend.df_engine.map_objects(proc_col, lambda row: row if row is not None else default_image)
            proc_df[feature_config[PROC_COLUMN]] = proc_col
        else:
            num_images = len(abs_path_column)

            data_fp = backend.cache.get_cache_path(wrap(metadata.get(SRC)), metadata.get(CHECKSUM), TRAINING)
            with upload_h5(data_fp) as h5_file:
                # todo future add multiprocessing/multithreading
                image_dataset = h5_file.create_dataset(
                    feature_config[PROC_COLUMN] + "_data", (num_images, num_channels, height, width), dtype=np.uint8
                )
                for i, img_entry in enumerate(abs_path_column):
                    res = read_image_if_bytes_obj_and_resize(img_entry)
                    image_dataset[i, :height, :width, :] = res if res is not None else default_image
                h5_file.flush()

            proc_df[feature_config[PROC_COLUMN]] = np.arange(num_images)
        return proc_df


@register_input_feature(IMAGE)
class ImageInputFeature(ImageFeatureMixin, InputFeature):
    scaling = "pixel_normalization"
    encoder = {
        TYPE: "stacked_cnn",
        "num_channels": 0,
        "height": 0,
        "width": 0,
    }

    def __init__(self, feature, encoder_obj=None):
        super().__init__(feature)
        self.overwrite_defaults(feature)
        if encoder_obj:
            self.encoder_obj = encoder_obj
        else:
            self.encoder_obj = self.initialize_encoder()

    def forward(self, inputs: torch.Tensor) -> torch.Tensor:
        assert isinstance(inputs, torch.Tensor)
        assert inputs.dtype in [torch.uint8, torch.int64]

        # casting and rescaling
        inputs = inputs.type(torch.float32) / 255

        inputs_encoded = self.encoder_obj(inputs)

        return inputs_encoded

    @property
    def input_dtype(self):
        return torch.uint8

    @property
    def input_shape(self) -> torch.Size:
        return torch.Size([self.encoder["num_channels"], self.encoder["height"], self.encoder["width"]])

    @property
    def output_shape(self) -> torch.Size:
        return self.encoder_obj.output_shape

    @staticmethod
    def update_config_with_metadata(input_feature, feature_metadata, *args, **kwargs):
        for key in ["height", "width", "num_channels", "scaling"]:
            input_feature[ENCODER][key] = feature_metadata[PREPROCESSING][key]

    @staticmethod
    def populate_defaults(input_feature):
        defaults = ImageInputFeatureConfig()
        set_default_value(input_feature, TIED, defaults.tied.default)
        set_default_value(input_feature, PREPROCESSING, {})
<<<<<<< HEAD
        set_default_values(input_feature, {ENCODER: {TYPE: defaults.encoder.type}})
=======
        set_default_values(input_feature, {ENCODER: {TYPE: "stacked_cnn"}})
>>>>>>> b55ed6c1

    @staticmethod
    def get_schema_cls():
        return ImageInputFeatureConfig

    @staticmethod
    def create_preproc_module(metadata: Dict[str, Any]) -> torch.nn.Module:
        return _ImagePreprocessing(metadata)<|MERGE_RESOLUTION|>--- conflicted
+++ resolved
@@ -41,13 +41,14 @@
     PROC_COLUMN,
     SRC,
     TIED,
-    TYPE,
     TRAINING,
     TYPE,
     WIDTH,
 )
 from ludwig.data.cache.types import wrap
 from ludwig.features.base_feature import BaseFeatureMixin, InputFeature
+from ludwig.schema.features.image_feature import ImageInputFeatureConfig
+from ludwig.schema.features.utils import register_input_feature
 from ludwig.utils.data_utils import get_abs_path
 from ludwig.utils.fs_utils import has_remote_protocol, upload_h5
 from ludwig.utils.image_utils import (
@@ -60,9 +61,6 @@
 )
 from ludwig.utils.misc_utils import set_default_value, set_default_values
 from ludwig.utils.types import Series, TorchscriptPreprocessingInput
-
-from ludwig.schema.features.utils import register_input_feature
-from ludwig.schema.features.image_feature import ImageInputFeatureConfig
 
 # TODO(shreya): Confirm if it's ok to do per channel normalization
 # TODO(shreya): Also confirm if this is being used anywhere
@@ -501,11 +499,7 @@
         defaults = ImageInputFeatureConfig()
         set_default_value(input_feature, TIED, defaults.tied.default)
         set_default_value(input_feature, PREPROCESSING, {})
-<<<<<<< HEAD
         set_default_values(input_feature, {ENCODER: {TYPE: defaults.encoder.type}})
-=======
-        set_default_values(input_feature, {ENCODER: {TYPE: "stacked_cnn"}})
->>>>>>> b55ed6c1
 
     @staticmethod
     def get_schema_cls():
