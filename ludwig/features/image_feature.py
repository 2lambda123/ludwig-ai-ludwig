#! /usr/bin/env python
# Copyright (c) 2019 Uber Technologies, Inc.
#
# Licensed under the Apache License, Version 2.0 (the "License");
# you may not use this file except in compliance with the License.
# You may obtain a copy of the License at
#
#     http://www.apache.org/licenses/LICENSE-2.0
#
# Unless required by applicable law or agreed to in writing, software
# distributed under the License is distributed on an "AS IS" BASIS,
# WITHOUT WARRANTIES OR CONDITIONS OF ANY KIND, either express or implied.
# See the License for the specific language governing permissions and
# limitations under the License.
# ==============================================================================
import logging
import os
import time
import warnings
from collections import Counter
from functools import partial
from typing import Any, Dict, List, Optional, Tuple, Union

import numpy as np
import torch
import torchvision

from ludwig.constants import (
    BACKFILL,
    CHECKSUM,
    COLUMN,
    HEIGHT,
    IMAGE,
    INFER_IMAGE_DIMENSIONS,
    INFER_IMAGE_MAX_HEIGHT,
    INFER_IMAGE_MAX_WIDTH,
    INFER_IMAGE_SAMPLE_SIZE,
    NAME,
    NUM_CHANNELS,
    PREPROCESSING,
    PROC_COLUMN,
    SRC,
    TIED,
    TRAINING,
    WIDTH,
)
from ludwig.data.cache.types import wrap
from ludwig.features.base_feature import BaseFeatureMixin, InputFeature
from ludwig.schema.features.image_feature import ImageInputFeatureConfig
from ludwig.schema.features.utils import register_input_feature
from ludwig.utils.data_utils import get_abs_path
from ludwig.utils.dataframe_utils import is_dask_series_or_df
from ludwig.utils.fs_utils import has_remote_protocol, upload_h5
from ludwig.utils.image_utils import (
    get_gray_default_image,
    grayscale,
    num_channels_in_image,
    read_image_from_bytes_obj,
    read_image_from_path,
    resize_image,
)
from ludwig.utils.misc_utils import set_default_value
from ludwig.utils.types import Series, TorchscriptPreprocessingInput

# TODO(shreya): Confirm if it's ok to do per channel normalization
# TODO(shreya): Also confirm if this is being used anywhere
# TODO(shreya): Confirm if ok to use imagenet means and std devs
image_scaling_registry = {
    "pixel_normalization": lambda x: x * 1.0 / 255,
    "pixel_standardization": partial(
        torchvision.transforms.functional.normalize, mean=[0.485, 0.456, 0.406], std=[0.229, 0.224, 0.225]
    ),
}


class _ImagePreprocessing(torch.nn.Module):
    """Torchscript-enabled version of preprocessing done by ImageFeatureMixin.add_feature_data."""

    def __init__(self, metadata: Dict[str, Any]):
        super().__init__()
        self.height = metadata["preprocessing"]["height"]
        self.width = metadata["preprocessing"]["width"]
        self.num_channels = metadata["preprocessing"]["num_channels"]
        self.resize_method = metadata["preprocessing"]["resize_method"]

    def forward(self, v: TorchscriptPreprocessingInput) -> torch.Tensor:
        """Takes a list of images and adjusts the size and number of channels as specified in the metadata.

        If `v` is already a torch.Tensor, we assume that the images are already preprocessed to be the same size.
        """
        # Nested conditional is a workaround to short-circuit boolean evaluation.
        if not torch.jit.isinstance(v, List[torch.Tensor]):
            if not torch.jit.isinstance(v, torch.Tensor):
                raise ValueError(f"Unsupported input: {v}")

        if torch.jit.isinstance(v, List[torch.Tensor]):
            imgs = [resize_image(img, (self.height, self.width), self.resize_method) for img in v]
            imgs_stacked = torch.stack(imgs)
        else:
            imgs_stacked = v

        _, num_channels, height, width = imgs_stacked.shape

        # Ensure images are the size expected by the model
        if height != self.height or width != self.width:
            imgs_stacked = resize_image(imgs_stacked, (self.height, self.width), self.resize_method)

        # Ensures images have the number of channels expected by the model
        if num_channels != self.num_channels:
            if self.num_channels == 1:
                imgs_stacked = grayscale(imgs_stacked)
            elif num_channels < self.num_channels:
                extra_channels = self.num_channels - num_channels
                imgs_stacked = torch.nn.functional.pad(imgs_stacked, [0, 0, 0, 0, 0, extra_channels])
            else:
                raise ValueError(
                    f"Number of channels cannot be reconciled. metadata.num_channels = "
                    f"{self.num_channels}, but imgs.shape[1] = {num_channels}"
                )

        return imgs_stacked


class ImageFeatureMixin(BaseFeatureMixin):
    @staticmethod
    def type():
        return IMAGE

    @staticmethod
    def preprocessing_defaults():
        return {
            "missing_value_strategy": BACKFILL,
            "in_memory": True,
            "resize_method": "interpolate",
            "scaling": "pixel_normalization",
            "num_processes": 1,
            "infer_image_num_channels": True,
            "infer_image_dimensions": True,
            "infer_image_max_height": 256,
            "infer_image_max_width": 256,
            "infer_image_sample_size": 100,
        }

    @staticmethod
    def cast_column(column, backend):
        return column

    @staticmethod
    def get_feature_meta(column, preprocessing_parameters, backend):
        return {PREPROCESSING: preprocessing_parameters}

    @staticmethod
    def _read_image_if_bytes_obj_and_resize(
        img_entry: Union[bytes, torch.Tensor, np.ndarray],
        img_width: int,
        img_height: int,
        should_resize: bool,
        num_channels: int,
        resize_method: str,
        user_specified_num_channels: bool,
    ) -> Optional[np.ndarray]:
        """
        :param img_entry Union[bytes, torch.Tensor, np.ndarray]: if str file path to the
            image else torch.Tensor of the image itself
        :param img_width: expected width of the image
        :param img_height: expected height of the image
        :param should_resize: Should the image be resized?
        :param resize_method: type of resizing method
        :param num_channels: expected number of channels in the first image
        :param user_specified_num_channels: did the user specify num channels?
        :return: image object as a numpy array

        Helper method to read and resize an image according to model definition.
        If the user doesn't specify a number of channels, we use the first image
        in the dataset as the source of truth. If any image in the dataset
        doesn't have the same number of channels as the first image,
        raise an exception.

        If the user specifies a number of channels, we try to convert all the
        images to the specifications by dropping channels/padding 0 channels
        """

        if isinstance(img_entry, bytes):
            img = read_image_from_bytes_obj(img_entry, num_channels)
        elif isinstance(img_entry, np.ndarray):
            img = torch.from_numpy(img_entry).permute(2, 0, 1)
        else:
            img = img_entry

        if not isinstance(img, torch.Tensor):
            # warnings.warn("Image with value {0} cannot be read".format(img))
            warnings.warn("Image with value " + repr(img) + " cannot be read")
            return None

        img_num_channels = num_channels_in_image(img)
        # Convert to grayscale if needed.
        if num_channels == 1 and img_num_channels != 1:
            img = grayscale(img)
            img_num_channels = 1

        if should_resize:
            img = resize_image(img, (img_height, img_width), resize_method)

        if user_specified_num_channels:
            # Number of channels is specified by the user
            # img_padded = np.zeros((img_height, img_width, num_channels),
            #                       dtype=np.uint8)
            # min_num_channels = min(num_channels, img_num_channels)
            # img_padded[:, :, :min_num_channels] = img[:, :, :min_num_channels]
            # img = img_padded
            if num_channels > img_num_channels:
                extra_channels = num_channels - img_num_channels
                img = torch.nn.functional.pad(img, [0, 0, 0, 0, 0, extra_channels])

            if img_num_channels != num_channels:
                logging.warning(
                    "Image has {} channels, where as {} "
                    "channels are expected. Dropping/adding channels "
                    "with 0s as appropriate".format(img_num_channels, num_channels)
                )
        else:
            # If the image isn't like the first image, raise exception
            if img_num_channels != num_channels:
                raise ValueError(
                    "Image has {} channels, unlike the first image, which "
                    "has {} channels. Make sure all the images have the same "
                    "number of channels or use the num_channels property in "
                    "image preprocessing".format(img_num_channels, num_channels)
                )

        if img.shape[1] != img_height or img.shape[2] != img_width:
            raise ValueError(
                "Images are not of the same size. "
                "Expected size is {}, "
                "current image size is {}."
                "Images are expected to be all of the same size "
                "or explicit image width and height are expected "
                "to be provided. "
                "Additional information: "
                "https://ludwig-ai.github.io/ludwig-docs/latest/configuration/features/image_features"
                "#image-features-preprocessing".format([img_height, img_width, num_channels], img.shape)
            )

        return img.numpy()

    @staticmethod
    def _infer_image_size(image_sample: List[torch.Tensor], max_height: int, max_width: int):
        """Infers the size to use from a group of images. The returned height will be the average height of images
        in image_sample rounded to the nearest integer, or max_height. Likewise for width.

        Args:
            image_sample: Sample of images to use to infer image size. Must be formatted as [channels, height, width].
            max_height: Maximum height.
            max_width: Maximum width.

        Return:
            (height, width) The inferred height and width.
        """

        start = time.time()

        height_avg = sum(x.shape[1] for x in image_sample) / len(image_sample)
        width_avg = sum(x.shape[2] for x in image_sample) / len(image_sample)
        height = min(int(round(height_avg)), max_height)
        width = min(int(round(width_avg)), max_width)

        logging.debug(f"Inferring height: {height} and width: {width}")

        duration = time.time() - start
        logging.info(f"Time spent inferring image size: {duration}")

        return height, width

    @staticmethod
    def _infer_number_of_channels(image_sample: List[torch.Tensor]):
        """Infers the channel depth to use from a group of images.

        We make the assumption that the majority of datasets scraped from the web will be RGB, so if we get a mixed bag
        of images we should default to that. However, if the majority of the sample images have a specific channel depth
        (other than 3) this is probably intentional so we keep it, but log an info message.
        """

        start = time.time()

        n_images = len(image_sample)
        channel_frequency = Counter([num_channels_in_image(x) for x in image_sample])
        if channel_frequency[1] > n_images / 2:
            # If the majority of images in sample are 1 channel, use 1.
            num_channels = 1
        elif channel_frequency[2] > n_images / 2:
            # If the majority of images in sample are 2 channel, use 2.
            num_channels = 2
        elif channel_frequency[4] > n_images / 2:
            # If the majority of images in sample are 4 channel, use 4.
            num_channels = 4
        else:
            # Default case: use 3 channels.
            num_channels = 3
        logging.info(f"Inferring num_channels from the first {n_images} images.")
        logging.info("\n".join([f"  images with {k} channels: {v}" for k, v in sorted(channel_frequency.items())]))
        if num_channels == max(channel_frequency, key=channel_frequency.get):
            logging.info(
                f"Using {num_channels} channels because it is the majority in sample. If an image with"
                f" a different depth is read, will attempt to convert to {num_channels} channels."
            )
        else:
            logging.info(f"Defaulting to {num_channels} channels.")
        logging.info(
            "To explicitly set the number of channels, define num_channels in the preprocessing dictionary of "
            "the image input feature config."
        )

        duration = time.time() - start
        logging.info(f"Time spent inferring number of channels: {duration}")

        return num_channels

    @staticmethod
    def _finalize_preprocessing_parameters(
        preprocessing_parameters: dict,
        column: Series,
    ) -> Tuple:
        """Helper method to determine the height, width and number of channels for preprocessing the image data.

        This is achieved by looking at the parameters provided by the user. When there are some missing parameters, we
        fall back on to the first image in the dataset. The assumption being that all the images in the data are
        expected be of the same size with the same number of channels
        """

        start = time.time()

        explicit_height_width = HEIGHT in preprocessing_parameters or WIDTH in preprocessing_parameters
        explicit_num_channels = NUM_CHANNELS in preprocessing_parameters and preprocessing_parameters[NUM_CHANNELS]

        if preprocessing_parameters[INFER_IMAGE_DIMENSIONS] and not (explicit_height_width and explicit_num_channels):
            sample_size = min(len(column), preprocessing_parameters[INFER_IMAGE_SAMPLE_SIZE])
        else:
            sample_size = 1  # Take first image

        sample = []
        sample_num_bytes = []
        failed_entries = []
        for image_entry in column.head(sample_size):
            if isinstance(image_entry, str):
                # Tries to read image as PNG or numpy file from the path.
                image, num_bytes = read_image_from_path(image_entry, return_num_bytes=True)
                if num_bytes is not None:
                    sample_num_bytes.append(num_bytes)
            else:
                image = image_entry

            if isinstance(image, torch.Tensor):
                sample.append(image)
            elif isinstance(image, np.ndarray):
                sample.append(torch.from_numpy(image).permute(2, 0, 1))
            else:
                failed_entries.append(image_entry)
        if len(sample) == 0:
            failed_entries_repr = "\n\t- ".join(failed_entries)
            raise ValueError(
                f"Images dimensions cannot be inferred. Failed to read {sample_size} images as samples:\n\t- "
                f"{failed_entries_repr}."
            )

        should_resize = False
        if explicit_height_width:
            should_resize = True
            try:
                height = int(preprocessing_parameters[HEIGHT])
                width = int(preprocessing_parameters[WIDTH])
            except ValueError as e:
                raise ValueError("Image height and width must be set and have " "positive integer values: " + str(e))
            if height <= 0 or width <= 0:
                raise ValueError("Image height and width must be positive integers")
        else:
            # User hasn't specified height and width.
            # Default to inferring from sample or first image.
            if preprocessing_parameters[INFER_IMAGE_DIMENSIONS]:
                should_resize = True
                height, width = ImageFeatureMixin._infer_image_size(
                    sample,
                    max_height=preprocessing_parameters[INFER_IMAGE_MAX_HEIGHT],
                    max_width=preprocessing_parameters[INFER_IMAGE_MAX_WIDTH],
                )
            else:
                raise ValueError(
                    "Explicit image width/height are not set, infer_image_dimensions is false, "
                    "and first image cannot be read, so image dimensions are unknown"
                )

        if explicit_num_channels:
            # User specified num_channels in the model/feature config
            user_specified_num_channels = True
            num_channels = preprocessing_parameters[NUM_CHANNELS]
        else:
            user_specified_num_channels = False
            if preprocessing_parameters[INFER_IMAGE_DIMENSIONS]:
                user_specified_num_channels = True
                num_channels = ImageFeatureMixin._infer_number_of_channels(sample)
            elif len(sample) > 0:
                num_channels = num_channels_in_image(sample[0])
            else:
                raise ValueError(
                    "Explicit image num channels is not set, infer_image_dimensions is false, "
                    "and first image cannot be read, so image num channels is unknown"
                )

        assert isinstance(num_channels, int), ValueError("Number of image channels needs to be an integer")

        duration = time.time() - start
        logging.info(f"Time spent finalizing image preprocessing parameters: {duration}")

        average_file_size = np.mean(sample_num_bytes) if sample_num_bytes else None
        return (should_resize, width, height, num_channels, user_specified_num_channels, average_file_size)

    @staticmethod
    def add_feature_data(
        feature_config, input_df, proc_df, metadata, preprocessing_parameters, backend, skip_save_processed_input
    ):
        start = time.time()

        set_default_value(feature_config[PREPROCESSING], "in_memory", preprocessing_parameters["in_memory"])

        name = feature_config[NAME]
        column = input_df[feature_config[COLUMN]]

        src_path = None
        if SRC in metadata:
            src_path = os.path.dirname(os.path.abspath(metadata.get(SRC)))
        abs_path_column = backend.df_engine.map_objects(
            column,
            lambda row: get_abs_path(src_path, row) if isinstance(row, str) and not has_remote_protocol(row) else row,
        )

        (
            should_resize,
            width,
            height,
            num_channels,
            user_specified_num_channels,
            average_file_size,
        ) = ImageFeatureMixin._finalize_preprocessing_parameters(preprocessing_parameters, abs_path_column)

        metadata[name][PREPROCESSING]["height"] = height
        metadata[name][PREPROCESSING]["width"] = width
        metadata[name][PREPROCESSING]["num_channels"] = num_channels

        read_image_if_bytes_obj_and_resize = partial(
            ImageFeatureMixin._read_image_if_bytes_obj_and_resize,
            img_width=width,
            img_height=height,
            should_resize=should_resize,
            num_channels=num_channels,
            resize_method=preprocessing_parameters["resize_method"],
            user_specified_num_channels=user_specified_num_channels,
        )

        # TODO: alternatively use get_average_image() for unreachable images
        default_image = get_gray_default_image(num_channels, height, width)

        # check to see if the active backend can support lazy loading of
        # image features from the hdf5 cache.
        backend.check_lazy_load_supported(feature_config)

        in_memory = feature_config[PREPROCESSING]["in_memory"]
        if in_memory or skip_save_processed_input:
            metadata[name]["reshape"] = (num_channels, height, width)

            start_reading = time.time()

            proc_col = backend.read_binary_files(
                abs_path_column, map_fn=read_image_if_bytes_obj_and_resize, file_size=average_file_size
            )

<<<<<<< HEAD
            duration_reading = time.time() - start_reading
            logging.info(f"Time spent reading binary files and resizing: {duration_reading}")

            if is_dask_series_or_df(proc_col, backend):
                num_failed_image_reads = proc_col.isna().sum().compute()
            else:
                num_failed_image_reads = proc_col.isna().sum()
=======
            num_failed_image_reads = (
                proc_col.isna().sum().compute() if is_dask_series_or_df(proc_col, backend) else proc_col.isna().sum()
            )
>>>>>>> ced53107

            proc_col = backend.df_engine.map_objects(
                proc_col, lambda row: default_image if not isinstance(row, np.ndarray) else row
            )

            proc_df[feature_config[PROC_COLUMN]] = proc_col
        else:
            num_images = len(abs_path_column)
            num_failed_image_reads = 0

            data_fp = backend.cache.get_cache_path(wrap(metadata.get(SRC)), metadata.get(CHECKSUM), TRAINING)
            with upload_h5(data_fp) as h5_file:
                # todo future add multiprocessing/multithreading
                image_dataset = h5_file.create_dataset(
                    feature_config[PROC_COLUMN] + "_data", (num_images, num_channels, height, width), dtype=np.uint8
                )
                for i, img_entry in enumerate(abs_path_column):
                    res = read_image_if_bytes_obj_and_resize(img_entry)
<<<<<<< HEAD
                    if res:
=======
                    if isinstance(res, np.ndarray):
>>>>>>> ced53107
                        image_dataset[i, :height, :width, :] = res
                    else:
                        image_dataset[i, :height, :width, :] = default_image
                        num_failed_image_reads += 1
                h5_file.flush()

            proc_df[feature_config[PROC_COLUMN]] = np.arange(num_images)

        if num_failed_image_reads > 0:
            logging.warning(
<<<<<<< HEAD
                f"""Failed to read {num_failed_image_reads} images while preprocessing feature `{name}`. Using
                default image for these rows in the dataset."""
            )

        duration = time.time() - start
        logging.info(f"Time to process image column: {duration}")

=======
                f"Failed to read {num_failed_image_reads} images while preprocessing feature `{name}`. "
                "Using default image for these rows in the dataset."
            )

>>>>>>> ced53107
        return proc_df


@register_input_feature(IMAGE)
class ImageInputFeature(ImageFeatureMixin, InputFeature):
    height = 0
    width = 0
    num_channels = 0
    scaling = "pixel_normalization"
    encoder = "stacked_cnn"

    def __init__(self, feature, encoder_obj=None):
        super().__init__(feature)
        self.overwrite_defaults(feature)
        if encoder_obj:
            self.encoder_obj = encoder_obj
        else:
            self.encoder_obj = self.initialize_encoder(feature)

    def forward(self, inputs: torch.Tensor) -> torch.Tensor:
        assert isinstance(inputs, torch.Tensor)
        assert inputs.dtype in [torch.uint8, torch.int64]

        # casting and rescaling
        inputs = inputs.type(torch.float32) / 255

        inputs_encoded = self.encoder_obj(inputs)

        return inputs_encoded

    @property
    def input_dtype(self):
        return torch.uint8

    @property
    def input_shape(self) -> torch.Size:
        return torch.Size([self.num_channels, self.height, self.width])

    @property
    def output_shape(self) -> torch.Size:
        return self.encoder_obj.output_shape

    @staticmethod
    def update_config_with_metadata(input_feature, feature_metadata, *args, **kwargs):
        for key in ["height", "width", "num_channels", "scaling"]:
            input_feature[key] = feature_metadata[PREPROCESSING][key]

    @staticmethod
    def populate_defaults(input_feature):
        set_default_value(input_feature, TIED, None)
        set_default_value(input_feature, PREPROCESSING, {})

    @staticmethod
    def get_schema_cls():
        return ImageInputFeatureConfig

    @staticmethod
    def create_preproc_module(metadata: Dict[str, Any]) -> torch.nn.Module:
        return _ImagePreprocessing(metadata)<|MERGE_RESOLUTION|>--- conflicted
+++ resolved
@@ -472,19 +472,12 @@
                 abs_path_column, map_fn=read_image_if_bytes_obj_and_resize, file_size=average_file_size
             )
 
-<<<<<<< HEAD
-            duration_reading = time.time() - start_reading
-            logging.info(f"Time spent reading binary files and resizing: {duration_reading}")
-
-            if is_dask_series_or_df(proc_col, backend):
-                num_failed_image_reads = proc_col.isna().sum().compute()
-            else:
-                num_failed_image_reads = proc_col.isna().sum()
-=======
+            end_reading = time.time() - start_reading
+            logging.info(f"Time spent reading image column: {end_reading}")
+
             num_failed_image_reads = (
                 proc_col.isna().sum().compute() if is_dask_series_or_df(proc_col, backend) else proc_col.isna().sum()
             )
->>>>>>> ced53107
 
             proc_col = backend.df_engine.map_objects(
                 proc_col, lambda row: default_image if not isinstance(row, np.ndarray) else row
@@ -503,11 +496,7 @@
                 )
                 for i, img_entry in enumerate(abs_path_column):
                     res = read_image_if_bytes_obj_and_resize(img_entry)
-<<<<<<< HEAD
-                    if res:
-=======
                     if isinstance(res, np.ndarray):
->>>>>>> ced53107
                         image_dataset[i, :height, :width, :] = res
                     else:
                         image_dataset[i, :height, :width, :] = default_image
@@ -518,20 +507,13 @@
 
         if num_failed_image_reads > 0:
             logging.warning(
-<<<<<<< HEAD
-                f"""Failed to read {num_failed_image_reads} images while preprocessing feature `{name}`. Using
-                default image for these rows in the dataset."""
+                f"Failed to read {num_failed_image_reads} images while preprocessing feature `{name}`. "
+                "Using default image for these rows in the dataset."
             )
 
         duration = time.time() - start
         logging.info(f"Time to process image column: {duration}")
 
-=======
-                f"Failed to read {num_failed_image_reads} images while preprocessing feature `{name}`. "
-                "Using default image for these rows in the dataset."
-            )
-
->>>>>>> ced53107
         return proc_df
 
 
