--- conflicted
+++ resolved
@@ -283,17 +283,6 @@
 
 @register_input_feature(NUMBER)
 class NumberInputFeature(NumberFeatureMixin, InputFeature):
-<<<<<<< HEAD
-    def __init__(self, input_feature_config: NumberInputFeatureConfig, encoder_obj=None, **kwargs):
-        input_feature_config = self.load_config(input_feature_config)
-        super().__init__(input_feature_config, **kwargs)
-        self.encoder_config = input_feature_config.encoder
-        self.encoder_config.input_size = self.input_shape[-1]
-        if encoder_obj:
-            self.encoder_obj = encoder_obj
-        else:
-            self.encoder_obj = self.initialize_encoder()
-=======
     def __init__(self, input_feature_config: Union[NumberInputFeatureConfig, Dict], encoder_obj=None, **kwargs):
         input_feature_config = self.load_config(input_feature_config)
         super().__init__(input_feature_config, **kwargs)
@@ -303,7 +292,6 @@
             self.encoder_obj = encoder_obj
         else:
             self.encoder_obj = self.initialize_encoder(input_feature_config.encoder)
->>>>>>> 1e6dbeff
 
     def forward(self, inputs):
         assert isinstance(inputs, torch.Tensor)
@@ -364,13 +352,6 @@
     default_validation_metric = MEAN_SQUARED_ERROR
 
     def __init__(
-<<<<<<< HEAD
-        self, output_feature_config: NumberOutputFeatureConfig, output_features: Dict[str, OutputFeature], **kwargs
-    ):
-        output_feature_config = self.load_config(output_feature_config)
-        super().__init__(output_feature_config, output_features, **kwargs)
-        self.decoder_obj = self.initialize_decoder()
-=======
         self,
         output_feature_config: Union[NumberOutputFeatureConfig, Dict],
         output_features: Dict[str, OutputFeature],
@@ -380,7 +361,6 @@
         self.clip = output_feature_config.clip
         super().__init__(output_feature_config, output_features, **kwargs)
         self.decoder_obj = self.initialize_decoder(output_feature_config.decoder)
->>>>>>> 1e6dbeff
         self._setup_loss()
         self._setup_metrics()
 
@@ -403,11 +383,7 @@
 
     @property
     def input_shape(self) -> torch.Size:
-<<<<<<< HEAD
-        return torch.Size([self.decoder_config.input_size])
-=======
         return torch.Size([self.decoder_obj.config.input_size])
->>>>>>> 1e6dbeff
 
     @classmethod
     def get_output_dtype(cls):
@@ -454,11 +430,8 @@
             {
                 DECODER: {
                     TYPE: defaults.decoder.type,
-<<<<<<< HEAD
-                    CLIP: defaults.decoder.clip,
-=======
->>>>>>> 1e6dbeff
                 },
+                CLIP: defaults.clip,
                 DEPENDENCIES: defaults.dependencies,
                 REDUCE_INPUT: defaults.reduce_input,
                 REDUCE_DEPENDENCIES: defaults.reduce_dependencies,
