#! /usr/bin/env python
# coding=utf-8
# Copyright (c) 2019 Uber Technologies, Inc.
#
# Licensed under the Apache License, Version 2.0 (the "License");
# you may not use this file except in compliance with the License.
# You may obtain a copy of the License at
#
#     http://www.apache.org/licenses/LICENSE-2.0
#
# Unless required by applicable law or agreed to in writing, software
# distributed under the License is distributed on an "AS IS" BASIS,
# WITHOUT WARRANTIES OR CONDITIONS OF ANY KIND, either express or implied.
# See the License for the specific language governing permissions and
# limitations under the License.
# ==============================================================================
import logging

import numpy as np
<<<<<<< HEAD
import tensorflow as tf
import torch
'''
from tensorflow.keras.metrics import (
    MeanAbsoluteError as MeanAbsoluteErrorMetric,
)
from tensorflow.keras.metrics import (
    MeanSquaredError as MeanSquaredErrorMetric,
    RootMeanSquaredError as RootMeanSquaredErrorMetric,
)
'''
from torchmetrics import (MeanAbsoluteError, MeanSquaredError)
=======
import torch
from torchmetrics import MeanAbsoluteError, MeanSquaredError
>>>>>>> e6afc7a7

from ludwig.constants import *
from ludwig.decoders.generic_decoders import Regressor
from ludwig.encoders.generic_encoders import PassthroughEncoder, DenseEncoder
from ludwig.features.base_feature import InputFeature
from ludwig.features.base_feature import OutputFeature
from ludwig.modules.loss_modules import MSELoss, MAELoss, RMSELoss, RMSPELoss
from ludwig.modules.metric_modules import (
    MAEMetric,
    MSEMetric,
    RMSEMetric,
    RMSPEMetric,
    R2Score,
)
from ludwig.utils.misc_utils import set_default_value
from ludwig.utils.misc_utils import set_default_values
from ludwig.utils.misc_utils import get_from_registry

logger = logging.getLogger(__name__)


class ZScoreTransformer:
    def __init__(self, mean: float = None, std: float = None, **kwargs: dict):
        self.mu = mean
        self.sigma = std

    def transform(self, x: np.ndarray) -> np.ndarray:
        return (x - self.mu) / self.sigma

    def inverse_transform(self, x: np.ndarray) -> np.ndarray:
        return x * self.sigma + self.mu

    @staticmethod
    def fit_transform_params(column: np.ndarray, backend: "Backend") -> dict:
        compute = backend.df_engine.compute
        return {
            "mean": compute(column.astype(np.float32).mean()),
            "std": compute(column.astype(np.float32).std()),
        }


class MinMaxTransformer:
    def __init__(self, min: float = None, max: float = None, **kwargs: dict):
        self.min_value = min
        self.max_value = max
        self.range = None if min is None or max is None else max - min

    def transform(self, x: np.ndarray) -> np.ndarray:
        return (x - self.min_value) / self.range

    def inverse_transform(self, x: np.ndarray) -> np.ndarray:
        if self.range is None:
            raise ValueError(
                "Numeric transformer needs to be instantiated with "
                "min and max values."
            )
        return x * self.range + self.min_value

    @staticmethod
    def fit_transform_params(column: np.ndarray, backend: "Backend") -> dict:
        compute = backend.df_engine.compute
        return {
            "min": compute(column.astype(np.float32).min()),
            "max": compute(column.astype(np.float32).max()),
        }


class Log1pTransformer:
    def __init__(self, **kwargs: dict):
        pass

    def transform(self, x: np.ndarray) -> np.ndarray:
        if np.any(x <= 0):
            raise ValueError(
                "One or more values are non-positive.  "
                "log1p normalization is defined only for positive values."
            )
        return np.log1p(x)

    def inverse_transform(self, x: np.ndarray) -> np.ndarray:
        return np.expm1(x)

    @staticmethod
    def fit_transform_params(column: np.ndarray, backend: "Backend") -> dict:
        return {}


class IdentityTransformer:
    def __init__(self, **kwargs):
        pass

    def transform(self, x: np.ndarray) -> np.ndarray:
        return x

    def inverse_transform(self, x: np.ndarray) -> np.ndarray:
        return x

    @staticmethod
    def fit_transform_params(column: np.ndarray, backend: "Backend") -> dict:
        return {}


numeric_transformation_registry = {
    "minmax": MinMaxTransformer,
    "zscore": ZScoreTransformer,
    "log1p": Log1pTransformer,
    None: IdentityTransformer,
}


class NumericalFeatureMixin:
    type = NUMERICAL
    preprocessing_defaults = {
        "missing_value_strategy": FILL_WITH_CONST,
        "fill_value": 0,
        "normalization": None,
    }

    preprocessing_schema = {
        "missing_value_strategy": {
            "type": "string",
            "enum": MISSING_VALUE_STRATEGY_OPTIONS,
        },
        "fill_value": {"type": "number"},
        "computed_fill_value": {"type": "number"},
        "normalization": {
            "type": ["string", "null"],
            "enum": list(numeric_transformation_registry.keys()),
        },
    }

    @staticmethod
    def cast_column(column, backend):
        return backend.df_engine.df_lib.to_numeric(
            column, errors="coerce"
        ).astype(np.float32)

    @staticmethod
    def get_feature_meta(column, preprocessing_parameters, backend):
        numeric_transformer = get_from_registry(
            preprocessing_parameters.get("normalization", None),
            numeric_transformation_registry,
        )

        return numeric_transformer.fit_transform_params(column, backend)

    @staticmethod
    def add_feature_data(
            feature,
            input_df,
            proc_df,
            metadata,
            preprocessing_parameters,
            backend,
            skip_save_processed_input,
    ):
        proc_df[feature[PROC_COLUMN]] = (
            input_df[feature[COLUMN]].astype(np.float32).values
        )

        # normalize data as required
        numeric_transformer = get_from_registry(
            preprocessing_parameters.get("normalization", None),
            numeric_transformation_registry,
        )(**metadata[feature[NAME]])

        proc_df[feature[PROC_COLUMN]] = numeric_transformer.transform(
            proc_df[feature[PROC_COLUMN]]
        )

        return proc_df


class NumericalInputFeature(NumericalFeatureMixin, InputFeature):
    encoder = "passthrough"

    def __init__(self, feature, encoder_obj=None):
        # Required for certain encoders, maybe pass into initialize_encoder
        super().__init__(feature)
        self.overwrite_defaults(feature)
        feature['input_size'] = self.get_input_shape()
        if encoder_obj:
            self.encoder_obj = encoder_obj
        else:
            self.encoder_obj = self.initialize_encoder(feature)

    def forward(self, inputs, training=None, mask=None):
        assert isinstance(inputs, torch.Tensor)
        assert inputs.dtype == torch.float32 or inputs.dtype == torch.float64
        assert len(inputs.shape) == 1

        #inputs_exp = inputs[:, tf.newaxis]
        inputs_exp = inputs[:, None]
        inputs_encoded = self.encoder_obj(
            inputs_exp, training=training, mask=mask
        )

        return inputs_encoded

    @classmethod
    def get_input_dtype(cls):
        return torch.float32

    def get_input_shape(self):
<<<<<<< HEAD
        #return ()
        return 1

    def get_output_shape(self):
        if isinstance(self.encoder_obj, DenseEncoder):
            return self.encoder_obj.fc_stack.layers[-1]['fc_size']
        else: # passthrough encoder
            return self.get_input_shape()

=======
        return 1

    def get_output_shape(self):
        return self.encoder_obj.get_output_shape(self.get_input_shape())
>>>>>>> e6afc7a7

    @staticmethod
    def update_config_with_metadata(
            input_feature, feature_metadata, *args, **kwargs
    ):
        pass

    @staticmethod
    def populate_defaults(input_feature):
        set_default_value(input_feature, TIED, None)

    encoder_registry = {
        "dense": DenseEncoder,
        "passthrough": PassthroughEncoder,
        "null": PassthroughEncoder,
        "none": PassthroughEncoder,
        "None": PassthroughEncoder,
        None: PassthroughEncoder,
    }


class NumericalOutputFeature(NumericalFeatureMixin, OutputFeature):
    decoder = "regressor"
    loss = {TYPE: MEAN_SQUARED_ERROR}
    metric_functions = {
        LOSS: None,
        MEAN_SQUARED_ERROR: None,
        MEAN_ABSOLUTE_ERROR: None,
        ROOT_MEAN_SQUARED_ERROR: None,
        ROOT_MEAN_SQUARED_PERCENTAGE_ERROR: None,
        R2: None,
    }
    default_validation_metric = MEAN_SQUARED_ERROR
    clip = None

    def __init__(self, feature):
        super().__init__(feature)
        self.overwrite_defaults(feature)
        feature['input_size'] = self.get_input_shape()
        self.decoder_obj = self.initialize_decoder(feature)
        self._setup_loss()
        self._setup_metrics()

    def logits(self, inputs, **kwargs):  # hidden
        hidden = inputs[HIDDEN]
        return self.decoder_obj(hidden)

    def predictions(self, inputs, **kwargs):  # logits
        logits = inputs[LOGITS]
        predictions = logits

        if self.clip is not None:
            if isinstance(self.clip, (list, tuple)) and len(self.clip) == 2:
                '''
                predictions = tf.clip_by_value(
                    predictions, self.clip[0], self.clip[1]
                )
                '''
                predictions = torch.clamp(
                    predictions,
                    self.clip[0],
                    self.clip[1]
                )

                logger.debug(
                    '  clipped_predictions: {0}'.format(predictions)
                )
            else:
                raise ValueError(
                    "The clip parameter of {} is {}. "
                    "It must be a list or a tuple of length 2.".format(
                        self.feature_name, self.clip
                    )
                )

        return {PREDICTIONS: predictions, LOGITS: logits}

    def _setup_loss(self):
        if self.loss[TYPE] == "mean_squared_error":
            self.train_loss_function = MSELoss()
        elif self.loss[TYPE] == "mean_absolute_error":
            self.train_loss_function = MAELoss()
        elif self.loss[TYPE] == "root_mean_squared_error":
            self.train_loss_function = RMSELoss()
        elif self.loss[TYPE] == "root_mean_squared_percentage_error":
            self.train_loss_function = RMSPELoss()
        else:
            raise ValueError(
                "Unsupported loss type {}".format(self.loss[TYPE])
            )

        self.eval_loss_function = self.train_loss_function

    def _setup_metrics(self):
        self.metric_functions = {}  # needed to shadow class variable
        if self.loss[TYPE] == "mean_squared_error":
            self.metric_functions[LOSS] = MSEMetric(name="eval_loss")
        elif self.loss[TYPE] == "mean_absolute_error":
            self.metric_functions[LOSS] = MAEMetric(name="eval_loss")
        elif self.loss[TYPE] == "root_mean_squared_error":
            self.metric_functions[LOSS] = RMSEMetric(name="eval_loss")
        elif self.loss[TYPE] == "root_mean_squared_percentage_error":
            self.metric_functions[LOSS] = RMSPEMetric(name="eval_loss")

        self.metric_functions[MEAN_SQUARED_ERROR] = MeanSquaredError()
        self.metric_functions[MEAN_ABSOLUTE_ERROR] = MeanAbsoluteError()
        # self.metric_functions[
        #     ROOT_MEAN_SQUARED_ERROR
        # ] = RootMeanSquaredErrorMetric(name="metric_rmse")
<<<<<<< HEAD
        self.metric_functions[
            ROOT_MEAN_SQUARED_PERCENTAGE_ERROR
        ] = RMSPEMetric(name="metric_rmspe")
=======
        self.metric_functions[ROOT_MEAN_SQUARED_PERCENTAGE_ERROR] = RMSPEMetric()
>>>>>>> e6afc7a7
        self.metric_functions[R2] = R2Score(name="metric_r2")

    def get_prediction_set(self):
        return {PREDICTIONS, LOGITS}

    def get_input_shape(self):
        return self.input_size

    @classmethod
    def get_output_dtype(cls):
        return torch.float32

    def get_output_shape(self):
<<<<<<< HEAD
        #return ()
=======
>>>>>>> e6afc7a7
        return 1

    @staticmethod
    def update_config_with_metadata(
            output_feature, feature_metadata, *args, **kwargs
    ):
        pass

    @staticmethod
    def calculate_overall_stats(predictions, targets, metadata):
        # no overall stats, just return empty dictionary
        return {}

    def postprocess_predictions(
            self,
            predictions,
            metadata,
            output_directory,
            backend,
    ):
        predictions_col = f"{self.feature_name}_{PREDICTIONS}"
        if predictions_col in predictions:
            # as needed convert predictions make to original value space
            numeric_transformer = get_from_registry(
                metadata["preprocessing"].get("normalization", None),
                numeric_transformation_registry,
            )(**metadata)
            predictions[predictions_col] = backend.df_engine.map_objects(
                predictions[predictions_col],
                lambda pred: numeric_transformer.inverse_transform(pred),
            )

        return predictions

    @staticmethod
    def populate_defaults(output_feature):
        set_default_value(
            output_feature, LOSS, {TYPE: "mean_squared_error", "weight": 1}
        )
        set_default_value(output_feature[LOSS], TYPE, "mean_squared_error")
        set_default_value(output_feature[LOSS], "weight", 1)

        set_default_values(
            output_feature,
            {
                "clip": None,
                "dependencies": [],
                "reduce_input": SUM,
                "reduce_dependencies": SUM,
            },
        )

    decoder_registry = {
        "regressor": Regressor,
        "null": Regressor,
        "none": Regressor,
        "None": Regressor,
        None: Regressor,
    }<|MERGE_RESOLUTION|>--- conflicted
+++ resolved
@@ -17,23 +17,8 @@
 import logging
 
 import numpy as np
-<<<<<<< HEAD
-import tensorflow as tf
-import torch
-'''
-from tensorflow.keras.metrics import (
-    MeanAbsoluteError as MeanAbsoluteErrorMetric,
-)
-from tensorflow.keras.metrics import (
-    MeanSquaredError as MeanSquaredErrorMetric,
-    RootMeanSquaredError as RootMeanSquaredErrorMetric,
-)
-'''
-from torchmetrics import (MeanAbsoluteError, MeanSquaredError)
-=======
 import torch
 from torchmetrics import MeanAbsoluteError, MeanSquaredError
->>>>>>> e6afc7a7
 
 from ludwig.constants import *
 from ludwig.decoders.generic_decoders import Regressor
@@ -238,22 +223,10 @@
         return torch.float32
 
     def get_input_shape(self):
-<<<<<<< HEAD
-        #return ()
-        return 1
-
-    def get_output_shape(self):
-        if isinstance(self.encoder_obj, DenseEncoder):
-            return self.encoder_obj.fc_stack.layers[-1]['fc_size']
-        else: # passthrough encoder
-            return self.get_input_shape()
-
-=======
         return 1
 
     def get_output_shape(self):
         return self.encoder_obj.get_output_shape(self.get_input_shape())
->>>>>>> e6afc7a7
 
     @staticmethod
     def update_config_with_metadata(
@@ -363,13 +336,7 @@
         # self.metric_functions[
         #     ROOT_MEAN_SQUARED_ERROR
         # ] = RootMeanSquaredErrorMetric(name="metric_rmse")
-<<<<<<< HEAD
-        self.metric_functions[
-            ROOT_MEAN_SQUARED_PERCENTAGE_ERROR
-        ] = RMSPEMetric(name="metric_rmspe")
-=======
         self.metric_functions[ROOT_MEAN_SQUARED_PERCENTAGE_ERROR] = RMSPEMetric()
->>>>>>> e6afc7a7
         self.metric_functions[R2] = R2Score(name="metric_r2")
 
     def get_prediction_set(self):
@@ -383,10 +350,6 @@
         return torch.float32
 
     def get_output_shape(self):
-<<<<<<< HEAD
-        #return ()
-=======
->>>>>>> e6afc7a7
         return 1
 
     @staticmethod
