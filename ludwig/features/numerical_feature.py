#! /usr/bin/env python
# coding=utf-8
# Copyright (c) 2019 Uber Technologies, Inc.
#
# Licensed under the Apache License, Version 2.0 (the "License");
# you may not use this file except in compliance with the License.
# You may obtain a copy of the License at
#
#     http://www.apache.org/licenses/LICENSE-2.0
#
# Unless required by applicable law or agreed to in writing, software
# distributed under the License is distributed on an "AS IS" BASIS,
# WITHOUT WARRANTIES OR CONDITIONS OF ANY KIND, either express or implied.
# See the License for the specific language governing permissions and
# limitations under the License.
# ==============================================================================
import logging
import os

import numpy as np
import tensorflow as tf
from tensorflow.keras.losses import MeanAbsoluteError
from tensorflow.keras.losses import MeanSquaredError
from tensorflow.keras.metrics import \
    MeanAbsoluteError as MeanAbsoluteErrorMetric
from tensorflow.keras.metrics import MeanSquaredError as MeanSquaredErrorMetric

from ludwig.constants import *
from ludwig.decoders.generic_decoders import Regressor
from ludwig.encoders.generic_encoders import PassthroughEncoder, \
    DenseEncoder
from ludwig.features.base_feature import InputFeature
from ludwig.features.base_feature import OutputFeature
from ludwig.globals import is_on_master
from ludwig.modules.metric_modules import ErrorScore
from ludwig.modules.metric_modules import R2Score
from ludwig.utils.misc_utils import set_default_value
from ludwig.utils.misc_utils import set_default_values

logger = logging.getLogger(__name__)


# TODO TF2 can we eliminate use of these custom wrapper classes?
# custom class to handle how Ludwig stores predictions
class MSELoss(MeanSquaredError):
    def __init__(self, **kwargs):
        super(MSELoss, self).__init__(**kwargs)

    def __call__(self, y_true, y_pred, sample_weight=None):
        logits = y_pred[LOGITS]
        loss = super().__call__(y_true, logits, sample_weight=sample_weight)
        return loss


class MSEMetric(MeanSquaredErrorMetric):
    def __init__(self, **kwargs):
        super(MSEMetric, self).__init__(**kwargs)

    def update_state(self, y_true, y_pred, sample_weight=None):
        super().update_state(
            y_true, y_pred[PREDICTIONS], sample_weight=sample_weight
        )


class MAELoss(MeanAbsoluteError):
    def __init__(self, **kwargs):
        super(MAELoss, self).__init__(**kwargs)

    def __call__(self, y_true, y_pred, sample_weight=None):
        logits = y_pred[LOGITS]
        loss = super().__call__(y_true, logits, sample_weight=sample_weight)
        return loss


class MAEMetric(MeanAbsoluteErrorMetric):
    def __init__(self, **kwargs):
        super(MAEMetric, self).__init__(**kwargs)

    def update_state(self, y_true, y_pred, sample_weight=None):
        super().update_state(
            y_true, y_pred[PREDICTIONS], sample_weight=sample_weight
        )


class NumericalFeatureMixin(object):
    type = NUMERICAL
    preprocessing_defaults = {
        'missing_value_strategy': FILL_WITH_CONST,
        'fill_value': 0,
        'normalization': None
    }

    @staticmethod
    def get_feature_meta(column, preprocessing_parameters):
        if preprocessing_parameters['normalization'] is not None:
            if preprocessing_parameters['normalization'] == 'zscore':
                return {
                    'mean': column.astype(np.float32).mean(),
                    'std': column.astype(np.float32).std()
                }
            elif preprocessing_parameters['normalization'] == 'minmax':
                return {
                    'min': column.astype(np.float32).min(),
                    'max': column.astype(np.float32).max()
                }
            else:
                logger.info(
                    'Currently zscore and minmax are the only '
                    'normalization strategies available. No {}'.format(
                        preprocessing_parameters['normalization'])
                )
                return {}
        else:
            return {}

    @staticmethod
    def add_feature_data(
            feature,
            dataset_df,
            data,
            metadata,
            preprocessing_parameters,
    ):
        data[feature['name']] = dataset_df[feature['name']].astype(
            np.float32).values
        if preprocessing_parameters['normalization'] is not None:
            if preprocessing_parameters['normalization'] == 'zscore':
                mean = metadata[feature['name']]['mean']
                std = metadata[feature['name']]['std']
                data[feature['name']] = (data[feature['name']] - mean) / std
            elif preprocessing_parameters['normalization'] == 'minmax':
                min_ = metadata[feature['name']]['min']
                max_ = metadata[feature['name']]['max']
                values = data[feature['name']]
                data[feature['name']] = (values - min_) / (max_ - min_)


class NumericalInputFeature(NumericalFeatureMixin, InputFeature):
    encoder = 'passthrough'

    def __init__(self, feature, encoder_obj=None):
        super().__init__(feature)
        self.overwrite_defaults(feature)
        if encoder_obj:
            self.encoder_obj = encoder_obj
        else:
            self.encoder_obj = self.initialize_encoder(feature)

    def call(self, inputs, training=None, mask=None):
        assert isinstance(inputs, tf.Tensor)
        assert inputs.dtype == tf.float32 or inputs.dtype == tf.float64
        assert len(inputs.shape) == 1

        inputs_exp = inputs[:, tf.newaxis]
        inputs_encoded = self.encoder_obj(
            inputs_exp, training=training, mask=mask
        )

        return inputs_encoded

    def get_input_dtype(self):
        return tf.float32

    def get_input_shape(self):
        return ()

    @staticmethod
    def update_model_definition_with_metadata(
            input_feature,
            feature_metadata,
            *args,
            **kwargs
    ):
        pass

    @staticmethod
    def populate_defaults(input_feature):
        set_default_value(input_feature, TIED, None)

    encoder_registry = {
        'dense': DenseEncoder,
        'passthrough': PassthroughEncoder,
        'null': PassthroughEncoder,
        'none': PassthroughEncoder,
        'None': PassthroughEncoder,
        None: PassthroughEncoder
    }


class NumericalOutputFeature(NumericalFeatureMixin, OutputFeature):
    decoder = 'regressor'
    loss = {TYPE: MEAN_SQUARED_ERROR}
    metric_functions = {LOSS: None, MEAN_SQUARED_ERROR: None,
                        MEAN_ABSOLUTE_ERROR: None, R2: None}
    default_validation_metric = MEAN_SQUARED_ERROR
    clip = None

    def __init__(self, feature):
        super().__init__(feature)
        self.overwrite_defaults(feature)
        self.decoder_obj = self.initialize_decoder(feature)
        self._setup_loss()
        self._setup_metrics()

    def logits(
            self,
            inputs,  # hidden
            **kwargs
    ):
        hidden = inputs[HIDDEN]
        return self.decoder_obj(hidden)

    def predictions(
            self,
            inputs,  # logits
            **kwargs
    ):
        logits = inputs[LOGITS]
        predictions = logits

        if self.clip is not None:
            if isinstance(self.clip, (list, tuple)) and len(self.clip) == 2:
                predictions = tf.clip_by_value(
                    predictions,
                    self.clip[0],
                    self.clip[1]
                )
                logger.debug(
                    '  clipped_predictions: {0}'.format(predictions)
                )
            else:
                raise ValueError(
                    'The clip parameter of {} is {}. '
                    'It must be a list or a tuple of length 2.'.format(
                        self.feature_name,
                        self.clip
                    )
                )

        return {PREDICTIONS: predictions, LOGITS: logits}

    def _setup_loss(self):
        if self.loss[TYPE] == 'mean_squared_error':
            self.train_loss_function = MSELoss()
            self.eval_loss_function = MSEMetric(name='eval_loss')
        elif self.loss[TYPE] == 'mean_absolute_error':
            self.train_loss_function = MAELoss()
            self.eval_loss_function = MAEMetric(name='eval_loss')
        else:
            raise ValueError(
                'Unsupported loss type {}'.format(self.loss[TYPE])
            )

    def _setup_metrics(self):
        self.metric_functions[LOSS] = self.eval_loss_function
        self.metric_functions[ERROR] = ErrorScore(name='metric_error')
        self.metric_functions[MEAN_SQUARED_ERROR] = MeanSquaredErrorMetric(
            name='metric_mse'
        )
        self.metric_functions[MEAN_ABSOLUTE_ERROR] = MeanAbsoluteErrorMetric(
            name='metric_mae'
        )
        self.metric_functions[R2] = R2Score(name='metric_r2')

    # def update_metrics(self, targets, predictions):
    #     for metric in self.metric_functions.values():
    #         metric.update_state(targets, predictions[PREDICTIONS])

<<<<<<< HEAD
    default_validation_metric = MEAN_SQUARED_ERROR

    def get_output_dtype(self):
        return tf.float32

    def get_output_shape(self):
        return ()

=======
>>>>>>> 21ce7061
    @staticmethod
    def update_model_definition_with_metadata(
            output_feature,
            feature_metadata,
            *args,
            **kwargs
    ):
        pass

    @staticmethod
    def calculate_overall_stats(
            test_stats,
            output_feature,
            dataset,
            train_set_metadata
    ):
        pass

    @staticmethod
    def postprocess_results(
            output_feature,
            result,
            metadata,
            experiment_dir_name,
            skip_save_unprocessed_output=False,
    ):
        postprocessed = {}
        name = output_feature['name']

        npy_filename = None
        if is_on_master():
            npy_filename = os.path.join(experiment_dir_name, '{}_{}.npy')
        else:
            skip_save_unprocessed_output = True

        if PREDICTIONS in result and len(result[PREDICTIONS]) > 0:
            postprocessed[PREDICTIONS] = result[PREDICTIONS].numpy()
            if not skip_save_unprocessed_output:
                np.save(
                    npy_filename.format(name, PREDICTIONS),
                    result[PREDICTIONS]
                )
            del result[PREDICTIONS]

        if PROBABILITIES in result and len(result[PROBABILITIES]) > 0:
            postprocessed[PROBABILITIES] = result[PROBABILITIES]
            if not skip_save_unprocessed_output:
                np.save(
                    npy_filename.format(name, PROBABILITIES),
                    result[PROBABILITIES]
                )
            del result[PROBABILITIES]

        return postprocessed

    @staticmethod
    def populate_defaults(output_feature):
        set_default_value(
            output_feature,
            LOSS,
            {TYPE: 'mean_squared_error', 'weight': 1}
        )
        set_default_value(output_feature[LOSS], TYPE, 'mean_squared_error')
        set_default_value(output_feature[LOSS], 'weight', 1)

        set_default_values(
            output_feature,
            {
                'clip': None,
                'dependencies': [],
                'reduce_input': SUM,
                'reduce_dependencies': SUM
            }
        )

    decoder_registry = {
        'regressor': Regressor,
        'null': Regressor,
        'none': Regressor,
        'None': Regressor,
        None: Regressor
    }<|MERGE_RESOLUTION|>--- conflicted
+++ resolved
@@ -266,17 +266,12 @@
     #     for metric in self.metric_functions.values():
     #         metric.update_state(targets, predictions[PREDICTIONS])
 
-<<<<<<< HEAD
-    default_validation_metric = MEAN_SQUARED_ERROR
-
     def get_output_dtype(self):
         return tf.float32
 
     def get_output_shape(self):
         return ()
 
-=======
->>>>>>> 21ce7061
     @staticmethod
     def update_model_definition_with_metadata(
             output_feature,
