#! /usr/bin/env python
# coding=utf-8
# Copyright (c) 2019 Uber Technologies, Inc.
#
# Licensed under the Apache License, Version 2.0 (the "License");
# you may not use this file except in compliance with the License.
# You may obtain a copy of the License at
#
#     http://www.apache.org/licenses/LICENSE-2.0
#
# Unless required by applicable law or agreed to in writing, software
# distributed under the License is distributed on an "AS IS" BASIS,
# WITHOUT WARRANTIES OR CONDITIONS OF ANY KIND, either express or implied.
# See the License for the specific language governing permissions and
# limitations under the License.
# ==============================================================================
import logging
import os

import numpy as np
import tensorflow as tf
from tensorflow.keras.metrics import \
    MeanAbsoluteError as MeanAbsoluteErrorMetric
from tensorflow.keras.metrics import MeanSquaredError as MeanSquaredErrorMetric

from ludwig.constants import *
from ludwig.decoders.generic_decoders import Regressor
from ludwig.encoders.generic_encoders import PassthroughEncoder, \
    DenseEncoder
from ludwig.features.base_feature import InputFeature
from ludwig.features.base_feature import OutputFeature
from ludwig.modules.loss_modules import MSELoss, MAELoss
from ludwig.modules.metric_modules import ErrorScore, MAEMetric, MSEMetric
from ludwig.modules.metric_modules import R2Score
from ludwig.utils.misc_utils import set_default_value
from ludwig.utils.misc_utils import set_default_values
from ludwig.utils.misc_utils import get_from_registry

logger = logging.getLogger(__name__)


class NumericalFeatureMixin(object):
    type = NUMERICAL
    preprocessing_defaults = {
        'missing_value_strategy': FILL_WITH_CONST,
        'fill_value': 0,
        'normalization': None
    }

    @staticmethod
<<<<<<< HEAD
    def get_feature_meta(column, preprocessing_parameters, backend):
        compute = backend.processor.compute
        if preprocessing_parameters['normalization'] is not None:
            if preprocessing_parameters['normalization'] == 'zscore':
                return {
                    'mean': compute(column.astype(np.float32).mean()),
                    'std': compute(column.astype(np.float32).std())
                }
            elif preprocessing_parameters['normalization'] == 'minmax':
                return {
                    'min': compute(column.astype(np.float32).min()),
                    'max': compute(column.astype(np.float32).max())
                }
            else:
                logger.info(
                    'Currently zscore and minmax are the only '
                    'normalization strategies available. No {}'.format(
                        preprocessing_parameters['normalization'])
                )
                return {}
        else:
            return {}
=======
    def cast_column(feature, dataset_df, backend):
        dataset_df[feature[COLUMN]] = backend.df_engine.df_lib.to_numeric(
            dataset_df[feature[COLUMN]], errors='coerce', downcast='float'
        )
        return dataset_df

    @staticmethod
    def get_feature_meta(column, preprocessing_parameters, backend):
        numeric_transformer = get_from_registry(
            preprocessing_parameters.get('normalization', None),
            numeric_transformation_registry
        )

        return numeric_transformer.fit_transform_params(column, backend)
>>>>>>> 576b74b2

    @staticmethod
    def add_feature_data(
            feature,
            input_df,
            proc_df,
            metadata,
            preprocessing_parameters,
            backend
    ):
        proc_df[feature[PROC_COLUMN]] = input_df[feature[COLUMN]].astype(
            np.float32).values
<<<<<<< HEAD
        if preprocessing_parameters['normalization'] is not None:
            if preprocessing_parameters['normalization'] == 'zscore':
                mean = metadata[feature[NAME]]['mean']
                std = metadata[feature[NAME]]['std']
                dataset[feature[NAME]] = (dataset[
                                              feature[NAME]] - mean) / std
            elif preprocessing_parameters['normalization'] == 'minmax':
                min_ = metadata[feature[NAME]]['min']
                max_ = metadata[feature[NAME]]['max']
                values = dataset[feature[NAME]]
                dataset[feature[NAME]] = (values - min_) / (max_ - min_)
        return dataset
=======

        # normalize data as required
        numeric_transformer = get_from_registry(
            preprocessing_parameters.get('normalization', None),
            numeric_transformation_registry
        )(**metadata[feature[NAME]])

        proc_df[feature[PROC_COLUMN]] = \
            numeric_transformer.transform(proc_df[feature[PROC_COLUMN]])

        return proc_df
>>>>>>> 576b74b2


class NumericalInputFeature(NumericalFeatureMixin, InputFeature):
    encoder = 'passthrough'

    def __init__(self, feature, encoder_obj=None):
        super().__init__(feature)
        self.overwrite_defaults(feature)
        if encoder_obj:
            self.encoder_obj = encoder_obj
        else:
            self.encoder_obj = self.initialize_encoder(feature)

    def call(self, inputs, training=None, mask=None):
        assert isinstance(inputs, tf.Tensor)
        assert inputs.dtype == tf.float32 or inputs.dtype == tf.float64
        assert len(inputs.shape) == 1

        inputs_exp = inputs[:, tf.newaxis]
        inputs_encoded = self.encoder_obj(
            inputs_exp, training=training, mask=mask
        )

        return inputs_encoded

    @classmethod
    def get_input_dtype(cls):
        return tf.float32

    def get_input_shape(self):
        return ()

    @staticmethod
    def update_config_with_metadata(
            input_feature,
            feature_metadata,
            *args,
            **kwargs
    ):
        pass

    @staticmethod
    def populate_defaults(input_feature):
        set_default_value(input_feature, TIED, None)

    encoder_registry = {
        'dense': DenseEncoder,
        'passthrough': PassthroughEncoder,
        'null': PassthroughEncoder,
        'none': PassthroughEncoder,
        'None': PassthroughEncoder,
        None: PassthroughEncoder
    }


class NumericalOutputFeature(NumericalFeatureMixin, OutputFeature):
    decoder = 'regressor'
    loss = {TYPE: MEAN_SQUARED_ERROR}
    metric_functions = {LOSS: None, MEAN_SQUARED_ERROR: None,
                        MEAN_ABSOLUTE_ERROR: None, R2: None}
    default_validation_metric = MEAN_SQUARED_ERROR
    clip = None

    def __init__(self, feature):
        super().__init__(feature)
        self.overwrite_defaults(feature)
        self.decoder_obj = self.initialize_decoder(feature)
        self._setup_loss()
        self._setup_metrics()

    def logits(
            self,
            inputs,  # hidden
            **kwargs
    ):
        hidden = inputs[HIDDEN]
        return self.decoder_obj(hidden)

    def predictions(
            self,
            inputs,  # logits
            **kwargs
    ):
        logits = inputs[LOGITS]
        predictions = logits

        if self.clip is not None:
            if isinstance(self.clip, (list, tuple)) and len(self.clip) == 2:
                predictions = tf.clip_by_value(
                    predictions,
                    self.clip[0],
                    self.clip[1]
                )
                logger.debug(
                    '  clipped_predictions: {0}'.format(predictions)
                )
            else:
                raise ValueError(
                    'The clip parameter of {} is {}. '
                    'It must be a list or a tuple of length 2.'.format(
                        self.feature_name,
                        self.clip
                    )
                )

        return {PREDICTIONS: predictions, LOGITS: logits}

    def _setup_loss(self):
        if self.loss[TYPE] == 'mean_squared_error':
            self.train_loss_function = MSELoss()
            self.eval_loss_function = MSEMetric(name='eval_loss')
        elif self.loss[TYPE] == 'mean_absolute_error':
            self.train_loss_function = MAELoss()
            self.eval_loss_function = MAEMetric(name='eval_loss')
        else:
            raise ValueError(
                'Unsupported loss type {}'.format(self.loss[TYPE])
            )

    def _setup_metrics(self):
        self.metric_functions = {}  # needed to shadow class variable
        self.metric_functions[LOSS] = self.eval_loss_function
        self.metric_functions[ERROR] = ErrorScore(name='metric_error')
        self.metric_functions[MEAN_SQUARED_ERROR] = MeanSquaredErrorMetric(
            name='metric_mse'
        )
        self.metric_functions[MEAN_ABSOLUTE_ERROR] = MeanAbsoluteErrorMetric(
            name='metric_mae'
        )
        self.metric_functions[R2] = R2Score(name='metric_r2')

    # def update_metrics(self, targets, predictions):
    #     for metric in self.metric_functions.values():
    #         metric.update_state(targets, predictions[PREDICTIONS])

    @classmethod
    def get_output_dtype(cls):
        return tf.float32

    def get_output_shape(self):
        return ()

    @staticmethod
    def update_config_with_metadata(
            output_feature,
            feature_metadata,
            *args,
            **kwargs
    ):
        pass

    @staticmethod
    def calculate_overall_stats(
            predictions,
            targets,
            metadata
    ):
        # no overall stats, just return empty dictionary
        return {}

    def postprocess_predictions(
            self,
            predictions,
            metadata,
            output_directory,
            skip_save_unprocessed_output=False
    ):
        postprocessed = {}
        name = self.feature_name

        npy_filename = os.path.join(output_directory, '{}_{}.npy')
        if PREDICTIONS in predictions and len(predictions[PREDICTIONS]) > 0:
            # as needed convert predictions make to original value space
            numeric_transformer = get_from_registry(
                metadata['preprocessing'].get('normalization', None),
                numeric_transformation_registry
            )(**metadata)
            postprocessed[PREDICTIONS] = \
                numeric_transformer.inverse_transform(
                    predictions[PREDICTIONS].numpy()
                )

            if not skip_save_unprocessed_output:
                np.save(
                    npy_filename.format(name, PREDICTIONS),
                    predictions[PREDICTIONS]
                )
            del predictions[PREDICTIONS]

        if PROBABILITIES in predictions and len(
                predictions[PROBABILITIES]) > 0:
            postprocessed[PROBABILITIES] = predictions[PROBABILITIES].numpy()
            if not skip_save_unprocessed_output:
                np.save(
                    npy_filename.format(name, PROBABILITIES),
                    predictions[PROBABILITIES]
                )
            del predictions[PROBABILITIES]

        return postprocessed

    @staticmethod
    def populate_defaults(output_feature):
        set_default_value(
            output_feature,
            LOSS,
            {TYPE: 'mean_squared_error', 'weight': 1}
        )
        set_default_value(output_feature[LOSS], TYPE, 'mean_squared_error')
        set_default_value(output_feature[LOSS], 'weight', 1)

        set_default_values(
            output_feature,
            {
                'clip': None,
                'dependencies': [],
                'reduce_input': SUM,
                'reduce_dependencies': SUM
            }
        )

    decoder_registry = {
        'regressor': Regressor,
        'null': Regressor,
        'none': Regressor,
        'None': Regressor,
        None: Regressor
    }


class ZScoreTransformer:
    def __init__(self, mean: float = None, std: float = None, **kwargs: dict):
        self.mu = mean
        self.sigma = std

    def transform(self, x: np.ndarray) -> np.ndarray:
        return (x - self.mu) / self.sigma

    def inverse_transform(self, x: np.ndarray) -> np.ndarray:
        return x * self.sigma + self.mu

    @staticmethod
    def fit_transform_params(
            column: np.ndarray,
            backend: 'Backend'
    ) -> dict:
        compute = backend.df_engine.compute
        return {
            'mean': compute(column.astype(np.float32).mean()),
            'std': compute(column.astype(np.float32).std())
        }


class MinMaxTransformer:
    def __init__(self, min: float = None, max: float = None, **kwargs: dict):
        self.min_value = min
        self.max_value = max
        self.range = None if min is None or max is None else max - min

    def transform(self, x: np.ndarray) -> np.ndarray:
        return (x - self.min_value) / self.range

    def inverse_transform(self, x: np.ndarray) -> np.ndarray:
        if self.range is None:
            raise ValueError(
                'Numeric transformer needs to be instantiated with '
                'min and max values.'
            )
        return x * self.range + self.min_value

    @staticmethod
    def fit_transform_params(
            column: np.ndarray,
            backend: 'Backend'
    ) -> dict:
        compute = backend.df_engine.compute
        return {
            'min': compute(column.astype(np.float32).min()),
            'max': compute(column.astype(np.float32).max())
        }


class Log1pTransformer:
    def __init__(self, **kwargs: dict):
        pass

    def transform(self, x: np.ndarray) -> np.ndarray:
        if np.any(x <= 0):
            raise ValueError(
                'One or more values are non-positive.  '
                'log1p normalization is defined only for positive values.'
            )
        return np.log1p(x)

    def inverse_transform(self, x: np.ndarray) -> np.ndarray:
        return np.expm1(x)

    @staticmethod
    def fit_transform_params(
            column: np.ndarray,
            backend: 'Backend'
    ) -> dict:
        return {}


class IdentityTransformer:
    def __init__(self, **kwargs):
        pass

    def transform(self, x: np.ndarray) -> np.ndarray:
        return x

    def inverse_transform(self, x: np.ndarray) -> np.ndarray:
        return x

    @staticmethod
    def fit_transform_params(
            column: np.ndarray,
            backend: 'Backend'
    ) -> dict:
        return {}


numeric_transformation_registry = {
    'minmax': MinMaxTransformer,
    'zscore': ZScoreTransformer,
    'log1p': Log1pTransformer,
    None: IdentityTransformer
}<|MERGE_RESOLUTION|>--- conflicted
+++ resolved
@@ -48,30 +48,6 @@
     }
 
     @staticmethod
-<<<<<<< HEAD
-    def get_feature_meta(column, preprocessing_parameters, backend):
-        compute = backend.processor.compute
-        if preprocessing_parameters['normalization'] is not None:
-            if preprocessing_parameters['normalization'] == 'zscore':
-                return {
-                    'mean': compute(column.astype(np.float32).mean()),
-                    'std': compute(column.astype(np.float32).std())
-                }
-            elif preprocessing_parameters['normalization'] == 'minmax':
-                return {
-                    'min': compute(column.astype(np.float32).min()),
-                    'max': compute(column.astype(np.float32).max())
-                }
-            else:
-                logger.info(
-                    'Currently zscore and minmax are the only '
-                    'normalization strategies available. No {}'.format(
-                        preprocessing_parameters['normalization'])
-                )
-                return {}
-        else:
-            return {}
-=======
     def cast_column(feature, dataset_df, backend):
         dataset_df[feature[COLUMN]] = backend.df_engine.df_lib.to_numeric(
             dataset_df[feature[COLUMN]], errors='coerce', downcast='float'
@@ -86,7 +62,6 @@
         )
 
         return numeric_transformer.fit_transform_params(column, backend)
->>>>>>> 576b74b2
 
     @staticmethod
     def add_feature_data(
@@ -99,20 +74,6 @@
     ):
         proc_df[feature[PROC_COLUMN]] = input_df[feature[COLUMN]].astype(
             np.float32).values
-<<<<<<< HEAD
-        if preprocessing_parameters['normalization'] is not None:
-            if preprocessing_parameters['normalization'] == 'zscore':
-                mean = metadata[feature[NAME]]['mean']
-                std = metadata[feature[NAME]]['std']
-                dataset[feature[NAME]] = (dataset[
-                                              feature[NAME]] - mean) / std
-            elif preprocessing_parameters['normalization'] == 'minmax':
-                min_ = metadata[feature[NAME]]['min']
-                max_ = metadata[feature[NAME]]['max']
-                values = dataset[feature[NAME]]
-                dataset[feature[NAME]] = (values - min_) / (max_ - min_)
-        return dataset
-=======
 
         # normalize data as required
         numeric_transformer = get_from_registry(
@@ -124,7 +85,6 @@
             numeric_transformer.transform(proc_df[feature[PROC_COLUMN]])
 
         return proc_df
->>>>>>> 576b74b2
 
 
 class NumericalInputFeature(NumericalFeatureMixin, InputFeature):
