--- conflicted
+++ resolved
@@ -219,18 +219,11 @@
         )
         self.metric_functions[R2] = R2Score(name='metric_r2')
 
-<<<<<<< HEAD
-    # def update_metrics(self, targets, predictions):
-    #     for metric in self.metric_functions.values():
-    #         metric.update_state(targets, predictions[PREDICTIONS])
-
     def get_prediction_set(self):
         return {
             PREDICTIONS, LOGITS
         }
 
-=======
->>>>>>> cbcb6010
     @classmethod
     def get_output_dtype(cls):
         return tf.float32
