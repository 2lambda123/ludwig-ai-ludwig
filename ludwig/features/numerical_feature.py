--- conflicted
+++ resolved
@@ -92,14 +92,9 @@
             elif preprocessing_parameters['normalization'] == 'minmax':
                 min_ = metadata[feature[NAME]]['min']
                 max_ = metadata[feature[NAME]]['max']
-<<<<<<< HEAD
-                values = dataset[feature[NAME]]
-                dataset[feature[NAME]] = (values - min_) / (max_ - min_)
-        return dataset
-=======
                 values = dataset[feature[PROC_COLUMN]]
                 dataset[feature[PROC_COLUMN]] = (values - min_) / (max_ - min_)
->>>>>>> d76e84a3
+        return dataset
 
 
 class NumericalInputFeature(NumericalFeatureMixin, InputFeature):
