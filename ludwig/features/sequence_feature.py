--- conflicted
+++ resolved
@@ -24,15 +24,9 @@
 from ludwig.constants import (
     COLUMN,
     DECODER,
-<<<<<<< HEAD
     DEPENDENCIES,
-    ENCODER,
-    EDIT_DISTANCE,
-=======
     EDIT_DISTANCE,
     ENCODER,
-    FILL_WITH_CONST,
->>>>>>> b55ed6c1
     LAST_ACCURACY,
     LAST_PREDICTIONS,
     LENGTHS,
@@ -48,7 +42,6 @@
     SEQUENCE,
     SEQUENCE_ACCURACY,
     SEQUENCE_SOFTMAX_CROSS_ENTROPY,
-    SUM,
     THRESHOLD,
     TIED,
     TOKEN_ACCURACY,
@@ -62,7 +55,6 @@
 from ludwig.utils.strings_utils import (
     build_sequence_matrix,
     create_vocabulary,
-    PADDING_SYMBOL,
     SpecialSymbol,
     START_SYMBOL,
     STOP_SYMBOL,
@@ -73,7 +65,6 @@
 
 from ludwig.schema.features.utils import register_input_feature, register_output_feature
 from ludwig.schema.features.sequence_feature import SequenceInputFeatureConfig, SequenceOutputFeatureConfig
-from ludwig.schema.preprocessing import SequencePreprocessingConfig
 
 logger = logging.getLogger(__name__)
 
@@ -273,14 +264,7 @@
 
 @register_input_feature(SEQUENCE)
 class SequenceInputFeature(SequenceFeatureMixin, InputFeature):
-<<<<<<< HEAD
-    encoder = {
-        TYPE: "parallel_cnn",
-        "max_sequence_length": None
-    }
-=======
     encoder = {TYPE: "parallel_cnn", "max_sequence_length": None}
->>>>>>> b55ed6c1
 
     def __init__(self, feature, encoder_obj=None):
         super().__init__(feature)
@@ -315,14 +299,9 @@
 
     @staticmethod
     def populate_defaults(input_feature):
-<<<<<<< HEAD
         defaults = SequenceInputFeatureConfig()
         set_default_value(input_feature, TIED, defaults.tied.default)
         set_default_values(input_feature, {ENCODER: {TYPE: defaults.encoder.type}})
-=======
-        set_default_value(input_feature, TIED, None)
-        set_default_values(input_feature, {ENCODER: {"type": "parallel_cnn"}})
->>>>>>> b55ed6c1
 
     @staticmethod
     def get_schema_cls():
@@ -343,15 +322,7 @@
 
 @register_output_feature(SEQUENCE)
 class SequenceOutputFeature(SequenceFeatureMixin, OutputFeature):
-<<<<<<< HEAD
-    decoder = {
-        TYPE: "generator",
-        "max_sequence_length": 0,
-        "num_classes": 0
-    }
-=======
     decoder = {TYPE: "generator", "max_sequence_length": 0, "num_classes": 0}
->>>>>>> b55ed6c1
     loss = {TYPE: SEQUENCE_SOFTMAX_CROSS_ENTROPY}
     metric_functions = {
         LOSS: None,
@@ -537,7 +508,6 @@
         set_default_values(
             output_feature,
             {
-<<<<<<< HEAD
                 DECODER: {
                     TYPE: defaults.decoder.type,
                     THRESHOLD: defaults.decoder.threshold,
@@ -548,27 +518,6 @@
             },
         )
 
-=======
-                TYPE: SEQUENCE_SOFTMAX_CROSS_ENTROPY,
-                "class_weights": 1,
-                "robust_lambda": 0,
-                "confidence_penalty": 0,
-                "class_similarities_temperature": 0,
-                "weight": 1,
-            },
-        )
-
-        set_default_value(output_feature[LOSS], "unique", False)
-        set_default_values(output_feature, {DECODER: {TYPE: "generator"}})
-
-        if DECODER in output_feature and TYPE in output_feature[DECODER] and output_feature[DECODER][TYPE] == "tagger":
-            set_default_value(output_feature, "reduce_input", None)
-
-        set_default_value(output_feature, "dependencies", [])
-        set_default_value(output_feature, "reduce_input", SUM)
-        set_default_value(output_feature, "reduce_dependencies", SUM)
-
->>>>>>> b55ed6c1
     @staticmethod
     def create_postproc_module(metadata: Dict[str, Any]) -> torch.nn.Module:
         return _SequencePostprocessing(metadata)
@@ -585,10 +534,6 @@
     def unflatten(self, df: DataFrame) -> DataFrame:
         probs_col = f"{self.feature_name}_{PROBABILITIES}"
         df[probs_col] = df[probs_col].apply(
-<<<<<<< HEAD
-            lambda x: x.reshape(-1, self.decoder["num_classes"]), meta=(probs_col, "object"))
-=======
             lambda x: x.reshape(-1, self.decoder["num_classes"]), meta=(probs_col, "object")
         )
->>>>>>> b55ed6c1
         return df