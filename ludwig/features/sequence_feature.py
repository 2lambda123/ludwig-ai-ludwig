#! /usr/bin/env python
# Copyright (c) 2019 Uber Technologies, Inc.
#
# Licensed under the Apache License, Version 2.0 (the "License");
# you may not use this file except in compliance with the License.
# You may obtain a copy of the License at
#
#     http://www.apache.org/licenses/LICENSE-2.0
#
# Unless required by applicable law or agreed to in writing, software
# distributed under the License is distributed on an "AS IS" BASIS,
# WITHOUT WARRANTIES OR CONDITIONS OF ANY KIND, either express or implied.
# See the License for the specific language governing permissions and
# limitations under the License.
# ==============================================================================

import logging
from functools import partial
from typing import Any, Dict, List, Union

import numpy as np
import torch

from ludwig.constants import (
    COLUMN,
    EDIT_DISTANCE,
    LAST_ACCURACY,
    LAST_PREDICTIONS,
    LENGTHS,
    LOSS,
    NAME,
    PERPLEXITY,
    PREDICTIONS,
    PROBABILITIES,
    PROBABILITY,
    PROC_COLUMN,
    SEQUENCE,
    SEQUENCE_ACCURACY,
    TOKEN_ACCURACY,
)
from ludwig.features.base_feature import BaseFeatureMixin, InputFeature, OutputFeature, PredictModule
from ludwig.features.feature_utils import compute_sequence_probability, compute_token_probabilities
from ludwig.schema.features.sequence_feature import SequenceInputFeatureConfig, SequenceOutputFeatureConfig
<<<<<<< HEAD
from ludwig.schema.features.utils import register_input_feature, register_output_feature
from ludwig.types import TrainingSetMetadata
=======
>>>>>>> b1ec7d74
from ludwig.utils import output_feature_utils
from ludwig.utils.math_utils import softmax
from ludwig.utils.strings_utils import (
    build_sequence_matrix,
    create_vocabulary,
    SpecialSymbol,
    START_SYMBOL,
    STOP_SYMBOL,
    UNKNOWN_SYMBOL,
)
from ludwig.utils.tokenizers import get_tokenizer_from_registry
from ludwig.utils.types import DataFrame, TorchscriptPreprocessingInput

logger = logging.getLogger(__name__)


class _SequencePreprocessing(torch.nn.Module):
    """Torchscript-enabled version of preprocessing done by SequenceFeatureMixin.add_feature_data."""

    def __init__(self, metadata: TrainingSetMetadata):
        super().__init__()
        self.lowercase = metadata["preprocessing"]["lowercase"]
        self.tokenizer_type = metadata["preprocessing"]["tokenizer"]
        self.tokenizer = get_tokenizer_from_registry(self.tokenizer_type)(
            pretrained_model_name_or_path=metadata["preprocessing"].get("pretrained_model_name_or_path", None)
        )

        if not isinstance(self.tokenizer, torch.nn.Module):
            raise ValueError(f"tokenizer must be a torch.nn.Module, got {self.tokenizer}")

        self.padding_symbol = metadata["preprocessing"]["padding_symbol"]
        self.unknown_symbol = metadata["preprocessing"]["unknown_symbol"]
        self.start_symbol = START_SYMBOL
        self.stop_symbol = STOP_SYMBOL
        self.max_sequence_length = int(metadata["max_sequence_length"])
        self.unit_to_id = metadata["str2idx"]
        self.computed_fill_value = metadata["preprocessing"]["computed_fill_value"]

    def forward(self, v: TorchscriptPreprocessingInput) -> torch.Tensor:
        """Takes a list of strings and returns a tensor of token ids."""
        if not torch.jit.isinstance(v, List[str]):
            raise ValueError(f"Unsupported input: {v}")

        futures: List[torch.jit.Future[torch.Tensor]] = []
        for sequence in v:
            futures.append(
                torch.jit.fork(
                    self._process_sequence,
                    sequence,
                )
            )

        sequence_matrix = []
        for future in futures:
            sequence_matrix.append(torch.jit.wait(future))

        return torch.stack(sequence_matrix)

    def _process_sequence(self, sequence: str) -> torch.Tensor:
        sequence = self.computed_fill_value if sequence == "nan" else sequence

        # If tokenizer is HF, we defer lowercase transformation to the tokenizer.
        if self.lowercase and self.tokenizer_type != "hf_tokenizer":
            sequence_str: str = sequence.lower()
        else:
            sequence_str: str = sequence

        sequence_vector = torch.full([self.max_sequence_length], self.unit_to_id[self.padding_symbol])

        if self.tokenizer_type == "hf_tokenizer":
            unit_sequence = self.tokenizer(sequence)
            assert torch.jit.isinstance(unit_sequence, List[int])
            # Handles start, stop, and unknown symbols implicitly
            sequence_vector[: len(unit_sequence)] = torch.tensor(unit_sequence)
            return sequence_vector

        # If tokenizer is not HF, we manually convert tokens to IDs and insert start, stop, and unknown symbols.
        unit_sequence = self.tokenizer(sequence_str)
        assert torch.jit.isinstance(unit_sequence, List[str])

        sequence_vector[0] = self.unit_to_id[self.start_symbol]
        if len(unit_sequence) + 1 < self.max_sequence_length:
            sequence_length = len(unit_sequence)
            sequence_vector[len(unit_sequence) + 1] = self.unit_to_id[self.stop_symbol]
        else:
            sequence_length = self.max_sequence_length - 1

        for i in range(sequence_length):
            curr_unit = unit_sequence[i]
            if curr_unit in self.unit_to_id:
                curr_id = self.unit_to_id[curr_unit]
            else:
                curr_id = self.unit_to_id[self.unknown_symbol]
            sequence_vector[i + 1] = curr_id
        return sequence_vector


class _SequencePostprocessing(torch.nn.Module):
    def __init__(self, metadata: TrainingSetMetadata):
        super().__init__()
        self.max_sequence_length = int(metadata["max_sequence_length"])
        self.idx2str = metadata["idx2str"]
        self.unknown_symbol = UNKNOWN_SYMBOL
        self.predictions_key = PREDICTIONS
        self.probabilities_key = PROBABILITIES
        self.probability_key = PROBABILITY

    def forward(self, preds: Dict[str, torch.Tensor], feature_name: str) -> Dict[str, Any]:
        pred_predictions = output_feature_utils.get_output_feature_tensor(preds, feature_name, self.predictions_key)
        pred_probabilities = output_feature_utils.get_output_feature_tensor(preds, feature_name, self.probabilities_key)

        predictions: List[List[str]] = []
        for sequence in pred_predictions:
            sequence_predictions: List[str] = []
            for i in range(self.max_sequence_length):
                unit_id = int(sequence[i].item())
                if unit_id < len(self.idx2str):
                    unit_prediction = self.idx2str[unit_id]
                else:
                    unit_prediction = self.unknown_symbol
                sequence_predictions.append(unit_prediction)
            predictions.append(sequence_predictions)

        probabilities, _ = torch.max(pred_probabilities, dim=-1)
        probability = torch.sum(torch.log(probabilities), dim=-1)

        return {
            self.predictions_key: predictions,
            self.probabilities_key: probabilities,
            self.probability_key: probability,
        }


class _SequencePredict(PredictModule):
    def forward(self, inputs: Dict[str, torch.Tensor], feature_name: str) -> Dict[str, torch.Tensor]:
        logits = output_feature_utils.get_output_feature_tensor(inputs, feature_name, self.logits_key)
        probabilities = torch.softmax(logits, -1)
        predictions = torch.argmax(logits, -1)

        # predictions: [batch_size, sequence_length]
        # probabilities: [batch_size, sequence_length, vocab_size]
        # logits: [batch_size, sequence_length, vocab_size]
        return {self.predictions_key: predictions, self.probabilities_key: probabilities, self.logits_key: logits}


class SequenceFeatureMixin(BaseFeatureMixin):
    @staticmethod
    def type():
        return SEQUENCE

    @staticmethod
    def cast_column(column, backend):
        return column.astype(str)

    @staticmethod
    def get_feature_meta(column, preprocessing_parameters, backend):
        idx2str, str2idx, str2freq, max_length, _, _, _, _ = create_vocabulary(
            column,
            preprocessing_parameters["tokenizer"],
            lowercase=preprocessing_parameters["lowercase"],
            num_most_frequent=preprocessing_parameters["most_common"],
            vocab_file=preprocessing_parameters["vocab_file"],
            unknown_symbol=preprocessing_parameters["unknown_symbol"],
            padding_symbol=preprocessing_parameters["padding_symbol"],
            processor=backend.df_engine,
        )
        max_length = min(preprocessing_parameters["max_sequence_length"], max_length)
        return {
            "idx2str": idx2str,
            "str2idx": str2idx,
            "str2freq": str2freq,
            "vocab_size": len(idx2str),
            "max_sequence_length": max_length + 2,  # For start and end symbol.
        }

    @staticmethod
    def feature_data(column, metadata, preprocessing_parameters, backend):
        sequence_data = build_sequence_matrix(
            sequences=column,
            inverse_vocabulary=metadata["str2idx"],
            tokenizer_type=preprocessing_parameters["tokenizer"],
            length_limit=metadata["max_sequence_length"],
            padding_symbol=preprocessing_parameters["padding_symbol"],
            padding=preprocessing_parameters["padding"],
            unknown_symbol=preprocessing_parameters["unknown_symbol"],
            lowercase=preprocessing_parameters["lowercase"],
            tokenizer_vocab_file=preprocessing_parameters["vocab_file"],
            processor=backend.df_engine,
        )
        return sequence_data

    @staticmethod
    def add_feature_data(
        feature_config, input_df, proc_df, metadata, preprocessing_parameters, backend, skip_save_processed_input
    ):
        sequence_data = SequenceInputFeature.feature_data(
            input_df[feature_config[COLUMN]],
            metadata[feature_config[NAME]],
            preprocessing_parameters,
            backend,
        )
        proc_df[feature_config[PROC_COLUMN]] = sequence_data
        return proc_df


class SequenceInputFeature(SequenceFeatureMixin, InputFeature):
    def __init__(self, input_feature_config: SequenceInputFeatureConfig, encoder_obj=None, **kwargs):
        super().__init__(input_feature_config, **kwargs)

        if encoder_obj:
            self.encoder_obj = encoder_obj
        else:
            self.encoder_obj = self.initialize_encoder(input_feature_config.encoder)

    def forward(self, inputs: torch.Tensor, mask=None):
        assert isinstance(inputs, torch.Tensor)
        assert inputs.dtype in [torch.int8, inputs.dtype, torch.int16, torch.int32, torch.int64]
        assert len(inputs.shape) == 2
        inputs_exp = inputs.type(torch.int32)
        inputs_mask = torch.not_equal(inputs, SpecialSymbol.PADDING.value)
        lengths = torch.sum(inputs_mask.type(torch.int32), dim=1)
        encoder_output = self.encoder_obj(inputs_exp, mask=inputs_mask)
        encoder_output[LENGTHS] = lengths
        return encoder_output

    @property
    def input_dtype(self):
        return torch.int32

    @staticmethod
    def update_config_with_metadata(feature_config, feature_metadata, *args, **kwargs):
        feature_config.encoder.vocab = feature_metadata["idx2str"]
        feature_config.encoder.vocab_size = len(feature_metadata["idx2str"])
        feature_config.encoder.max_sequence_length = feature_metadata["max_sequence_length"]

    @staticmethod
    def get_schema_cls():
        return SequenceInputFeatureConfig

    @property
    def input_shape(self) -> torch.Size:
        return torch.Size([self.encoder_obj.config.max_sequence_length])

    @property
    def output_shape(self) -> torch.Size:
        return self.encoder_obj.output_shape

    @staticmethod
    def create_preproc_module(metadata: TrainingSetMetadata) -> torch.nn.Module:
        return _SequencePreprocessing(metadata)


class SequenceOutputFeature(SequenceFeatureMixin, OutputFeature):
    metric_functions = {
        LOSS: None,
        TOKEN_ACCURACY: None,
        SEQUENCE_ACCURACY: None,
        LAST_ACCURACY: None,
        PERPLEXITY: None,
        EDIT_DISTANCE: None,
    }

    def __init__(
        self,
        output_feature_config: Union[SequenceOutputFeatureConfig, Dict],
        output_features: Dict[str, OutputFeature],
        **kwargs,
    ):
        super().__init__(output_feature_config, output_features, **kwargs)
        self.decoder_obj = self.initialize_decoder(output_feature_config.decoder)
        self._setup_loss()
        self._setup_metrics()

    def logits(self, inputs: Dict[str, torch.Tensor], target=None):
        return self.decoder_obj(inputs, target=target)

    def create_predict_module(self) -> PredictModule:
        return _SequencePredict()

    def get_prediction_set(self):
        return self.decoder_obj.get_prediction_set()

    @classmethod
    def get_output_dtype(cls):
        return torch.int32

    @property
    def input_shape(self) -> torch.Size:
        # Dummy implementation.
        return torch.Size([1])

    @property
    def output_shape(self) -> torch.Size:
        return torch.Size([self.decoder_obj.config.max_sequence_length])

    @staticmethod
    def update_config_with_metadata(feature_config, feature_metadata, *args, **kwargs):
        feature_config.decoder.vocab_size = feature_metadata["vocab_size"]
        feature_config.decoder.max_sequence_length = feature_metadata["max_sequence_length"]
        if isinstance(feature_config.loss.class_weights, (list, tuple)):
            if len(feature_config.loss.class_weights) != feature_config.decoder.vocab_size:
                raise ValueError(
                    "The length of class_weights ({}) is not compatible with "
                    "the number of classes ({}) for feature {}. "
                    "Check the metadata JSON file to see the classes "
                    "and their order and consider there needs to be a weight "
                    "for the <UNK> and <PAD> class too.".format(
                        len(feature_config.loss.class_weights),
                        feature_config.decoder.vocab_size,
                        feature_config.column,
                    )
                )

        if feature_config.loss.class_similarities_temperature > 0:
            if "class_similarities" in feature_config.loss:
                similarities = feature_config.loss.class_similarities
                temperature = feature_config.loss.class_similarities_temperature

                curr_row = 0
                first_row_length = 0
                is_first_row = True
                for row in similarities:
                    if is_first_row:
                        first_row_length = len(row)
                        is_first_row = False
                        curr_row += 1
                    else:
                        curr_row_length = len(row)
                        if curr_row_length != first_row_length:
                            raise ValueError(
                                "The length of row {} of the class_similarities "
                                "of {} is {}, different from the length of "
                                "the first row {}. All rows must have "
                                "the same length.".format(
                                    curr_row, feature_config.column, curr_row_length, first_row_length
                                )
                            )
                        else:
                            curr_row += 1
                all_rows_length = first_row_length

                if all_rows_length != len(similarities):
                    raise ValueError(
                        "The class_similarities matrix of {} has "
                        "{} rows and {} columns, "
                        "their number must be identical.".format(
                            feature_config.column, len(similarities), all_rows_length
                        )
                    )

                if all_rows_length != feature_config.decoder.vocab_size:
                    raise ValueError(
                        "The size of the class_similarities matrix of {} is "
                        "{}, different from the number of classes ({}). "
                        "Check the metadata JSON file to see the classes "
                        "and their order and "
                        "consider <UNK> and <PAD> class too.".format(
                            feature_config.column, all_rows_length, feature_config.decoder.vocab_size
                        )
                    )

                similarities = np.array(similarities, dtype=np.float32)
                for i in range(len(similarities)):
                    similarities[i, :] = softmax(similarities[i, :], temperature=temperature)
                feature_config.loss.class_similarities = similarities
            else:
                raise ValueError(
                    "class_similarities_temperature > 0, "
                    "but no class_similarities are provided "
                    "for feature {}".format(feature_config.column)
                )

    @staticmethod
    def calculate_overall_stats(predictions, targets, train_set_metadata):
        # TODO(Justin): Add a confusion matrix, see
        # https://github.com/ludwig-ai/ludwig/blob/tf-legacy/ludwig/features/sequence_feature.py#L411
        return {}

    def postprocess_predictions(
        self,
        result,
        metadata,
    ):
        predictions_col = f"{self.feature_name}_{PREDICTIONS}"
        lengths_col = f"{self.feature_name}_{LENGTHS}"
        if predictions_col in result:
            if "idx2str" in metadata:

                def idx2str(row):
                    pred = row[predictions_col]
                    length = metadata["max_sequence_length"]
                    return [
                        metadata["idx2str"][token] if token < len(metadata["idx2str"]) else UNKNOWN_SYMBOL
                        for token in [pred[i] for i in range(length)]
                    ]

                result[predictions_col] = result.apply(idx2str, axis=1)

        last_preds_col = f"{self.feature_name}_{LAST_PREDICTIONS}"
        if last_preds_col in result:
            if "idx2str" in metadata:

                def last_idx2str(last_pred):
                    if last_pred < len(metadata["idx2str"]):
                        return metadata["idx2str"][last_pred]
                    return UNKNOWN_SYMBOL

                result[last_preds_col] = result[last_preds_col].map(last_idx2str)

        probs_col = f"{self.feature_name}_{PROBABILITIES}"
        prob_col = f"{self.feature_name}_{PROBABILITY}"
        if probs_col in result:
            # currently does not return full probabilties because usually it is huge:
            # dataset x length x classes
            # TODO: add a mechanism for letting the user decide to save it
            result[probs_col] = result[probs_col].map(compute_token_probabilities)
            result[prob_col] = result[probs_col].map(
                partial(
                    compute_sequence_probability,
                    max_sequence_length=metadata["max_sequence_length"],
                    return_log_prob=True,
                )
            )

        if lengths_col in result:
            del result[lengths_col]

        return result

    @staticmethod
<<<<<<< HEAD
    def populate_defaults(output_feature):
        defaults = SequenceOutputFeatureConfig()
        set_default_value(output_feature, LOSS, {})
        set_default_values(output_feature[LOSS], defaults.loss.Schema().dump(defaults.loss))

        if DECODER in output_feature and TYPE in output_feature[DECODER] and output_feature[DECODER][TYPE] == "tagger":
            set_default_value(output_feature, "reduce_input", None)

        set_default_values(
            output_feature,
            {
                DECODER: {
                    TYPE: defaults.decoder.type,
                },
                DEPENDENCIES: defaults.dependencies,
                REDUCE_INPUT: defaults.reduce_input,
                REDUCE_DEPENDENCIES: defaults.reduce_dependencies,
            },
        )

    @staticmethod
    def create_postproc_module(metadata: TrainingSetMetadata) -> torch.nn.Module:
=======
    def create_postproc_module(metadata: Dict[str, Any]) -> torch.nn.Module:
>>>>>>> b1ec7d74
        return _SequencePostprocessing(metadata)

    @staticmethod
    def get_schema_cls():
        return SequenceOutputFeatureConfig

    def flatten(self, df: DataFrame) -> DataFrame:
        probs_col = f"{self.feature_name}_{PROBABILITIES}"
        df[probs_col] = df[probs_col].apply(lambda x: x.flatten())
        return df

    def unflatten(self, df: DataFrame) -> DataFrame:
        probs_col = f"{self.feature_name}_{PROBABILITIES}"
        df[probs_col] = df[probs_col].apply(
            lambda x: x.reshape(-1, self.decoder_obj.config.num_classes), meta=(probs_col, "object")
        )
        return df<|MERGE_RESOLUTION|>--- conflicted
+++ resolved
@@ -41,11 +41,7 @@
 from ludwig.features.base_feature import BaseFeatureMixin, InputFeature, OutputFeature, PredictModule
 from ludwig.features.feature_utils import compute_sequence_probability, compute_token_probabilities
 from ludwig.schema.features.sequence_feature import SequenceInputFeatureConfig, SequenceOutputFeatureConfig
-<<<<<<< HEAD
-from ludwig.schema.features.utils import register_input_feature, register_output_feature
 from ludwig.types import TrainingSetMetadata
-=======
->>>>>>> b1ec7d74
 from ludwig.utils import output_feature_utils
 from ludwig.utils.math_utils import softmax
 from ludwig.utils.strings_utils import (
@@ -476,32 +472,7 @@
         return result
 
     @staticmethod
-<<<<<<< HEAD
-    def populate_defaults(output_feature):
-        defaults = SequenceOutputFeatureConfig()
-        set_default_value(output_feature, LOSS, {})
-        set_default_values(output_feature[LOSS], defaults.loss.Schema().dump(defaults.loss))
-
-        if DECODER in output_feature and TYPE in output_feature[DECODER] and output_feature[DECODER][TYPE] == "tagger":
-            set_default_value(output_feature, "reduce_input", None)
-
-        set_default_values(
-            output_feature,
-            {
-                DECODER: {
-                    TYPE: defaults.decoder.type,
-                },
-                DEPENDENCIES: defaults.dependencies,
-                REDUCE_INPUT: defaults.reduce_input,
-                REDUCE_DEPENDENCIES: defaults.reduce_dependencies,
-            },
-        )
-
-    @staticmethod
     def create_postproc_module(metadata: TrainingSetMetadata) -> torch.nn.Module:
-=======
-    def create_postproc_module(metadata: Dict[str, Any]) -> torch.nn.Module:
->>>>>>> b1ec7d74
         return _SequencePostprocessing(metadata)
 
     @staticmethod
