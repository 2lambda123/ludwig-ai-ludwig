--- conflicted
+++ resolved
@@ -60,16 +60,12 @@
     }
 
     @staticmethod
-<<<<<<< HEAD
-    def get_feature_meta(column, preprocessing_parameters, backend):
-=======
     def cast_column(feature, dataset_df, backend):
         return dataset_df
 
     @staticmethod
     def get_feature_meta(column, preprocessing_parameters, backend):
         column = column.astype(str)
->>>>>>> 576b74b2
         idx2str, str2idx, str2freq, max_length, _, _, _ = create_vocabulary(
             column, preprocessing_parameters['tokenizer'],
             lowercase=preprocessing_parameters['lowercase'],
@@ -77,11 +73,7 @@
             vocab_file=preprocessing_parameters['vocab_file'],
             unknown_symbol=preprocessing_parameters['unknown_symbol'],
             padding_symbol=preprocessing_parameters['padding_symbol'],
-<<<<<<< HEAD
-            processor=backend.processor
-=======
             processor=backend.df_engine
->>>>>>> 576b74b2
         )
         max_length = min(
             preprocessing_parameters['sequence_length_limit'],
@@ -109,11 +101,7 @@
             tokenizer_vocab_file=preprocessing_parameters[
                 'vocab_file'
             ],
-<<<<<<< HEAD
-            processor=backend.processor
-=======
             processor=backend.df_engine
->>>>>>> 576b74b2
         )
         return sequence_data
 
@@ -127,21 +115,12 @@
             backend
     ):
         sequence_data = SequenceInputFeature.feature_data(
-<<<<<<< HEAD
-            dataset_df[feature[NAME]].astype(str),
-            metadata[feature[NAME]], preprocessing_parameters,
-            backend
-        )
-        dataset[feature[NAME]] = sequence_data
-        return dataset
-=======
             input_df[feature[COLUMN]].astype(str),
             metadata[feature[NAME]], preprocessing_parameters,
             backend
         )
         proc_df[feature[PROC_COLUMN]] = sequence_data
         return proc_df
->>>>>>> 576b74b2
 
 
 class SequenceInputFeature(SequenceFeatureMixin, InputFeature):
