#! /usr/bin/env python
# coding=utf-8
# Copyright (c) 2019 Uber Technologies, Inc.
#
# Licensed under the Apache License, Version 2.0 (the "License");
# you may not use this file except in compliance with the License.
# You may obtain a copy of the License at
#
#     http://www.apache.org/licenses/LICENSE-2.0
#
# Unless required by applicable law or agreed to in writing, software
# distributed under the License is distributed on an "AS IS" BASIS,
# WITHOUT WARRANTIES OR CONDITIONS OF ANY KIND, either express or implied.
# See the License for the specific language governing permissions and
# limitations under the License.
# ==============================================================================

import numpy as np
import torch

from ludwig.constants import *
from ludwig.decoders.sequence_decoders import DECODER_REGISTRY
from ludwig.encoders.sequence_encoders import \
    ENCODER_REGISTRY as SEQUENCE_ENCODER_REGISTRY
from ludwig.encoders.text_encoders import *
from ludwig.features.base_feature import InputFeature
from ludwig.features.base_feature import OutputFeature
# from ludwig.modules.loss_modules import SequenceSampledSoftmaxCrossEntropyLoss
# from ludwig.modules.loss_modules import SequenceSoftmaxCrossEntropyLoss
# from ludwig.modules.metric_modules import EditDistanceMetric, \
#     SequenceAccuracyMetric
# from ludwig.modules.metric_modules import PerplexityMetric
# from ludwig.modules.metric_modules import SequenceLastAccuracyMetric
# from ludwig.modules.metric_modules import SequenceLossMetric, \
#     SequenceSampledLossMetric
from ludwig.modules.metric_modules import TokenAccuracyMetric
from ludwig.utils.math_utils import softmax
from ludwig.utils.eval_utils import ConfusionMatrix
from ludwig.utils.misc_utils import set_default_value
from ludwig.utils.strings_utils import PADDING_SYMBOL
from ludwig.utils.strings_utils import UNKNOWN_SYMBOL
from ludwig.utils.strings_utils import build_sequence_matrix
from ludwig.utils.strings_utils import create_vocabulary
from ludwig.utils.strings_utils import tokenizer_registry
from ludwig.utils.types import DataFrame

logger = logging.getLogger(__name__)


class SequenceFeatureMixin:
    type = SEQUENCE

    preprocessing_defaults = {
        'sequence_length_limit': 256,
        'most_common': 20000,
        'padding_symbol': PADDING_SYMBOL,
        'unknown_symbol': UNKNOWN_SYMBOL,
        'padding': 'right',
        'tokenizer': 'space',
        'lowercase': False,
        'vocab_file': None,
        'missing_value_strategy': FILL_WITH_CONST,
        'fill_value': UNKNOWN_SYMBOL
    }

    preprocessing_schema = {
        'sequence_length_limit': {'type': 'integer', 'minimum': 0},
        'most_common': {'type': 'integer', 'minimum': 0},
        'padding_symbol': {'type': 'string'},
        'unknown_symbol': {'type': 'string'},
        'padding': {'type': 'string', 'enum': ['right', 'left']},
        'tokenizer': {'type': 'string', 'enum': sorted(list(tokenizer_registry.keys()))},
        'lowercase': {'type': 'boolean'},
        'vocab_file': {'type': ['string', 'null']},
        'missing_value_strategy': {'type': 'string', 'enum': MISSING_VALUE_STRATEGY_OPTIONS},
        'fill_value': {'type': 'string'},
        'computed_fill_value': {'type': 'string'},
    }

    @staticmethod
    def cast_column(column, backend):
        return column

    @staticmethod
    def get_feature_meta(column, preprocessing_parameters, backend):
        column = column.astype(str)
        idx2str, str2idx, str2freq, max_length, _, _, _ = create_vocabulary(
            column, preprocessing_parameters['tokenizer'],
            lowercase=preprocessing_parameters['lowercase'],
            num_most_frequent=preprocessing_parameters['most_common'],
            vocab_file=preprocessing_parameters['vocab_file'],
            unknown_symbol=preprocessing_parameters['unknown_symbol'],
            padding_symbol=preprocessing_parameters['padding_symbol'],
            processor=backend.df_engine
        )
        max_length = min(
            preprocessing_parameters['sequence_length_limit'],
            max_length
        )
        return {
            'idx2str': idx2str,
            'str2idx': str2idx,
            'str2freq': str2freq,
            'vocab_size': len(idx2str),
            'max_sequence_length': max_length
        }

    @staticmethod
    def feature_data(column, metadata, preprocessing_parameters, backend):
        sequence_data = build_sequence_matrix(
            sequences=column,
            inverse_vocabulary=metadata['str2idx'],
            tokenizer_type=preprocessing_parameters['tokenizer'],
            length_limit=metadata['max_sequence_length'],
            padding_symbol=preprocessing_parameters['padding_symbol'],
            padding=preprocessing_parameters['padding'],
            unknown_symbol=preprocessing_parameters['unknown_symbol'],
            lowercase=preprocessing_parameters['lowercase'],
            tokenizer_vocab_file=preprocessing_parameters[
                'vocab_file'
            ],
            processor=backend.df_engine
        )
        return sequence_data

    @staticmethod
    def add_feature_data(
            feature,
            input_df,
            proc_df,
            metadata,
            preprocessing_parameters,
            backend,
            skip_save_processed_input
    ):
        sequence_data = SequenceInputFeature.feature_data(
            input_df[feature[COLUMN]].astype(str),
            metadata[feature[NAME]], preprocessing_parameters,
            backend
        )
        proc_df[feature[PROC_COLUMN]] = sequence_data
        return proc_df


class SequenceInputFeature(SequenceFeatureMixin, InputFeature):
    encoder = 'embed'
    max_sequence_length = None

    def __init__(self, feature, encoder_obj=None):
        super().__init__(feature)
        # TODO: Potentially abstract this feature-specific attribute overwrite to a consolidated design.
        if 'vocab' in feature:
            feature['vocab_size'] = len(feature['vocab'])
        self.overwrite_defaults(feature)
        if encoder_obj:
            self.encoder_obj = encoder_obj
        else:
            self.encoder_obj = self.initialize_encoder(feature)

    def forward(self, inputs: torch.Tensor, mask=None):
        assert isinstance(inputs, torch.Tensor)
        assert inputs.dtype in [torch.int8, inputs.dtype, torch.int16,
                                torch.int32, torch.int64]
        assert len(inputs.shape) == 2

        inputs_exp = inputs.type(torch.int32)
        inputs_mask = torch.not_equal(inputs, 0)
        lengths = torch.sum(inputs_mask.type(torch.int32), dim=1)
        encoder_output = self.encoder_obj(inputs_exp, mask=inputs_mask)
        encoder_output[LENGTHS] = lengths
        return encoder_output

    @property
    def input_dtype(self):
        return torch.int32

    @staticmethod
    def update_config_with_metadata(
            input_feature,
            feature_metadata,
            *args,
            **kwargs
    ):
        input_feature['vocab'] = feature_metadata['idx2str']
        input_feature['max_sequence_length'] = feature_metadata[
            'max_sequence_length']

    @staticmethod
    def populate_defaults(input_feature):
        set_default_value(input_feature, TIED, None)
        set_default_value(input_feature, 'encoder', 'parallel_cnn')

    @property
    def input_shape(self) -> torch.Size:
        return torch.Size([self.max_sequence_length])

    @property
    def output_shape(self) -> torch.Size:
        return self.encoder_obj.output_shape

    encoder_registry = SEQUENCE_ENCODER_REGISTRY


class SequenceOutputFeature(SequenceFeatureMixin, OutputFeature):
    decoder = 'generator'
    loss = {TYPE: SOFTMAX_CROSS_ENTROPY}
    metric_functions = {LOSS: None, TOKEN_ACCURACY: None,
                        SEQUENCE_ACCURACY: None, LAST_ACCURACY: None,
                        PERPLEXITY: None, EDIT_DISTANCE: None}
    default_validation_metric = LOSS
    max_sequence_length = 0
    num_classes = 0

    def __init__(self, feature):
        super().__init__(feature)
        self.overwrite_defaults(feature)
        self.decoder_obj = self.initialize_decoder(feature)
        self._setup_loss()
        self._setup_metrics()

    def _setup_loss(self):
        # todo: conver to torch
        pass
        # if self.loss[TYPE] == 'softmax_cross_entropy':
        #     self.train_loss_function = SequenceSoftmaxCrossEntropyLoss()
        # elif self.loss[TYPE] == 'sampled_softmax_cross_entropy':
        #     if self.decoder == 'generator':
        #         self.train_loss_function = SequenceSampledSoftmaxCrossEntropyLoss(
        #             dec_dense_layer=self.decoder_obj.dense_layer,
        #             dec_num_layers=self.decoder_obj.num_layers,
        #             num_classes=self.num_classes,
        #             feature_loss=self.loss,
        #             name='train_loss'
        #         )
        #     else:
        #         self.train_loss_function = SequenceSampledSoftmaxCrossEntropyLoss(
        #             dec_dense_layer=self.decoder_obj.projection_layer,
        #             dec_num_layers=None,
        #             num_classes=self.num_classes,
        #             feature_loss=self.loss,
        #             name='train_loss'
        #         )
        # else:
        #     raise ValueError(
        #         "Loss type {} is not supported. Valid values are "
        #         "'softmax_cross_entropy' or "
        #         "'sampled_softmax_cross_entropy'".format(self.loss[TYPE])
        #     )
        #
        # # special handling for evaluation with Generator decoder and beam search
        # if self.decoder == 'generator' and self.decoder_obj.beam_width > 1:
        #     # beam search does not provide logits, need to use probabilities
        #     self.eval_loss_function = SequenceSoftmaxCrossEntropyLoss(
        #         from_logits=False
        #     )
        # else:
        #     # all other cases
        #     self.eval_loss_function = SequenceSoftmaxCrossEntropyLoss()

    def _setup_metrics(self):
        # todo: conver to torch
        pass
        # self.metric_functions = {}  # needed to shadow class variable
        # if self.decoder == 'generator' and self.decoder_obj.beam_width > 1:
        #     # Generator Decoder w/ beam search
        #     # beam search does not provide logits
        #     self.metric_functions[LOSS] = SequenceLossMetric(
        #         from_logits=False)
        # else:
        #     # Generator Decoder w/ no beam search and Tagger Decoder
        #     self.metric_functions[LOSS] = SequenceLossMetric(
        #         from_logits=True)
        #
        # self.metric_functions[TOKEN_ACCURACY] = TokenAccuracyMetric()
        # self.metric_functions[SEQUENCE_ACCURACY] = SequenceAccuracyMetric()
        # self.metric_functions[LAST_ACCURACY] = SequenceLastAccuracyMetric()
        # self.metric_functions[PERPLEXITY] = PerplexityMetric()
        # self.metric_functions[EDIT_DISTANCE] = EditDistanceMetric()

    # overrides super class OutputFeature.update_metrics() method
    def update_metrics(self, targets, predictions):
        for metric, metric_fn in self.metric_functions.items():
            if metric == LOSS or metric == PERPLEXITY:
                metric_fn.update_state(targets, predictions)
            elif metric == LAST_ACCURACY:
                metric_fn.update_state(targets, predictions[LAST_PREDICTIONS])
            else:
                metric_fn.update_state(targets, predictions[PREDICTIONS])

    def logits(
            self,
            inputs,
            target=None,
            training=None
    ):
        if training and target is not None:
            return self.decoder_obj._logits_training(
                inputs,
                target=target.type(torch.int32),
<<<<<<< HEAD
                training=training
=======
>>>>>>> 8d6272ba
            )
        else:
            return inputs

    def predictions(self, inputs, training=None):
        # Generator Decoder
        return self.decoder_obj._predictions_eval(inputs)

    def get_prediction_set(self):
        return self.decoder_obj.get_prediction_set()

    @classmethod
    def get_output_dtype(cls):
        return torch.int32

    def get_input_shape(self):
        return ()

    @property
    def output_shape(self) -> torch.Size:
        return torch.Size([self.max_sequence_length])

    @staticmethod
    def update_config_with_metadata(
            output_feature,
            feature_metadata,
            *args,
            **kwargs
    ):
        output_feature['num_classes'] = feature_metadata['vocab_size']
        output_feature['max_sequence_length'] = (
            feature_metadata['max_sequence_length']
        )
        if isinstance(output_feature[LOSS]['class_weights'], (list, tuple)):
            if (len(output_feature[LOSS]['class_weights']) !=
                    output_feature['num_classes']):
                raise ValueError(
                    'The length of class_weights ({}) is not compatible with '
                    'the number of classes ({}) for feature {}. '
                    'Check the metadata JSON file to see the classes '
                    'and their order and consider there needs to be a weight '
                    'for the <UNK> and <PAD> class too.'.format(
                        len(output_feature[LOSS]['class_weights']),
                        output_feature['num_classes'],
                        output_feature[COLUMN]
                    )
                )

        if output_feature[LOSS]['class_similarities_temperature'] > 0:
            if 'class_similarities' in output_feature[LOSS]:
                similarities = output_feature[LOSS]['class_similarities']
                temperature = output_feature[LOSS][
                    'class_similarities_temperature']

                curr_row = 0
                first_row_length = 0
                is_first_row = True
                for row in similarities:
                    if is_first_row:
                        first_row_length = len(row)
                        is_first_row = False
                        curr_row += 1
                    else:
                        curr_row_length = len(row)
                        if curr_row_length != first_row_length:
                            raise ValueError(
                                'The length of row {} of the class_similarities '
                                'of {} is {}, different from the length of '
                                'the first row {}. All rows must have '
                                'the same length.'.format(
                                    curr_row,
                                    output_feature[COLUMN],
                                    curr_row_length,
                                    first_row_length
                                )
                            )
                        else:
                            curr_row += 1
                all_rows_length = first_row_length

                if all_rows_length != len(similarities):
                    raise ValueError(
                        'The class_similarities matrix of {} has '
                        '{} rows and {} columns, '
                        'their number must be identical.'.format(
                            output_feature[COLUMN],
                            len(similarities),
                            all_rows_length
                        )
                    )

                if all_rows_length != output_feature['num_classes']:
                    raise ValueError(
                        'The size of the class_similarities matrix of {} is '
                        '{}, different from the number of classe ({}). '
                        'Check the metadata JSON file to see the classes '
                        'and their order and '
                        'consider <UNK> and <PAD> class too.'.format(
                            output_feature[COLUMN],
                            all_rows_length,
                            output_feature['num_classes']
                        )
                    )

                similarities = np.array(similarities, dtype=np.float32)
                for i in range(len(similarities)):
                    similarities[i, :] = softmax(
                        similarities[i, :],
                        temperature=temperature
                    )
                output_feature[LOSS]['class_similarities'] = similarities
            else:
                raise ValueError(
                    'class_similarities_temperature > 0, '
                    'but no class_similarities are provided '
                    'for feature {}'.format(output_feature[COLUMN])
                )

        if output_feature[LOSS][TYPE] == 'sampled_softmax_cross_entropy':
            output_feature[LOSS]['class_counts'] = [
                feature_metadata['str2freq'][cls]
                for cls in feature_metadata['idx2str']
            ]

    @staticmethod
    def calculate_overall_stats(
            predictions,
            targets,
            train_set_metadata
    ):
        overall_stats = {}
        sequences = targets
        last_elem_sequence = sequences[np.arange(sequences.shape[0]),
                                       (sequences != 0).cumsum(1).argmax(1)]
        confusion_matrix = ConfusionMatrix(
            last_elem_sequence,
            predictions[LAST_PREDICTIONS],
            labels=train_set_metadata['idx2str']
        )
        overall_stats['confusion_matrix'] = confusion_matrix.cm.tolist()
        overall_stats['overall_stats'] = confusion_matrix.stats()
        overall_stats['per_class_stats'] = confusion_matrix.per_class_stats()

        return overall_stats

    def postprocess_predictions(
            self,
            result,
            metadata,
            output_directory,
            backend,
    ):
        predictions_col = f'{self.feature_name}_{PREDICTIONS}'
        lengths_col = f'{self.feature_name}_{LENGTHS}'
        if predictions_col in result:
            if 'idx2str' in metadata:
                def idx2str(row):
                    pred = row[predictions_col]
                    length = row[lengths_col]
                    return [
                        metadata['idx2str'][token]
                        if token < len(metadata['idx2str']) else UNKNOWN_SYMBOL
                        for token in [pred[i] for i in range(length)]
                    ]

                result[predictions_col] = backend.df_engine.apply_objects(
                    result, idx2str
                )

        last_preds_col = f'{self.feature_name}_{LAST_PREDICTIONS}'
        if last_preds_col in result:
            if 'idx2str' in metadata:
                def last_idx2str(last_pred):
                    if last_pred < len(metadata['idx2str']):
                        return metadata['idx2str'][last_pred]
                    return UNKNOWN_SYMBOL

                result[last_preds_col] = backend.df_engine.map_objects(
                    result[last_preds_col],
                    last_idx2str
                )

        probs_col = f'{self.feature_name}_{PROBABILITIES}'
        if probs_col in result:
            def token_prob(prob):
                dim = len(prob.shape)
                if dim != 2:
                    # probs should be shape [s, nc]
                    raise ValueError(
                        f'Sequence probability array should be 2-dimensional '
                        f'shape, instead shape is {dim}-dimensional ({prob.shape})'
                    )
                return np.amax(prob, axis=-1)

            # get probability of token in that sequence position
            result[probs_col] = backend.df_engine.map_objects(
                result[probs_col], token_prob
            )

            def compute_log_prob(row):
                # sum log probability for tokens up to sequence length
                # create mask only tokens for sequence length
                seq_prob = row[probs_col]
                length = row[lengths_col]
                mask = np.arange(
                    seq_prob.shape[-1]) < np.array(length).reshape(-1, 1)
                return np.sum(np.log(seq_prob) * mask, axis=-1)[0]

            # commenting probabilities out because usually it is huge:
            # dataset x length x classes
            # todo: add a mechanism for letting the user decide to save it
            probability_col = f'{self.feature_name}_{PROBABILITY}'
            result[probability_col] = backend.df_engine.apply_objects(
                result, compute_log_prob
            )

        if lengths_col in result:
            del result[lengths_col]

        return result

    @staticmethod
    def populate_defaults(output_feature):
        set_default_value(
            output_feature,
            LOSS,
            {
                TYPE: 'softmax_cross_entropy',
                'sampler': None,
                'negative_samples': 0,
                'distortion': 1,
                'labels_smoothing': 0,
                'class_weights': 1,
                'robust_lambda': 0,
                'confidence_penalty': 0,
                'class_similarities_temperature': 0,
                'weight': 1
            }
        )
        set_default_value(output_feature[LOSS], TYPE,
                          'softmax_cross_entropy')
        set_default_value(output_feature[LOSS], 'labels_smoothing', 0)
        set_default_value(output_feature[LOSS], 'class_weights', 1)
        set_default_value(output_feature[LOSS], 'robust_lambda', 0)
        set_default_value(output_feature[LOSS], 'confidence_penalty', 0)
        set_default_value(output_feature[LOSS],
                          'class_similarities_temperature', 0)
        set_default_value(output_feature[LOSS], 'weight', 1)

        if output_feature[LOSS][TYPE] == 'sampled_softmax_cross_entropy':
            set_default_value(output_feature[LOSS], 'sampler', 'log_uniform')
            set_default_value(output_feature[LOSS], 'negative_samples', 25)
            set_default_value(output_feature[LOSS], 'distortion', 0.75)
        else:
            set_default_value(output_feature[LOSS], 'sampler', None)
            set_default_value(output_feature[LOSS], 'negative_samples', 0)
            set_default_value(output_feature[LOSS], 'distortion', 1)

        set_default_value(output_feature[LOSS], 'unique', False)

        set_default_value(output_feature, 'decoder', 'generator')

        if output_feature['decoder'] == 'tagger':
            set_default_value(output_feature, 'reduce_input', None)

        set_default_value(output_feature, 'dependencies', [])
        set_default_value(output_feature, 'reduce_input', SUM)
        set_default_value(output_feature, 'reduce_dependencies', SUM)

    def flatten(self, df: DataFrame) -> DataFrame:
        probs_col = f'{self.feature_name}_{PROBABILITIES}'
        df[probs_col] = df[probs_col].apply(lambda x: x.flatten())
        return df

    def unflatten(self, df: DataFrame) -> DataFrame:
        probs_col = f'{self.feature_name}_{PROBABILITIES}'
        df[probs_col] = df[probs_col].apply(
            lambda x: x.reshape(-1, self.num_classes),
            meta=(probs_col, 'object')
        )
        return df

    decoder_registry = DECODER_REGISTRY<|MERGE_RESOLUTION|>--- conflicted
+++ resolved
@@ -297,10 +297,6 @@
             return self.decoder_obj._logits_training(
                 inputs,
                 target=target.type(torch.int32),
-<<<<<<< HEAD
-                training=training
-=======
->>>>>>> 8d6272ba
             )
         else:
             return inputs
