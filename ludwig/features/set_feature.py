#! /usr/bin/env python
# Copyright (c) 2019 Uber Technologies, Inc.
#
# Licensed under the Apache License, Version 2.0 (the "License");
# you may not use this file except in compliance with the License.
# You may obtain a copy of the License at
#
#     http://www.apache.org/licenses/LICENSE-2.0
#
# Unless required by applicable law or agreed to in writing, software
# distributed under the License is distributed on an "AS IS" BASIS,
# WITHOUT WARRANTIES OR CONDITIONS OF ANY KIND, either express or implied.
# See the License for the specific language governing permissions and
# limitations under the License.
# ==============================================================================
import logging
from typing import Any, Dict, List, Union

import numpy as np
import torch

from ludwig.constants import (
    COLUMN,
    DECODER,
    DEPENDENCIES,
    ENCODER,
    HIDDEN,
    JACCARD,
    LOGITS,
    LOSS,
    NAME,
    PREDICTIONS,
    PROBABILITIES,
    PROC_COLUMN,
    REDUCE_DEPENDENCIES,
    REDUCE_INPUT,
    SET,
    THRESHOLD,
    TIED,
    TYPE,
)
from ludwig.features.base_feature import BaseFeatureMixin, InputFeature, OutputFeature, PredictModule
from ludwig.features.feature_utils import set_str_to_idx
from ludwig.schema.features.set_feature import SetInputFeatureConfig, SetOutputFeatureConfig
from ludwig.schema.features.utils import register_input_feature, register_output_feature
from ludwig.utils import output_feature_utils
from ludwig.utils.misc_utils import get_from_registry, set_default_value, set_default_values
from ludwig.utils.strings_utils import create_vocabulary, tokenizer_registry, UNKNOWN_SYMBOL
from ludwig.utils.tokenizers import TORCHSCRIPT_COMPATIBLE_TOKENIZERS
from ludwig.utils.types import TorchscriptPreprocessingInput

logger = logging.getLogger(__name__)


class _SetPreprocessing(torch.nn.Module):
    """Torchscript-enabled version of preprocessing done by SetFeatureMixin.add_feature_data.

    If is_bag is true, forward returns a vector for each sample indicating counts of each token. Else, forward returns a
    multi-hot vector for each sample indicating presence of each token.
    """

    def __init__(self, metadata: Dict[str, Any], is_bag: bool = False):
        super().__init__()
        if metadata["preprocessing"]["tokenizer"] not in TORCHSCRIPT_COMPATIBLE_TOKENIZERS:
            raise ValueError(
                f"{metadata['preprocessing']['tokenizer']} is not supported by torchscript. Please use "
                f"one of {TORCHSCRIPT_COMPATIBLE_TOKENIZERS}."
            )

        self.lowercase = metadata["preprocessing"]["lowercase"]
        self.tokenizer = get_from_registry(metadata["preprocessing"]["tokenizer"], tokenizer_registry)()
        self.vocab_size = metadata["vocab_size"]
        self.unknown_symbol = UNKNOWN_SYMBOL
        self.unit_to_id = metadata["str2idx"]
        self.is_bag = is_bag

    def forward(self, v: TorchscriptPreprocessingInput) -> torch.Tensor:
        """Takes a list of strings and returns a tensor of counts for each token."""
        if not torch.jit.isinstance(v, List[str]):
            raise ValueError(f"Unsupported input: {v}")

        if self.lowercase:
            sequences = [sequence.lower() for sequence in v]
        else:
            sequences = v

        unit_sequences = self.tokenizer(sequences)
        # refines type of unit_sequences from Any to List[List[str]]
        assert torch.jit.isinstance(unit_sequences, List[List[str]]), "unit_sequences is not a list of lists."

        set_matrix = torch.zeros(len(unit_sequences), self.vocab_size, dtype=torch.float32)
        for sample_idx, unit_sequence in enumerate(unit_sequences):
            sequence_length = len(unit_sequence)
            for i in range(sequence_length):
                curr_unit = unit_sequence[i]
                if curr_unit in self.unit_to_id:
                    curr_id = self.unit_to_id[curr_unit]
                else:
                    curr_id = self.unit_to_id[self.unknown_symbol]

                if self.is_bag:
                    set_matrix[sample_idx][curr_id] += 1
                else:
                    set_matrix[sample_idx][curr_id] = 1

        return set_matrix


class _SetPostprocessing(torch.nn.Module):
    """Torchscript-enabled version of postprocessing done by SetFeatureMixin.add_feature_data."""

    def __init__(self, metadata: Dict[str, Any]):
        super().__init__()
        self.idx2str = {i: v for i, v in enumerate(metadata["idx2str"])}
        self.predictions_key = PREDICTIONS
        self.probabilities_key = PROBABILITIES
        self.unk = UNKNOWN_SYMBOL

    def forward(self, preds: Dict[str, torch.Tensor], feature_name: str) -> Dict[str, Any]:
        predictions = output_feature_utils.get_output_feature_tensor(preds, feature_name, self.predictions_key)
        probabilities = output_feature_utils.get_output_feature_tensor(preds, feature_name, self.probabilities_key)

        inv_preds: List[List[str]] = []
        filtered_probs: List[torch.Tensor] = []
        for sample_idx, sample in enumerate(predictions):
            sample_preds: List[str] = []
            pos_sample_idxs: List[int] = []
            pos_class_idxs: List[int] = []
            for class_idx, is_positive in enumerate(sample):
                if is_positive == 1:
                    sample_preds.append(self.idx2str.get(class_idx, self.unk))
                    pos_sample_idxs.append(sample_idx)
                    pos_class_idxs.append(class_idx)
            inv_preds.append(sample_preds)
            filtered_probs.append(probabilities[pos_sample_idxs, pos_class_idxs])

        return {
            self.predictions_key: inv_preds,
            self.probabilities_key: filtered_probs,
        }


class _SetPredict(PredictModule):
    def __init__(self, threshold):
        super().__init__()
        self.threshold = threshold

    def forward(self, inputs: Dict[str, torch.Tensor], feature_name: str) -> Dict[str, torch.Tensor]:
        logits = output_feature_utils.get_output_feature_tensor(inputs, feature_name, self.logits_key)
        probabilities = torch.sigmoid(logits)

        predictions = torch.greater_equal(probabilities, self.threshold)
        predictions = predictions.type(torch.int64)

        return {self.predictions_key: predictions, self.probabilities_key: probabilities, self.logits_key: logits}


class SetFeatureMixin(BaseFeatureMixin):
    @staticmethod
    def type():
        return SET

    @staticmethod
    def preprocessing_defaults():
        return SetInputFeatureConfig().preprocessing.__dict__

    @staticmethod
    def cast_column(column, backend):
        return column.astype(str)

    @staticmethod
    def get_feature_meta(column, preprocessing_parameters, backend):
        idx2str, str2idx, str2freq, max_size, _, _, _, _ = create_vocabulary(
            column,
            preprocessing_parameters["tokenizer"],
            num_most_frequent=preprocessing_parameters["most_common"],
            lowercase=preprocessing_parameters["lowercase"],
            add_special_symbols=False,
            processor=backend.df_engine,
        )
        return {
            "idx2str": idx2str,
            "str2idx": str2idx,
            "str2freq": str2freq,
            "vocab_size": len(str2idx),
            "max_set_size": max_size,
        }

    @staticmethod
    def feature_data(column, metadata, preprocessing_parameters, backend):
        def to_dense(x):
            feature_vector = set_str_to_idx(x, metadata["str2idx"], preprocessing_parameters["tokenizer"])

            set_vector = np.zeros((len(metadata["str2idx"]),))
            set_vector[feature_vector] = 1
            return set_vector.astype(np.bool)

        return backend.df_engine.map_objects(column, to_dense)

    @staticmethod
    def add_feature_data(
        feature_config, input_df, proc_df, metadata, preprocessing_parameters, backend, skip_save_processed_input
    ):
        proc_df[feature_config[PROC_COLUMN]] = SetFeatureMixin.feature_data(
            input_df[feature_config[COLUMN]],
            metadata[feature_config[NAME]],
            preprocessing_parameters,
            backend,
        )
        return proc_df


@register_input_feature(SET)
class SetInputFeature(SetFeatureMixin, InputFeature):
<<<<<<< HEAD
    def __init__(self, input_feature_config: SetInputFeatureConfig, encoder_obj=None, **kwargs):
        input_feature_config = self.load_config(input_feature_config)
        super().__init__(input_feature_config, **kwargs)
        self.encoder_config = input_feature_config.encoder
        if encoder_obj:
            self.encoder_obj = encoder_obj
        else:
            self.encoder_obj = self.initialize_encoder()
=======
    def __init__(self, input_feature_config: Union[SetInputFeatureConfig, Dict], encoder_obj=None, **kwargs):
        input_feature_config = self.load_config(input_feature_config)
        super().__init__(input_feature_config, **kwargs)

        if encoder_obj:
            self.encoder_obj = encoder_obj
        else:
            self.encoder_obj = self.initialize_encoder(input_feature_config.encoder)
>>>>>>> 1e6dbeff

    def forward(self, inputs):
        assert isinstance(inputs, torch.Tensor)
        assert inputs.dtype in [torch.bool, torch.int64]

        encoder_output = self.encoder_obj(inputs)

        return {"encoder_output": encoder_output}

    @property
    def input_dtype(self):
        return torch.bool

    @property
    def input_shape(self) -> torch.Size:
<<<<<<< HEAD
        return torch.Size([len(self.encoder_config.vocab)])
=======
        return torch.Size([len(self.encoder_obj.config.vocab)])
>>>>>>> 1e6dbeff

    @staticmethod
    def update_config_with_metadata(input_feature, feature_metadata, *args, **kwargs):
        input_feature[ENCODER]["vocab"] = feature_metadata["idx2str"]

    @staticmethod
    def populate_defaults(input_feature):
        defaults = SetInputFeatureConfig()
        set_default_value(input_feature, TIED, defaults.tied)
        set_default_values(input_feature, {ENCODER: {TYPE: defaults.encoder.type}})

    @staticmethod
    def get_schema_cls():
        return SetInputFeatureConfig

    @property
    def output_shape(self) -> torch.Size:
        return self.encoder_obj.output_shape

    @staticmethod
    def create_preproc_module(metadata: Dict[str, Any]) -> torch.nn.Module:
        return _SetPreprocessing(metadata)


@register_output_feature(SET)
class SetOutputFeature(SetFeatureMixin, OutputFeature):
    metric_functions = {LOSS: None, JACCARD: None}
    default_validation_metric = JACCARD

    def __init__(
<<<<<<< HEAD
        self, output_feature_config: SetOutputFeatureConfig, output_features: Dict[str, OutputFeature], **kwargs
    ):
        output_feature_config = self.load_config(output_feature_config)
        super().__init__(output_feature_config, output_features, **kwargs)
        self.decoder_obj = self.initialize_decoder()
=======
        self,
        output_feature_config: Union[SetOutputFeatureConfig, Dict],
        output_features: Dict[str, OutputFeature],
        **kwargs,
    ):
        output_feature_config = self.load_config(output_feature_config)
        self.threshold = output_feature_config.threshold
        super().__init__(output_feature_config, output_features, **kwargs)
        self.decoder_obj = self.initialize_decoder(output_feature_config.decoder)
>>>>>>> 1e6dbeff
        self._setup_loss()
        self._setup_metrics()

    def logits(self, inputs, **kwargs):  # hidden
        hidden = inputs[HIDDEN]
        return self.decoder_obj(hidden)

    def loss_kwargs(self):
        return self.loss

    def metric_kwargs(self) -> Dict[str, Any]:
        return {"threshold": self.decoder_config.threshold}

    def create_predict_module(self) -> PredictModule:
        return _SetPredict(self.decoder_config.threshold)

    def get_prediction_set(self):
        return {PREDICTIONS, PROBABILITIES, LOGITS}

    @classmethod
    def get_output_dtype(cls):
        return torch.bool

    @property
    def input_shape(self) -> torch.Size:
        return self.decoder_obj.input_shape

    @property
    def output_shape(self) -> torch.Size:
<<<<<<< HEAD
        return torch.Size([self.decoder_config.num_classes])
=======
        return torch.Size([self.decoder_obj.config.num_classes])
>>>>>>> 1e6dbeff

    @staticmethod
    def update_config_with_metadata(output_feature, feature_metadata, *args, **kwargs):
        output_feature[DECODER]["num_classes"] = feature_metadata["vocab_size"]
        if isinstance(output_feature[LOSS]["class_weights"], (list, tuple)):
            if len(output_feature[LOSS]["class_weights"]) != output_feature[DECODER]["num_classes"]:
                raise ValueError(
                    "The length of class_weights ({}) is not compatible with "
                    "the number of classes ({}) for feature {}. "
                    "Check the metadata JSON file to see the classes "
                    "and their order and consider there needs to be a weight "
                    "for the <UNK> and <PAD> class too.".format(
                        len(output_feature[LOSS]["class_weights"]), output_feature["num_classes"], output_feature[NAME]
                    )
                )

        if isinstance(output_feature[LOSS]["class_weights"], dict):
            if feature_metadata["str2idx"].keys() != output_feature[LOSS]["class_weights"].keys():
                raise ValueError(
                    "The class_weights keys ({}) are not compatible with "
                    "the classes ({}) of feature {}. "
                    "Check the metadata JSON file to see the classes "
                    "and consider there needs to be a weight "
                    "for the <UNK> and <PAD> class too.".format(
                        output_feature[LOSS]["class_weights"].keys(),
                        feature_metadata["str2idx"].keys(),
                        output_feature[NAME],
                    )
                )
            else:
                class_weights = output_feature[LOSS]["class_weights"]
                idx2str = feature_metadata["idx2str"]
                class_weights_list = [class_weights[s] for s in idx2str]
                output_feature[LOSS]["class_weights"] = class_weights_list

    @staticmethod
    def calculate_overall_stats(predictions, targets, train_set_metadata):
        # no overall stats, just return empty dictionary
        return {}

    def postprocess_predictions(
        self,
        result,
        metadata,
    ):
        predictions_col = f"{self.feature_name}_{PREDICTIONS}"
        if predictions_col in result:

            def idx2str(pred_set):
                return [metadata["idx2str"][i] for i, pred in enumerate(pred_set) if pred]

            result[predictions_col] = result[predictions_col].map(idx2str)

        probabilities_col = f"{self.feature_name}_{PROBABILITIES}"
        if probabilities_col in result:
<<<<<<< HEAD
            threshold = self.decoder_config.threshold
=======
>>>>>>> 1e6dbeff

            def get_prob(prob_set):
                # Cast to float32 because empty np.array objects are np.float64, causing mismatch errors during saving.
                return np.array([prob for prob in prob_set if prob >= self.threshold], dtype=np.float32)

            result[probabilities_col] = result[probabilities_col].map(get_prob)

        return result

    @staticmethod
    def create_postproc_module(metadata: Dict[str, Any]) -> torch.nn.Module:
        return _SetPostprocessing(metadata)

    @staticmethod
    def populate_defaults(output_feature):
        defaults = SetOutputFeatureConfig()
        set_default_value(output_feature, LOSS, {})
        set_default_values(output_feature[LOSS], defaults.loss)

        set_default_values(
            output_feature,
            {
                DECODER: {
                    TYPE: defaults.decoder.type,
<<<<<<< HEAD
                    THRESHOLD: defaults.decoder.threshold,
=======
>>>>>>> 1e6dbeff
                },
                DEPENDENCIES: defaults.dependencies,
                REDUCE_INPUT: defaults.reduce_input,
                REDUCE_DEPENDENCIES: defaults.reduce_dependencies,
<<<<<<< HEAD
=======
                THRESHOLD: defaults.threshold,
>>>>>>> 1e6dbeff
            },
        )

    @staticmethod
    def get_schema_cls():
        return SetOutputFeatureConfig<|MERGE_RESOLUTION|>--- conflicted
+++ resolved
@@ -212,16 +212,6 @@
 
 @register_input_feature(SET)
 class SetInputFeature(SetFeatureMixin, InputFeature):
-<<<<<<< HEAD
-    def __init__(self, input_feature_config: SetInputFeatureConfig, encoder_obj=None, **kwargs):
-        input_feature_config = self.load_config(input_feature_config)
-        super().__init__(input_feature_config, **kwargs)
-        self.encoder_config = input_feature_config.encoder
-        if encoder_obj:
-            self.encoder_obj = encoder_obj
-        else:
-            self.encoder_obj = self.initialize_encoder()
-=======
     def __init__(self, input_feature_config: Union[SetInputFeatureConfig, Dict], encoder_obj=None, **kwargs):
         input_feature_config = self.load_config(input_feature_config)
         super().__init__(input_feature_config, **kwargs)
@@ -230,7 +220,6 @@
             self.encoder_obj = encoder_obj
         else:
             self.encoder_obj = self.initialize_encoder(input_feature_config.encoder)
->>>>>>> 1e6dbeff
 
     def forward(self, inputs):
         assert isinstance(inputs, torch.Tensor)
@@ -246,11 +235,7 @@
 
     @property
     def input_shape(self) -> torch.Size:
-<<<<<<< HEAD
-        return torch.Size([len(self.encoder_config.vocab)])
-=======
         return torch.Size([len(self.encoder_obj.config.vocab)])
->>>>>>> 1e6dbeff
 
     @staticmethod
     def update_config_with_metadata(input_feature, feature_metadata, *args, **kwargs):
@@ -281,13 +266,6 @@
     default_validation_metric = JACCARD
 
     def __init__(
-<<<<<<< HEAD
-        self, output_feature_config: SetOutputFeatureConfig, output_features: Dict[str, OutputFeature], **kwargs
-    ):
-        output_feature_config = self.load_config(output_feature_config)
-        super().__init__(output_feature_config, output_features, **kwargs)
-        self.decoder_obj = self.initialize_decoder()
-=======
         self,
         output_feature_config: Union[SetOutputFeatureConfig, Dict],
         output_features: Dict[str, OutputFeature],
@@ -297,7 +275,6 @@
         self.threshold = output_feature_config.threshold
         super().__init__(output_feature_config, output_features, **kwargs)
         self.decoder_obj = self.initialize_decoder(output_feature_config.decoder)
->>>>>>> 1e6dbeff
         self._setup_loss()
         self._setup_metrics()
 
@@ -327,11 +304,7 @@
 
     @property
     def output_shape(self) -> torch.Size:
-<<<<<<< HEAD
-        return torch.Size([self.decoder_config.num_classes])
-=======
         return torch.Size([self.decoder_obj.config.num_classes])
->>>>>>> 1e6dbeff
 
     @staticmethod
     def update_config_with_metadata(output_feature, feature_metadata, *args, **kwargs):
@@ -387,10 +360,6 @@
 
         probabilities_col = f"{self.feature_name}_{PROBABILITIES}"
         if probabilities_col in result:
-<<<<<<< HEAD
-            threshold = self.decoder_config.threshold
-=======
->>>>>>> 1e6dbeff
 
             def get_prob(prob_set):
                 # Cast to float32 because empty np.array objects are np.float64, causing mismatch errors during saving.
@@ -415,18 +384,11 @@
             {
                 DECODER: {
                     TYPE: defaults.decoder.type,
-<<<<<<< HEAD
-                    THRESHOLD: defaults.decoder.threshold,
-=======
->>>>>>> 1e6dbeff
                 },
                 DEPENDENCIES: defaults.dependencies,
                 REDUCE_INPUT: defaults.reduce_input,
                 REDUCE_DEPENDENCIES: defaults.reduce_dependencies,
-<<<<<<< HEAD
-=======
                 THRESHOLD: defaults.threshold,
->>>>>>> 1e6dbeff
             },
         )
 
