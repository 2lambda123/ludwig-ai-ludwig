#! /usr/bin/env python
# Copyright (c) 2019 Uber Technologies, Inc.
#
# Licensed under the Apache License, Version 2.0 (the "License");
# you may not use this file except in compliance with the License.
# You may obtain a copy of the License at
#
#     http://www.apache.org/licenses/LICENSE-2.0
#
# Unless required by applicable law or agreed to in writing, software
# distributed under the License is distributed on an "AS IS" BASIS,
# WITHOUT WARRANTIES OR CONDITIONS OF ANY KIND, either express or implied.
# See the License for the specific language governing permissions and
# limitations under the License.
# ==============================================================================
import logging
from functools import partial
from typing import Dict, Union

import torch

from ludwig.constants import (
    COLUMN,
    LAST_PREDICTIONS,
    LENGTHS,
    NAME,
    PREDICTIONS,
    PREPROCESSING,
    PROBABILITIES,
    PROBABILITY,
    PROC_COLUMN,
    TEXT,
)
from ludwig.features.base_feature import BaseFeatureMixin, OutputFeature
from ludwig.features.feature_utils import compute_sequence_probability, compute_token_probabilities
from ludwig.features.sequence_feature import (
    _SequencePostprocessing,
    _SequencePreprocessing,
    SequenceInputFeature,
    SequenceOutputFeature,
)
from ludwig.schema.features.text_feature import TextInputFeatureConfig, TextOutputFeatureConfig
from ludwig.types import FeatureMetadataDict, PreprocessingConfigDict, TrainingSetMetadataDict
from ludwig.utils.math_utils import softmax
from ludwig.utils.strings_utils import (
    build_sequence_matrix,
    create_vocabulary,
    get_tokenizer,
    SpecialSymbol,
    UNKNOWN_SYMBOL,
    Vocabulary,
)
from ludwig.utils.types import DataFrame

logger = logging.getLogger(__name__)


class TextFeatureMixin(BaseFeatureMixin):
    @staticmethod
    def type():
        return TEXT

    @staticmethod
    def cast_column(column, backend):
        return column.astype(str)

    @staticmethod
    def feature_meta(column, preprocessing_parameters: PreprocessingConfigDict, backend) -> Vocabulary:
        return create_vocabulary(
            column,
            tokenizer_type=preprocessing_parameters["tokenizer"],
            num_most_frequent=preprocessing_parameters["most_common"],
            lowercase=preprocessing_parameters["lowercase"],
            vocab_file=preprocessing_parameters["vocab_file"],
            unknown_symbol=preprocessing_parameters["unknown_symbol"],
            padding_symbol=preprocessing_parameters["padding_symbol"],
            pretrained_model_name_or_path=preprocessing_parameters["pretrained_model_name_or_path"],
            ngram_size=preprocessing_parameters["ngram_size"],
            compute_idf=preprocessing_parameters["compute_idf"],
            prompt_template=preprocessing_parameters.get("prompt_template"),
            processor=backend.df_engine,
        )

    @staticmethod
    def get_feature_meta(
        column, preprocessing_parameters: PreprocessingConfigDict, backend, is_input_feature: bool
    ) -> FeatureMetadataDict:
        vocabulary = TextFeatureMixin.feature_meta(column, preprocessing_parameters, backend)
        logger.info(
            f"Max length of feature '{column.name}': {vocabulary.line_length_max} (without start and stop symbols)"
        )

        # Use sequence_length if provided, otherwise use max length found in dataset.
        if preprocessing_parameters["sequence_length"] is not None:
            logger.info(
                f"Setting max length to sequence_length={preprocessing_parameters['sequence_length']} provided in "
                f"preprocessing parameters"
            )
            max_sequence_length = preprocessing_parameters["sequence_length"]
            max_sequence_length_99ptile = preprocessing_parameters["sequence_length"]
        else:
            max_sequence_length = vocabulary.line_length_max + 2  # For start and stop symbols.
            max_sequence_length_99ptile = vocabulary.line_length_99ptile + 2  # For start and stop symbols.
            logger.info(f"Setting max length using dataset: {max_sequence_length} (including start and stop symbols)")

            # If max_sequence_length is None, then use the max length found in the dataset.
            if (
                preprocessing_parameters["max_sequence_length"] is not None
                and preprocessing_parameters["max_sequence_length"] < max_sequence_length
            ):
                logger.info(
                    f"Truncating max length with max_sequence_length={preprocessing_parameters['max_sequence_length']} "
                    f"from preprocessing parameters"
                )
                max_sequence_length = preprocessing_parameters["max_sequence_length"]
                max_sequence_length_99ptile = min(vocabulary.line_length_99ptile, max_sequence_length)

        logger.info(f"max sequence length is {max_sequence_length} for feature '{column.name}'")
        
        index_name = None
        if preprocessing_parameters["prompt"].get("retrieval"):
            index_name = preprocessing_parameters["prompt"]["retrieval"]["index_name"]
        return {
            "idx2str": vocabulary.vocab,
            "str2idx": vocabulary.str2idx,
            "str2freq": vocabulary.str2freq,
            "str2idf": vocabulary.str2idf,
            "vocab_size": len(vocabulary.vocab),
            "max_sequence_length": max_sequence_length,
            "max_sequence_length_99ptile": max_sequence_length_99ptile,
            "pad_idx": vocabulary.pad_idx,
            "padding_symbol": vocabulary.padding_symbol,
            "unknown_symbol": vocabulary.unknown_symbol,
            "index_name": index_name,
        }

    @staticmethod
    def feature_data(column, metadata, preprocessing_parameters: PreprocessingConfigDict, backend):
        # TODO(1891): Remove backward compatibility hack once all models have been retrained with Ludwig after
        # https://github.com/ludwig-ai/ludwig/pull/1859.
        prefix = ""
        padding_symbol_metadata_key = "padding_symbol"
        unknown_symbol_metadata_key = "unknown_symbol"
        if "str2idx" not in metadata:
            prefix = "word_"
            padding_symbol_metadata_key = "word_pad_symbol"
            unknown_symbol_metadata_key = "word_unk_symbol"

        # ensure preprocessing param values match the metadata determined from dataset
        preprocessing_parameters["padding_symbol"] = metadata[padding_symbol_metadata_key]
        preprocessing_parameters["unknown_symbol"] = metadata[unknown_symbol_metadata_key]
        if preprocessing_parameters["fill_value"] == UNKNOWN_SYMBOL:
            preprocessing_parameters["fill_value"] = preprocessing_parameters["unknown_symbol"]
        if (
            "computed_fill_value" in preprocessing_parameters
            and preprocessing_parameters["computed_fill_value"] == UNKNOWN_SYMBOL
        ):
            preprocessing_parameters["computed_fill_value"] = preprocessing_parameters["unknown_symbol"]

        sequences = column
        prompt_template = preprocessing_parameters.get("prompt_template")
        if prompt_template is not None:
            sequences = backend.df_engine.map_objects(sequences, lambda x: prompt_template.format(input=x))

        return build_sequence_matrix(
            sequences=sequences,
            inverse_vocabulary=metadata[f"{prefix}str2idx"],
            tokenizer_type=preprocessing_parameters[f"{prefix}tokenizer"],
            length_limit=metadata[f"{prefix}max_sequence_length"],
            padding_symbol=metadata[padding_symbol_metadata_key],
            padding=preprocessing_parameters["padding"],
            unknown_symbol=metadata[unknown_symbol_metadata_key],
            lowercase=preprocessing_parameters["lowercase"],
            tokenizer_vocab_file=preprocessing_parameters[f"{prefix}vocab_file"],
            pretrained_model_name_or_path=preprocessing_parameters["pretrained_model_name_or_path"],
            processor=backend.df_engine,
        )

    @staticmethod
    def add_feature_data(
        feature_config,
        input_df,
        proc_df,
        metadata,
        preprocessing_parameters: PreprocessingConfigDict,
        backend,
        skip_save_processed_input,
    ):
        proc_df[feature_config[PROC_COLUMN]] = TextFeatureMixin.feature_data(
            input_df[feature_config[COLUMN]],
            metadata[feature_config[NAME]],
            preprocessing_parameters,
            backend,
        )
        return proc_df


class TextInputFeature(TextFeatureMixin, SequenceInputFeature):
    def __init__(self, input_feature_config: TextInputFeatureConfig, encoder_obj=None, **kwargs):
        super().__init__(input_feature_config, encoder_obj=encoder_obj, **kwargs)

    def forward(self, inputs, mask=None):
        assert isinstance(inputs, torch.Tensor)
        assert (
            inputs.dtype == torch.int8
            or inputs.dtype == torch.int16
            or inputs.dtype == torch.int32
            or inputs.dtype == torch.int64
        )
        assert len(inputs.shape) == 2

        inputs_mask = torch.not_equal(inputs, SpecialSymbol.PADDING.value)

        inputs_exp = inputs.type(torch.int32)
        lengths = torch.sum(inputs_mask.type(torch.int32), dim=1)
        encoder_output = self.encoder_obj(inputs_exp, mask=inputs_mask)
        encoder_output[LENGTHS] = lengths

        return encoder_output

    @property
    def input_dtype(self):
        return torch.int32

    @property
    def input_shape(self):
        return torch.Size([self.encoder_obj.config.max_sequence_length])

    def update_config_after_module_init(self, feature_config):
        feature_config.encoder = self.encoder_obj.config

    @staticmethod
    def update_config_with_metadata(feature_config, feature_metadata, *args, **kwargs):
        feature_config.encoder.vocab = feature_metadata["idx2str"]
        feature_config.encoder.vocab_size = len(feature_metadata["idx2str"])
        feature_config.encoder.max_sequence_length = feature_metadata["max_sequence_length"]
        feature_config.encoder.pad_idx = feature_metadata["pad_idx"]
        feature_config.encoder.num_tokens = len(feature_metadata["idx2str"])
        feature_config.encoder.str2freq = feature_metadata["str2freq"]
        feature_config.encoder.str2idf = feature_metadata["str2idf"]
        feature_config.encoder.skip = feature_metadata[PREPROCESSING].get("cache_encoder_embeddings", False)
        # TODO(geoffrey): use dot notation once everything is schemafied
<<<<<<< HEAD
        if feature_config.preprocessing.prompt['retrieval']:
            feature_config.preprocessing.prompt['retrieval']['index_name'] = feature_metadata["index_name"]
=======
        feature_config.preprocessing.prompt["retrieval"]["index_name"] = feature_metadata["index_name"]
>>>>>>> c16b48a3

    @staticmethod
    def get_schema_cls():
        return TextInputFeatureConfig

    @property
    def output_shape(self) -> torch.Size:
        return self.encoder_obj.output_shape

    @staticmethod
    def create_preproc_module(metadata: TrainingSetMetadataDict) -> torch.nn.Module:
        return _SequencePreprocessing(metadata)


class TextOutputFeature(TextFeatureMixin, SequenceOutputFeature):
    def __init__(
        self,
        output_feature_config: Union[TextOutputFeatureConfig, Dict],
        output_features: Dict[str, OutputFeature],
        **kwargs,
    ):
        super().__init__(output_feature_config, output_features, **kwargs)

    @classmethod
    def get_output_dtype(cls):
        return torch.int32

    @property
    def output_shape(self) -> torch.Size:
        return torch.Size([self.decoder_obj.config.max_sequence_length])

    @staticmethod
    def update_config_with_metadata(feature_config, feature_metadata, *args, **kwargs):
        feature_config.decoder.vocab_size = feature_metadata["vocab_size"]
        feature_config.decoder.max_sequence_length = feature_metadata["max_sequence_length"]
        if isinstance(feature_config.loss.class_weights, (list, tuple)):
            # [0, 0] for UNK and PAD
            feature_config.loss.class_weights = [0, 0] + feature_config.loss.class_weights
            if len(feature_config.loss.class_weights) != feature_config.decoder.vocab_size:
                raise ValueError(
                    "The length of class_weights ({}) is not compatible with "
                    "the number of classes ({})".format(
                        len(feature_config.loss.class_weights), feature_config.decoder.vocab_size
                    )
                )

        if feature_config.loss.class_similarities_temperature > 0:
            if feature_config.class_similarities:
                distances = feature_config.class_similarities
                temperature = feature_config.loss.class_similarities_temperature
                for i in range(len(distances)):
                    distances[i, :] = softmax(distances[i, :], temperature=temperature)
                feature_config.loss.class_similarities = distances
            else:
                raise ValueError(
                    "class_similarities_temperature > 0,"
                    "but no class similarities are provided "
                    "for feature {}".format(feature_config.column)
                )

    @staticmethod
    def calculate_overall_stats(
        predictions,
        targets,
        train_set_metadata,
    ):
        return {}

    def postprocess_predictions(
        self,
        result,
        metadata,
    ):
        # todo: refactor to reuse SequenceOutputFeature.postprocess_predictions
        predictions_col = f"{self.feature_name}_{PREDICTIONS}"

        tokenizer = None
        if metadata["preprocessing"]["tokenizer"] == "hf_tokenizer":
            tokenizer = get_tokenizer(
                metadata["preprocessing"]["tokenizer"],
                metadata["preprocessing"]["vocab_file"],
                metadata["preprocessing"]["pretrained_model_name_or_path"],
            )

        if predictions_col in result:

            def idx2str(pred):
                if tokenizer is None:
                    return [
                        metadata["idx2str"][token] if token < len(metadata["idx2str"]) else UNKNOWN_SYMBOL
                        for token in pred
                    ]
                return tokenizer.tokenizer.batch_decode(pred, skip_special_tokens=True)

            result[predictions_col] = result[predictions_col].map(idx2str)

        last_preds_col = f"{self.feature_name}_{LAST_PREDICTIONS}"
        if last_preds_col in result:

            def last_idx2str(last_pred):
                if last_pred < len(metadata["idx2str"]):
                    return metadata["idx2str"][last_pred]
                return UNKNOWN_SYMBOL

            result[last_preds_col] = result[last_preds_col].map(last_idx2str)

        probs_col = f"{self.feature_name}_{PROBABILITIES}"
        prob_col = f"{self.feature_name}_{PROBABILITY}"

        # "Summarizes" the `result`'s probability-related output:
        # - result[probs_col]:
        #       Each row is now a list of "max" probabilities. Each element is the probability of the argmax token for
        #       the given time step.
        #
        #       Note that we intentionally do not return full list of probabilties for each time step because the output
        #       of postprocess_predictions is saved to disk and the full probability distribution can be huge,
        #       especially for large vocab sizes:
        #           dataset_size x sequence_length x vocab_size
        #
        #       TODO: Add a mechanism that lets the user save the full probability distribution if they want.
        # - result[prob_col]:
        #       Each row is the overall probability of the sequence. This is the product of the max probabilities over
        #       all time steps.
        if probs_col in result:
            # result[probs_col]: From PredictModule, each row has a list of size (sequence_length) of a list of
            # probabiltiies of (vocab_size). compute_token_probabilities gets the maximum probability per timestep.
            result[probs_col] = result[probs_col].map(compute_token_probabilities)
            result[prob_col] = result[probs_col].map(
                partial(
                    compute_sequence_probability,
                    max_sequence_length=metadata["max_sequence_length"],
                    return_log_prob=True,
                ),
            )

        lengths_col = f"{self.feature_name}_{LENGTHS}"
        if lengths_col in result:
            del result[lengths_col]

        return result

    @staticmethod
    def create_postproc_module(metadata: TrainingSetMetadataDict) -> torch.nn.Module:
        return _SequencePostprocessing(metadata)

    @staticmethod
    def get_schema_cls():
        return TextOutputFeatureConfig

    def flatten(self, df: DataFrame) -> DataFrame:
        probs_col = f"{self.feature_name}_{PROBABILITIES}"
        df[probs_col] = df[probs_col].apply(lambda x: x.flatten())
        return df

    def unflatten(self, df: DataFrame) -> DataFrame:
        probs_col = f"{self.feature_name}_{PROBABILITIES}"
        df[probs_col] = df[probs_col].apply(
            lambda x: x.reshape(-1, self.decoder_obj.config.max_sequence_length), meta=(probs_col, "object")
        )
        return df<|MERGE_RESOLUTION|>--- conflicted
+++ resolved
@@ -240,12 +240,8 @@
         feature_config.encoder.str2idf = feature_metadata["str2idf"]
         feature_config.encoder.skip = feature_metadata[PREPROCESSING].get("cache_encoder_embeddings", False)
         # TODO(geoffrey): use dot notation once everything is schemafied
-<<<<<<< HEAD
         if feature_config.preprocessing.prompt['retrieval']:
             feature_config.preprocessing.prompt['retrieval']['index_name'] = feature_metadata["index_name"]
-=======
-        feature_config.preprocessing.prompt["retrieval"]["index_name"] = feature_metadata["index_name"]
->>>>>>> c16b48a3
 
     @staticmethod
     def get_schema_cls():
