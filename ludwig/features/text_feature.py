#! /usr/bin/env python
# coding=utf-8
# Copyright (c) 2019 Uber Technologies, Inc.
#
# Licensed under the Apache License, Version 2.0 (the "License");
# you may not use this file except in compliance with the License.
# You may obtain a copy of the License at
#
#     http://www.apache.org/licenses/LICENSE-2.0
#
# Unless required by applicable law or agreed to in writing, software
# distributed under the License is distributed on an "AS IS" BASIS,
# WITHOUT WARRANTIES OR CONDITIONS OF ANY KIND, either express or implied.
# See the License for the specific language governing permissions and
# limitations under the License.
# ==============================================================================
import os

import numpy as np

from ludwig.constants import *
from ludwig.encoders.text_encoders import *
from ludwig.features.sequence_feature import SequenceInputFeature
from ludwig.features.sequence_feature import SequenceOutputFeature
from ludwig.utils.horovod_utils import is_on_master
from ludwig.utils.math_utils import softmax
from ludwig.utils.metrics_utils import ConfusionMatrix
from ludwig.utils.misc_utils import get_from_registry
from ludwig.utils.misc_utils import set_default_value
from ludwig.utils.misc_utils import set_default_values
from ludwig.utils.strings_utils import PADDING_SYMBOL
from ludwig.utils.strings_utils import UNKNOWN_SYMBOL
from ludwig.utils.strings_utils import build_sequence_matrix
from ludwig.utils.strings_utils import create_vocabulary

logger = logging.getLogger(__name__)


class TextFeatureMixin(object):
    type = TEXT

    preprocessing_defaults = {
        'char_tokenizer': 'characters',
        'char_vocab_file': None,
        'char_sequence_length_limit': 1024,
        'char_most_common': 70,
        'word_tokenizer': 'space_punct',
        'pretrained_model_name_or_path': None,
        'word_vocab_file': None,
        'word_sequence_length_limit': 256,
        'word_most_common': 20000,
        'padding_symbol': PADDING_SYMBOL,
        'unknown_symbol': UNKNOWN_SYMBOL,
        'padding': 'right',
        'lowercase': True,
        'missing_value_strategy': FILL_WITH_CONST,
        'fill_value': UNKNOWN_SYMBOL
    }

    @staticmethod
    def feature_meta(column, preprocessing_parameters, backend):
        (
            char_idx2str,
            char_str2idx,
            char_str2freq,
            char_max_len,
            char_pad_idx,
            char_pad_symbol,
            char_unk_symbol,
        ) = create_vocabulary(
            column,
            tokenizer_type='characters',
            num_most_frequent=preprocessing_parameters['char_most_common'],
            lowercase=preprocessing_parameters['lowercase'],
            unknown_symbol=preprocessing_parameters['unknown_symbol'],
            padding_symbol=preprocessing_parameters['padding_symbol'],
            pretrained_model_name_or_path=preprocessing_parameters[
                'pretrained_model_name_or_path'],
<<<<<<< HEAD
            processor=backend.processor
=======
            processor=backend.df_engine
>>>>>>> 48dafb92
        )
        (
            word_idx2str,
            word_str2idx,
            word_str2freq,
            word_max_len,
            word_pad_idx,
            word_pad_symbol,
            word_unk_symbol,
        ) = create_vocabulary(
            column,
            tokenizer_type=preprocessing_parameters['word_tokenizer'],
            num_most_frequent=preprocessing_parameters['word_most_common'],
            lowercase=preprocessing_parameters['lowercase'],
            vocab_file=preprocessing_parameters['word_vocab_file'],
            unknown_symbol=preprocessing_parameters['unknown_symbol'],
            padding_symbol=preprocessing_parameters['padding_symbol'],
            pretrained_model_name_or_path=preprocessing_parameters[
                'pretrained_model_name_or_path'],
<<<<<<< HEAD
            processor=backend.processor
=======
            processor=backend.df_engine
>>>>>>> 48dafb92
        )
        return (
            char_idx2str,
            char_str2idx,
            char_str2freq,
            char_max_len,
            char_pad_idx,
            char_pad_symbol,
            char_unk_symbol,
            word_idx2str,
            word_str2idx,
            word_str2freq,
            word_max_len,
            word_pad_idx,
            word_pad_symbol,
            word_unk_symbol,
        )

    @staticmethod
    def get_feature_meta(column, preprocessing_parameters, backend):
        tf_meta = TextFeatureMixin.feature_meta(
            column, preprocessing_parameters, backend
        )
        (
            char_idx2str,
            char_str2idx,
            char_str2freq,
            char_max_len,
            char_pad_idx,
            char_pad_symbol,
            char_unk_symbol,
            word_idx2str,
            word_str2idx,
            word_str2freq,
            word_max_len,
            word_pad_idx,
            word_pad_symbol,
            word_unk_symbol,
        ) = tf_meta
        char_max_len = min(
            preprocessing_parameters['char_sequence_length_limit'],
            char_max_len
        )
        word_max_len = min(
            preprocessing_parameters['word_sequence_length_limit'],
            word_max_len
        )
        return {
            'char_idx2str': char_idx2str,
            'char_str2idx': char_str2idx,
            'char_str2freq': char_str2freq,
            'char_vocab_size': len(char_idx2str),
            'char_max_sequence_length': char_max_len,
            'char_pad_idx': char_pad_idx,
            'char_pad_symbol': char_pad_symbol,
            'char_unk_symbol': char_unk_symbol,
            'word_idx2str': word_idx2str,
            'word_str2idx': word_str2idx,
            'word_str2freq': word_str2freq,
            'word_vocab_size': len(word_idx2str),
            'word_max_sequence_length': word_max_len,
            'word_pad_idx': word_pad_idx,
            'word_pad_symbol': word_pad_symbol,
            'word_unk_symbol': word_unk_symbol,
        }

    @staticmethod
    def feature_data(column, metadata, preprocessing_parameters, backend):
        char_data = build_sequence_matrix(
            sequences=column,
            inverse_vocabulary=metadata['char_str2idx'],
            tokenizer_type=preprocessing_parameters['char_tokenizer'],
            length_limit=metadata['char_max_sequence_length'],
            padding_symbol=metadata['char_pad_symbol'],
            padding=preprocessing_parameters['padding'],
            unknown_symbol=metadata['char_unk_symbol'],
            lowercase=preprocessing_parameters['lowercase'],
            tokenizer_vocab_file=preprocessing_parameters[
                'char_vocab_file'
            ],
            pretrained_model_name_or_path=preprocessing_parameters[
                'pretrained_model_name_or_path'
            ],
<<<<<<< HEAD
            processor=backend.processor
=======
            processor=backend.df_engine
>>>>>>> 48dafb92
        )
        word_data = build_sequence_matrix(
            sequences=column,
            inverse_vocabulary=metadata['word_str2idx'],
            tokenizer_type=preprocessing_parameters['word_tokenizer'],
            length_limit=metadata['word_max_sequence_length'],
            padding_symbol=metadata['word_pad_symbol'],
            padding=preprocessing_parameters['padding'],
            unknown_symbol=metadata['word_unk_symbol'],
            lowercase=preprocessing_parameters['lowercase'],
            tokenizer_vocab_file=preprocessing_parameters[
                'word_vocab_file'
            ],
            pretrained_model_name_or_path=preprocessing_parameters[
                'pretrained_model_name_or_path'
            ],
<<<<<<< HEAD
            processor=backend.processor
=======
            processor=backend.df_engine
>>>>>>> 48dafb92
        )

        return char_data, word_data

    @staticmethod
    def add_feature_data(
            feature,
            input_df,
            proc_df,
            metadata,
            preprocessing_parameters,
            backend
    ):
        chars_data, words_data = TextFeatureMixin.feature_data(
<<<<<<< HEAD
            dataset_df[feature[COLUMN]].astype(str),
=======
            input_df[feature[COLUMN]].astype(str),
>>>>>>> 48dafb92
            metadata[feature[NAME]],
            preprocessing_parameters,
            backend
        )
<<<<<<< HEAD
        dataset = dataset.drop(feature[COLUMN], axis=1)
        dataset['{}_char'.format(feature[PROC_COLUMN])] = chars_data
        dataset['{}_word'.format(feature[PROC_COLUMN])] = words_data
        return dataset
=======
        proc_df['{}_char'.format(feature[PROC_COLUMN])] = chars_data
        proc_df['{}_word'.format(feature[PROC_COLUMN])] = words_data
        return proc_df
>>>>>>> 48dafb92


class TextInputFeature(TextFeatureMixin, SequenceInputFeature):
    encoder = 'parallel_cnn'
    max_sequence_length = None
    level = 'word'

    def __init__(self, feature, encoder_obj=None):
        super().__init__(feature, encoder_obj=encoder_obj)
        if 'pad_idx' in feature.keys():
            self.pad_idx = feature['pad_idx']
        else:
            self.pad_idx = None

    def call(self, inputs, training=None, mask=None):
        assert isinstance(inputs, tf.Tensor)
        assert inputs.dtype == tf.int8 or inputs.dtype == tf.int16 or \
               inputs.dtype == tf.int32 or inputs.dtype == tf.int64
        assert len(inputs.shape) == 2

        inputs_exp = tf.cast(inputs, dtype=tf.int32)

        if self.pad_idx is not None:
            inputs_mask = tf.not_equal(inputs, self.pad_idx)
        else:
            inputs_mask = None

        encoder_output = self.encoder_obj(
            inputs_exp, training=training, mask=inputs_mask
        )

        return encoder_output

    @classmethod
    def get_input_dtype(cls):
        return tf.int32

    def get_input_shape(self):
        return None,

    @staticmethod
    def update_config_with_metadata(
            input_feature,
            feature_metadata,
            *args,
            **kwargs
    ):
        input_feature['vocab'] = (
            feature_metadata[input_feature['level'] + '_idx2str']
        )
        input_feature['max_sequence_length'] = (
            feature_metadata[input_feature['level'] + '_max_sequence_length']
        )
        input_feature['pad_idx'] = (
            feature_metadata[input_feature['level'] + '_pad_idx']
        )
        input_feature['num_tokens'] = (
            len(feature_metadata[input_feature['level'] + '_idx2str'])
        )

    @staticmethod
    def populate_defaults(input_feature):
        set_default_values(
            input_feature,
            {
                TIED: None,
                'encoder': 'parallel_cnn',
                'level': 'word'
            }
        )

        encoder_class = get_from_registry(
            input_feature['encoder'],
            TextInputFeature.encoder_registry
        )

        if hasattr(encoder_class, 'default_params'):
            set_default_values(
                input_feature,
                encoder_class.default_params
            )

    encoder_registry = {
        'bert': BERTEncoder,
        'gpt': GPTEncoder,
        'gpt2': GPT2Encoder,
        # 'transformer_xl': TransformerXLEncoder,
        'xlnet': XLNetEncoder,
        'xlm': XLMEncoder,
        'roberta': RoBERTaEncoder,
        'distilbert': DistilBERTEncoder,
        'ctrl': CTRLEncoder,
        'camembert': CamemBERTEncoder,
        'albert': ALBERTEncoder,
        't5': T5Encoder,
        'xlmroberta': XLMRoBERTaEncoder,
        'flaubert': FlauBERTEncoder,
        'electra': ELECTRAEncoder,
        'longformer': LongformerEncoder,
        'auto_transformer': AutoTransformerEncoder,
        **SequenceInputFeature.encoder_registry
    }


class TextOutputFeature(TextFeatureMixin, SequenceOutputFeature):
    loss = {TYPE: SOFTMAX_CROSS_ENTROPY}
    metric_functions = {LOSS: None, TOKEN_ACCURACY: None, LAST_ACCURACY: None,
                        PERPLEXITY: None, EDIT_DISTANCE: None}
    default_validation_metric = LOSS
    max_sequence_length = 0
    num_classes = 0
    level = 'word'

    def __init__(self, feature):
        super().__init__(feature)

    @classmethod
    def get_output_dtype(cls):
        return tf.int32

    def get_output_shape(self):
        return self.max_sequence_length,

    def overall_statistics_metadata(self):
        return {'level': self.level}

    @staticmethod
    def update_config_with_metadata(
            output_feature,
            feature_metadata,
            *args,
            **kwargs
    ):
        output_feature['num_classes'] = feature_metadata[
            '{}_vocab_size'.format(output_feature['level'])
        ]
        output_feature['max_sequence_length'] = feature_metadata[
            '{}_max_sequence_length'.format(output_feature['level'])
        ]
        if isinstance(output_feature[LOSS]['class_weights'], (list, tuple)):
            # [0, 0] for UNK and PAD
            output_feature[LOSS]['class_weights'] = (
                    [0, 0] + output_feature[LOSS]['class_weights']
            )
            if (len(output_feature[LOSS]['class_weights']) !=
                    output_feature['num_classes']):
                raise ValueError(
                    'The length of class_weights ({}) is not compatible with '
                    'the number of classes ({})'.format(
                        len(output_feature[LOSS]['class_weights']),
                        output_feature['num_classes']
                    )
                )

        if output_feature[LOSS]['class_similarities_temperature'] > 0:
            if 'class_similarities' in output_feature:
                distances = output_feature['class_similarities']
                temperature = output_feature[LOSS][
                    'class_similarities_temperature']
                for i in range(len(distances)):
                    distances[i, :] = softmax(
                        distances[i, :],
                        temperature=temperature
                    )
                output_feature[LOSS]['class_similarities'] = distances
            else:
                raise ValueError(
                    'class_similarities_temperature > 0,'
                    'but no class similarities are provided '
                    'for feature {}'.format(output_feature[COLUMN])
                )

        if output_feature[LOSS][TYPE] == 'sampled_softmax_cross_entropy':
            level_str2freq = '{}_str2freq'.format(output_feature['level'])
            level_idx2str = '{}_idx2str'.format(output_feature['level'])
            output_feature[LOSS]['class_counts'] = [
                feature_metadata[level_str2freq][cls]
                for cls in feature_metadata[level_idx2str]
            ]

    @staticmethod
    def calculate_overall_stats(
            predictions,
            targets,
            train_set_metadata,
    ):
        overall_stats = {}
        level_idx2str = '{}_{}'.format(train_set_metadata['level'], 'idx2str')

        sequences = targets
        last_elem_sequence = sequences[np.arange(sequences.shape[0]),
                                       (sequences != 0).cumsum(1).argmax(1)]
        confusion_matrix = ConfusionMatrix(
            last_elem_sequence,
            predictions[LAST_PREDICTIONS],
            labels=train_set_metadata[level_idx2str]
        )
        overall_stats['confusion_matrix'] = confusion_matrix.cm.tolist()
        overall_stats['overall_stats'] = confusion_matrix.stats()
        overall_stats['per_class_stats'] = confusion_matrix.per_class_stats()

        return overall_stats

    def postprocess_predictions(
            self,
            result,
            metadata,
            output_directory,
            skip_save_unprocessed_output=False,
    ):
        # todo: refactor to reuse SequenceOutputFeature.postprocess_predictions
        postprocessed = {}
        name = self.feature_name
        level_idx2str = '{}_{}'.format(self.level, 'idx2str')

        npy_filename = None
        if is_on_master():
            npy_filename = os.path.join(output_directory, '{}_{}.npy')
        else:
            skip_save_unprocessed_output = True

        if PREDICTIONS in result and len(result[PREDICTIONS]) > 0:
            preds = result[PREDICTIONS].numpy()
            if level_idx2str in metadata:
                postprocessed[PREDICTIONS] = [
                    [metadata[level_idx2str][token]
                     if token < len(
                        metadata[level_idx2str]) else UNKNOWN_SYMBOL
                     for token in pred]
                    for pred in preds
                ]
            else:
                postprocessed[PREDICTIONS] = preds

            if not skip_save_unprocessed_output:
                np.save(npy_filename.format(name, PREDICTIONS), preds)

            del result[PREDICTIONS]

        if LAST_PREDICTIONS in result and len(result[LAST_PREDICTIONS]) > 0:
            last_preds = result[LAST_PREDICTIONS].numpy()
            if level_idx2str in metadata:
                postprocessed[LAST_PREDICTIONS] = [
                    metadata[level_idx2str][last_pred]
                    if last_pred < len(
                        metadata[level_idx2str]) else UNKNOWN_SYMBOL
                    for last_pred in last_preds
                ]
            else:
                postprocessed[LAST_PREDICTIONS] = last_preds

            if not skip_save_unprocessed_output:
                np.save(npy_filename.format(name, LAST_PREDICTIONS),
                        last_preds)

            del result[LAST_PREDICTIONS]

        if PROBABILITIES in result and len(result[PROBABILITIES]) > 0:
            probs = result[PROBABILITIES]
            if probs is not None:
                probs = probs.numpy()

                if len(probs) > 0 and isinstance(probs[0], list):
                    prob = []
                    for i in range(len(probs)):
                        for j in range(len(probs[i])):
                            probs[i][j] = np.max(probs[i][j])
                        prob.append(np.prod(probs[i]))
                else:
                    probs = np.amax(probs, axis=-1)
                    prob = np.prod(probs, axis=-1)

                # commenting probabilities out because usually it is huge:
                # dataset x length x classes
                # todo: add a mechanism for letting the user decide to save it
                # postprocessed[PROBABILITIES] = probs
                postprocessed[PROBABILITY] = prob

                if not skip_save_unprocessed_output:
                    # commenting probabilities out, see comment above
                    # np.save(npy_filename.format(name, PROBABILITIES), probs)
                    np.save(npy_filename.format(name, PROBABILITY), prob)

            del result[PROBABILITIES]

        if LENGTHS in result:
            del result[LENGTHS]

        return postprocessed

    @staticmethod
    def populate_defaults(output_feature):
        set_default_value(output_feature, 'level', 'word')
        SequenceOutputFeature.populate_defaults(output_feature)<|MERGE_RESOLUTION|>--- conflicted
+++ resolved
@@ -76,11 +76,7 @@
             padding_symbol=preprocessing_parameters['padding_symbol'],
             pretrained_model_name_or_path=preprocessing_parameters[
                 'pretrained_model_name_or_path'],
-<<<<<<< HEAD
-            processor=backend.processor
-=======
             processor=backend.df_engine
->>>>>>> 48dafb92
         )
         (
             word_idx2str,
@@ -100,11 +96,7 @@
             padding_symbol=preprocessing_parameters['padding_symbol'],
             pretrained_model_name_or_path=preprocessing_parameters[
                 'pretrained_model_name_or_path'],
-<<<<<<< HEAD
-            processor=backend.processor
-=======
             processor=backend.df_engine
->>>>>>> 48dafb92
         )
         return (
             char_idx2str,
@@ -188,11 +180,7 @@
             pretrained_model_name_or_path=preprocessing_parameters[
                 'pretrained_model_name_or_path'
             ],
-<<<<<<< HEAD
-            processor=backend.processor
-=======
             processor=backend.df_engine
->>>>>>> 48dafb92
         )
         word_data = build_sequence_matrix(
             sequences=column,
@@ -209,11 +197,7 @@
             pretrained_model_name_or_path=preprocessing_parameters[
                 'pretrained_model_name_or_path'
             ],
-<<<<<<< HEAD
-            processor=backend.processor
-=======
             processor=backend.df_engine
->>>>>>> 48dafb92
         )
 
         return char_data, word_data
@@ -228,25 +212,14 @@
             backend
     ):
         chars_data, words_data = TextFeatureMixin.feature_data(
-<<<<<<< HEAD
-            dataset_df[feature[COLUMN]].astype(str),
-=======
             input_df[feature[COLUMN]].astype(str),
->>>>>>> 48dafb92
             metadata[feature[NAME]],
             preprocessing_parameters,
             backend
         )
-<<<<<<< HEAD
-        dataset = dataset.drop(feature[COLUMN], axis=1)
-        dataset['{}_char'.format(feature[PROC_COLUMN])] = chars_data
-        dataset['{}_word'.format(feature[PROC_COLUMN])] = words_data
-        return dataset
-=======
         proc_df['{}_char'.format(feature[PROC_COLUMN])] = chars_data
         proc_df['{}_word'.format(feature[PROC_COLUMN])] = words_data
         return proc_df
->>>>>>> 48dafb92
 
 
 class TextInputFeature(TextFeatureMixin, SequenceInputFeature):
