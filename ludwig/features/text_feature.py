--- conflicted
+++ resolved
@@ -14,11 +14,7 @@
 # limitations under the License.
 # ==============================================================================
 import logging
-<<<<<<< HEAD
-from typing import Any, Dict, List, Tuple, Union
-=======
 from typing import Any, Dict
->>>>>>> 0b094277
 
 import torch
 
@@ -61,68 +57,6 @@
 logger = logging.getLogger(__name__)
 
 
-<<<<<<< HEAD
-class _TextPreprocessing(torch.nn.Module):
-    """Torchscript-enabled version of preprocessing done by TextFeatureMixin.add_feature_data."""
-
-    def __init__(self, metadata: Dict[str, Any]):
-        super().__init__()
-        if metadata["preprocessing"]["tokenizer"] not in TORCHSCRIPT_ENABLED_TOKENIZERS:
-            raise ValueError(
-                f"{metadata['preprocessing']['tokenizer']} is not supported by torchscript. Please use "
-                f"one of {TORCHSCRIPT_ENABLED_TOKENIZERS}."
-            )
-
-        self.lowercase = metadata["preprocessing"]["lowercase"]
-        self.tokenizer = get_from_registry(metadata["preprocessing"]["tokenizer"], tokenizer_registry)(
-            pretrained_model_name_or_path=metadata["preprocessing"].get("pretrained_model_name_or_path", None)
-        )
-        self.padding_symbol = metadata["preprocessing"]["padding_symbol"]
-        self.unknown_symbol = metadata["preprocessing"]["unknown_symbol"]
-        self.start_symbol = START_SYMBOL
-        self.stop_symbol = STOP_SYMBOL
-        self.max_sequence_length = int(metadata["max_sequence_length"])
-        self.unit_to_id = metadata["str2idx"]
-
-    def forward(self, v: Union[List[str], List[torch.Tensor], List[Tuple[torch.Tensor, int]], torch.Tensor]):
-        """Takes a list of strings and returns a tensor of token ids."""
-        if not torch.jit.isinstance(v, List[str]):
-            raise ValueError(f"Unsupported input: {v}")
-
-        if self.lowercase:
-            sequences = [sequence.lower() for sequence in v]
-        else:
-            sequences = v
-
-        unit_sequences = self.tokenizer(sequences)
-        # refines type of unit_sequences from Any to List[List[str]]
-        assert torch.jit.isinstance(unit_sequences, List[List[str]]), "unit_sequences is not a list of lists."
-
-        sequence_matrix = torch.full(
-            [len(unit_sequences), self.max_sequence_length], self.unit_to_id[self.padding_symbol]
-        )
-        sequence_matrix[:, 0] = self.unit_to_id[self.start_symbol]
-        for sample_idx, unit_sequence in enumerate(unit_sequences):
-            # Add <EOS> if sequence length is less than max_sequence_length. Else, truncate to max_sequence_length.
-            if len(unit_sequence) + 1 < self.max_sequence_length:
-                sequence_length = len(unit_sequence)
-                sequence_matrix[sample_idx][len(unit_sequence) + 1] = self.unit_to_id[self.stop_symbol]
-            else:
-                sequence_length = self.max_sequence_length - 1
-
-            for i in range(sequence_length):
-                curr_unit = unit_sequence[i]
-                if curr_unit in self.unit_to_id:
-                    curr_id = self.unit_to_id[curr_unit]
-                else:
-                    curr_id = self.unit_to_id[self.unknown_symbol]
-                sequence_matrix[sample_idx][i + 1] = curr_id
-
-        return sequence_matrix
-
-
-=======
->>>>>>> 0b094277
 class TextFeatureMixin(BaseFeatureMixin):
     @staticmethod
     def type():
