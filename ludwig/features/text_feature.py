--- conflicted
+++ resolved
@@ -14,16 +14,14 @@
 # See the License for the specific language governing permissions and
 # limitations under the License.
 # ==============================================================================
-import logging
 import os
 
 import numpy as np
-import tensorflow as tf
 
 from ludwig.constants import *
+from ludwig.encoders.text_encoders import *
 from ludwig.features.sequence_feature import SequenceInputFeature
 from ludwig.features.sequence_feature import SequenceOutputFeature
-from ludwig.encoders.text_encoders import *
 from ludwig.globals import is_on_master
 from ludwig.utils.math_utils import softmax
 from ludwig.utils.metrics_utils import ConfusionMatrix
@@ -65,7 +63,7 @@
             char_str2idx,
             char_str2freq,
             char_max_len,
-            char_pad_idx, 
+            char_pad_idx,
             char_pad_symbol,
             char_unk_symbol,
         ) = create_vocabulary(
@@ -83,7 +81,7 @@
             word_str2idx,
             word_str2freq,
             word_max_len,
-            word_pad_idx, 
+            word_pad_idx,
             word_pad_symbol,
             word_unk_symbol,
         ) = create_vocabulary(
@@ -101,14 +99,14 @@
             char_str2idx,
             char_str2freq,
             char_max_len,
-            char_pad_idx, 
+            char_pad_idx,
             char_pad_symbol,
             char_unk_symbol,
             word_idx2str,
             word_str2idx,
             word_str2freq,
             word_max_len,
-            word_pad_idx, 
+            word_pad_idx,
             word_pad_symbol,
             word_unk_symbol,
         )
@@ -123,14 +121,14 @@
             char_str2idx,
             char_str2freq,
             char_max_len,
-            char_pad_idx, 
+            char_pad_idx,
             char_pad_symbol,
             char_unk_symbol,
             word_idx2str,
             word_str2idx,
             word_str2freq,
             word_max_len,
-            word_pad_idx, 
+            word_pad_idx,
             word_pad_symbol,
             word_unk_symbol,
         ) = tf_meta
@@ -148,17 +146,17 @@
             'char_str2freq': char_str2freq,
             'char_vocab_size': len(char_idx2str),
             'char_max_sequence_length': char_max_len,
-            'char_pad_idx' : char_pad_idx, 
-            'char_pad_symbol' : char_pad_symbol,
-            'char_unk_symbol' :  char_unk_symbol,
+            'char_pad_idx': char_pad_idx,
+            'char_pad_symbol': char_pad_symbol,
+            'char_unk_symbol': char_unk_symbol,
             'word_idx2str': word_idx2str,
             'word_str2idx': word_str2idx,
             'word_str2freq': word_str2freq,
             'word_vocab_size': len(word_idx2str),
             'word_max_sequence_length': word_max_len,
-            'word_pad_idx' : word_pad_idx, 
-            'word_pad_symbol' : word_pad_symbol,
-            'word_unk_symbol' :  word_unk_symbol,
+            'word_pad_idx': word_pad_idx,
+            'word_pad_symbol': word_pad_symbol,
+            'word_unk_symbol': word_unk_symbol,
         }
 
     @staticmethod
@@ -178,7 +176,7 @@
             pretrained_model_name_or_path=preprocessing_parameters[
                 'pretrained_model_name_or_path'
             ]
-            
+
         )
         word_data = build_sequence_matrix(
             sequences=column,
@@ -221,18 +219,13 @@
     level = 'word'
 
     def __init__(self, feature, encoder_obj=None):
-<<<<<<< HEAD
-
-        super().__init__(feature)
+        super().__init__(feature, encoder_obj=encoder_obj)
         if 'preprocessing' in feature.keys():
             # makes pretrained model name visible to encoder init() if it is provided/necessary
             feature['pretrained_model_name_or_path'] = feature['preprocessing']['pretrained_model_name_or_path']
-            
+
         self.pad_idx = feature['pad_idx']
 
-=======
-        super().__init__(feature, encoder_obj=encoder_obj)
->>>>>>> 13eb6bf4
 
     def call(self, inputs, training=None, mask=None):
         assert isinstance(inputs, tf.Tensor)
@@ -241,7 +234,8 @@
         assert len(inputs.shape) == 2
 
         inputs_exp = tf.cast(inputs, dtype=tf.int32)
-        inputs_mask = tf.cast(tf.not_equal(inputs, self.pad_idx), dtype=tf.int32) 
+        inputs_mask = tf.cast(tf.not_equal(inputs, self.pad_idx),
+                              dtype=tf.int32)
 
         encoder_output = self.encoder_obj(
             inputs_exp, training=training, mask=inputs_mask
@@ -289,17 +283,17 @@
         'gpt2' : GPT2Encoder,
         'transformer_xl' : TransformerXLEncoder,
         'xlnet' : XLNetEncoder,
-        'xlm' : XLMEncoder,
+        'xlm': XLMEncoder,
         'roberta': RoBERTaEncoder,
-        'distilbert' : DistilBERTEncoder,
-        'ctrl' : CTRLEncoder,
-        'camembert' : CamemBERTEncoder,
-        'albert' : ALBERTEncoder,
-        't5' : T5Encoder,
-        'xlmroberta' : XLMRoBERTaEncoder,
-        'flaubert' : FlauBERTEncoder,
-        'electra' : ELECTRAEncoder,
-        'auto_transformer' : AutoTransformerEncoder, 
+        'distilbert': DistilBERTEncoder,
+        'ctrl': CTRLEncoder,
+        'camembert': CamemBERTEncoder,
+        'albert': ALBERTEncoder,
+        't5': T5Encoder,
+        'xlmroberta': XLMRoBERTaEncoder,
+        'flaubert': FlauBERTEncoder,
+        'electra': ELECTRAEncoder,
+        'auto_transformer': AutoTransformerEncoder,
         **SequenceInputFeature.encoder_registry
     }
 
