--- conflicted
+++ resolved
@@ -73,20 +73,12 @@
             tokenizer_registry
         )()
 
-<<<<<<< HEAD
-        ts_vectors = backend.processor.map_objects(
-=======
         ts_vectors = backend.df_engine.map_objects(
->>>>>>> 48dafb92
             timeseries,
             lambda ts: np.array(tokenizer(ts)).astype(np.float32)
         )
 
-<<<<<<< HEAD
-        max_length = backend.processor.compute(ts_vectors.map(len).max())
-=======
         max_length = backend.df_engine.compute(ts_vectors.map(len).max())
->>>>>>> 48dafb92
         if max_length < length_limit:
             logger.debug(
                 'max length of {0}: {1} < limit: {2}'.format(
@@ -110,11 +102,7 @@
                 padded[max_length - limit:] = vector[:limit]
             return padded
 
-<<<<<<< HEAD
-        return backend.processor.map_objects(ts_vectors, pad)
-=======
         return backend.df_engine.map_objects(ts_vectors, pad)
->>>>>>> 48dafb92
 
     @staticmethod
     def feature_data(column, metadata, preprocessing_parameters, backend):
@@ -142,11 +130,7 @@
             preprocessing_parameters,
             backend
         )
-<<<<<<< HEAD
-        return dataset
-=======
         return proc_df
->>>>>>> 48dafb92
 
 
 class TimeseriesInputFeature(TimeseriesFeatureMixin, SequenceInputFeature):
