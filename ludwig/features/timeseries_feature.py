--- conflicted
+++ resolved
@@ -129,12 +129,7 @@
     length = 0
 
     def __init__(self, feature, encoder_obj=None):
-<<<<<<< HEAD
         super().__init__(feature, encoder_obj=encoder_obj)
-=======
-        # todo tf2: encoder_obj should be passed to the sequenceinputfeature
-        super().__init__(feature)
->>>>>>> 62430e4a
 
     def call(self, inputs, training=None, mask=None):
         assert isinstance(inputs, tf.Tensor)
