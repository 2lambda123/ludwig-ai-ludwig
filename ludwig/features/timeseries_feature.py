#! /usr/bin/env python
# Copyright (c) 2019 Uber Technologies, Inc.
#
# Licensed under the Apache License, Version 2.0 (the "License");
# you may not use this file except in compliance with the License.
# You may obtain a copy of the License at
#
#     http://www.apache.org/licenses/LICENSE-2.0
#
# Unless required by applicable law or agreed to in writing, software
# distributed under the License is distributed on an "AS IS" BASIS,
# WITHOUT WARRANTIES OR CONDITIONS OF ANY KIND, either express or implied.
# See the License for the specific language governing permissions and
# limitations under the License.
# ==============================================================================
import logging
from typing import Any, Dict, List, Union

import numpy as np
import torch

from ludwig.constants import COLUMN, ENCODER, NAME, PROC_COLUMN, TIED, TIMESERIES, TYPE
from ludwig.features.base_feature import BaseFeatureMixin
from ludwig.features.sequence_feature import SequenceInputFeature
from ludwig.schema.features.timeseries_feature import TimeseriesInputFeatureConfig
from ludwig.schema.features.utils import register_input_feature
from ludwig.utils.misc_utils import get_from_registry, set_default_value, set_default_values
from ludwig.utils.strings_utils import tokenizer_registry
from ludwig.utils.tokenizers import TORCHSCRIPT_COMPATIBLE_TOKENIZERS
from ludwig.utils.types import TorchscriptPreprocessingInput

logger = logging.getLogger(__name__)


class _TimeseriesPreprocessing(torch.nn.Module):
    """Torchscript-enabled version of preprocessing done by TimeseriesFeatureMixin.add_feature_data."""

    def __init__(self, metadata: Dict[str, Any]):
        super().__init__()
        if metadata["preprocessing"]["tokenizer"] not in TORCHSCRIPT_COMPATIBLE_TOKENIZERS:
            raise ValueError(
                f"{metadata['preprocessing']['tokenizer']} is not supported by torchscript. Please use "
                f"one of {TORCHSCRIPT_COMPATIBLE_TOKENIZERS}."
            )
        self.tokenizer = get_from_registry(metadata["preprocessing"]["tokenizer"], tokenizer_registry)()
        self.padding = metadata["preprocessing"]["padding"]
        self.padding_value = float(metadata["preprocessing"]["padding_value"])
        self.max_timeseries_length = int(metadata["max_timeseries_length"])
        self.computed_fill_value = metadata["preprocessing"]["computed_fill_value"]

    def _process_str_sequence(self, sequence: List[str], limit: int) -> torch.Tensor:
        float_sequence = [float(s) for s in sequence[:limit]]
        return torch.tensor(float_sequence)

    def _nan_to_fill_value(self, v: torch.Tensor) -> torch.Tensor:
        if v.isnan().any():
            tokenized_fill_value = self.tokenizer(self.computed_fill_value)
            # refines type of sequences from Any to List[str]
            assert torch.jit.isinstance(tokenized_fill_value, List[str])
            return self._process_str_sequence(tokenized_fill_value, self.max_timeseries_length)
        return v

    def forward_list_of_tensors(self, v: List[torch.Tensor]) -> torch.Tensor:
        v = [self._nan_to_fill_value(v_i) for v_i in v]

        if self.padding == "right":
            timeseries_matrix = torch.nn.utils.rnn.pad_sequence(v, batch_first=True, padding_value=self.padding_value)
            timeseries_matrix = timeseries_matrix[:, : self.max_timeseries_length]
        else:
            reversed_timeseries = [torch.flip(v_i[: self.max_timeseries_length], dims=(0,)) for v_i in v]
            reversed_timeseries_padded = torch.nn.utils.rnn.pad_sequence(
                reversed_timeseries, batch_first=True, padding_value=self.padding_value
            )
            timeseries_matrix = torch.flip(reversed_timeseries_padded, dims=(1,))
        return timeseries_matrix

    def forward_list_of_strs(self, v: List[str]) -> torch.Tensor:
        v = [self.computed_fill_value if s == "nan" else s for s in v]

        sequences = self.tokenizer(v)
        # refines type of sequences from Any to List[List[str]]
        assert torch.jit.isinstance(sequences, List[List[str]]), "sequences is not a list of lists."

        timeseries_matrix = torch.full(
            [len(sequences), self.max_timeseries_length], self.padding_value, dtype=torch.float32
        )
        for sample_idx, str_sequence in enumerate(sequences):
            limit = min(len(str_sequence), self.max_timeseries_length)
            float_sequence = self._process_str_sequence(str_sequence, limit)
            if self.padding == "right":
                timeseries_matrix[sample_idx][:limit] = float_sequence
            else:  # if self.padding == 'left
                timeseries_matrix[sample_idx][self.max_timeseries_length - limit :] = float_sequence
        return timeseries_matrix

    def forward(self, v: TorchscriptPreprocessingInput) -> torch.Tensor:
        """Takes a list of float values and creates a padded torch.Tensor."""
        if torch.jit.isinstance(v, List[torch.Tensor]):
            return self.forward_list_of_tensors(v)
        if torch.jit.isinstance(v, List[str]):
            return self.forward_list_of_strs(v)
        raise ValueError(f"Unsupported input: {v}")


class TimeseriesFeatureMixin(BaseFeatureMixin):
    @staticmethod
    def type():
        return TIMESERIES

    @staticmethod
    def preprocessing_defaults():
        return TimeseriesInputFeatureConfig().preprocessing.__dict__

    @staticmethod
    def cast_column(column, backend):
        return column

    @staticmethod
    def get_feature_meta(column, preprocessing_parameters, backend):
        column = column.astype(str)
        tokenizer = get_from_registry(preprocessing_parameters["tokenizer"], tokenizer_registry)()
        max_length = 0
        for timeseries in column:
            processed_line = tokenizer(timeseries)
            max_length = max(max_length, len(processed_line))
        max_length = min(preprocessing_parameters["timeseries_length_limit"], max_length)

        return {"max_timeseries_length": max_length}

    @staticmethod
    def build_matrix(timeseries, tokenizer_name, length_limit, padding_value, padding, backend):
        tokenizer = get_from_registry(tokenizer_name, tokenizer_registry)()

        ts_vectors = backend.df_engine.map_objects(timeseries, lambda ts: np.array(tokenizer(ts)).astype(np.float32))

        max_length = backend.df_engine.compute(ts_vectors.map(len).max())
        if max_length < length_limit:
            logger.debug(f"max length of {tokenizer_name}: {max_length} < limit: {length_limit}")
        max_length = length_limit

        def pad(vector):
            padded = np.full((max_length,), padding_value, dtype=np.float32)
            limit = min(vector.shape[0], max_length)
            if padding == "right":
                padded[:limit] = vector[:limit]
            else:  # if padding == 'left
                padded[max_length - limit :] = vector[:limit]
            return padded

        return backend.df_engine.map_objects(ts_vectors, pad)

    @staticmethod
    def feature_data(column, metadata, preprocessing_parameters, backend):
        timeseries_data = TimeseriesFeatureMixin.build_matrix(
            column,
            preprocessing_parameters["tokenizer"],
            metadata["max_timeseries_length"],
            preprocessing_parameters["padding_value"],
            preprocessing_parameters["padding"],
            backend,
        )
        return timeseries_data

    @staticmethod
    def add_feature_data(
        feature_config, input_df, proc_df, metadata, preprocessing_parameters, backend, skip_save_processed_input
    ):
        proc_df[feature_config[PROC_COLUMN]] = TimeseriesFeatureMixin.feature_data(
            input_df[feature_config[COLUMN]].astype(str),
            metadata[feature_config[NAME]],
            preprocessing_parameters,
            backend,
        )
        return proc_df


@register_input_feature(TIMESERIES)
class TimeseriesInputFeature(TimeseriesFeatureMixin, SequenceInputFeature):
<<<<<<< HEAD
    def __init__(self, input_feature_config: TimeseriesInputFeatureConfig, encoder_obj=None, **kwargs):
        input_feature_config = self.load_config(input_feature_config)
        # add required sequence encoder parameters for time series
        self.encoder_config = input_feature_config.encoder
        self.encoder_config.embedding_size = 1
        self.encoder_config.should_embed = False
=======
    def __init__(self, input_feature_config: Union[TimeseriesInputFeatureConfig, Dict], encoder_obj=None, **kwargs):
        input_feature_config = self.load_config(input_feature_config)
        # add required sequence encoder parameters for time series
        input_feature_config.encoder.embedding_size = 1
        input_feature_config.encoder.should_embed = False
>>>>>>> 1e6dbeff

        # SequenceInputFeauture's constructor initializes the encoder.
        super().__init__(input_feature_config, encoder_obj=encoder_obj, **kwargs)

    def forward(self, inputs, mask=None):
        assert isinstance(inputs, torch.Tensor)
        assert inputs.dtype in [torch.float16, torch.float32, torch.float64]
        assert len(inputs.shape) == 2

        inputs_exp = inputs.type(torch.float32)
        encoder_output = self.encoder_obj(inputs_exp, mask=mask)

        return encoder_output

    @property
    def input_shape(self) -> torch.Size:
<<<<<<< HEAD
        return torch.Size([self.encoder_config.max_sequence_length])
=======
        return torch.Size([self.encoder_obj.config.max_sequence_length])
>>>>>>> 1e6dbeff

    @property
    def input_dtype(self):
        return torch.float32

    @staticmethod
    def update_config_with_metadata(input_feature, feature_metadata, *args, **kwargs):
        input_feature[ENCODER]["max_sequence_length"] = feature_metadata["max_timeseries_length"]

    @staticmethod
    def populate_defaults(input_feature):
        defaults = TimeseriesInputFeatureConfig()
        set_default_value(input_feature, TIED, defaults.tied)
        set_default_values(input_feature, {ENCODER: {TYPE: defaults.encoder.type}})

    @staticmethod
    def get_schema_cls():
        return TimeseriesInputFeatureConfig

    @staticmethod
    def create_preproc_module(metadata: Dict[str, Any]) -> torch.nn.Module:
        return _TimeseriesPreprocessing(metadata)


# this is still WIP
# class TimeseriesOutputFeature(TimeseriesBaseFeature, SequenceOutputFeature):
#     def __init__(self, feature):
#         super().__init__(feature)
#         self.decoder = 'generator'
#
#         self.loss = {
#             'weight': 1,
#             TYPE: 'softmax_cross_entropy',
#             'class_weights': 1,
#             'class_similarities_temperature': 0
#         }
#         self.num_classes = 0
##
#         self.decoder_obj = self.get_sequence_decoder(feature)
#
#     def _get_output_placeholder(self):
#         return tf.placeholder(
#             tf.float32,
#             [None, self.max_sequence_length],
#             name='{}_placeholder'.format(self.feature_name)
#         )
#
#     def _get_metrics(self, targets, predictions):
#         with tf.variable_scope('metrics_{}'.format(self.feature_name)):
#             error_val = error(targets, predictions, self.feature_name)
#             absolute_error_val = absolute_error(targets, predictions, self.feature_name)
#             squared_error_val = squared_error(targets, predictions, self.feature_name)
#             r2_val = r2(targets, predictions, self.feature_name)
#         return error_val, squared_error_val, absolute_error_val, r2_val
#
#     def _get_loss(self, targets, predictions):
#         with tf.variable_scope('loss_{}'.format(self.feature_name)):
#             if self.loss[TYPE] == 'mean_squared_error':
#                 train_loss = tf.losses.mean_squared_error(
#                     labels=targets,
#                     predictions=predictions,
#                     reduction=Reduction.NONE
#                 )
#             elif self.loss[TYPE] == 'mean_absolute_error':
#                 train_loss = tf.losses.absolute_difference(
#                     labels=targets,
#                     predictions=predictions,
#                     reduction=Reduction.NONE
#                 )
#             else:
#                 train_loss = None
#                 train_mean_loss = None
#                 raise ValueError(
#                     'Unsupported loss type {}'.format(self.loss[TYPE])
#                 )
#             train_mean_loss = tf.reduce_mean(
#                 train_loss,
#                 name='train_mean_loss_{}'.format(self.feature_name)
#             )
#         return train_mean_loss, train_loss
#
#     def build_output(
#             self,
#             hidden,
#             hidden_size,
#             dropout=None,
#             is_training=None,
#             **kwargs
#     ):
#         output_tensors = {}
#
#         # ================ Placeholder ================
#         targets = self._get_output_placeholder()
#         output_tensors[self.feature_name] = targets
#         logger.debug('  targets_placeholder: {0}'.format(targets))
#
#         # ================ Predictions ================
#         (
#             predictions_sequence,
#             predictions_sequence_scores,
#             predictions_sequence_length,
#             last_predictions,
#             targets_sequence_length,
#             last_targets,
#             eval_logits,
#             train_logits,
#             class_weights,
#             class_biases
#         ) = self.sequence_predictions(
#             targets,
#             self.decoder_obj,
#             hidden,
#             hidden_size,
#             is_timeseries=True
#         )
#
#         output_tensors[LAST_PREDICTIONS + '_' + self.feature_name] = last_predictions
#         output_tensors[PREDICTIONS + '_' + self.feature_name] = predictions_sequence
#         output_tensors[LENGTHS + '_' + self.feature_name] = predictions_sequence_length
#
#         # ================ metrics ================
#         (
#             error_val,
#             squared_error_val,
#             absolute_error_val,
#             r2_val
#         ) = self._get_metrics(
#             targets,
#             predictions_sequence
#         )
#
#         output_tensors[ERROR + '_' + self.feature_name] = error_val
#         output_tensors[SQUARED_ERROR + '_' + self.feature_name] = squared_error_val
#         output_tensors[ABSOLUTE_ERROR + '_' + self.feature_name] = absolute_error_val
#         output_tensors[R2 + '_' + self.feature_name] = r2_val
#
#         if 'sampled' not in self.loss[TYPE]:
#             tf.summary.scalar(
#                 'batch_train_mean_squared_error_{}'.format(self.feature_name),
#                 tf.reduce_mean(squared_error)
#             )
#             tf.summary.scalar(
#                 'batch_train_mean_absolute_error_{}'.format(self.feature_name),
#                 tf.reduce_mean(absolute_error)
#             )
#             tf.summary.scalar(
#                 'batch_train_mean_r2_{}'.format(self.feature_name),
#                 tf.reduce_mean(r2)
#             )
#
#         # ================ Loss ================
#         train_mean_loss, eval_loss = self._get_loss(
#             targets,
#             predictions_sequence
#         )
#
#         output_tensors[TRAIN_MEAN_LOSS + '_' + self.feature_name] = train_mean_loss
#         output_tensors[EVAL_LOSS + '_' + self.feature_name] = eval_loss
#
#         tf.summary.scalar(
#             'batch_train_mean_loss_{}'.format(self.feature_name),
#             train_mean_loss,
#         )
#
#         return train_mean_loss, eval_loss, output_tensors
#
#     default_validation_metric = LOSS
#
#     output_config = OrderedDict([
#         (LOSS, {
#             'output': EVAL_LOSS,
#             'aggregation': SUM,
#             'value': 0,
#             TYPE: METRIC
#         }),
#         (MEAN_SQUARED_ERROR, {
#             'output': SQUARED_ERROR,
#             'aggregation': SUM,
#             'value': 0,
#             TYPE: METRIC
#         }),
#         (MEAN_ABSOLUTE_ERROR, {
#             'output': ABSOLUTE_ERROR,
#             'aggregation': SUM,
#             'value': 0,
#             TYPE: METRIC
#         }),
#         (R2, {
#             'output': R2,
#             'aggregation': SUM,
#             'value': 0,
#             TYPE: METRIC
#         }),
#         (ERROR, {
#             'output': ERROR,
#             'aggregation': SUM,
#             'value': 0,
#             TYPE: METRIC
#         }),
#         (PREDICTIONS, {
#             'output': PREDICTIONS,
#             'aggregation': APPEND,
#             'value': [],
#             TYPE: PREDICTION
#         }),
#         (LENGTHS, {
#             'output': LENGTHS,
#             'aggregation': APPEND,
#             'value': [],
#             TYPE: PREDICTION
#         })
#     ])
#
#     @classmethod
#     def get_output_dtype(cls):
#         return tf.float32
#
#     def get_output_shape(self):
#         return self.max_sequence_length,
#
#
#     @staticmethod
#     def update_config_with_metadata(
#             output_feature,
#             feature_metadata,
#             *args,
#             **kwargs
#     ):
#         output_feature['max_sequence_length'] = feature_metadata[
#             'max_timeseries_length'
#         ]
#
#     @staticmethod
#     def calculate_overall_stats(
#             test_stats,
#             output_feature,
#             dataset,
#             train_set_metadata
#     ):
#         pass
#
#
#     def postprocess_predictions(
#             self,
#             result,
#             metadata,
#             output_directory,
#             skip_save_unprocessed_output=False,
#     ):
#         pass
#
#     @staticmethod
#     def populate_defaults(output_feature):
#         set_default_value(
#             output_feature,
#             LOSS,
#             {TYPE: 'mean_absolute_error', 'weight': 1}
#         )
#         set_default_value(output_feature[LOSS], TYPE, 'mean_absolute_error')
#         set_default_value(output_feature[LOSS], 'weight', 1)
#
#         set_default_value(output_feature, 'decoder', 'generator')
#
#         if output_feature['decoder'] == 'generator':
#             set_default_value(output_feature, 'cell_type', 'rnn')
#             set_default_value(output_feature, 'state_size', 256)
#             set_default_value(output_feature, 'embedding_size', 1)
#             set_default_value(output_feature, 'attention_mechanism', None)
#             if output_feature['attention_mechanism'] is not None:
#                 set_default_value(output_feature, 'reduce_input', None)
#             set_default_value(output_feature, 'decoder', 'generator')
#             set_default_value(output_feature, 'decoder', 'generator')
#             set_default_value(output_feature, 'decoder', 'generator')
#             set_default_value(output_feature, 'decoder', 'generator')
#
#         if output_feature['decoder'] == 'tagger':
#             if 'reduce_input' not in output_feature:
#                 output_feature['reduce_input'] = None
#
#         set_default_value(output_feature, 'dependencies', [])
#         set_default_value(output_feature, 'reduce_input', SUM)
#         set_default_value(output_feature, 'reduce_dependencies', SUM)<|MERGE_RESOLUTION|>--- conflicted
+++ resolved
@@ -176,20 +176,11 @@
 
 @register_input_feature(TIMESERIES)
 class TimeseriesInputFeature(TimeseriesFeatureMixin, SequenceInputFeature):
-<<<<<<< HEAD
-    def __init__(self, input_feature_config: TimeseriesInputFeatureConfig, encoder_obj=None, **kwargs):
-        input_feature_config = self.load_config(input_feature_config)
-        # add required sequence encoder parameters for time series
-        self.encoder_config = input_feature_config.encoder
-        self.encoder_config.embedding_size = 1
-        self.encoder_config.should_embed = False
-=======
     def __init__(self, input_feature_config: Union[TimeseriesInputFeatureConfig, Dict], encoder_obj=None, **kwargs):
         input_feature_config = self.load_config(input_feature_config)
         # add required sequence encoder parameters for time series
         input_feature_config.encoder.embedding_size = 1
         input_feature_config.encoder.should_embed = False
->>>>>>> 1e6dbeff
 
         # SequenceInputFeauture's constructor initializes the encoder.
         super().__init__(input_feature_config, encoder_obj=encoder_obj, **kwargs)
@@ -206,11 +197,7 @@
 
     @property
     def input_shape(self) -> torch.Size:
-<<<<<<< HEAD
-        return torch.Size([self.encoder_config.max_sequence_length])
-=======
         return torch.Size([self.encoder_obj.config.max_sequence_length])
->>>>>>> 1e6dbeff
 
     @property
     def input_dtype(self):
