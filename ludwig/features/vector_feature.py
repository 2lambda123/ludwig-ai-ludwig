#! /usr/bin/env python
# coding=utf-8
# Copyright (c) 2019 Uber Technologies, Inc.
#
# Licensed under the Apache License, Version 2.0 (the "License");
# you may not use this file except in compliance with the License.
# You may obtain a copy of the License at
#
#     http://www.apache.org/licenses/LICENSE-2.0
#
# Unless required by applicable law or agreed to in writing, software
# distributed under the License is distributed on an "AS IS" BASIS,
# WITHOUT WARRANTIES OR CONDITIONS OF ANY KIND, either express or implied.
# See the License for the specific language governing permissions and
# limitations under the License.
# ==============================================================================
import logging
import os

import numpy as np
import tensorflow as tf
from tensorflow.keras.losses import MeanAbsoluteError
from tensorflow.keras.losses import MeanSquaredError
from tensorflow.keras.metrics import \
    MeanAbsoluteError as MeanAbsoluteErrorMetric
from tensorflow.keras.metrics import MeanSquaredError as MeanSquaredErrorMetric

from ludwig.constants import *
from ludwig.decoders.generic_decoders import Projector
from ludwig.encoders.generic_encoders import PassthroughEncoder, \
    DenseEncoder
from ludwig.features.base_feature import InputFeature
from ludwig.features.base_feature import OutputFeature
from ludwig.globals import is_on_master
from ludwig.modules.loss_modules import SoftmaxCrossEntropyLoss
from ludwig.modules.metric_modules import ErrorScore, \
    SoftmaxCrossEntropyMetric
from ludwig.modules.metric_modules import R2Score
from ludwig.utils.misc_utils import set_default_value

logger = logging.getLogger(__name__)


# TODO TF2 can we eliminate use of these customer wrapper classes?
#  These are copies of the classes in numerical_modules,
#  depending on what we end up doing with those, these will follow
# custom class to handle how Ludwig stores predictions
class MSELoss(MeanSquaredError):
    def __init__(self, **kwargs):
        super(MSELoss, self).__init__(**kwargs)

    def __call__(self, y_true, y_pred, sample_weight=None):
        logits = y_pred[LOGITS]
        loss = super().__call__(y_true, logits, sample_weight=sample_weight)
        return loss


class MSEMetric(MeanSquaredErrorMetric):
    def __init__(self, **kwargs):
        super(MSEMetric, self).__init__(**kwargs)

    def update_state(self, y_true, y_pred, sample_weight=None):
        super().update_state(
            y_true, y_pred[PREDICTIONS], sample_weight=sample_weight
        )


class MAELoss(MeanAbsoluteError):
    def __init__(self, **kwargs):
        super(MAELoss, self).__init__(**kwargs)

    def __call__(self, y_true, y_pred, sample_weight=None):
        logits = y_pred[LOGITS]
        loss = super().__call__(y_true, logits, sample_weight=sample_weight)
        return loss


class MAEMetric(MeanAbsoluteErrorMetric):
    def __init__(self, **kwargs):
        super(MAEMetric, self).__init__(**kwargs)

    def update_state(self, y_true, y_pred, sample_weight=None):
        super().update_state(
            y_true, y_pred[PREDICTIONS], sample_weight=sample_weight
        )


class VectorFeatureMixin(object):
    type = VECTOR
    preprocessing_defaults = {
        'missing_value_strategy': FILL_WITH_CONST,
        'fill_value': ""
    }

    @staticmethod
    def get_feature_meta(column, preprocessing_parameters):
        return {
            'preprocessing': preprocessing_parameters
        }

    @staticmethod
    def add_feature_data(
            feature,
            dataset_df,
            data,
            metadata,
            preprocessing_parameters,
    ):
        """
                Expects all the vectors to be of the same size. The vectors need to be
                whitespace delimited strings. Missing values are not handled.
                """
        if len(dataset_df) == 0:
            raise ValueError("There are no vectors in the dataset provided")

        # Convert the string of features into a numpy array
        try:
            data[feature['name']] = np.array(
                [x.split() for x in dataset_df[feature['name']]],
                dtype=np.float32
            )
        except ValueError:
            logger.error(
                'Unable to read the vector data. Make sure that all the vectors'
                ' are of the same size and do not have missing/null values.'
            )
            raise

        # Determine vector size
        vector_size = len(data[feature['name']][0])
        if 'vector_size' in preprocessing_parameters:
            if vector_size != preprocessing_parameters['vector_size']:
                raise ValueError(
                    'The user provided value for vector size ({}) does not '
                    'match the value observed in the data: {}'.format(
                        preprocessing_parameters, vector_size
                    )
                )
        else:
            logger.debug('Observed vector size: {}'.format(vector_size))

        metadata[feature['name']]['vector_size'] = vector_size


class VectorInputFeature(VectorFeatureMixin, InputFeature):
    encoder = 'dense'

    def __init__(self, feature, encoder_obj=None):
        super().__init__(feature)
        self.overwrite_defaults(feature)
        if encoder_obj:
            self.encoder_obj = encoder_obj
        else:
            self.encoder_obj = self.initialize_encoder(feature)

    def call(self, inputs, training=None, mask=None):
        assert isinstance(inputs, tf.Tensor)
        assert inputs.dtype == tf.float32 or inputs.dtype == tf.float64
        assert len(inputs.shape) == 2

        inputs_encoded = self.encoder_obj(
            inputs, training=training, mask=mask
        )

        return inputs_encoded

    def get_input_dtype(self):
        return tf.float32

    def get_input_shape(self):
        return self.vector_size,

    @staticmethod
    def update_model_definition_with_metadata(
            input_feature,
            feature_metadata,
            *args,
            **kwargs
    ):
        for key in ['vector_size']:
            input_feature[key] = feature_metadata[key]

    @staticmethod
    def populate_defaults(input_feature):
        set_default_value(input_feature, TIED, None)
        set_default_value(input_feature, 'preprocessing', {})

    encoder_registry = {
        'dense': DenseEncoder,
        'passthrough': PassthroughEncoder,
        'null': PassthroughEncoder,
        'none': PassthroughEncoder,
        'None': PassthroughEncoder,
        None: PassthroughEncoder
    }


class VectorOutputFeature(VectorFeatureMixin, OutputFeature):
    decoder = 'projector'
    loss = {TYPE: MEAN_SQUARED_ERROR}
    metric_functions = {LOSS: None, ERROR: None, MEAN_SQUARED_ERROR: None,
                        MEAN_ABSOLUTE_ERROR: None, R2: None}
    default_validation_metric = MEAN_SQUARED_ERROR
    vector_size = 0

    def __init__(self, feature):
        super().__init__(feature)
        self.overwrite_defaults(feature)
        self.decoder_obj = self.initialize_decoder(feature)
        self._setup_loss()
        self._setup_metrics()

    def logits(
            self,
            inputs,  # hidden
            **kwargs
    ):
        hidden = inputs[HIDDEN]
        return self.decoder_obj(hidden)

    def predictions(
            self,
            inputs,  # logits
            **kwargs
    ):
        return {PREDICTIONS: inputs[LOGITS], LOGITS: inputs[LOGITS]}

    def _setup_loss(self):
        if self.loss[TYPE] == 'mean_squared_error':
            self.train_loss_function = MSELoss()
            self.eval_loss_function = MSEMetric(name='eval_loss')
        elif self.loss[TYPE] == 'mean_absolute_error':
            self.train_loss_function = MAELoss()
            self.eval_loss_function = MAEMetric(name='eval_loss')
        elif self.loss[TYPE] == SOFTMAX_CROSS_ENTROPY:
            self.train_loss_function = SoftmaxCrossEntropyLoss(
                num_classes=self.vector_size,
                feature_loss=self.loss,
                name='train_loss'
            )
            self.eval_loss_function = SoftmaxCrossEntropyMetric(
                num_classes=self.vector_size,
                feature_loss=self.loss,
                name='eval_loss'
            )
        else:
            raise ValueError(
                'Unsupported loss type {}'.format(self.loss[TYPE])
            )

    def _setup_metrics(self):
        self.metric_functions[LOSS] = self.eval_loss_function
        self.metric_functions[ERROR] = ErrorScore(name='metric_error')
        self.metric_functions[MEAN_SQUARED_ERROR] = MeanSquaredErrorMetric(
            name='metric_mse'
        )
        self.metric_functions[MEAN_ABSOLUTE_ERROR] = MeanAbsoluteErrorMetric(
            name='metric_mae'
        )
        self.metric_functions[R2] = R2Score(name='metric_r2')

<<<<<<< HEAD
    default_validation_metric = MEAN_SQUARED_ERROR

    def get_output_dtype(self):
        return tf.float32

    def get_output_shape(self):
        return self.vector_size,

=======
>>>>>>> 21ce7061
    @staticmethod
    def update_model_definition_with_metadata(
            output_feature,
            feature_metadata,
            *args,
            **kwargs
    ):
        output_feature['vector_size'] = feature_metadata['vector_size']

    @staticmethod
    def calculate_overall_stats(
            test_stats,
            output_feature,
            dataset,
            train_set_metadata
    ):
        pass

    @staticmethod
    def postprocess_results(
            output_feature,
            result,
            metadata,
            experiment_dir_name,
            skip_save_unprocessed_output=False,
    ):
        postprocessed = {}
        name = output_feature['name']

        npy_filename = None
        if is_on_master():
            npy_filename = os.path.join(experiment_dir_name, '{}_{}.npy')
        else:
            skip_save_unprocessed_output = True

        if PREDICTIONS in result and len(result[PREDICTIONS]) > 0:
            postprocessed[PREDICTIONS] = result[PREDICTIONS].numpy()
            if not skip_save_unprocessed_output:
                np.save(
                    npy_filename.format(name, PREDICTIONS),
                    result[PREDICTIONS]
                )
            del result[PREDICTIONS]

        return postprocessed

    @staticmethod
    def populate_defaults(output_feature):
        set_default_value(output_feature, LOSS, {})
        set_default_value(output_feature[LOSS], 'type', MEAN_SQUARED_ERROR)
        set_default_value(output_feature[LOSS], 'weight', 1)
        set_default_value(output_feature, 'reduce_input', None)
        set_default_value(output_feature, 'reduce_dependencies', None)
        set_default_value(output_feature, 'decoder', 'projector')
        set_default_value(output_feature, 'dependencies', [])

    decoder_registry = {
        'projector': Projector,
        'null': Projector,
        'none': Projector,
        'None': Projector,
        None: Projector
    }<|MERGE_RESOLUTION|>--- conflicted
+++ resolved
@@ -259,17 +259,12 @@
         )
         self.metric_functions[R2] = R2Score(name='metric_r2')
 
-<<<<<<< HEAD
-    default_validation_metric = MEAN_SQUARED_ERROR
-
     def get_output_dtype(self):
         return tf.float32
 
     def get_output_shape(self):
         return self.vector_size,
 
-=======
->>>>>>> 21ce7061
     @staticmethod
     def update_model_definition_with_metadata(
             output_feature,
