--- conflicted
+++ resolved
@@ -22,10 +22,7 @@
 from ludwig.constants import (
     COLUMN,
     DECODER,
-<<<<<<< HEAD
     DEPENDENCIES,
-=======
->>>>>>> b55ed6c1
     ENCODER,
     ERROR,
     HIDDEN,
@@ -46,13 +43,12 @@
     VECTOR,
 )
 from ludwig.features.base_feature import InputFeature, OutputFeature, PredictModule
+from ludwig.schema.features.utils import register_input_feature, register_output_feature
+from ludwig.schema.features.vector_feature import VectorInputFeatureConfig, VectorOutputFeatureConfig
 from ludwig.utils import output_feature_utils
 from ludwig.utils.misc_utils import set_default_value, set_default_values
 from ludwig.utils.torch_utils import LudwigModule
 from ludwig.utils.types import TorchscriptPreprocessingInput
-
-from ludwig.schema.features.utils import register_input_feature, register_output_feature
-from ludwig.schema.features.vector_feature import VectorInputFeatureConfig, VectorOutputFeatureConfig
 
 logger = logging.getLogger(__name__)
 
@@ -190,16 +186,10 @@
 
     @staticmethod
     def populate_defaults(input_feature):
-<<<<<<< HEAD
         defaults = VectorInputFeatureConfig()
         set_default_value(input_feature, TIED, defaults.tied.default)
         set_default_values(input_feature, {ENCODER: {TYPE: defaults.encoder.type}})
         set_default_value(input_feature, PREPROCESSING, {})
-=======
-        set_default_value(input_feature, TIED, None)
-        set_default_value(input_feature, "preprocessing", {})
-        set_default_values(input_feature, {ENCODER: {TYPE: "dense"}})
->>>>>>> b55ed6c1
 
     @staticmethod
     def create_preproc_module(metadata: Dict[str, Any]) -> torch.nn.Module:
@@ -280,7 +270,6 @@
 
         # If Loss is not defined, set an empty dictionary
         set_default_value(output_feature, LOSS, {})
-<<<<<<< HEAD
         set_default_values(output_feature[LOSS], defaults.loss.default)
 
         set_default_values(
@@ -295,14 +284,6 @@
                 REDUCE_DEPENDENCIES: defaults.reduce_dependencies,
             },
         )
-=======
-        set_default_value(output_feature[LOSS], TYPE, MEAN_SQUARED_ERROR)
-        set_default_value(output_feature[LOSS], "weight", 1)
-        set_default_value(output_feature, "reduce_input", None)
-        set_default_value(output_feature, "reduce_dependencies", None)
-        set_default_values(output_feature, {DECODER: {TYPE: "projector"}})
-        set_default_value(output_feature, "dependencies", [])
->>>>>>> b55ed6c1
 
     @staticmethod
     def create_postproc_module(metadata: Dict[str, Any]) -> torch.nn.Module:
