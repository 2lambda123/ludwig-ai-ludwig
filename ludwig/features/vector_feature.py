#! /usr/bin/env python
# coding=utf-8
# Copyright (c) 2019 Uber Technologies, Inc.
#
# Licensed under the Apache License, Version 2.0 (the "License");
# you may not use this file except in compliance with the License.
# You may obtain a copy of the License at
#
#     http://www.apache.org/licenses/LICENSE-2.0
#
# Unless required by applicable law or agreed to in writing, software
# distributed under the License is distributed on an "AS IS" BASIS,
# WITHOUT WARRANTIES OR CONDITIONS OF ANY KIND, either express or implied.
# See the License for the specific language governing permissions and
# limitations under the License.
# ==============================================================================
import logging
import os

import numpy as np
import tensorflow as tf
from tensorflow.keras.metrics import \
    MeanAbsoluteError as MeanAbsoluteErrorMetric
from tensorflow.keras.metrics import MeanSquaredError as MeanSquaredErrorMetric

from ludwig.constants import *
from ludwig.decoders.generic_decoders import Projector
from ludwig.encoders.generic_encoders import PassthroughEncoder, \
    DenseEncoder
from ludwig.features.base_feature import InputFeature
from ludwig.features.base_feature import OutputFeature
from ludwig.modules.loss_modules import SoftmaxCrossEntropyLoss, MSELoss, \
    MAELoss
from ludwig.modules.metric_modules import ErrorScore, \
    SoftmaxCrossEntropyMetric, MSEMetric, MAEMetric
from ludwig.modules.metric_modules import R2Score
from ludwig.utils.horovod_utils import is_on_master
from ludwig.utils.misc_utils import set_default_value

logger = logging.getLogger(__name__)


class VectorFeatureMixin(object):
    type = VECTOR
    preprocessing_defaults = {
        'missing_value_strategy': FILL_WITH_CONST,
        'fill_value': ""
    }

    @staticmethod
    def get_feature_meta(column, preprocessing_parameters, backend):
        return {
            'preprocessing': preprocessing_parameters
        }

    @staticmethod
    def add_feature_data(
            feature,
            dataset_df,
            dataset,
            metadata,
            preprocessing_parameters,
            backend
    ):
        """
                Expects all the vectors to be of the same size. The vectors need to be
                whitespace delimited strings. Missing values are not handled.
                """
        if len(dataset_df) == 0:
            raise ValueError("There are no vectors in the dataset provided")

        # Convert the string of features into a numpy array
        try:
<<<<<<< HEAD
            dataset[feature[NAME]] = backend.processor.map_objects(
                dataset[feature[NAME]],
                lambda x: np.array(x.split(), dtype=np.float32)
=======
            dataset[feature[PROC_COLUMN]] = np.array(
                [x.split() for x in dataset_df[feature[COLUMN]]],
                dtype=np.float32
>>>>>>> d76e84a3
            )
        except ValueError:
            logger.error(
                'Unable to read the vector data. Make sure that all the vectors'
                ' are of the same size and do not have missing/null values.'
            )
            raise

        # Determine vector size
<<<<<<< HEAD
        vector_size = backend.processor.compute(dataset[feature[NAME]].map(len).max())
=======
        vector_size = len(dataset[feature[PROC_COLUMN]][0])
>>>>>>> d76e84a3
        if 'vector_size' in preprocessing_parameters:
            if vector_size != preprocessing_parameters['vector_size']:
                raise ValueError(
                    'The user provided value for vector size ({}) does not '
                    'match the value observed in the data: {}'.format(
                        preprocessing_parameters, vector_size
                    )
                )
        else:
            logger.debug('Observed vector size: {}'.format(vector_size))

        metadata[feature[NAME]]['vector_size'] = vector_size
        return dataset


class VectorInputFeature(VectorFeatureMixin, InputFeature):
    encoder = 'dense'
    vector_size = 0

    def __init__(self, feature, encoder_obj=None):
        super().__init__(feature)
        self.overwrite_defaults(feature)
        if encoder_obj:
            self.encoder_obj = encoder_obj
        else:
            self.encoder_obj = self.initialize_encoder(feature)

    def call(self, inputs, training=None, mask=None):
        assert isinstance(inputs, tf.Tensor)
        assert inputs.dtype == tf.float32 or inputs.dtype == tf.float64
        assert len(inputs.shape) == 2

        inputs_encoded = self.encoder_obj(
            inputs, training=training, mask=mask
        )

        return inputs_encoded

    @classmethod
    def get_input_dtype(cls):
        return tf.float32

    def get_input_shape(self):
        return self.vector_size,

    @staticmethod
    def update_config_with_metadata(
            input_feature,
            feature_metadata,
            *args,
            **kwargs
    ):
        for key in ['vector_size']:
            input_feature[key] = feature_metadata[key]

    @staticmethod
    def populate_defaults(input_feature):
        set_default_value(input_feature, TIED, None)
        set_default_value(input_feature, 'preprocessing', {})

    encoder_registry = {
        'dense': DenseEncoder,
        'passthrough': PassthroughEncoder,
        'null': PassthroughEncoder,
        'none': PassthroughEncoder,
        'None': PassthroughEncoder,
        None: PassthroughEncoder
    }


class VectorOutputFeature(VectorFeatureMixin, OutputFeature):
    decoder = 'projector'
    loss = {TYPE: MEAN_SQUARED_ERROR}
    metric_functions = {LOSS: None, ERROR: None, MEAN_SQUARED_ERROR: None,
                        MEAN_ABSOLUTE_ERROR: None, R2: None}
    default_validation_metric = MEAN_SQUARED_ERROR
    vector_size = 0

    def __init__(self, feature):
        super().__init__(feature)
        self.overwrite_defaults(feature)
        self.decoder_obj = self.initialize_decoder(feature)
        self._setup_loss()
        self._setup_metrics()

    def logits(
            self,
            inputs,  # hidden
            **kwargs
    ):
        hidden = inputs[HIDDEN]
        return self.decoder_obj(hidden)

    def predictions(
            self,
            inputs,  # logits
            **kwargs
    ):
        return {PREDICTIONS: inputs[LOGITS], LOGITS: inputs[LOGITS]}

    def _setup_loss(self):
        if self.loss[TYPE] == 'mean_squared_error':
            self.train_loss_function = MSELoss()
            self.eval_loss_function = MSEMetric(name='eval_loss')
        elif self.loss[TYPE] == 'mean_absolute_error':
            self.train_loss_function = MAELoss()
            self.eval_loss_function = MAEMetric(name='eval_loss')
        elif self.loss[TYPE] == SOFTMAX_CROSS_ENTROPY:
            self.train_loss_function = SoftmaxCrossEntropyLoss(
                num_classes=self.vector_size,
                feature_loss=self.loss,
                name='train_loss'
            )
            self.eval_loss_function = SoftmaxCrossEntropyMetric(
                num_classes=self.vector_size,
                feature_loss=self.loss,
                name='eval_loss'
            )
        else:
            raise ValueError(
                'Unsupported loss type {}'.format(self.loss[TYPE])
            )

    def _setup_metrics(self):
        self.metric_functions = {}  # needed to shadow class variable
        self.metric_functions[LOSS] = self.eval_loss_function
        self.metric_functions[ERROR] = ErrorScore(name='metric_error')
        self.metric_functions[MEAN_SQUARED_ERROR] = MeanSquaredErrorMetric(
            name='metric_mse'
        )
        self.metric_functions[MEAN_ABSOLUTE_ERROR] = MeanAbsoluteErrorMetric(
            name='metric_mae'
        )
        self.metric_functions[R2] = R2Score(name='metric_r2')

    @classmethod
    def get_output_dtype(cls):
        return tf.float32

    def get_output_shape(self):
        return self.vector_size,

    @staticmethod
    def update_config_with_metadata(
            output_feature,
            feature_metadata,
            *args,
            **kwargs
    ):
        output_feature['vector_size'] = feature_metadata['vector_size']

    @staticmethod
    def calculate_overall_stats(
            predictions,
            targets,
            train_set_metadata
    ):
        # no overall stats, just return empty dictionary
        return {}

    def postprocess_predictions(
            self,
            result,
            metadata,
            output_directory,
            skip_save_unprocessed_output=False,
    ):
        postprocessed = {}
        name = self.feature_name

        npy_filename = None
        if is_on_master():
            npy_filename = os.path.join(output_directory, '{}_{}.npy')
        else:
            skip_save_unprocessed_output = True

        if PREDICTIONS in result and len(result[PREDICTIONS]) > 0:
            postprocessed[PREDICTIONS] = result[PREDICTIONS].numpy()
            if not skip_save_unprocessed_output:
                np.save(
                    npy_filename.format(name, PREDICTIONS),
                    postprocessed[PREDICTIONS]
                )
            del result[PREDICTIONS]

        return postprocessed

    @staticmethod
    def populate_defaults(output_feature):
        set_default_value(output_feature, LOSS, {})
        set_default_value(output_feature[LOSS], TYPE, MEAN_SQUARED_ERROR)
        set_default_value(output_feature[LOSS], 'weight', 1)
        set_default_value(output_feature, 'reduce_input', None)
        set_default_value(output_feature, 'reduce_dependencies', None)
        set_default_value(output_feature, 'decoder', 'projector')
        set_default_value(output_feature, 'dependencies', [])

    decoder_registry = {
        'projector': Projector,
        'null': Projector,
        'none': Projector,
        'None': Projector,
        None: Projector
    }<|MERGE_RESOLUTION|>--- conflicted
+++ resolved
@@ -71,15 +71,9 @@
 
         # Convert the string of features into a numpy array
         try:
-<<<<<<< HEAD
-            dataset[feature[NAME]] = backend.processor.map_objects(
-                dataset[feature[NAME]],
+            dataset[feature[PROC_COLUMN]] = backend.processor.map_objects(
+                dataset[feature[COLUMN]],
                 lambda x: np.array(x.split(), dtype=np.float32)
-=======
-            dataset[feature[PROC_COLUMN]] = np.array(
-                [x.split() for x in dataset_df[feature[COLUMN]]],
-                dtype=np.float32
->>>>>>> d76e84a3
             )
         except ValueError:
             logger.error(
@@ -89,11 +83,7 @@
             raise
 
         # Determine vector size
-<<<<<<< HEAD
-        vector_size = backend.processor.compute(dataset[feature[NAME]].map(len).max())
-=======
-        vector_size = len(dataset[feature[PROC_COLUMN]][0])
->>>>>>> d76e84a3
+        vector_size = backend.processor.compute(dataset[feature[PROC_COLUMN]].map(len).max())
         if 'vector_size' in preprocessing_parameters:
             if vector_size != preprocessing_parameters['vector_size']:
                 raise ValueError(
