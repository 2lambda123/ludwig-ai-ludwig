import os
import uuid
import copy
import json
import multiprocessing
import signal
import shutil
from abc import ABC, abstractmethod
from typing import Union

from ludwig.api import LudwigModel
from ludwig.callbacks import Callback
from ludwig.constants import *
from ludwig.hyperopt.results import TrialResults, HyperoptResults, RayTuneResults
from ludwig.hyperopt.sampling import HyperoptSampler, RayTuneSampler, logger
from ludwig.hyperopt.utils import load_json_values
from ludwig.modules.metric_modules import get_best_function
from ludwig.utils.data_utils import NumpyEncoder
from ludwig.utils.defaults import default_random_seed
from ludwig.utils.misc_utils import (get_available_gpu_memory, 
                                     get_from_registry,
                                     hash_dict)
from ludwig.utils.tf_utils import get_available_gpus_cuda_string

try:
    import ray
    from ray import tune
    from ray.tune.utils import wait_for_gpu
    from ray.tune import register_trainable
except ImportError:
    ray = None


class HyperoptExecutor(ABC):
    def __init__(self, hyperopt_sampler: Union[dict, HyperoptSampler],
                 output_feature: str, metric: str, split: str) -> None:
        self.hyperopt_sampler = hyperopt_sampler
        self.output_feature = output_feature
        self.metric = metric
        self.split = split

    def _has_metric(self, stats, split):
        if split is not None:
            if split not in stats:
                return False
            stats = stats[split]

        if self.output_feature not in stats:
            return False
        stats = stats[self.output_feature]

        if self.metric not in stats:
            return False
        stats = stats[self.metric]
        return len(stats) > 0

    def _has_eval_metric(self, stats):
        if stats is None:
            return False

        if self.output_feature not in stats:
            return False
        stats = stats[self.output_feature]

        for metric_part in self.metric.split('.'):
            if not isinstance(stats, dict) or metric_part not in stats:
                return False
            stats = stats[metric_part]
        return isinstance(stats, float)

    def get_metric_score(self, train_stats, eval_stats) -> float:
        if (train_stats is not None and
                self._has_metric(train_stats, self.split) and
                self._has_metric(train_stats, VALIDATION)):
            logger.info("Returning metric score from training statistics")
            return self.get_metric_score_from_train_stats(train_stats)
        elif self._has_eval_metric(eval_stats):
            logger.info("Returning metric score from eval statistics. "
                        "If skip_save_model is True, eval statistics "
                        "are calculated using the model at the last epoch "
                        "rather than the model at the epoch with "
                        "best validation performance")
            return self.get_metric_score_from_eval_stats(eval_stats)
        elif self._has_metric(train_stats, TRAINING):
            logger.info("Returning metric score from training split statistics, "
                        "as no validation / eval sets were given")
            return self.get_metric_score_from_train_stats(train_stats, TRAINING, TRAINING)
        else:
            raise RuntimeError("Unable to obtain metric score from missing training / eval statistics")

    def get_metric_score_from_eval_stats(self, eval_stats) -> Union[float, list]:
        stats = eval_stats[self.output_feature]
        for metric_part in self.metric.split('.'):
            if isinstance(stats, dict):
                if metric_part in stats:
                    stats = stats[metric_part]
                else:
                    raise ValueError(
                        f"Evaluation statistics do not contain "
                        f"the metric {self.metric}")
            else:
                raise ValueError(f"Evaluation statistics do not contain "
                                 f"the metric {self.metric}")

        if not isinstance(stats, float):
            raise ValueError(f"The metric {self.metric} in "
                             f"evaluation statistics is not "
                             f"a numerical value: {stats}")
        return stats

    def get_metric_score_from_train_stats(self, train_stats, select_split=None, returned_split=None) -> float:
        select_split = select_split or VALIDATION
        returned_split = returned_split or self.split

        # grab the results of the model with highest validation test performance
        train_valiset_stats = train_stats[select_split]
        train_evalset_stats = train_stats[returned_split]

        validation_field_result = train_valiset_stats[self.output_feature]
        best_function = get_best_function(self.metric)

        # results of the model with highest validation test performance
        epoch_best_vali_metric, best_vali_metric = best_function(
            enumerate(validation_field_result[self.metric]),
            key=lambda pair: pair[1]
        )
        best_vali_metric_epoch_eval_metric = train_evalset_stats[
            self.output_feature][self.metric][
            epoch_best_vali_metric]

        return best_vali_metric_epoch_eval_metric

    def sort_hyperopt_results(self, hyperopt_results):
        return sorted(
            hyperopt_results, key=lambda hp_res: hp_res.metric_score,
            reverse=self.hyperopt_sampler.goal == MAXIMIZE
        )

    @abstractmethod
    def execute(
            self,
            config,
            dataset=None,
            training_set=None,
            validation_set=None,
            test_set=None,
            training_set_metadata=None,
            data_format=None,
            experiment_name="hyperopt",
            model_name="run",
            model_load_path=None,
            model_resume_path=None,
            skip_save_training_description=False,
            skip_save_training_statistics=False,
            skip_save_model=False,
            skip_save_progress=False,
            skip_save_log=False,
            skip_save_processed_input=True,
            skip_save_unprocessed_output=False,
            skip_save_predictions=False,
            skip_save_eval_stats=False,
            output_directory="results",
            gpus=None,
            gpu_memory_limit=None,
            allow_parallel_threads=True,
            callbacks=None,
            backend=None,
            random_seed=default_random_seed,
            debug=False,
            **kwargs
    ) -> HyperoptResults:
        pass


class SerialExecutor(HyperoptExecutor):
    def __init__(
            self, hyperopt_sampler: HyperoptSampler,
            output_feature: str,
            metric: str, split: str, **kwargs
    ) -> None:
        HyperoptExecutor.__init__(self, hyperopt_sampler, output_feature,
                                  metric, split)

    def execute(
            self,
            config,
            dataset=None,
            training_set=None,
            validation_set=None,
            test_set=None,
            training_set_metadata=None,
            data_format=None,
            experiment_name="hyperopt",
            model_name="run",
            # model_load_path=None,
            # model_resume_path=None,
            skip_save_training_description=False,
            skip_save_training_statistics=False,
            skip_save_model=False,
            skip_save_progress=False,
            skip_save_log=False,
            skip_save_processed_input=True,
            skip_save_unprocessed_output=False,
            skip_save_predictions=False,
            skip_save_eval_stats=False,
            output_directory="results",
            gpus=None,
            gpu_memory_limit=None,
            allow_parallel_threads=True,
            callbacks=None,
            backend=None,
            random_seed=default_random_seed,
            debug=False,
            **kwargs
    ) -> HyperoptResults:
        trial_results = []
        trials = 0
        while not self.hyperopt_sampler.finished():
            sampled_parameters = self.hyperopt_sampler.sample_batch()
            metric_scores = []

            for i, parameters in enumerate(sampled_parameters):
                modified_config = substitute_parameters(
                    copy.deepcopy(config), parameters)

                trial_id = trials + i

                model = LudwigModel(
                    config=modified_config,
                    backend=backend,
                    gpus=gpus,
                    gpu_memory_limit=gpu_memory_limit,
                    allow_parallel_threads=allow_parallel_threads,
                    callbacks=callbacks,
                )
                eval_stats, train_stats, _, _ = model.experiment(
                    dataset=dataset,
                    training_set=training_set,
                    validation_set=validation_set,
                    test_set=test_set,
                    training_set_metadata=training_set_metadata,
                    data_format=data_format,
                    experiment_name=f'{experiment_name}_{trial_id}',
                    model_name=model_name,
                    # model_load_path=model_load_path,
                    # model_resume_path=model_resume_path,
                    eval_split=self.split,
                    skip_save_training_description=skip_save_training_description,
                    skip_save_training_statistics=skip_save_training_statistics,
                    skip_save_model=skip_save_model,
                    skip_save_progress=skip_save_progress,
                    skip_save_log=skip_save_log,
                    skip_save_processed_input=skip_save_processed_input,
                    skip_save_unprocessed_output=skip_save_unprocessed_output,
                    skip_save_predictions=skip_save_predictions,
                    skip_save_eval_stats=skip_save_eval_stats,
                    output_directory=output_directory,
                    skip_collect_predictions=True,
                    skip_collect_overall_stats=False,
                    random_seed=random_seed,
                    debug=debug,
                )
                metric_score = self.get_metric_score(train_stats, eval_stats)
                metric_scores.append(metric_score)

                trial_results.append(TrialResults(
                    parameters=parameters,
                    metric_score=metric_score,
                    training_stats=train_stats,
                    eval_stats=eval_stats,
                ))
            trials += len(sampled_parameters)

            self.hyperopt_sampler.update_batch(
                zip(sampled_parameters, metric_scores))

        ordered_trials = self.sort_hyperopt_results(trial_results)
        return HyperoptResults(ordered_trials=ordered_trials)


class ParallelExecutor(HyperoptExecutor):
    num_workers = 2
    epsilon = 0.01
    epsilon_memory = 100
    TF_REQUIRED_MEMORY_PER_WORKER = 100

    def __init__(
            self,
            hyperopt_sampler: HyperoptSampler,
            output_feature: str,
            metric: str,
            split: str,
            num_workers: int = 2,
            epsilon: float = 0.01,
            **kwargs
    ) -> None:
        HyperoptExecutor.__init__(self, hyperopt_sampler, output_feature,
                                  metric, split)
        self.num_workers = num_workers
        self.epsilon = epsilon
        self.queue = None

    @staticmethod
    def init_worker():
        signal.signal(signal.SIGINT, signal.SIG_IGN)

    def _run_experiment(self, hyperopt_dict: dict) -> TrialResults:
        parameters = hyperopt_dict["parameters"]
        train_stats, eval_stats = run_experiment(**hyperopt_dict)
        metric_score = self.get_metric_score(train_stats, eval_stats)

        return TrialResults(
            parameters=parameters,
            metric_score=metric_score,
            training_stats=train_stats,
            eval_stats=eval_stats,
        )

    def _run_experiment_gpu(self, hyperopt_dict: dict) -> TrialResults:
        gpu_id_meta = self.queue.get()
        try:
            parameters = hyperopt_dict['parameters']
            hyperopt_dict["gpus"] = gpu_id_meta["gpu_id"]
            hyperopt_dict["gpu_memory_limit"] = gpu_id_meta["gpu_memory_limit"]
            train_stats, eval_stats = run_experiment(**hyperopt_dict)
            metric_score = self.get_metric_score(train_stats, eval_stats)
        finally:
            self.queue.put(gpu_id_meta)
        return TrialResults(
            parameters=parameters,
            metric_score=metric_score,
            training_stats=train_stats,
            eval_stats=eval_stats,
        )

    def execute(
            self,
            config,
            dataset=None,
            training_set=None,
            validation_set=None,
            test_set=None,
            training_set_metadata=None,
            data_format=None,
            experiment_name="hyperopt",
            model_name="run",
            # model_load_path=None,
            # model_resume_path=None,
            skip_save_training_description=False,
            skip_save_training_statistics=False,
            skip_save_model=False,
            skip_save_progress=False,
            skip_save_log=False,
            skip_save_processed_input=True,
            skip_save_unprocessed_output=False,
            skip_save_predictions=False,
            skip_save_eval_stats=False,
            output_directory="results",
            gpus=None,
            gpu_memory_limit=None,
            allow_parallel_threads=True,
            callbacks=None,
            backend=None,
            random_seed=default_random_seed,
            debug=False,
            **kwargs
    ) -> HyperoptResults:
        ctx = multiprocessing.get_context('spawn')

        if gpus is None:
            gpus = get_available_gpus_cuda_string()

        if gpus is not None:

            num_available_cpus = ctx.cpu_count()

            if self.num_workers > num_available_cpus:
                logger.warning(
                    "WARNING: num_workers={}, num_available_cpus={}. "
                    "To avoid bottlenecks setting num workers to be less "
                    "or equal to number of available cpus is suggested".format(
                        self.num_workers, num_available_cpus
                    )
                )

            if isinstance(gpus, int):
                gpus = str(gpus)
            gpus = gpus.strip()
            gpu_ids = gpus.split(",")
            num_gpus = len(gpu_ids)

            available_gpu_memory_list = get_available_gpu_memory()
            gpu_ids_meta = {}

            if num_gpus < self.num_workers:
                fraction = (num_gpus / self.num_workers) - self.epsilon
                for gpu_id in gpu_ids:
                    available_gpu_memory = available_gpu_memory_list[
                        int(gpu_id)]
                    required_gpu_memory = fraction * available_gpu_memory

                    if gpu_memory_limit is None:
                        logger.warning(
                            'WARNING: Setting gpu_memory_limit to {} '
                            'as there available gpus are {} '
                            'and the num of workers is {} '
                            'and the available gpu memory for gpu_id '
                            '{} is {}'.format(
                                required_gpu_memory, num_gpus,
                                self.num_workers,
                                gpu_id, available_gpu_memory)
                        )
                        new_gpu_memory_limit = required_gpu_memory - \
                            (
                                self.TF_REQUIRED_MEMORY_PER_WORKER * self.num_workers)
                    else:
                        new_gpu_memory_limit = gpu_memory_limit
                        if new_gpu_memory_limit > available_gpu_memory:
                            logger.warning(
                                'WARNING: Setting gpu_memory_limit to available gpu '
                                'memory {} minus an epsilon as the value specified is greater than '
                                'available gpu memory.'.format(
                                    available_gpu_memory)
                            )
                            new_gpu_memory_limit = available_gpu_memory - self.epsilon_memory

                        if required_gpu_memory < new_gpu_memory_limit:
                            if required_gpu_memory > 0.5 * available_gpu_memory:
                                if available_gpu_memory != new_gpu_memory_limit:
                                    logger.warning(
                                        'WARNING: Setting gpu_memory_limit to available gpu '
                                        'memory {} minus an epsilon as the gpus would be underutilized for '
                                        'the parallel processes otherwise'.format(
                                            available_gpu_memory)
                                    )
                                    new_gpu_memory_limit = available_gpu_memory - self.epsilon_memory
                            else:
                                logger.warning(
                                    'WARNING: Setting gpu_memory_limit to {} '
                                    'as the available gpus are {} and the num of workers '
                                    'are {} and the available gpu memory for gpu_id '
                                    '{} is {}'.format(
                                        required_gpu_memory, num_gpus,
                                        self.num_workers,
                                        gpu_id, available_gpu_memory)
                                )
                                new_gpu_memory_limit = required_gpu_memory
                        else:
                            logger.warning(
                                'WARNING: gpu_memory_limit could be increased to {} '
                                'as the available gpus are {} and the num of workers '
                                'are {} and the available gpu memory for gpu_id '
                                '{} is {}'.format(
                                    required_gpu_memory, num_gpus,
                                    self.num_workers,
                                    gpu_id, available_gpu_memory)
                            )

                    process_per_gpu = int(
                        available_gpu_memory / new_gpu_memory_limit)
                    gpu_ids_meta[gpu_id] = {
                        "gpu_memory_limit": new_gpu_memory_limit,
                        "process_per_gpu": process_per_gpu}
            else:
                for gpu_id in gpu_ids:
                    gpu_ids_meta[gpu_id] = {
                        "gpu_memory_limit": gpu_memory_limit,
                        "process_per_gpu": 1}

            manager = ctx.Manager()
            self.queue = manager.Queue()

            for gpu_id in gpu_ids:
                process_per_gpu = gpu_ids_meta[gpu_id]["process_per_gpu"]
                gpu_memory_limit = gpu_ids_meta[gpu_id]["gpu_memory_limit"]
                for _ in range(process_per_gpu):
                    gpu_id_meta = {"gpu_id": gpu_id,
                                   "gpu_memory_limit": gpu_memory_limit}
                    self.queue.put(gpu_id_meta)

        pool = ctx.Pool(self.num_workers,
                        ParallelExecutor.init_worker)
        try:
            trial_results = []
            trials = 0
            while not self.hyperopt_sampler.finished():
                sampled_parameters = self.hyperopt_sampler.sample_batch()

                hyperopt_parameters = []
                for i, parameters in enumerate(sampled_parameters):
                    modified_config = substitute_parameters(
                        copy.deepcopy(config), parameters)

                    trial_id = trials + i
                    hyperopt_parameters.append(
                        dict(
                            parameters=parameters,
                            config=modified_config,
                            eval_split=self.split,
                            dataset=dataset,
                            training_set=training_set,
                            validation_set=validation_set,
                            test_set=test_set,
                            training_set_metadata=training_set_metadata,
                            data_format=data_format,
                            experiment_name=f'{experiment_name}_{trial_id}',
                            model_name=model_name,
                            # model_load_path=model_load_path,
                            # model_resume_path=model_resume_path,
                            skip_save_training_description=skip_save_training_description,
                            skip_save_training_statistics=skip_save_training_statistics,
                            skip_save_model=skip_save_model,
                            skip_save_progress=skip_save_progress,
                            skip_save_log=skip_save_log,
                            # needed because of concurrent HDF5 writes
                            skip_save_processed_input=True,
                            skip_save_unprocessed_output=skip_save_unprocessed_output,
                            skip_save_predictions=skip_save_predictions,
                            skip_save_eval_stats=skip_save_eval_stats,
                            output_directory=output_directory,
                            gpus=gpus,
                            gpu_memory_limit=gpu_memory_limit,
                            allow_parallel_threads=allow_parallel_threads,
                            callbacks=callbacks,
                            backend=backend,
                            random_seed=random_seed,
                            debug=debug,
                        )
                    )
                trials += len(sampled_parameters)

                if gpus is not None:
                    batch_results = pool.map(self._run_experiment_gpu,
                                             hyperopt_parameters)
                else:
                    batch_results = pool.map(self._run_experiment,
                                             hyperopt_parameters)

                self.hyperopt_sampler.update_batch(
                    (result.parameters, result.metric_score)
                    for result in batch_results
                )

                trial_results.extend(batch_results)
        finally:
            pool.close()
            pool.join()

        ordered_trials = self.sort_hyperopt_results(trial_results)
        return HyperoptResults(ordered_trials=ordered_trials)


class FiberExecutor(HyperoptExecutor):
    num_workers = 2
    fiber_backend = "local"

    def __init__(
            self,
            hyperopt_sampler: HyperoptSampler,
            output_feature: str,
            metric: str,
            split: str,
            num_workers: int = 2,
            num_cpus_per_worker: int = -1,
            num_gpus_per_worker: int = -1,
            fiber_backend: str = "local",
            **kwargs
    ) -> None:
        import fiber

        HyperoptExecutor.__init__(self, hyperopt_sampler, output_feature,
                                  metric, split)

        fiber.init(backend=fiber_backend)
        self.fiber_meta = fiber.meta

        self.num_cpus_per_worker = num_cpus_per_worker
        self.num_gpus_per_worker = num_gpus_per_worker

        self.resource_limits = {}
        if num_cpus_per_worker != -1:
            self.resource_limits["cpu"] = num_cpus_per_worker

        if num_gpus_per_worker != -1:
            self.resource_limits["gpu"] = num_gpus_per_worker

        self.num_workers = num_workers
        self.pool = fiber.Pool(num_workers)

    def execute(
            self,
            config,
            dataset=None,
            training_set=None,
            validation_set=None,
            test_set=None,
            training_set_metadata=None,
            data_format=None,
            experiment_name="hyperopt",
            model_name="run",
            # model_load_path=None,
            # model_resume_path=None,
            skip_save_training_description=False,
            skip_save_training_statistics=False,
            skip_save_model=False,
            skip_save_progress=False,
            skip_save_log=False,
            skip_save_processed_input=True,
            skip_save_unprocessed_output=False,
            skip_save_predictions=False,
            skip_save_eval_stats=False,
            output_directory="results",
            gpus=None,
            gpu_memory_limit=None,
            allow_parallel_threads=True,
            callbacks=None,
            backend=None,
            random_seed=default_random_seed,
            debug=False,
            **kwargs
    ) -> HyperoptResults:
        experiment_kwargs = dict(
            dataset=dataset,
            training_set=training_set,
            validation_set=validation_set,
            test_set=test_set,
            training_set_metadata=training_set_metadata,
            data_format=data_format,
            model_name=model_name,
            # model_load_path=model_load_path,
            # model_resume_path=model_resume_path,
            eval_split=self.split,
            skip_save_training_description=skip_save_training_description,
            skip_save_training_statistics=skip_save_training_statistics,
            skip_save_model=skip_save_model,
            skip_save_progress=skip_save_progress,
            skip_save_log=skip_save_log,
            skip_save_processed_input=skip_save_processed_input,
            skip_save_unprocessed_output=skip_save_unprocessed_output,
            skip_save_predictions=skip_save_predictions,
            skip_save_eval_stats=skip_save_eval_stats,
            output_directory=output_directory,
            gpus=gpus,
            gpu_memory_limit=gpu_memory_limit,
            allow_parallel_threads=allow_parallel_threads,
            callbacks=callbacks,
            backend=backend,
            random_seed=random_seed,
            debug=debug,
        )

        experiemnt_fn = _run_experiment_unary
        if self.resource_limits:
            experiemnt_fn = self.fiber_meta(**self.resource_limits)(
                experiemnt_fn)

        trial_results = []
        trials = 0
        while not self.hyperopt_sampler.finished():
            sampled_parameters = self.hyperopt_sampler.sample_batch()
            metric_scores = []

            stats_batch = self.pool.map(
                experiemnt_fn,
                [
                    {
                        'config': substitute_parameters(
                            copy.deepcopy(config), parameters),
                        'parameters': parameters,
                        'experiment_name': f'{experiment_name}_{trials + i}',
                        **experiment_kwargs
                    }
                    for i, parameters in enumerate(sampled_parameters)
                ],
            )
            trials += len(sampled_parameters)

            for stats, parameters in zip(stats_batch, sampled_parameters):
                train_stats, eval_stats = stats
                metric_score = self.get_metric_score(train_stats, eval_stats)
                metric_scores.append(metric_score)

                trial_results.append(TrialResults(
                    parameters=parameters,
                    metric_score=metric_score,
                    training_stats=train_stats,
                    eval_stats=eval_stats,
                ))

            self.hyperopt_sampler.update_batch(
                zip(sampled_parameters, metric_scores))

        ordered_trials = self.sort_hyperopt_results(trial_results)
        return HyperoptResults(ordered_trials=ordered_trials)


class RayTuneExecutor(HyperoptExecutor):
    def __init__(
            self,
            hyperopt_sampler,
            output_feature: str,
            metric: str,
            split: str,
            cpu_resources_per_trial: int = None,
            gpu_resources_per_trial: int = None,
            kubernetes_namespace: str = None,
            **kwargs
    ) -> None:
        if ray is None:
            raise ImportError('ray module is not installed. To '
                              'install it,try running pip install ray'
                              )
        if not isinstance(hyperopt_sampler, RayTuneSampler):
            raise ValueError('Sampler {} is not compatible with RayTuneExecutor, '
                             'please use the RayTuneSampler'.format(hyperopt_sampler)
                             )
        HyperoptExecutor.__init__(self, hyperopt_sampler, output_feature,
                                  metric, split)
        try:
            ray.init('auto', ignore_reinit_error=True)
        except ConnectionError:
            logger.info('Initializing new Ray cluster...')
            ray.init()

        self.search_space = hyperopt_sampler.search_space
        self.num_samples = hyperopt_sampler.num_samples
        self.goal = hyperopt_sampler.goal
        self.search_alg_dict = hyperopt_sampler.search_alg_dict
        self.scheduler = hyperopt_sampler.scheduler
        self.decode_ctx = hyperopt_sampler.decode_ctx
        self.output_feature = output_feature
        self.metric = metric
        self.split = split
        self.trial_id = 0
        self.cpu_resources_per_trial = cpu_resources_per_trial
        self.gpu_resources_per_trial = gpu_resources_per_trial
        self.kubernetes_namespace = kubernetes_namespace

    def _run_experiment(self, config, checkpoint_dir, hyperopt_dict, decode_ctx):
        for gpu_id in ray.get_gpu_ids():
            # Previous trial may not have freed its memory yet, so wait to avoid OOM
            wait_for_gpu(gpu_id)

        # Some config values may be JSON encoded as strings, so decode them here
        config = RayTuneSampler.decode_values(config, decode_ctx)

        trial_id = tune.get_trial_id()
        modified_config = substitute_parameters(
            copy.deepcopy(hyperopt_dict["config"]), config
        )

        hyperopt_dict['config'] = modified_config
        hyperopt_dict['experiment_name '] = f'{hyperopt_dict["experiment_name"]}_{trial_id}'

        tune_executor = self

        class RayTuneReportCallback(Callback):
            def on_epoch_end(self, trainer, progress_tracker, save_path):
                with tune.checkpoint_dir(step=progress_tracker.epoch) as checkpoint_dir:
                    checkpoint_model = os.path.join(checkpoint_dir, 'model')
                    # shutil.copytree(save_path, checkpoint_model)
                    # Note: A previous implementation used shutil.copytree()
                    # however, this copying method is non atomic
                    if not os.path.isdir(checkpoint_model):
                        copy_id = uuid.uuid4()
                        tmp_dst = "%s.%s.tmp" % (checkpoint_model, copy_id)
                        shutil.copytree(save_path, tmp_dst)
                        try:
                            os.rename(tmp_dst, checkpoint_model)
                        except:
                            shutil.rmtree(tmp_dst)

                train_stats = {
                    TRAINING: progress_tracker.train_metrics,
                    VALIDATION: progress_tracker.vali_metrics,
                    TEST: progress_tracker.test_metrics,
                }

                metric_score = tune_executor.get_metric_score(train_stats, eval_stats=None)
                tune.report(
                    parameters=json.dumps(config, cls=NumpyEncoder),
                    metric_score=metric_score,
                    training_stats=json.dumps(train_stats[TRAINING], cls=NumpyEncoder),
                    eval_stats=json.dumps(train_stats[VALIDATION], cls=NumpyEncoder)
                )

        callbacks = hyperopt_dict.get('callbacks') or []
        hyperopt_dict['callbacks'] = callbacks + [RayTuneReportCallback()]

        train_stats, eval_stats = run_experiment(
            **hyperopt_dict,
            model_resume_path=checkpoint_dir,
            parameters=config,
        )

        metric_score = self.get_metric_score(train_stats, eval_stats)
        tune.report(
            parameters=json.dumps(config, cls=NumpyEncoder),
            metric_score=metric_score,
            training_stats=json.dumps(train_stats, cls=NumpyEncoder),
            eval_stats=json.dumps(eval_stats, cls=NumpyEncoder)
        )

    def execute(
            self,
            config,
            dataset=None,
            training_set=None,
            validation_set=None,
            test_set=None,
            training_set_metadata=None,
            data_format=None,
            experiment_name="hyperopt",
            model_name="run",
            # model_load_path=None,
            # model_resume_path=None,
            skip_save_training_description=False,
            skip_save_training_statistics=False,
            skip_save_model=False,
            skip_save_progress=False,
            skip_save_log=False,
            skip_save_processed_input=True,
            skip_save_unprocessed_output=False,
            skip_save_predictions=False,
            skip_save_eval_stats=False,
            output_directory="results",
            gpus=None,
            gpu_memory_limit=None,
            allow_parallel_threads=True,
            callbacks=None,
            backend=None,
            random_seed=default_random_seed,
            debug=False,
            **kwargs
    ) -> RayTuneResults:
        if isinstance(dataset, str) and not os.path.isabs(dataset):
            dataset = os.path.abspath(dataset)

        if gpus is not None:
            raise ValueError("Parameter `gpus` is not supported when using Ray Tune. "
                             "Configure GPU resources with Ray and set `gpu_resources_per_trial` in your "
                             "hyperopt config.")

        hyperopt_dict = dict(
            config=config,
            dataset=dataset,
            training_set=training_set,
            validation_set=validation_set,
            test_set=test_set,
            training_set_metadata=training_set_metadata,
            data_format=data_format,
            experiment_name=experiment_name,
            model_name=model_name,
            # model_load_path=model_load_path,
            # model_resume_path=model_resume_path,
            eval_split=self.split,
            skip_save_training_description=skip_save_training_description,
            skip_save_training_statistics=skip_save_training_statistics,
            skip_save_model=skip_save_model,
            skip_save_progress=skip_save_progress,
            skip_save_log=skip_save_log,
            skip_save_processed_input=skip_save_processed_input,
            skip_save_unprocessed_output=skip_save_unprocessed_output,
            skip_save_predictions=skip_save_predictions,
            skip_save_eval_stats=skip_save_eval_stats,
            output_directory=output_directory,
            gpus=gpus,
            gpu_memory_limit=gpu_memory_limit,
            allow_parallel_threads=allow_parallel_threads,
            callbacks=callbacks,
            backend=backend,
            random_seed=random_seed,
            debug=debug,
        )

        mode = "min" if self.goal != MAXIMIZE else "max"
        metric = "metric_score"
        if self.search_alg_dict is not None:
            if TYPE not in self.search_alg_dict:
                logger.warning(
                    "WARNING: Kindly set type param for search_alg "
                    "to utilize Tune's Search Algorithms."
                )
                search_alg = None
            else:
                search_alg_type = self.search_alg_dict.pop(TYPE)
                search_alg = tune.create_searcher(
                    search_alg_type, metric=metric, mode=mode, **self.search_alg_dict)
        else:
            search_alg = None

        sync_config = None
        if self.kubernetes_namespace:
            from ray.tune.integration.kubernetes import NamespacedKubernetesSyncer
            sync_config = tune.SyncConfig(
                sync_to_driver=NamespacedKubernetesSyncer(self.kubernetes_namespace)
            )

        resources_per_trial = {
            "cpu": self.cpu_resources_per_trial or 1,
            "gpu": self.gpu_resources_per_trial or 0,
        }

        def run_experiment_trial(config, checkpoint_dir=None):
            return self._run_experiment(config, checkpoint_dir, hyperopt_dict, self.decode_ctx)

        tune_config = {}
<<<<<<< HEAD
        tune_callbacks = []
        for callback in callbacks:
            run_experiment_trial, tune_config = callback.prepare_ray_tune(
                run_experiment_trial,
                tune_config,
                tune_callbacks,
=======
        for callback in callbacks or []:
            run_experiment_trial, tune_config = callback.prepare_ray_tune(
                run_experiment_trial,
                tune_config,
>>>>>>> fbb0b587
            )

        register_trainable(
            f"trainable_func_f{hash_dict(config)}", 
            run_experiment_trial
        )

        analysis = tune.run(
            f"trainable_func_f{hash_dict(config)}",
            config={
                **self.search_space,
                **tune_config,
            },
            scheduler=self.scheduler,
            search_alg=search_alg,
            num_samples=self.num_samples,
            resources_per_trial=resources_per_trial,
            queue_trials=True,
            sync_config=sync_config,
            local_dir=output_directory,
            metric=metric,
            mode=mode,
            trial_name_creator=lambda trial: f"trial_{trial.trial_id}",
            trial_dirname_creator=lambda trial: f"trial_{trial.trial_id}",
            callbacks=tune_callbacks,
        )

        ordered_trials = analysis.results_df.sort_values(
            "metric_score",
            ascending=self.goal != MAXIMIZE
        )

        ordered_trials = [
            TrialResults.from_dict(
                load_json_values(kwargs)
            ) for kwargs in ordered_trials.to_dict(orient="records")
        ]

        return RayTuneResults(
            ordered_trials=ordered_trials,
            experiment_analysis=analysis
        )


def get_build_hyperopt_executor(executor_type):
    return get_from_registry(executor_type, executor_registry)


executor_registry = {
    "serial": SerialExecutor,
    "parallel": ParallelExecutor,
    "fiber": FiberExecutor,
    "ray": RayTuneExecutor
}


def set_values(model_dict, name, parameters_dict):
    if name in parameters_dict:
        params = parameters_dict[name]
        for key, value in params.items():
            if isinstance(value, dict):
                for sub_key, sub_value in value.items():
                    model_dict[key][sub_key] = sub_value
            else:
                model_dict[key] = value


def get_parameters_dict(parameters):
    parameters_dict = {}
    for name, value in parameters.items():
        curr_dict = parameters_dict
        name_list = name.split(".")
        for i, name_elem in enumerate(name_list):
            if i == len(name_list) - 1:
                curr_dict[name_elem] = value
            else:
                name_dict = curr_dict.get(name_elem, {})
                curr_dict[name_elem] = name_dict
                curr_dict = name_dict
    return parameters_dict


def substitute_parameters(config, parameters):
    parameters_dict = get_parameters_dict(parameters)
    for input_feature in config["input_features"]:
        set_values(input_feature, input_feature[COLUMN], parameters_dict)
    for output_feature in config["output_features"]:
        set_values(output_feature, output_feature[COLUMN], parameters_dict)
    set_values(config["combiner"], "combiner", parameters_dict)
    set_values(config["training"], "training", parameters_dict)
    set_values(config["preprocessing"], "preprocessing",
               parameters_dict)
    return config


def run_experiment(
        config,
        parameters=None,
        dataset=None,
        training_set=None,
        validation_set=None,
        test_set=None,
        training_set_metadata=None,
        data_format=None,
        experiment_name="hyperopt",
        model_name="run",
        # model_load_path=None,
        model_resume_path=None,
        eval_split=VALIDATION,
        skip_save_training_description=False,
        skip_save_training_statistics=False,
        skip_save_model=False,
        skip_save_progress=False,
        skip_save_log=False,
        skip_save_processed_input=False,
        skip_save_unprocessed_output=False,
        skip_save_predictions=False,
        skip_save_eval_stats=False,
        output_directory="results",
        gpus=None,
        gpu_memory_limit=None,
        allow_parallel_threads=True,
        callbacks=None,
        backend=None,
        random_seed=default_random_seed,
        debug=False,
        **kwargs
):
<<<<<<< HEAD
    if callbacks:
        for callback in callbacks:
            callback.on_hyperopt_trial_start(parameters)
=======
    for callback in callbacks or []:
        callback.on_hyperopt_trial_start(parameters)
>>>>>>> fbb0b587

    # Collect training and validation losses and metrics
    # & append it to `results`
    model = LudwigModel(
        config=config,
        backend=backend,
        gpus=gpus,
        gpu_memory_limit=gpu_memory_limit,
        allow_parallel_threads=allow_parallel_threads,
        callbacks=callbacks,
    )
    eval_stats, train_stats, _, _ = model.experiment(
        dataset=dataset,
        training_set=training_set,
        validation_set=validation_set,
        test_set=test_set,
        training_set_metadata=training_set_metadata,
        data_format=data_format,
        experiment_name=experiment_name,
        model_name=model_name,
        # model_load_path=model_load_path,
        model_resume_path=model_resume_path,
        eval_split=eval_split,
        skip_save_training_description=skip_save_training_description,
        skip_save_training_statistics=skip_save_training_statistics,
        skip_save_model=skip_save_model,
        skip_save_progress=skip_save_progress,
        skip_save_log=skip_save_log,
        skip_save_processed_input=skip_save_processed_input,
        skip_save_unprocessed_output=skip_save_unprocessed_output,
        skip_save_predictions=skip_save_predictions,
        skip_save_eval_stats=skip_save_eval_stats,
        output_directory=output_directory,
        skip_collect_predictions=True,
        skip_collect_overall_stats=False,
        random_seed=random_seed,
        debug=debug,
    )
    return train_stats, eval_stats


def _run_experiment_unary(kwargs):
    """Unary function is needed by Fiber to map a list of args."""
    return run_experiment(**kwargs)<|MERGE_RESOLUTION|>--- conflicted
+++ resolved
@@ -905,19 +905,12 @@
             return self._run_experiment(config, checkpoint_dir, hyperopt_dict, self.decode_ctx)
 
         tune_config = {}
-<<<<<<< HEAD
         tune_callbacks = []
-        for callback in callbacks:
+        for callback in callbacks or []:
             run_experiment_trial, tune_config = callback.prepare_ray_tune(
                 run_experiment_trial,
                 tune_config,
                 tune_callbacks,
-=======
-        for callback in callbacks or []:
-            run_experiment_trial, tune_config = callback.prepare_ray_tune(
-                run_experiment_trial,
-                tune_config,
->>>>>>> fbb0b587
             )
 
         register_trainable(
@@ -1046,14 +1039,8 @@
         debug=False,
         **kwargs
 ):
-<<<<<<< HEAD
-    if callbacks:
-        for callback in callbacks:
-            callback.on_hyperopt_trial_start(parameters)
-=======
     for callback in callbacks or []:
         callback.on_hyperopt_trial_start(parameters)
->>>>>>> fbb0b587
 
     # Collect training and validation losses and metrics
     # & append it to `results`
