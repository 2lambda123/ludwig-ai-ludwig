--- conflicted
+++ resolved
@@ -1,24 +1,18 @@
-import os
 import copy
 import json
 import multiprocessing
+import os
+import shutil
 import signal
-import shutil
 from abc import ABC, abstractmethod
 from typing import Union
 
 from ludwig.api import LudwigModel
 from ludwig.callbacks import Callback
 from ludwig.constants import *
-<<<<<<< HEAD
-from ludwig.hyperopt.sampling import HyperoptSampler, \
-    logger
-from ludwig.modules.metric_modules import get_best_function
-=======
 from ludwig.hyperopt.sampling import HyperoptSampler, RayTuneSampler, logger
 from ludwig.modules.metric_modules import get_best_function
 from ludwig.utils.data_utils import NumpyEncoder
->>>>>>> cab6d705
 from ludwig.utils.defaults import default_random_seed
 from ludwig.utils.misc_utils import get_available_gpu_memory, get_from_registry
 from ludwig.utils.tf_utils import get_available_gpus_cuda_string
@@ -56,11 +50,7 @@
                         "best validation performance")
             return self.get_metric_score_from_eval_stats(eval_stats)
 
-<<<<<<< HEAD
-    def get_metric_score_from_eval_stats(self, eval_stats) -> float:
-=======
     def get_metric_score_from_eval_stats(self, eval_stats) -> Union[float, list]:
->>>>>>> cab6d705
         if '.' in self.metric:
             metric_parts = self.metric.split('.')
             stats = eval_stats[self.output_feature]
