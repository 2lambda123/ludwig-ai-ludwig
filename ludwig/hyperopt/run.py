import copy
import logging
import os
import warnings
from pprint import pformat
from typing import Any, Dict, List, Optional, Union

import pandas as pd
import yaml
from tabulate import tabulate

from ludwig.api import LudwigModel
from ludwig.backend import Backend, initialize_backend, LocalBackend
from ludwig.callbacks import Callback
from ludwig.constants import (
    COMBINED,
    EXECUTOR,
    GOAL,
    GRID_SEARCH,
    HYPEROPT,
    LOSS,
    METRIC,
    MINIMIZE,
    NAME,
    OUTPUT_FEATURES,
    PREPROCESSING,
    RAY,
    SPACE,
    SPLIT,
    TEST,
    TRAINING,
    TYPE,
    VALIDATION,
)
from ludwig.data.split import get_splitter
from ludwig.features.feature_registries import output_type_registry
from ludwig.hyperopt.results import HyperoptResults
from ludwig.hyperopt.utils import print_hyperopt_results, save_hyperopt_stats, should_tune_preprocessing
from ludwig.utils.backward_compatibility import upgrade_to_latest_version
from ludwig.utils.dataset_utils import generate_dataset_statistics
from ludwig.utils.defaults import default_random_seed, merge_with_defaults
from ludwig.utils.fs_utils import makedirs, open_file
from ludwig.utils.misc_utils import get_class_attributes, get_from_registry, set_default_value, set_default_values

try:
    from ludwig.backend.ray import RayBackend
except ImportError:

    class RayBackend:
        pass


logger = logging.getLogger(__name__)


def hyperopt(
    config: Union[str, dict],
    dataset: Union[str, dict, pd.DataFrame] = None,
    training_set: Union[str, dict, pd.DataFrame] = None,
    validation_set: Union[str, dict, pd.DataFrame] = None,
    test_set: Union[str, dict, pd.DataFrame] = None,
    training_set_metadata: Union[str, dict] = None,
    data_format: str = None,
    experiment_name: str = "hyperopt",
    model_name: str = "run",
    resume: Optional[bool] = None,
    skip_save_training_description: bool = False,
    skip_save_training_statistics: bool = False,
    skip_save_model: bool = False,
    skip_save_progress: bool = False,
    skip_save_log: bool = False,
    skip_save_processed_input: bool = True,
    skip_save_unprocessed_output: bool = False,
    skip_save_predictions: bool = False,
    skip_save_eval_stats: bool = False,
    skip_save_hyperopt_statistics: bool = False,
    output_directory: str = "results",
    gpus: Union[str, int, List[int]] = None,
    gpu_memory_limit: int = None,
    allow_parallel_threads: bool = True,
    callbacks: List[Callback] = None,
    backend: Union[Backend, str] = None,
    random_seed: int = default_random_seed,
    hyperopt_log_verbosity: int = 3,
    **kwargs,
) -> HyperoptResults:
    """This method performs an hyperparameter optimization.

    # Inputs

    :param config: (Union[str, dict]) config which defines
        the different parameters of the model, features, preprocessing and
        training.  If `str`, filepath to yaml configuration file.
    :param dataset: (Union[str, dict, pandas.DataFrame], default: `None`)
        source containing the entire dataset to be used in the experiment.
        If it has a split column, it will be used for splitting (0 for train,
        1 for validation, 2 for test), otherwise the dataset will be
        randomly split.
    :param training_set: (Union[str, dict, pandas.DataFrame], default: `None`)
        source containing training data.
    :param validation_set: (Union[str, dict, pandas.DataFrame], default: `None`)
        source containing validation data.
    :param test_set: (Union[str, dict, pandas.DataFrame], default: `None`)
        source containing test data.
    :param training_set_metadata: (Union[str, dict], default: `None`)
        metadata JSON file or loaded metadata.  Intermediate preprocessed
        structure containing the mappings of the input
        dataset created the first time an input file is used in the same
        directory with the same name and a '.meta.json' extension.
    :param data_format: (str, default: `None`) format to interpret data
        sources. Will be inferred automatically if not specified.  Valid
        formats are `'auto'`, `'csv'`, `'df'`, `'dict'`, `'excel'`, `'feather'`,
        `'fwf'`, `'hdf5'` (cache file produced during previous training),
        `'html'` (file containing a single HTML `<table>`), `'json'`, `'jsonl'`,
        `'parquet'`, `'pickle'` (pickled Pandas DataFrame), `'sas'`, `'spss'`,
        `'stata'`, `'tsv'`.
    :param experiment_name: (str, default: `'experiment'`) name for
        the experiment.
    :param model_name: (str, default: `'run'`) name of the model that is
        being used.
    :param resume: (bool) If true, continue hyperopt from the state of the previous
        run in the output directory with the same experiment name. If false, will create
        new trials, ignoring any previous state, even if they exist in the output_directory.
        By default, will attempt to resume if there is already an existing experiment with
        the same name, and will create new trials if not.
    :param skip_save_training_description: (bool, default: `False`) disables
        saving the description JSON file.
    :param skip_save_training_statistics: (bool, default: `False`) disables
        saving training statistics JSON file.
    :param skip_save_model: (bool, default: `False`) disables
        saving model weights and hyperparameters each time the model
        improves. By default Ludwig saves model weights after each epoch
        the validation metric improves, but if the model is really big
        that can be time consuming. If you do not want to keep
        the weights and just find out what performance a model can get
        with a set of hyperparameters, use this parameter to skip it,
        but the model will not be loadable later on and the returned model
        will have the weights obtained at the end of training, instead of
        the weights of the epoch with the best validation performance.
    :param skip_save_progress: (bool, default: `False`) disables saving
        progress each epoch. By default Ludwig saves weights and stats
        after each epoch for enabling resuming of training, but if
        the model is really big that can be time consuming and will uses
        twice as much space, use this parameter to skip it, but training
        cannot be resumed later on.
    :param skip_save_log: (bool, default: `False`) disables saving
        TensorBoard logs. By default Ludwig saves logs for the TensorBoard,
        but if it is not needed turning it off can slightly increase the
        overall speed.
    :param skip_save_processed_input: (bool, default: `False`) if input
        dataset is provided it is preprocessed and cached by saving an HDF5
        and JSON files to avoid running the preprocessing again. If this
        parameter is `False`, the HDF5 and JSON file are not saved.
    :param skip_save_unprocessed_output: (bool, default: `False`) by default
        predictions and their probabilities are saved in both raw
        unprocessed numpy files containing tensors and as postprocessed
        CSV files (one for each output feature). If this parameter is True,
        only the CSV ones are saved and the numpy ones are skipped.
    :param skip_save_predictions: (bool, default: `False`) skips saving test
        predictions CSV files.
    :param skip_save_eval_stats: (bool, default: `False`) skips saving test
        statistics JSON file.
    :param skip_save_hyperopt_statistics: (bool, default: `False`) skips saving
        hyperopt stats file.
    :param output_directory: (str, default: `'results'`) the directory that
        will contain the training statistics, TensorBoard logs, the saved
        model and the training progress files.
    :param gpus: (list, default: `None`) list of GPUs that are available
        for training.
    :param gpu_memory_limit: (int, default: `None`) maximum memory in MB to
        allocate per GPU device.
    :param allow_parallel_threads: (bool, default: `True`) allow TensorFlow
        to use multithreading parallelism to improve performance at
        the cost of determinism.
    :param callbacks: (list, default: `None`) a list of
        `ludwig.callbacks.Callback` objects that provide hooks into the
        Ludwig pipeline.
    :param backend: (Union[Backend, str]) `Backend` or string name
        of backend to use to execute preprocessing / training steps.
    :param random_seed: (int: default: 42) random seed used for weights
        initialization, splits and any other random function.
    :param hyperopt_log_verbosity: (int: default: 3) controls verbosity of
        ray tune log messages.  Valid values: 0 = silent, 1 = only status updates,
        2 = status and brief trial results, 3 = status and detailed trial results.

    # Return

    :return: (List[dict]) List of results for each trial, ordered by
        descending performance on the target metric.
    """
    from ludwig.hyperopt.execution import get_build_hyperopt_executor, RayTuneExecutor

    # check if config is a path or a dict
    if isinstance(config, str):  # assume path
        with open_file(config, "r") as def_file:
            config_dict = yaml.safe_load(def_file)
    else:
        config_dict = config

    # backwards compatibility
    config = upgrade_to_latest_version(config_dict)

    # Retain pre-merged config for hyperopt schema generation
    premerged_config = copy.deepcopy(config)

    # merge config with defaults
    config = merge_with_defaults(config)

    if HYPEROPT not in config:
        raise ValueError("Hyperopt Section not present in config")

    hyperopt_config = config[HYPEROPT]

    update_hyperopt_params_with_defaults(hyperopt_config)

<<<<<<< HEAD
    # Print hyperopt config
    logging.info("Hyperopt config")
    logging.info(pformat(hyperopt_config, indent=4))
    logging.info("\n")
=======
    # print hyperopt config
    logger.info("Hyperopt config")
    logger.info(pformat(hyperopt_config, indent=4))
    logger.info("\n")
>>>>>>> f5635312

    search_alg = hyperopt_config["search_alg"]
    executor = hyperopt_config[EXECUTOR]
    parameters = hyperopt_config["parameters"]
    split = hyperopt_config["split"]
    output_feature = hyperopt_config["output_feature"]
    metric = hyperopt_config["metric"]
    goal = hyperopt_config["goal"]

    # Check if all features are grid type parameters and log UserWarning if needed
    log_warning_if_all_grid_type_parameters(parameters, executor.get("num_samples"))

    ######################
    # check validity of output_feature / metric/ split combination
    ######################
    splitter = get_splitter(**config[PREPROCESSING]["split"])
    if split == TRAINING:
        if training_set is None and not splitter.has_split(0):
            raise ValueError(
                'The data for the specified split for hyperopt "{}" '
                "was not provided, "
                "or the split amount specified in the preprocessing section "
                "of the config is not greater than 0".format(split)
            )
    elif split == VALIDATION:
        if validation_set is None and not splitter.has_split(1):
            raise ValueError(
                'The data for the specified split for hyperopt "{}" '
                "was not provided, "
                "or the split amount specified in the preprocessing section "
                "of the config is not greater than 0".format(split)
            )
    elif split == TEST:
        if test_set is None and not splitter.has_split(2):
            raise ValueError(
                'The data for the specified split for hyperopt "{}" '
                "was not provided, "
                "or the split amount specified in the preprocessing section "
                "of the config is not greater than 0".format(split)
            )
    else:
        raise ValueError(
            'unrecognized hyperopt split "{}". ' "Please provide one of: {}".format(split, {TRAINING, VALIDATION, TEST})
        )
    if output_feature == COMBINED:
        if metric != LOSS:
            raise ValueError('The only valid metric for "combined" output feature is "loss"')
    else:
        output_feature_names = {of[NAME] for of in config[OUTPUT_FEATURES]}
        if output_feature not in output_feature_names:
            raise ValueError(
                'The output feature specified for hyperopt "{}" '
                "cannot be found in the config. "
                'Available ones are: {} and "combined"'.format(output_feature, output_feature_names)
            )

        output_feature_type = None
        for of in config[OUTPUT_FEATURES]:
            if of[NAME] == output_feature:
                output_feature_type = of[TYPE]
        feature_class = get_from_registry(output_feature_type, output_type_registry)
        if metric not in feature_class.metric_functions:
            # todo v0.4: allow users to specify also metrics from the overall
            #  and per class metrics from the training stats and in general
            #  and post-processed metric
            raise ValueError(
                'The specified metric for hyperopt "{}" is not a valid metric '
                'for the specified output feature "{}" of type "{}". '
                "Available metrics are: {}".format(
                    metric, output_feature, output_feature_type, feature_class.metric_functions.keys()
                )
            )

    hyperopt_executor = get_build_hyperopt_executor(executor[TYPE])(
        parameters, output_feature, metric, goal, split, search_alg=search_alg, **executor
    )

    # Explicitly default to a local backend to avoid picking up Ray or Horovod
    # backend from the environment.
    backend = backend or config_dict.get("backend") or "local"
    backend = initialize_backend(backend)
    if not (
        isinstance(backend, LocalBackend)
        or (isinstance(hyperopt_executor, RayTuneExecutor) and isinstance(backend, RayBackend))
    ):
        raise ValueError(
            "Hyperopt requires using a `local` backend at this time, or " "`ray` backend with `ray` executor."
        )

    for callback in callbacks or []:
        callback.on_hyperopt_init(experiment_name)

    if not should_tune_preprocessing(config):
        # preprocessing is not being tuned, so generate it once before starting trials
        for callback in callbacks or []:
            callback.on_hyperopt_preprocessing_start(experiment_name)

        model = LudwigModel(
            config=config,
            backend=backend,
            gpus=gpus,
            gpu_memory_limit=gpu_memory_limit,
            allow_parallel_threads=allow_parallel_threads,
            callbacks=callbacks,
        )

        training_set, validation_set, test_set, training_set_metadata = model.preprocess(
            dataset=dataset,
            training_set=training_set,
            validation_set=validation_set,
            test_set=test_set,
            training_set_metadata=training_set_metadata,
            data_format=data_format,
            skip_save_processed_input=skip_save_processed_input,
            random_seed=random_seed,
        )
        dataset = None

        dataset_statistics = generate_dataset_statistics(training_set, validation_set, test_set)

        logger.info("\nDataset Statistics")
        logger.info(tabulate(dataset_statistics, headers="firstrow", tablefmt="fancy_grid"))

        for callback in callbacks or []:
            callback.on_hyperopt_preprocessing_end(experiment_name)

    for callback in callbacks or []:
        callback.on_hyperopt_start(experiment_name)

    hyperopt_results = hyperopt_executor.execute(
        premerged_config,
        dataset=dataset,
        training_set=training_set,
        validation_set=validation_set,
        test_set=test_set,
        training_set_metadata=training_set_metadata,
        data_format=data_format,
        experiment_name=experiment_name,
        model_name=model_name,
        resume=resume,
        skip_save_training_description=skip_save_training_description,
        skip_save_training_statistics=skip_save_training_statistics,
        skip_save_model=skip_save_model,
        skip_save_progress=skip_save_progress,
        skip_save_log=skip_save_log,
        skip_save_processed_input=skip_save_processed_input,
        skip_save_unprocessed_output=skip_save_unprocessed_output,
        skip_save_predictions=skip_save_predictions,
        skip_save_eval_stats=skip_save_eval_stats,
        output_directory=output_directory,
        gpus=gpus,
        gpu_memory_limit=gpu_memory_limit,
        allow_parallel_threads=allow_parallel_threads,
        callbacks=callbacks,
        backend=backend,
        random_seed=random_seed,
        hyperopt_log_verbosity=hyperopt_log_verbosity,
        **kwargs,
    )

    if backend.is_coordinator():
        print_hyperopt_results(hyperopt_results)

        if not skip_save_hyperopt_statistics:
            results_directory = os.path.join(output_directory, experiment_name)
            makedirs(results_directory, exist_ok=True)

            hyperopt_stats = {
                "hyperopt_config": hyperopt_config,
                "hyperopt_results": [t.to_dict() for t in hyperopt_results.ordered_trials],
            }

            save_hyperopt_stats(hyperopt_stats, results_directory)
            logger.info(f"Hyperopt stats saved to: {results_directory}")

    for callback in callbacks or []:
        callback.on_hyperopt_end(experiment_name)
        callback.on_hyperopt_finish(experiment_name)

    logger.info("Finished hyperopt")

    return hyperopt_results


def log_warning_if_all_grid_type_parameters(hyperopt_parameter_config: Dict[str, Any], num_samples: int = 1) -> None:
    """Logs warning if all parameters have a grid type search space and num_samples > 1 since this will result in
    duplicate trials being created."""
    only_grid_search_space = set()
    total_grid_search_trials = 1

    for _, param_info in hyperopt_parameter_config.items():
        space = param_info.get(SPACE, None)
        only_grid_search_space.add(space)
        if space == GRID_SEARCH:
            total_grid_search_trials *= len(param_info.get("values", []))

    if len(only_grid_search_space) == 1 and GRID_SEARCH in only_grid_search_space and num_samples > 1:
        num_duplicate_trials = (total_grid_search_trials * num_samples) - total_grid_search_trials
        warnings.warn(
            "All hyperopt parameters in Ludwig config are using grid_search space, but number of samples "
            f"({num_samples}) is greater than 1. This will result in {num_duplicate_trials} duplicate trials being "
            "created. Consider setting `num_samples` to 1 in the hyperopt executor to prevent trial duplication.",
            RuntimeWarning,
        )


def update_hyperopt_params_with_defaults(hyperopt_params):
    from ludwig.hyperopt.execution import executor_registry

    set_default_value(hyperopt_params, EXECUTOR, {})
    set_default_value(hyperopt_params, SPLIT, VALIDATION)
    set_default_value(hyperopt_params, "output_feature", COMBINED)
    set_default_value(hyperopt_params, METRIC, LOSS)
    set_default_value(hyperopt_params, GOAL, MINIMIZE)

    set_default_values(hyperopt_params[EXECUTOR], {TYPE: RAY, "num_samples": 1})
    executor = get_from_registry(hyperopt_params[EXECUTOR][TYPE], executor_registry)
    executor_defaults = {k: v for k, v in executor.__dict__.items() if k in get_class_attributes(executor)}
    set_default_values(
        hyperopt_params[EXECUTOR],
        executor_defaults,
    )<|MERGE_RESOLUTION|>--- conflicted
+++ resolved
@@ -213,17 +213,10 @@
 
     update_hyperopt_params_with_defaults(hyperopt_config)
 
-<<<<<<< HEAD
     # Print hyperopt config
-    logging.info("Hyperopt config")
-    logging.info(pformat(hyperopt_config, indent=4))
-    logging.info("\n")
-=======
-    # print hyperopt config
     logger.info("Hyperopt config")
     logger.info(pformat(hyperopt_config, indent=4))
     logger.info("\n")
->>>>>>> f5635312
 
     search_alg = hyperopt_config["search_alg"]
     executor = hyperopt_config[EXECUTOR]
