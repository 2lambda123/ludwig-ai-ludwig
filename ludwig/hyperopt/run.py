--- conflicted
+++ resolved
@@ -212,19 +212,12 @@
     backend = backend or config_dict.get("backend") or "local"
     backend = initialize_backend(backend)
 
-<<<<<<< HEAD
     update_hyperopt_params_with_defaults(hyperopt_config, backend)
 
     # Print hyperopt config
-    logging.info("Hyperopt config")
-    logging.info(pformat(hyperopt_config, indent=4))
-    logging.info("\n")
-=======
-    # print hyperopt config
     logger.info("Hyperopt config")
     logger.info(pformat(hyperopt_config, indent=4))
     logger.info("\n")
->>>>>>> f5635312
 
     search_alg = hyperopt_config["search_alg"]
     executor = hyperopt_config[EXECUTOR]
@@ -424,7 +417,7 @@
     max_concurrent_trials = executor_config.get(MAX_CONCURRENT_TRIALS, num_samples)
 
     if max_concurrent_trials > num_samples:
-        logging.warning(
+        logger.warning(
             f"`max_concurrent_trials` ({max_concurrent_trials}) is greater than `num_samples` ({num_samples}). "
             "Setting `max_concurrent_trials` to `num_samples`."
         )
@@ -451,7 +444,7 @@
             # Subtract 1 to ensure there's at least 1 CPU resource available for dataset read tasks
             max_concurrent_trials = min(max_possible_concurrent_trials_with_available_cpus - 1, max_concurrent_trials)
 
-        logging.info(
+        logger.info(
             f"Number of CPUs needed for hyperopt trials ({num_cpus_required}) is greater than or equal to the total "
             f"number of CPUs available ({num_cpus_available}). Setting `max_concurrent_trials` to "
             f"{max_concurrent_trials} to ensure there's at least 1 free CPU resource available for dataset read tasks."
