--- conflicted
+++ resolved
@@ -49,20 +49,6 @@
     skip_save_log: bool = False,
     skip_save_processed_input: bool = False,
     skip_save_unprocessed_output: bool = False,
-<<<<<<< HEAD
-        skip_save_predictions: bool = False,
-        skip_save_eval_stats: bool = False,
-        skip_save_hyperopt_statistics: bool = False,
-        output_directory: str = "results",
-        gpus: Union[str, int, List[int]] = None,
-        gpu_memory_limit: int = None,
-        allow_parallel_threads: bool = True,
-        callbacks: List[Callback] = None,
-        backend: Union[Backend, str] = None,
-        random_seed: int = default_random_seed,
-        hyperopt_log_verbosity: int = 3,
-        **kwargs,
-=======
     skip_save_predictions: bool = False,
     skip_save_eval_stats: bool = False,
     skip_save_hyperopt_statistics: bool = False,
@@ -73,9 +59,8 @@
     callbacks: List[Callback] = None,
     backend: Union[Backend, str] = None,
     random_seed: int = default_random_seed,
-    hyperopt_log_verbosity: int = 1,
+    hyperopt_log_verbosity: int = 3,
     **kwargs,
->>>>>>> de3eeca0
 ):
     """Searches for optimal hyperparameters.
 
