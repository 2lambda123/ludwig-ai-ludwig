import copy
import logging
import os
from typing import Dict, Tuple, Union

import numpy as np
import torch
import torchmetrics

from ludwig.combiners.combiners import get_combiner_class
from ludwig.constants import MODEL_ECD, TYPE
from ludwig.features.feature_utils import LudwigFeatureDict
from ludwig.globals import MODEL_WEIGHTS_FILE_NAME
from ludwig.models.base import BaseModel
from ludwig.schema.utils import load_config_with_kwargs
from ludwig.utils import output_feature_utils
from ludwig.utils.data_utils import clear_data_cache
<<<<<<< HEAD
from ludwig.utils.fs_utils import open_file, path_exists
from ludwig.utils.torch_utils import get_torch_device
=======
from ludwig.utils.metric_utils import get_scalar_from_ludwig_metric
from ludwig.utils.misc_utils import get_from_registry
from ludwig.utils.torch_utils import DEVICE, LudwigModule, reg_loss
from ludwig.utils.types import TorchDevice
>>>>>>> c26e81a2

logger = logging.getLogger(__name__)


class ECD(BaseModel):
    @staticmethod
    def type() -> str:
        return MODEL_ECD

    def __init__(
        self,
        input_features,
        combiner,
        output_features,
        random_seed=None,
        **_kwargs,
    ):
        self._input_features_def = copy.deepcopy(input_features)
        self._combiner_def = copy.deepcopy(combiner)
        self._output_features_def = copy.deepcopy(output_features)

        self._random_seed = random_seed

        super().__init__(random_seed=self._random_seed)

        # ================ Inputs ================
        self.input_features = LudwigFeatureDict()
        try:
            self.input_features.update(self.build_inputs(self._input_features_def))
        except KeyError as e:
            raise KeyError(
                f"An input feature has a name that conflicts with a class attribute of torch's ModuleDict: {e}"
            )

        # ================ Combiner ================
        logger.debug(f"Combiner {self._combiner_def[TYPE]}")
        combiner_class = get_combiner_class(self._combiner_def[TYPE])
        config, kwargs = load_config_with_kwargs(
            combiner_class.get_schema_cls(),
            self._combiner_def,
        )
        self.combiner = combiner_class(input_features=self.input_features, config=config, **kwargs)

        # ================ Outputs ================
        self.output_features = LudwigFeatureDict()
        self.output_features.update(self.build_outputs(self._output_features_def, self.combiner))

        # ================ Combined loss metric ================
        self.eval_loss_metric = torchmetrics.MeanMetric()
        self.eval_additional_losses_metrics = torchmetrics.MeanMetric()

        # After constructing all layers, clear the cache to free up memory
        clear_data_cache()

<<<<<<< HEAD
=======
    def get_model_inputs(self):
        inputs = {
            input_feature_name: input_feature.create_sample_input()
            for input_feature_name, input_feature in self.input_features.items()
        }
        return inputs

    # Return total number of parameters in model
    def get_model_size(self) -> int:
        model_tensors = self.collect_weights()
        total_size = 0
        for tnsr in model_tensors:
            total_size += tnsr[1].detach().cpu().numpy().size
        return total_size

    def to_torchscript(self, device: Optional[TorchDevice] = None):
        """Converts the ECD model as a TorchScript model."""
        if device is None:
            device = DEVICE

        self.eval()
        model_inputs = self.get_model_inputs()

        model_to_script = self.to(device)
        model_inputs_to_script = {k: v.to(device) for k, v in model_inputs.items()}
        # We set strict=False to enable dict inputs and outputs.
        return torch.jit.trace(model_to_script, model_inputs_to_script, strict=False)

    def save_torchscript(self, save_path, device: Optional[TorchDevice] = None):
        """Saves the ECD model as a TorchScript model."""
        if device is None:
            device = DEVICE

        traced = self.to_torchscript(device)
        traced.save(save_path)

    @property
    def input_shape(self):
        # TODO(justin): Remove dummy implementation. Make input_shape and output_shape functions.
        return torch.Size([1, 1])

>>>>>>> c26e81a2
    def encode(
        self,
        inputs: Union[
            Dict[str, torch.Tensor], Dict[str, np.ndarray], Tuple[Dict[str, torch.Tensor], Dict[str, torch.Tensor]]
        ],
    ):
        # Convert inputs to tensors.
        for input_feature_name, input_values in inputs.items():
            if not isinstance(input_values, torch.Tensor):
                inputs[input_feature_name] = torch.from_numpy(input_values)
            else:
                inputs[input_feature_name] = input_values

        encoder_outputs = {}
        for input_feature_name, input_values in inputs.items():
            encoder = self.input_features[input_feature_name]
            encoder_output = encoder(input_values)
            encoder_outputs[input_feature_name] = encoder_output

        return encoder_outputs

    def combine(self, encoder_outputs):
        return self.combiner(encoder_outputs)

    def decode(self, combiner_outputs, targets, mask):
        # Invoke output features.
        output_logits = {}
        output_last_hidden = {}
        for output_feature_name, output_feature in self.output_features.items():
            # Use the presence or absence of targets to signal training or prediction.
            target = targets[output_feature_name] if targets is not None else None
            decoder_outputs = output_feature(combiner_outputs, output_last_hidden, mask=mask, target=target)

            # Add decoder outputs to overall output dictionary.
            for decoder_output_name, tensor in decoder_outputs.items():
                output_feature_utils.set_output_feature_tensor(
                    output_logits, output_feature_name, decoder_output_name, tensor
                )

            # Save the hidden state of the output feature (for feature dependencies).
            output_last_hidden[output_feature_name] = decoder_outputs["last_hidden"]
        return output_logits

    def forward(
        self,
        inputs: Union[
            Dict[str, torch.Tensor], Dict[str, np.ndarray], Tuple[Dict[str, torch.Tensor], Dict[str, torch.Tensor]]
        ],
        mask=None,
    ) -> Dict[str, torch.Tensor]:
        """Forward pass of the model.

        Args:
            inputs: Inputs to the model. Can be a dictionary of input names to
                input tensors or a tuple of (inputs, targets) where inputs is
                a dictionary of input names to input tensors and targets is a
                dictionary of target names to target tensors.
            mask: A mask for the inputs.

        Returns:
            A dictionary of output {feature name}::{tensor_name} -> output tensor.
        """

        if isinstance(inputs, tuple):
            inputs, targets = inputs
            # Convert targets to tensors.
            for target_feature_name, target_value in targets.items():
                if not isinstance(target_value, torch.Tensor):
                    targets[target_feature_name] = torch.from_numpy(target_value)
                else:
                    targets[target_feature_name] = target_value
        else:
            targets = None

        assert list(inputs.keys()) == self.input_features.keys()

        encoder_outputs = self.encode(inputs)
        combiner_outputs = self.combine(encoder_outputs)
        return self.decode(combiner_outputs, targets, mask)

    def save(self, save_path):
        """Saves the model to the given path."""
        weights_save_path = os.path.join(save_path, MODEL_WEIGHTS_FILE_NAME)
        if not path_exists(weights_save_path):
            with open_file(weights_save_path, "wb") as f:
                torch.save(self.state_dict(), f)

    def load(self, save_path):
        """Loads the model from the given path."""
        weights_save_path = os.path.join(save_path, MODEL_WEIGHTS_FILE_NAME)
        device = torch.device(get_torch_device())
        self.load_state_dict(torch.load(weights_save_path, map_location=device))

    def get_args(self):
        """Returns init arguments for constructing this model."""
        return (self._input_features_df, self._combiner_def, self._output_features_df, self._random_seed)<|MERGE_RESOLUTION|>--- conflicted
+++ resolved
@@ -15,17 +15,8 @@
 from ludwig.schema.utils import load_config_with_kwargs
 from ludwig.utils import output_feature_utils
 from ludwig.utils.data_utils import clear_data_cache
-<<<<<<< HEAD
 from ludwig.utils.fs_utils import open_file, path_exists
 from ludwig.utils.torch_utils import get_torch_device
-=======
-from ludwig.utils.metric_utils import get_scalar_from_ludwig_metric
-from ludwig.utils.misc_utils import get_from_registry
-from ludwig.utils.torch_utils import DEVICE, LudwigModule, reg_loss
-from ludwig.utils.types import TorchDevice
->>>>>>> c26e81a2
-
-logger = logging.getLogger(__name__)
 
 
 class ECD(BaseModel):
@@ -59,7 +50,7 @@
             )
 
         # ================ Combiner ================
-        logger.debug(f"Combiner {self._combiner_def[TYPE]}")
+        logging.debug(f"Combiner {self._combiner_def[TYPE]}")
         combiner_class = get_combiner_class(self._combiner_def[TYPE])
         config, kwargs = load_config_with_kwargs(
             combiner_class.get_schema_cls(),
@@ -78,50 +69,6 @@
         # After constructing all layers, clear the cache to free up memory
         clear_data_cache()
 
-<<<<<<< HEAD
-=======
-    def get_model_inputs(self):
-        inputs = {
-            input_feature_name: input_feature.create_sample_input()
-            for input_feature_name, input_feature in self.input_features.items()
-        }
-        return inputs
-
-    # Return total number of parameters in model
-    def get_model_size(self) -> int:
-        model_tensors = self.collect_weights()
-        total_size = 0
-        for tnsr in model_tensors:
-            total_size += tnsr[1].detach().cpu().numpy().size
-        return total_size
-
-    def to_torchscript(self, device: Optional[TorchDevice] = None):
-        """Converts the ECD model as a TorchScript model."""
-        if device is None:
-            device = DEVICE
-
-        self.eval()
-        model_inputs = self.get_model_inputs()
-
-        model_to_script = self.to(device)
-        model_inputs_to_script = {k: v.to(device) for k, v in model_inputs.items()}
-        # We set strict=False to enable dict inputs and outputs.
-        return torch.jit.trace(model_to_script, model_inputs_to_script, strict=False)
-
-    def save_torchscript(self, save_path, device: Optional[TorchDevice] = None):
-        """Saves the ECD model as a TorchScript model."""
-        if device is None:
-            device = DEVICE
-
-        traced = self.to_torchscript(device)
-        traced.save(save_path)
-
-    @property
-    def input_shape(self):
-        # TODO(justin): Remove dummy implementation. Make input_shape and output_shape functions.
-        return torch.Size([1, 1])
-
->>>>>>> c26e81a2
     def encode(
         self,
         inputs: Union[
