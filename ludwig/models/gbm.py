import os
<<<<<<< HEAD
from typing import Dict, Tuple, Union
=======
from typing import Any, Dict, List, Optional, Tuple, Union
>>>>>>> 43fee24c

import lightgbm as lgb
import numpy as np
import torch
import torchmetrics
from hummingbird.ml import convert
from hummingbird.ml.operator_converters import constants as hb_constants

from ludwig.constants import BINARY, CATEGORY, LOGITS, MODEL_GBM, NAME, NUMBER, TYPE
from ludwig.features.base_feature import OutputFeature
from ludwig.globals import MODEL_WEIGHTS_FILE_NAME
from ludwig.models.base import BaseModel
from ludwig.schema.config_object import Config, OutputFeaturesContainer
from ludwig.utils import output_feature_utils
from ludwig.utils.torch_utils import get_torch_device
from ludwig.utils.types import TorchDevice


class GBM(BaseModel):
    @staticmethod
    def type() -> str:
        return MODEL_GBM

    def __init__(
        self,
        config_obj: Config,
        random_seed: int = None,
        **_kwargs,
    ):
<<<<<<< HEAD
        self.config_obj = config_obj
        self._random_seed = random_seed
=======
        if len(output_features) > 1:
            raise ValueError("Only single task currently supported")
        feat_types = {f[TYPE] for f in output_features + input_features}
        unsupported_types = feat_types - {NUMBER, CATEGORY, BINARY}
        if len(unsupported_types) != 0:
            raise ValueError(
                "Model type GBM only supports numerical, categorical, or binary features "
                f"but got unsupported types {unsupported_types}"
            )

        super().__init__(random_seed=random_seed)
>>>>>>> 43fee24c

        super().__init__(random_seed=self._random_seed)

        # ================ Inputs ================
        try:
            self.input_features.update(self.build_inputs(input_feature_configs=self.config_obj.input_features))
        except KeyError as e:
            raise KeyError(
                f"An input feature has a name that conflicts with a class attribute of torch's ModuleDict: {e}"
            )

        # ================ Outputs ================
        self.output_features.update(
            self.build_outputs(output_feature_configs=self.config_obj.output_features, input_size=self.input_shape[-1])
        )

        # ================ Combined loss metric ================
        self.eval_loss_metric = torchmetrics.MeanMetric()
        self.eval_additional_losses_metrics = torchmetrics.MeanMetric()

        self.lgbm_model: lgb.LGBMModel = None
        self.compiled_model: torch.nn.Module = None

    @classmethod
    def build_outputs(
        cls, output_feature_configs: OutputFeaturesContainer, input_size: int
    ) -> Dict[str, OutputFeature]:
        """Builds and returns output feature."""
        # TODO: only single task currently
        if len(output_feature_configs.to_dict()) > 1:
            raise ValueError("Only single task currently supported")

        output_feature_def = output_feature_configs.to_list()[0]
        output_features = {}

        setattr(getattr(output_feature_configs, output_feature_def[NAME]), "input_size", input_size)
        output_feature = cls.build_single_output(
            getattr(output_feature_configs, output_feature_def[NAME]), output_features
        )
        output_features[output_feature_def[NAME]] = output_feature

        return output_features

    def compile(self):
        """Convert the LightGBM model to a PyTorch model and store internally."""
        if self.lgbm_model is None:
            raise ValueError("Model has not been trained yet.")

        # explicitly use sigmoid for classification, so we can invert to logits at inference time
        extra_config = (
            {hb_constants.POST_TRANSFORM: hb_constants.SIGMOID}
            if isinstance(self.lgbm_model, lgb.LGBMClassifier)
            else {}
        )
        self.compiled_model = convert(self.lgbm_model, "torch", extra_config=extra_config)

    def forward(
        self,
        inputs: Union[
            Dict[str, torch.Tensor], Dict[str, np.ndarray], Tuple[Dict[str, torch.Tensor], Dict[str, torch.Tensor]]
        ],
        mask=None,
    ) -> Dict[str, torch.Tensor]:
        if self.compiled_model is None:
            raise ValueError("Model has not been trained yet.")

        if isinstance(inputs, tuple):
            inputs, targets = inputs
            # Convert targets to tensors.
            for target_feature_name, target_value in targets.items():
                if not isinstance(target_value, torch.Tensor):
                    targets[target_feature_name] = torch.from_numpy(target_value)
                else:
                    targets[target_feature_name] = target_value
        else:
            targets = None

        assert list(inputs.keys()) == self.input_features.keys()

        # Convert inputs to tensors of type float as expected by hummingbird GEMMTreeImpl.
        for input_feature_name, input_values in inputs.items():
            if not isinstance(input_values, torch.Tensor):
                inputs[input_feature_name] = torch.from_numpy(input_values).float()
            else:
                inputs[input_feature_name] = input_values.view(-1, 1).float()

        # TODO(travis): include encoder and decoder steps during inference
        # encoder_outputs = {}
        # for input_feature_name, input_values in inputs.items():
        #     encoder = self.input_features[input_feature_name]
        #     encoder_output = encoder(input_values)
        #     encoder_outputs[input_feature_name] = encoder_output

        # concatenate inputs
        inputs = torch.cat(list(inputs.values()), dim=1)

        # Invoke output features.
        output_logits = {}
        output_feature_name = self.output_features.keys()[0]
        output_feature = self.output_features[output_feature_name]

        assert (
            type(inputs) is torch.Tensor
            and inputs.dtype == torch.float32
            and inputs.ndim == 2
            and inputs.shape[1] == len(self.input_features)
        ), (
            f"Expected inputs to be a 2D tensor of shape (batch_size, {len(self.input_features)}) of type float32, "
            f"but got {inputs.shape} of type {inputs.dtype}"
        )
        # Predict using PyTorch module, so it is included when converting to TorchScript.
        preds = self.compiled_model.model(inputs)

        if output_feature.type() == NUMBER:
            # regression
            logits = preds.view(-1)
        else:
            # classification
            _, probs = preds

            if output_feature.type() == BINARY:
                # keep positive class only for binary feature
                probs = probs[:, 1]  # shape (batch_size,)
            elif output_feature.num_classes > 2:
                probs = probs.view(-1, 2, output_feature.num_classes)  # shape (batch_size, 2, num_classes)
                probs = probs.transpose(2, 1)  # shape (batch_size, num_classes, 2)

                # probabilities for belonging to each class
                probs = probs[:, :, 1]  # shape (batch_size, num_classes)

            # invert sigmoid to get back logits and use Ludwig's output feature prediction functionality
            logits = torch.logit(probs)

        output_feature_utils.set_output_feature_tensor(output_logits, output_feature_name, LOGITS, logits)

        return output_logits

    def save(self, save_path):
        """Saves the model to the given path."""
        if self.lgbm_model is None:
            raise ValueError("Model has not been trained yet.")

        import joblib

        weights_save_path = os.path.join(save_path, MODEL_WEIGHTS_FILE_NAME)
        joblib.dump(self.lgbm_model, weights_save_path)

    def load(self, save_path):
        """Loads the model from the given path."""
        import joblib

        weights_save_path = os.path.join(save_path, MODEL_WEIGHTS_FILE_NAME)
        self.lgbm_model = joblib.load(weights_save_path)

        self.compile()

        device = torch.device(get_torch_device())
        self.compiled_model.to(device)

    def to_torchscript(self, device: Optional[TorchDevice] = None):
        """Converts the ECD model as a TorchScript model."""

        # Disable gradient calculation for hummingbird Parameter nodes.
        self.compiled_model.model.requires_grad_(False)

        return super().to_torchscript(device)

    def get_args(self):
        """Returns init arguments for constructing this model."""
        return self.config_obj.input_features.to_list(), self.config_obj.output_features.to_list(), self._random_seed<|MERGE_RESOLUTION|>--- conflicted
+++ resolved
@@ -1,9 +1,5 @@
 import os
-<<<<<<< HEAD
-from typing import Dict, Tuple, Union
-=======
-from typing import Any, Dict, List, Optional, Tuple, Union
->>>>>>> 43fee24c
+from typing import Dict, Optional, Tuple, Union
 
 import lightgbm as lgb
 import numpy as np
@@ -33,22 +29,8 @@
         random_seed: int = None,
         **_kwargs,
     ):
-<<<<<<< HEAD
         self.config_obj = config_obj
         self._random_seed = random_seed
-=======
-        if len(output_features) > 1:
-            raise ValueError("Only single task currently supported")
-        feat_types = {f[TYPE] for f in output_features + input_features}
-        unsupported_types = feat_types - {NUMBER, CATEGORY, BINARY}
-        if len(unsupported_types) != 0:
-            raise ValueError(
-                "Model type GBM only supports numerical, categorical, or binary features "
-                f"but got unsupported types {unsupported_types}"
-            )
-
-        super().__init__(random_seed=random_seed)
->>>>>>> 43fee24c
 
         super().__init__(random_seed=self._random_seed)
 
