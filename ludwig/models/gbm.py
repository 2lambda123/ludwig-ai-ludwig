--- conflicted
+++ resolved
@@ -8,11 +8,7 @@
 import torchmetrics
 from hummingbird.ml import convert
 
-<<<<<<< HEAD
-from ludwig.constants import BINARY, CATEGORY, LOGITS, MODEL_GBM, NUMBER
-=======
-from ludwig.constants import BINARY, LOGITS, MODEL_GBM, NAME, NUMBER
->>>>>>> 0de26ec9
+from ludwig.constants import BINARY, LOGITS, MODEL_GBM, NUMBER
 from ludwig.features.base_feature import OutputFeature
 from ludwig.globals import MODEL_WEIGHTS_FILE_NAME
 from ludwig.models.base import BaseModel
