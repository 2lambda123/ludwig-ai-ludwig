--- conflicted
+++ resolved
@@ -10,7 +10,7 @@
 from ludwig.data.postprocessing import convert_dict_to_df
 from ludwig.data.preprocessing import load_metadata
 from ludwig.features.date_feature import create_vector_from_datetime_obj
-from ludwig.features.feature_registries import input_type_registry, output_type_registry
+from ludwig.features.feature_registries import input_type_registry
 from ludwig.features.feature_utils import get_module_dict_key_from_name, get_name_from_module_dict_key
 from ludwig.globals import MODEL_HYPERPARAMETERS_FILE_NAME, TRAIN_SET_METADATA_FILE_NAME
 from ludwig.utils import output_feature_utils
@@ -32,92 +32,6 @@
 INFERENCE_STAGES = [PREPROCESSOR, PREDICTOR, POSTPROCESSOR]
 
 FEATURES_TO_CAST_AS_STRINGS = {BINARY, CATEGORY, BAG, SET, TEXT, SEQUENCE, TIMESERIES, VECTOR}
-
-
-class InferenceModuleV0(nn.Module):
-    """Wraps preprocessing, model forward pass, and postprocessing into a single module.
-
-    Deprecated; used for benchmarking against the new inference module.
-    """
-
-    def __init__(
-        self, model: "ECD", config: Dict[str, Any], training_set_metadata: Dict[str, Any], device: TorchDevice
-    ):
-        super().__init__()
-        self.device = torch.device(device)
-        self.model = model.to_torchscript(device=self.device)
-
-        input_features = {
-            feature[NAME]: get_from_registry(feature[TYPE], input_type_registry) for feature in config["input_features"]
-        }
-        self.preproc_modules = nn.ModuleDict()
-        for feature_name, feature in input_features.items():
-            module_dict_key = get_module_dict_key_from_name(feature_name)
-            self.preproc_modules[module_dict_key] = feature.create_preproc_module(training_set_metadata[feature_name])
-
-        self.predict_modules = nn.ModuleDict()
-        for feature_name, feature in model.output_features.items():
-            module_dict_key = get_module_dict_key_from_name(feature_name)
-            self.predict_modules[module_dict_key] = feature.prediction_module
-
-        output_features = {
-            feature[NAME]: get_from_registry(feature[TYPE], output_type_registry)
-            for feature in config["output_features"]
-        }
-        self.postproc_modules = nn.ModuleDict()
-        for feature_name, feature in output_features.items():
-            module_dict_key = get_module_dict_key_from_name(feature_name)
-            self.postproc_modules[module_dict_key] = feature.create_postproc_module(training_set_metadata[feature_name])
-
-    def preprocess(self, inputs: Dict[str, TorchscriptPreprocessingInput]) -> Dict[str, torch.Tensor]:
-        with torch.no_grad():
-            preproc_inputs = {}
-            for module_dict_key, preproc in self.preproc_modules.items():
-                feature_name = get_name_from_module_dict_key(module_dict_key)
-                preproc_inputs[feature_name] = preproc(inputs[feature_name])
-<<<<<<< HEAD
-            preproc_inputs = {k: v.to(self.device) for k, v in preproc_inputs.items()}
-            model_outputs = self.model(preproc_inputs)
-
-            predictions_flattened: Dict[str, torch.Tensor] = {}
-            for module_dict_key, predict in self.predict_modules.items():
-                feature_name = get_name_from_module_dict_key(module_dict_key)
-                feature_predictions = predict(model_outputs, feature_name)
-                # Flatten out the predictions to support Triton input/output
-                for predict_key, tensor_values in feature_predictions.items():
-                    predict_concat_key = output_feature_utils.get_feature_concat_name(feature_name, predict_key)
-                    predictions_flattened[predict_concat_key] = tensor_values
-=======
-            return preproc_inputs
-
-    def predict(self, preproc_inputs: Dict[str, torch.Tensor]) -> Dict[str, Dict[str, torch.Tensor]]:
-        with torch.no_grad():
-            outputs = self.model(preproc_inputs)
-            predictions: Dict[str, Dict[str, torch.Tensor]] = {}
-            for module_dict_key, predict in self.predict_modules.items():
-                feature_name = get_name_from_module_dict_key(module_dict_key)
-                predictions[feature_name] = predict(outputs, feature_name)
-            return predictions
->>>>>>> edc7c266
-
-    def postprocess(self, predictions: Dict[str, Dict[str, torch.Tensor]]) -> Dict[str, Dict[str, Any]]:
-        with torch.no_grad():
-            postproc_outputs: Dict[str, Dict[str, Any]] = {}
-            for module_dict_key, postproc in self.postproc_modules.items():
-                feature_name = get_name_from_module_dict_key(module_dict_key)
-<<<<<<< HEAD
-                postproc_outputs[feature_name] = postproc(predictions_flattened, feature_name)
-
-=======
-                postproc_outputs[feature_name] = postproc(predictions[feature_name])
->>>>>>> edc7c266
-            return postproc_outputs
-
-    def forward(self, inputs: Dict[str, TorchscriptPreprocessingInput]) -> Dict[str, Dict[str, Any]]:
-        preproc_inputs = self.preprocess(inputs)
-        predictions = self.predict(preproc_inputs)
-        postproc_outputs = self.postprocess(predictions)
-        return postproc_outputs
 
 
 class InferenceModule(nn.Module):
