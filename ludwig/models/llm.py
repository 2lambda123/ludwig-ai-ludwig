import contextlib
import logging
import os
from typing import Any, Dict, List, Optional, Tuple, Union

import numpy as np
import torch
from transformers import AutoConfig, GenerationConfig

from ludwig.constants import IGNORE_INDEX_TOKEN_ID, LOGITS, MODEL_LLM, PREDICTIONS, TEXT
from ludwig.features.base_feature import ModuleWrapper, OutputFeature
from ludwig.features.feature_utils import LudwigFeatureDict
from ludwig.features.text_feature import TextOutputFeature
from ludwig.globals import MODEL_WEIGHTS_FILE_NAME
from ludwig.models.base import BaseModel
from ludwig.modules.training_hooks import NEFTuneHook
from ludwig.schema.features.base import BaseOutputFeatureConfig, FeatureCollection
from ludwig.schema.model_types.llm import LLMModelConfig
from ludwig.utils.augmentation_utils import AugmentationPipelines
from ludwig.utils.data_utils import clear_data_cache
from ludwig.utils.llm_quantization_utils import convert_quantized_linear_to_linear
from ludwig.utils.llm_utils import (
    _MODELS_WITH_DEVICE_MAP_AUTO_EXCLUSION,
    add_left_padding,
    generate_merged_ids,
    get_context_len,
    get_realigned_target_and_prediction_tensors_for_inference,
    initialize_adapter,
    load_pretrained_from_config,
    pad_target_tensor_for_fine_tuning,
    remove_left_padding,
    to_device,
)
from ludwig.utils.logging_utils import log_once
from ludwig.utils.output_feature_utils import set_output_feature_tensor
from ludwig.utils.tokenizers import HFTokenizer
from ludwig.utils.torch_utils import reg_loss

logger = logging.getLogger(__name__)


class DictWrapper:
    """Wrapper for a LudwigFeatureDict module that allows for iteration over keys.

    The purpose of this class is to avoid exposing input and output features as modules of the LLM. This is because we
    only wish to train the underlying model, and having these additional modules can confuse systems like DeepSpeed.
    """

    def __init__(self, obj: LudwigFeatureDict):
        self.obj = obj

    def get(self, key) -> torch.nn.Module:
        return self.obj.get(key)

    def set(self, key: str, module: torch.nn.Module) -> None:
        self.obj.set(key, module)

    def __len__(self) -> int:
        return len(self.obj)

    def __next__(self) -> None:
        return next(iter(self.obj))

    def __iter__(self) -> None:
        return iter(self.obj.keys())

    def keys(self) -> List[str]:
        return self.obj.keys()

    def values(self) -> List[torch.nn.Module]:
        return self.obj.values()

    def items(self) -> List[Tuple[str, torch.nn.Module]]:
        return self.obj.items()

    def update(self, modules: Dict[str, torch.nn.Module]) -> None:
        self.obj.update(modules)


<<<<<<< HEAD
=======
@default_retry(tries=8)
def load_pretrained_from_config(
    config_obj: LLMModelConfig,
    model_config: Optional[AutoConfig] = None,
    weights_save_path: Optional[str] = None,
) -> PreTrainedModel:
    load_kwargs = {}
    if config_obj.quantization:
        # Apply quanitzation configuration at model load time
        load_kwargs["torch_dtype"] = getattr(torch, config_obj.quantization.bnb_4bit_compute_dtype)
        load_kwargs["quantization_config"] = config_obj.quantization.to_bitsandbytes()
        if config_obj.base_model not in _MODELS_WITH_DEVICE_MAP_AUTO_EXCLUSION:
            load_kwargs["device_map"] = "auto"

    if config_obj.model_parameters:
        # Add any model specific parameters to the load kwargs
        for param_name, param_value in config_obj.model_parameters.to_dict().items():
            # Not all parameters are supported by all models, so we only add the parameter to the load kwargs
            # if it is supported by the model.
            if param_value is None:
                continue

            if hasattr(model_config, param_name):
                load_kwargs[param_name] = param_value
            else:
                logger.warning(f"Parameter {param_name} is not supported by {config_obj.base_model}. Skipping.")

    logger.info("Loading large language model...")
    pretrained_model_name_or_path = weights_save_path or config_obj.base_model
    model: PreTrainedModel = AutoModelForCausalLM.from_pretrained(pretrained_model_name_or_path, **load_kwargs)
    return model


>>>>>>> 06cc5088
class LLM(BaseModel):
    @staticmethod
    def type() -> str:
        return MODEL_LLM

    def __init__(
        self,
        config_obj: LLMModelConfig,
        random_seed=None,
        device=None,
        **_kwargs,
    ):
        super().__init__(random_seed=random_seed)

        self.config_obj = config_obj
        self._random_seed = random_seed

        self.model_name = self.config_obj.base_model
        self.model_config = AutoConfig.from_pretrained(self.config_obj.base_model)

        self.model = load_pretrained_from_config(self.config_obj, model_config=self.model_config)
        self.curr_device = next(self.model.parameters()).device
        logger.info("Done.")

        self.context_len = get_context_len(self.model_config)

        # TODO(Arnav): This needs be more flexible to account for RoPE Scaling
        # When merging input IDs and target IDs for LLM fine-tuning, we want to make sure that the merged tensor is
        # not longer than the global maximum sequence length. This is provided in the preprocessing config. We never
        # want to exceed the maximum possible context length so we also check for that.
        if self.config_obj.preprocessing.global_max_sequence_length:
            global_max_sequence_length = self.config_obj.preprocessing.global_max_sequence_length
            self.global_max_sequence_length = (
                global_max_sequence_length if global_max_sequence_length <= self.context_len else self.context_len
            )
        else:
            self.global_max_sequence_length = self.context_len

        # Initialize tokenizer
        self.tokenizer = HFTokenizer(self.config_obj.base_model).tokenizer

        self._set_generation_config(self.config_obj.generation.to_dict())

        # ================ Inputs ================
        try:
            self.input_features.update(self.build_inputs(input_feature_configs=self.config_obj.input_features))
        except KeyError as e:
            raise KeyError(
                f"An input feature has a name that conflicts with a class attribute of torch's ModuleDict: {e}"
            )

        # This is used to store the model inputs during the forward pass when fine-tuning LLMs. This allows us to have
        # access to the joint model inputs (input_ids and target_ids) when computing metrics. In particular, the target
        # ids are needed to correctly compute next token softmax cross entropy loss.
        self.model_inputs = None

        # ================ Outputs ================
        self.output_feature_type = self.config_obj.output_features[0].type

        self.output_features.update(
            self.build_outputs(
                output_feature_configs=self.config_obj.output_features,
                # Set the input size to the model vocab size instead of the tokenizer vocab size
                # because the model has additional "head" layers that are used to predict the next
                # token in the sequence. These head layers can add additional dimensions to the
                # logits tensor, beyond the vocab_size dimension.
                input_size=self.input_shape[-1] if self.output_feature_type == TEXT else self.model_config.vocab_size,
            )
        )

        # Extract the decoder object for the forward pass
        self._output_feature_decoder = ModuleWrapper(self.output_features.items()[0][1])

        self.attention_masks = None

        clear_data_cache()

    def create_feature_dict(self) -> DictWrapper:
        return DictWrapper(LudwigFeatureDict())

    @contextlib.contextmanager
    def use_generation_config(self, generation_config_dict: Optional[Dict[str, Any]] = None):
        """Sets the generation config for the model."""
        # Save the original generation config so that we can reset it if/when we change it when self.generation gets is
        # dynamically mutated during 1-off predict calls after fine-tuning.
        original_generation_config_dict = self.generation.to_dict()
        try:
            # no-op if generation_config is None
            if generation_config_dict is not None:
                # unwrap the original generation config, update it with the new generation config
                new_generation_config_dict = {**original_generation_config_dict, **generation_config_dict}
                self._set_generation_config(new_generation_config_dict)
            yield
        finally:
            self._set_generation_config(original_generation_config_dict)

    def _set_generation_config(self, new_generation_config_dict: Dict[str, Any]):
        self.generation = GenerationConfig(**new_generation_config_dict)
        # We need to manually set the pad_token_id to the tokenizer's pad_token_id for certain models like GPT and
        # CodeLlama to avoid getting an error. This workaround can be found here:
        # (https://github.com/huggingface/transformers/issues/25353#issuecomment-1669339754)
        self.generation.pad_token_id = self.tokenizer.pad_token_id
        self.max_new_tokens = self.generation.max_new_tokens
        # max input length value copied from FastChat
        # https://github.com/lm-sys/FastChat/blob/0e958b852a14f4bef5f0e9d7a5e7373477329cf2/fastchat/serve/inference.py#L183  # noqa E501
        self.max_input_length = self.context_len - self.max_new_tokens - 8

    @property
    def output_feature_decoder(self) -> OutputFeature:
        return self._output_feature_decoder.module

    def initialize_adapter(self):
        """If an adapter config is provided, we want to wrap the model with a PEFT model for fine-tuning."""
        if self.config_obj.adapter:
            if self.config_obj.trainer.type != "finetune" and not self.config_obj.adapter.pretrained_adapter_weights:
                raise ValueError(
                    "Adapter config was provided, but trainer type is not set to `finetune`. Either set the trainer to "
                    "`finetune` or remove the adapter config."
                )

            self.model = initialize_adapter(self.model, self.config_obj)

            logger.info("==================================================")
            logger.info("Trainable Parameter Summary For Fine-Tuning")
            logger.info(f"Fine-tuning with adapter: {self.config_obj.adapter.type}")
            self.model.print_trainable_parameters()
            logger.info("==================================================")

    def prepare_for_training(self):
        # TODO: this implementation will not work if resuming from a previous checkpoint. Need to fix this.
        if self.config_obj.quantization:
            self.prepare_for_quantized_training()
        self.initialize_adapter()

    def prepare_for_quantized_training(self):
        from peft import prepare_model_for_kbit_training

        self.model = prepare_model_for_kbit_training(self.model, use_gradient_checkpointing=False)

    def to_device(self, device):
        self.model, device = to_device(self.model, device, self.config_obj, self.curr_device)
        self.curr_device = device
        return self

    @classmethod
    def build_outputs(
        cls, output_feature_configs: FeatureCollection[BaseOutputFeatureConfig], input_size: int
    ) -> Dict[str, OutputFeature]:
        """Builds and returns output feature."""
        # TODO: only single task currently
        if len(output_feature_configs) > 1:
            raise ValueError("The LLM model type only supports a single output feature.")

        output_feature_config = output_feature_configs[0]
        output_feature_config.input_size = input_size

        output_features = {}
        output_feature = cls.build_single_output(output_feature_config, output_features)
        output_features[output_feature_config.name] = output_feature

        return output_features

    def forward(
        self,
        inputs: Union[
            Dict[str, torch.Tensor], Dict[str, np.ndarray], Tuple[Dict[str, torch.Tensor], Dict[str, torch.Tensor]]
        ],
        mask=None,
    ) -> Dict[str, torch.Tensor]:
        """Produces logits tensor for finetuning the model.

        Args:
            inputs: Inputs to the model. Can be a dictionary of input names to
                input tensors or a tuple of (inputs, targets) where inputs is
                a dictionary of input names to input tensors and targets is a
                dictionary of target names to target tensors.
            mask: A mask for the inputs.

        Returns:
            A dictionary of output {feature name}::{tensor_name} -> output tensor.
        """
        input_ids, target_ids = self._unpack_inputs(inputs)

        # Generate merged input_id, target_id pairs for the model, and create corresponding attention masks
        # We save them as class variables so that we can use them when realigning target and prediction tensors
        self.model_inputs, self.attention_masks = generate_merged_ids(
            input_ids, target_ids, self.tokenizer, self.global_max_sequence_length
        )

        # Wrap with flash attention backend for faster generation
        with torch.backends.cuda.sdp_kernel(enable_flash=True, enable_math=False, enable_mem_efficient=False) if (
            torch.cuda.is_available() and self.curr_device.type == "cuda"
        ) else contextlib.nullcontext():
            # TODO (jeffkinnison): Determine why the 8-bit `SCB` and `CB` matrices are deleted in the forward pass
            model_outputs = self.model(input_ids=self.model_inputs, attention_mask=self.attention_masks).get(LOGITS)

        if self.output_feature_type != TEXT:
            # Pass generated tokens through decoder after averaging the token probabilities
            # This is required for the classification head for the classifier decoder
            model_outputs = torch.mean(model_outputs, dim=1)

        if self.output_feature_type == TEXT:
            decoder_outputs = model_outputs
        else:
            decoder_outputs = self.output_feature_decoder.decoder_obj(model_outputs)

        # Set the output feature tensor to the decoder outputs (logits)
        outputs = {}
        of_name = self.config_obj.output_features[0].name
        set_output_feature_tensor(outputs, of_name, LOGITS, decoder_outputs)

        # Get predictions, probabilities and logits tensor from the output feature's predictions function
        outputs = self.output_features.get(of_name).predictions(outputs, of_name)

        # Cast to float32 for metric computation incase we're using deespeed with
        # reduced precision such as bfloat16.
        for prediction_key, prediction_tensor in outputs.items():
            if prediction_key != PREDICTIONS:
                # Skipping casting it to float32 since the predictions are tokens and they should be int64
                # (which is already the case)
                outputs[prediction_key] = prediction_tensor.type(torch.float32)

        return outputs

    def generate(
        self,
        inputs: Union[
            Dict[str, torch.Tensor], Dict[str, np.ndarray], Tuple[Dict[str, torch.Tensor], Dict[str, torch.Tensor]]
        ],
        mask=None,
    ) -> Dict[str, torch.Tensor]:
        """Generates tokens using the model."""
        log_once(f"For generating text, using: {self.generation}")
        input_ids, _ = self._unpack_inputs(inputs)

        with torch.no_grad():
            input_lengths = []
            sequences_list = []
            for input_ids_sample in input_ids:
                input_ids_sample_no_padding = remove_left_padding(input_ids_sample, self.tokenizer)

                if input_ids_sample_no_padding.shape[1] > self.max_input_length:
                    logger.warning(
                        f"Input length {input_ids_sample_no_padding.shape[1]} is "
                        f"greater than max input length {self.max_input_length}. Truncating."
                    )
                    input_ids_sample_no_padding = input_ids_sample_no_padding[:, -self.max_input_length :]  # noqa E203

                input_lengths.append(input_ids_sample_no_padding.shape[1])

                # Wrap with flash attention backend for faster generation
                with torch.backends.cuda.sdp_kernel(
                    enable_flash=True, enable_math=False, enable_mem_efficient=False
                ) if (torch.cuda.is_available() and self.curr_device.type == "cuda") else contextlib.nullcontext():
                    # Generate text using the model
                    model_outputs = self.model.generate(
                        input_ids=input_ids_sample_no_padding,
                        attention_mask=mask,
                        generation_config=self.generation,
                        return_dict_in_generate=True,
                        output_scores=True,
                    )

                sequences_list.append(model_outputs.sequences[0])

            # Extract the predictions, probabilities and logits from the model outputs
            # through the forward pass of the output feature
            outputs = self.output_feature_decoder.decoder_obj.forward(
                sequences_list,
                input_lengths,
                self.max_new_tokens,
            )

        return outputs

    def is_merge_and_unload_set(self) -> bool:
        """Check if the "adapter" configuration section exists and, if affirmative, that it contains the
        "postprocessor" subsection and the "merge_adapter_into_base_model" and "progressbar" directives.

        # Return

            :return (bool): whether merge_and_unload should be done.
        """
        return (
            self.config_obj.adapter is not None
            and self.config_obj.adapter.postprocessor is not None
            and self.config_obj.adapter.postprocessor.merge_adapter_into_base_model
        )

    def merge_and_unload(self, progressbar: bool = False) -> None:
        """This method merges the LoRa layers into the base model.  This is needed if someone wants to use the base
        model as a standalone model.  The implementation calls merge_and_unload() of the underlying LoraModel class
        (in peft).

        Args:
            progressbar (bool): whether to show a progressbar indicating the unload and merge process
        """
        from peft import LoraModel

        if isinstance(self.model.base_model, LoraModel):
            self.model.base_model.merge_and_unload(progressbar=progressbar)
        else:
            raise ValueError("This operation requires an LLM model trained with a LoRA adapter.")

    def _unpack_inputs(
        self,
        inputs: Union[
            Dict[str, torch.Tensor], Dict[str, np.ndarray], Tuple[Dict[str, torch.Tensor], Dict[str, torch.Tensor]]
        ],
    ) -> Tuple[torch.Tensor, Optional[torch.Tensor]]:
        """Converts input tensors to input ids."""
        if isinstance(inputs, tuple):
            inputs, targets = inputs
            # Convert targets to tensors.
            for target_feature_name, target_value in targets.items():
                if not isinstance(target_value, torch.Tensor):
                    targets[target_feature_name] = torch.from_numpy(target_value)
                else:
                    targets[target_feature_name] = target_value
        else:
            targets = None

        assert list(inputs.keys()) == self.input_features.keys()

        input_ids = self.get_input_ids(inputs)
        target_ids = self.get_target_ids(targets) if targets else None

        return input_ids, target_ids

    def get_input_ids(
        self,
        inputs: Union[
            Dict[str, torch.Tensor], Dict[str, np.ndarray], Tuple[Dict[str, torch.Tensor], Dict[str, torch.Tensor]]
        ],
    ) -> torch.Tensor:
        """Returns the input ids for the text feature input."""
        return inputs[self.config_obj.input_features[0].name].type(torch.int32)

    def get_target_ids(self, outputs: Dict[str, torch.Tensor]) -> torch.Tensor:
        """Returns the output ids for the text feature output."""
        return outputs[self.config_obj.output_features[0].name].type(torch.int32)

    def update_metrics(self, targets, predictions):
        """Updates the model's metrics given targets and predictions for zero-shot/few-shot."""
        for of_name, of_obj in self.output_features.items():
            if isinstance(of_obj, TextOutputFeature):
                # Align the target length with the predictions length to enable text metric evaluation.
                _targets, _predictions = get_realigned_target_and_prediction_tensors_for_inference(
                    targets, predictions, of_name, self.tokenizer
                )
                of_obj.update_metrics(_targets[of_name], _predictions[of_name], self.tokenizer)
            else:
                of_obj.update_metrics(targets[of_name], predictions[of_name])

        # HACK (Tim): get the device of the targets to transfer self.eval_loss_metric to the same device
        target_device = list(targets.values())[0].device

        eval_loss, additional_losses = self.eval_loss(targets, predictions)
        self.eval_loss_metric = self.eval_loss_metric.to(target_device)
        self.eval_loss_metric.update(eval_loss)
        self.eval_additional_losses_metrics.update(additional_losses)

    def update_metrics_finetune_llm(self, targets, predictions):
        """Updates the model's metrics given targets and predictions for fine-tuning."""
        _targets, _predictions = targets, predictions
        for of_name, of_obj in self.output_features.items():
            if isinstance(of_obj, TextOutputFeature):
                # Update the target tensor to enable text metric evaluation. This pads the target tensor with -100s
                # to match the prediction length and depends on how much of the target tensor was included in the
                # forward pass.
                _targets = self._update_target_tensor_for_finetuning(_targets, _predictions, of_name)
                if isinstance(of_obj, TextOutputFeature):
                    of_obj.update_metrics(_targets[of_name], _predictions[of_name], self.tokenizer)
                else:
                    of_obj.update_metrics(_targets[of_name], _predictions[of_name])
                continue

            of_obj.update_metrics(_targets[of_name], _predictions[of_name])

        eval_loss, additional_losses = self.eval_loss(_targets, _predictions)
        self.eval_loss_metric.update(eval_loss)
        self.eval_additional_losses_metrics.update(additional_losses)

    def train_loss(
        self,
        targets,
        predictions,
        regularization_type: Optional[str] = None,
        regularization_lambda: Optional[float] = None,
    ) -> Tuple[torch.Tensor, Dict[str, torch.Tensor]]:
        """Computes the training loss for the model.

        Args:
            targets: A dictionary of target names to target tensors.
            predictions: A dictionary of output names to output tensors.
            regularization_type: One of 'l1', 'l2', 'l1_l2', or None.
            regularization_lambda: The regularization lambda.

        Returns:
            A tuple of the loss tensor and a dictionary of loss for every
            output feature.
        """
        train_loss = 0
        of_train_losses = {}
        for of_name, of_obj in self.output_features.items():
            _targets, _predictions = targets, predictions
            if isinstance(of_obj, TextOutputFeature):
                _predictions = {of_name: _predictions}

                # Update the target tensor to enable text metric evaluation. This pads the target tensor with -100s
                # to match the prediction length and depends on how much of the target tensor was included in the
                # forward pass.
                _targets = self._update_target_tensor_for_finetuning(_targets, _predictions, of_name)

            # TODO(Arnav): Seems like doing this again and going between these format types in unnecessary, but
            # refactor so that we don't have to do this at a later point.
            predictions = {}
            for key, _ in _predictions[of_name].items():
                set_output_feature_tensor(predictions, of_name, key, _predictions[of_name][key])
            _predictions = predictions

            of_train_loss = of_obj.train_loss(_targets[of_name], _predictions, of_name)
            train_loss += of_obj.loss.weight * of_train_loss
            of_train_losses[of_name] = of_train_loss

        additional_losses = self.losses()
        if additional_losses:
            train_loss += torch.sum(torch.stack(additional_losses))  # other losses

        # Add regularization loss
        if regularization_type is not None and regularization_lambda != 0:
            train_loss += reg_loss(self, regularization_type, l1=regularization_lambda, l2=regularization_lambda)

        return train_loss, of_train_losses

    def eval_loss(self, targets, predictions):
        """Computes all evaluation losses for the model given targets and predictions.

        Args:
            targets: A dictionary of target names to target tensors.
            predictions: A dictionary of output names to output tensors.

        Returns:
            A tuple of loss values for eval losses and additional losses.
        """
        eval_loss = 0
        for of_name, of_obj in self.output_features.items():
            if isinstance(of_obj, TextOutputFeature):
                # Align the target length with the predictions length to enable text metric evaluation.
                _targets, _predictions = get_realigned_target_and_prediction_tensors_for_inference(
                    targets, predictions, of_name, self.tokenizer
                )
                of_eval_loss = of_obj.eval_loss(_targets[of_name], _predictions[of_name])
            else:
                # HACK(geoffrey): we need a non-empty loss, so we just fill it with zeros
                of_eval_loss = torch.tensor(0.0).to(predictions[of_name][LOGITS].device)

            eval_loss += of_obj.loss.weight * of_eval_loss

        additional_loss = 0
        additional_losses = self.losses()
        if additional_losses:
            additional_loss = torch.sum(torch.stack(additional_losses))  # other losses

        return eval_loss, additional_loss

    def outputs_to_predictions(self, outputs: Dict[str, torch.Tensor]) -> Dict[str, Dict[str, torch.Tensor]]:
        """Returns the model's predictions for each output feature."""
        predictions = {}
        for of_name in self.output_features:
            # TODO(travis): this will need to change when we support multiple output features
            predictions[of_name] = outputs
        return predictions

    def save(self, save_path):
        """Saves the model to the given path."""
        # TODO(travis): use the implementation of trainer itself to decide whether to save the model, to
        # avoid this hack
        if self.config_obj.trainer.type != "none":
            weights_save_path = os.path.join(save_path, MODEL_WEIGHTS_FILE_NAME)
            self.model.save_pretrained(weights_save_path)
        else:
            logger.info("Skipped saving LLM without weight adjustments.")

    def save_base_model(self, save_path):
        """Saves the base LLM model to the given path."""
        # TODO: see the "TODO" statement from "LLM.save()" in this module.
        if self.config_obj.trainer.type != "none":
            weights_save_path = os.path.join(save_path, MODEL_WEIGHTS_FILE_NAME)
            self.model.base_model.save_pretrained(weights_save_path)
            """While this class initializes the tokenizer (from the base_model) automatically, and hence does not
            need to be saved if inference is to be done using LudwigModel.predict(), the rationale for saving the
            tokenizer to HuggingFace Hub is to provide access to models fine-tuned and persisted to HuggingFace Hub
            using Ludwig at a later time, with the ability to perform inference, independently of Ludwig itself."""
            self.tokenizer.save_pretrained(weights_save_path)
        else:
            logger.info("Skipped saving LLM without weight adjustments.")

    def save_dequantized_base_model(self, save_path: str) -> None:
        """Upscales quantized weights of a model to fp16 and saves the result in a folder specified by save_path.

        Args:
            save_path (str): The path to the folder where the upscaled model weights will be saved.

        Returns:
            None
        """
        from peft import PeftModel

        if isinstance(self.model, PeftModel):
            # Get the base model back by removing all the adapter modules without merging.
            logger.warning(
                "LLM model is currently wrapped in a PeftModel. Removing the adapter layers and saving the base model."
                "Reload the model via LudwigModel.load() to use your trained adapter layers for inference."
            )
            self.model = self.model.unload()

        # Dequantize the model weights and cast them to fp16 - replace quantized layers with appropriate
        # linear layers in-place.
        logger.info("Upscaling quantized weights to fp16...")
        convert_quantized_linear_to_linear(self.model)
        logger.info("Done.")

        # Remove the quantization configuration from the model
        # The reason we can't delete the quantization config is because it is a property of the model and
        # HF does some weird serialization of the config that causes an error when trying to access `self.model.config`
        # after you try and delete a key from the config: TypeError: Object of type dtype is not JSON serializable.
        self.model.config.quantization_config = {}

        # Override properties of the model to indicate that it is no longer quantized.
        # This is also necessary to ensure that the model can be saved, otherwise it will raise an error like
        # "You are calling `save_pretrained` on a 4-bit converted model. This is currently not supported"
        # See: https://github.com/huggingface/transformers/blob/0ad4e7e6dad670a7151aaceb1af3c272a3bf73a8/src/transformers/modeling_utils.py#L2054 # noqa
        self.model.is_loaded_in_4bit = False
        self.model.is_loaded_in_8bit = False

        # Save the model
        logger.info(f"Saving upscaled model to {save_path}")
        self.model.save_pretrained(save_path)
        logger.info("Done.")

        # Save the tokenizer
        logger.info(f"Saving tokenizer to {save_path}")
        self.tokenizer.save_pretrained(save_path)
        logger.info("Done.")

    def load(self, save_path):
        """Loads the model from the given path."""
        weights_save_path = os.path.join(save_path, MODEL_WEIGHTS_FILE_NAME)
        if self.config_obj.adapter:
            from peft import PeftModel  # noqa

            if isinstance(self.model, PeftModel):
                # Unwrap and reload PeftModel
                self.model = self.model.base_model

            self.model = PeftModel.from_pretrained(self.model, weights_save_path)
        elif self.config_obj.trainer.type != "none":
            self.model = load_pretrained_from_config(
                self.config_obj, model_config=self.model_config, weights_save_path=weights_save_path
            )
        else:
            logger.info("Skipped loading LLM without weight adjustments.")

    def get_args(self):
        """Returns init arguments for constructing this model."""
        return (
            self.config_obj.input_features.to_list(),
            self.config_obj.output_features.to_list(),
            self._random_seed,
        )

    def _update_target_tensor_for_finetuning(
        self, targets: Dict[str, torch.Tensor], predictions: Dict[str, torch.Tensor], of_name: str
    ) -> Dict[str, torch.Tensor]:
        """Update target tensor for fine-tuning.

        This method removes left padding from target tensors, adds a pad token to the end of the target tensors,
        and pads the target tensors with -100 to ensure equal length for loss computation. It then realigns the
        target tensors with the prediction tensors.

        Args:
            targets (Dict[str, torch.Tensor]): A dictionary containing the target tensors.
            predictions (Dict[str, torch.Tensor]): A dictionary containing the predicted tensors.
            of_name (str): The name of the target tensor.

        Returns:
            Dict[str, torch.Tensor]: A dictionary containing the updated target tensors aligned with predictions.
        """
        # Remove left padding from target tensors since we also do this for the model's forward pass when we
        # concatenate the input_ids with the target_ids. We also need to add the pad token to the end of the
        # target tensors.
        targets_without_padding = []
        lengths = []

        pad_token_tensor = torch.tensor([self.tokenizer.pad_token_id])
        for target in targets[of_name]:
            target = remove_left_padding(target, self.tokenizer)[0]
            target = torch.cat([target, pad_token_tensor.to(device=target.device)], dim=-1).unsqueeze(0)
            targets_without_padding.append(target)
            lengths.append(target.shape[1])

        # We need all target tensors to have the same length for the loss computation. We pad the target
        # tensors with -100 since we want to negate all tokens that are not target_ids during the softmax
        # cross entropy loss computation. This ensures that the loss is computed only for the target tokens.
        max_length = max(lengths)
        for i, target in enumerate(targets_without_padding):
            targets_without_padding[i] = add_left_padding(
                targets_without_padding[i][0],
                max_length,
                IGNORE_INDEX_TOKEN_ID,
            )

        targets[of_name] = torch.stack(targets_without_padding, dim=0).to(
            dtype=targets[of_name].dtype,
            device=targets[of_name].device,
        )

        # Re-align target tensors without padding to have equal length before realigning with the prediction
        # tensors. Padding left with -100 to match the length of the target tensor masks the input ids during
        # softmax cross entropy loss computation. This ensures that the loss is computed only for the target
        # token IDs. Examples:
        # BERTLMHead: https://github.com/huggingface/transformers/blob/v4.29.1/src/transformers/models/bert/modeling_bert.py#L1216-L1219 # noqa
        # GPTNeoForCausalLM: https://github.com/huggingface/transformers/blob/v4.29.1/src/transformers/models/gpt_neo/modeling_gpt_neo.py#L736 # noqa
        _targets = pad_target_tensor_for_fine_tuning(targets, predictions, self.model_inputs, of_name)

        return _targets

    def _activate_forward_hooks(self):
        """Activates/registers forward hooks for the model."""
        if not self.config_obj.model_parameters:
            return

        # Initialize forward hook handles
        if self.config_obj.model_parameters.neftune_noise_alpha:
            self._forward_hook_handles.append(
                NEFTuneHook(neftune_noise_alpha=self.config_obj.model_parameters.neftune_noise_alpha)
            )

        # Activate forward hooks iteratively
        for hook in self._forward_hook_handles:
            # Update the model with the forward hooks in place
            self.model = hook.activate_hook(self.model)

    @staticmethod
    def get_augmentation_pipelines() -> AugmentationPipelines:
        """Returns the augmentation pipeline for this model."""
        return AugmentationPipelines({})<|MERGE_RESOLUTION|>--- conflicted
+++ resolved
@@ -77,42 +77,6 @@
         self.obj.update(modules)
 
 
-<<<<<<< HEAD
-=======
-@default_retry(tries=8)
-def load_pretrained_from_config(
-    config_obj: LLMModelConfig,
-    model_config: Optional[AutoConfig] = None,
-    weights_save_path: Optional[str] = None,
-) -> PreTrainedModel:
-    load_kwargs = {}
-    if config_obj.quantization:
-        # Apply quanitzation configuration at model load time
-        load_kwargs["torch_dtype"] = getattr(torch, config_obj.quantization.bnb_4bit_compute_dtype)
-        load_kwargs["quantization_config"] = config_obj.quantization.to_bitsandbytes()
-        if config_obj.base_model not in _MODELS_WITH_DEVICE_MAP_AUTO_EXCLUSION:
-            load_kwargs["device_map"] = "auto"
-
-    if config_obj.model_parameters:
-        # Add any model specific parameters to the load kwargs
-        for param_name, param_value in config_obj.model_parameters.to_dict().items():
-            # Not all parameters are supported by all models, so we only add the parameter to the load kwargs
-            # if it is supported by the model.
-            if param_value is None:
-                continue
-
-            if hasattr(model_config, param_name):
-                load_kwargs[param_name] = param_value
-            else:
-                logger.warning(f"Parameter {param_name} is not supported by {config_obj.base_model}. Skipping.")
-
-    logger.info("Loading large language model...")
-    pretrained_model_name_or_path = weights_save_path or config_obj.base_model
-    model: PreTrainedModel = AutoModelForCausalLM.from_pretrained(pretrained_model_name_or_path, **load_kwargs)
-    return model
-
-
->>>>>>> 06cc5088
 class LLM(BaseModel):
     @staticmethod
     def type() -> str:
