--- conflicted
+++ resolved
@@ -134,14 +134,7 @@
         else:
             self.context_len = 2048
 
-<<<<<<< HEAD
         self._set_generation_config(self.config_obj.generation.to_dict())
-=======
-        # max input length value copied from FastChat
-        # https://github.com/lm-sys/FastChat/blob/0e958b852a14f4bef5f0e9d7a5e7373477329cf2/fastchat/serve/inference.py#L183  # noqa E501
-        self.max_new_tokens = self.config_obj.generation.max_new_tokens
-        self.max_input_length = self.context_len - self.max_new_tokens - 8
->>>>>>> 07570ca6
 
         # TODO(Arnav): This needs be more flexible to account for RoPE Scaling
         # When merging input IDs and target IDs for LLM fine-tuning, we want to make sure that the merged tensor is
@@ -216,7 +209,7 @@
         self.generation = GenerationConfig(**new_generation_config_dict)
         self.max_new_tokens = self.generation.max_new_tokens
         # max input length value copied from FastChat
-        # https://github.com/lm-sys/FastChat/blob/0e958b852a14f4bef5f0e9d7a5e7373477329cf2/fastchat/serve/inference.py#L183  # noqa
+        # https://github.com/lm-sys/FastChat/blob/0e958b852a14f4bef5f0e9d7a5e7373477329cf2/fastchat/serve/inference.py#L183  # noqa E501
         self.max_input_length = self.context_len - self.max_new_tokens - 8
 
     @property
