--- conflicted
+++ resolved
@@ -663,10 +663,7 @@
                         )
 
             if is_on_master():
-<<<<<<< HEAD
-=======
                 contrib_command("train_epoch_end", progress_tracker)
->>>>>>> 30f1fc85
                 logger.info('')
 
         if train_writer is not None:
