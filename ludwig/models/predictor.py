--- conflicted
+++ resolved
@@ -121,15 +121,7 @@
                 progress_bar.close()
 
         # consolidate predictions from each batch to a single tensor
-<<<<<<< HEAD
-        for key, pred_value_list in predictions.items():
-            # Without cloning and detaching, a runtime error is raised since pred_value_list
-            # is a tensor that requires grad.
-            predictions[key] = torch.cat(
-                pred_value_list, dim=0).clone().detach().numpy()
-=======
         self._concat_preds(predictions)
->>>>>>> 8e6420cd
 
         return from_numpy_dataset(predictions)
 
@@ -158,7 +150,10 @@
 
     def _concat_preds(self, predictions):
         for key, pred_value_list in predictions.items():
-            predictions[key] = tf.concat(pred_value_list, axis=0).numpy()
+            # Without cloning and detaching, a runtime error is raised since pred_value_list
+            # is a tensor that requires grad.
+            predictions[key] = torch.cat(
+                pred_value_list, dim=0).clone().detach().numpy()
 
     def batch_evaluation(
             self,
