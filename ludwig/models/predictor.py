--- conflicted
+++ resolved
@@ -317,12 +317,7 @@
     backend,
 ):
     postprocessed_output, column_shapes = flatten_df(postprocessed_output, backend)
-<<<<<<< HEAD
-    schema = get_pa_schema(postprocessed_output)
-    postprocessed_output.to_parquet(os.path.join(output_directory, PREDICTIONS_PARQUET_FILE_NAME), schema=schema)
-=======
     backend.df_engine.to_parquet(postprocessed_output, os.path.join(output_directory, PREDICTIONS_PARQUET_FILE_NAME))
->>>>>>> 1dc66cad
     save_json(os.path.join(output_directory, PREDICTIONS_SHAPES_FILE_NAME), column_shapes)
     if not backend.df_engine.partitioned:
         # csv can only be written out for unpartitioned df format (i.e., pandas)
