--- conflicted
+++ resolved
@@ -46,20 +46,8 @@
 from ludwig.models.ecd import ECD
 from ludwig.models.predictor import Predictor
 from ludwig.modules.metric_modules import get_improved_fun, get_initial_validation_value
-<<<<<<< HEAD
-from ludwig.modules.optimization_modules import (
-    BaseOptimizerConfig,
-    create_clipper,
-    create_optimizer,
-    GradientClippingConfig,
-    GradientClippingDataclassField,
-    OptimizerDataclassField,
-)
-from ludwig.schema import utils
-=======
 from ludwig.modules.optimization_modules import create_clipper, create_optimizer
 from ludwig.schema.trainer import TrainerConfig
->>>>>>> 5c1a3b37
 from ludwig.utils import time_utils
 from ludwig.utils.checkpoint_utils import Checkpoint, CheckpointManager
 from ludwig.utils.defaults import default_random_seed
@@ -111,179 +99,6 @@
         self.shutdown()
 
 
-<<<<<<< HEAD
-def get_trainer_jsonschema():
-    return utils.unload_jsonschema_from_marshmallow_class(TrainerConfig)
-
-
-@dataclass
-class TrainerConfig(utils.BaseMarshmallowConfig):
-    """TrainerConfig is a dataclass that configures most of the hyperparameters used for model training."""
-
-    optimizer: BaseOptimizerConfig = OptimizerDataclassField(
-        default={"type": "adam"}, description="Parameter values for selected torch optimizer."
-    )
-
-    epochs: int = utils.PositiveInteger(
-        default=100, description="Number of epochs the algorithm is intended to be run over."
-    )
-
-    regularization_lambda: float = utils.FloatRange(
-        default=0.0, min=0, description="Strength of the $L2$ regularization."
-    )
-
-    regularization_type: Optional[str] = utils.RegularizerOptions(default="l2", description="Type of regularization.")
-
-    should_shuffle: bool = utils.Boolean(
-        default=True, description="Whether to shuffle batches during training when true."
-    )
-
-    learning_rate: float = utils.NumericOrStringOptionsField(
-        default=0.001,
-        min=0.0,
-        max=1.0,
-        options=["auto"],
-        default_numeric=0.001,
-        default_option="auto",
-        nullable=False,
-        description=(
-            "Learning rate specified in configuration, represents how much to scale the gradients by. If 'auto', "
-            "`tune_learning_rate` must be called before training to estimate the optimal learning rate."
-        ),
-    )
-
-    batch_size: Union[int, str] = utils.IntegerOrStringOptionsField(
-        default=128,
-        options=["auto"],
-        default_numeric=128,
-        default_option="auto",
-        nullable=False,
-        min_exclusive=0,
-        description="Size of batch to pass to the model for training.",
-    )
-
-    eval_batch_size: Union[None, int, str] = utils.IntegerOrStringOptionsField(
-        default=None,
-        options=["auto"],
-        default_numeric=None,
-        default_option="auto",
-        nullable=True,
-        min_exclusive=0,
-        description="Size of batch to pass to the model for evaluation.",
-    )
-
-    early_stop: int = utils.IntegerRange(
-        default=5,
-        min=-1,
-        description=(
-            "How many epochs without any improvement in the `validation_metric` triggers the algorithm to stop. Can be "
-            "set to -1, which disables `early_stop`."
-        ),
-    )
-
-    steps_per_checkpoint: int = utils.NonNegativeInteger(
-        default=0,
-        description=(
-            "How often the model is checkpointed. Also dictates maximum evaluation frequency. If 0 the model is "
-            "checkpointed after every epoch."
-        ),
-    )
-
-    checkpoints_per_epoch: int = utils.NonNegativeInteger(
-        default=0,
-        description=(
-            "Number of checkpoints per epoch. For example, 2 -> checkpoints are written every half of an epoch. Note "
-            "that it is invalid to specify both non-zero `steps_per_checkpoint` and non-zero `checkpoints_per_epoch`."
-        ),
-    )
-
-    evaluate_training_set: bool = utils.Boolean(
-        default=True, description="Whether to include the entire training set during evaluation."
-    )
-
-    reduce_learning_rate_on_plateau: float = utils.FloatRange(
-        default=0.0,
-        min=0.0,
-        max=1.0,
-        description=(
-            "Reduces the learning rate when the algorithm hits a plateau (i.e. the performance on the validation does "
-            "not improve"
-        ),
-    )
-
-    reduce_learning_rate_on_plateau_patience: int = utils.NonNegativeInteger(
-        default=5, description="How many epochs have to pass before the learning rate reduces."
-    )
-
-    reduce_learning_rate_on_plateau_rate: float = utils.FloatRange(
-        default=0.5, min=0.0, max=1.0, description="Rate at which we reduce the learning rate."
-    )
-
-    reduce_learning_rate_eval_metric: str = utils.String(default=LOSS, description="TODO: Document parameters.")
-
-    reduce_learning_rate_eval_split: str = utils.String(default=TRAINING, description="TODO: Document parameters.")
-
-    increase_batch_size_on_plateau: int = utils.NonNegativeInteger(
-        default=0, description="Number to increase the batch size by on a plateau."
-    )
-
-    increase_batch_size_on_plateau_patience: int = utils.NonNegativeInteger(
-        default=5, description="How many epochs to wait for before increasing the batch size."
-    )
-
-    increase_batch_size_on_plateau_rate: float = utils.NonNegativeFloat(
-        default=2.0, description="Rate at which the batch size increases."
-    )
-
-    increase_batch_size_on_plateau_max: int = utils.PositiveInteger(
-        default=512, description="Maximum size of the batch."
-    )
-
-    increase_batch_size_eval_metric: str = utils.String(default=LOSS, description="TODO: Document parameters.")
-
-    increase_batch_size_eval_split: str = utils.String(default=TRAINING, description="TODO: Document parameters.")
-
-    decay: bool = utils.Boolean(default=False, description="Turn on exponential decay of the learning rate.")
-
-    decay_steps: int = utils.PositiveInteger(default=10000, description="TODO: Document parameters.")
-
-    decay_rate: float = utils.FloatRange(default=0.96, min=0.0, max=1.0, description="TODO: Document parameters.")
-
-    staircase: bool = utils.Boolean(default=False, description="Decays the learning rate at discrete intervals.")
-
-    gradient_clipping: Optional[GradientClippingConfig] = GradientClippingDataclassField(
-        description="Parameter values for gradient clipping."
-    )
-
-    # TODO(#1673): Need some more logic here for validating against output features
-    validation_field: str = utils.String(
-        default=COMBINED,
-        description="First output feature, by default it is set as the same field of the first output feature.",
-    )
-
-    validation_metric: str = utils.String(
-        default=LOSS, description="Metric used on `validation_field`, set by default to accuracy."
-    )
-
-    learning_rate_warmup_epochs: float = utils.NonNegativeFloat(
-        default=1.0, description="Number of epochs to warmup the learning rate for."
-    )
-
-    learning_rate_scaling: str = utils.StringOptions(
-        ["constant", "sqrt", "linear"],
-        default="linear",
-        description=(
-            "Scale by which to increase the learning rate as the number of distributed workers increases. "
-            "Traditionally the learning rate is scaled linearly with the number of workers to reflect the proportion by"
-            " which the effective batch size is increased. For very large batch sizes, a softer square-root scale can "
-            "sometimes lead to better model performance. If the learning rate is hand-tuned for a given number of "
-            "workers, setting this value to constant can be used to disable scale-up."
-        ),
-    )
-
-
-=======
->>>>>>> 5c1a3b37
 class Trainer(BaseTrainer):
     """Trainer is a class that trains a model."""
 
