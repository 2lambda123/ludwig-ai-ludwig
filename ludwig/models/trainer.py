#! /usr/bin/env python
# coding=utf-8
# Copyright (c) 2019 Uber Technologies, Inc.
#
# Licensed under the Apache License, Version 2.0 (the "License");
# you may not use this file except in compliance with the License.
# You may obtain a copy of the License at
#
#     http://www.apache.org/licenses/LICENSE-2.0
#
# Unless required by applicable law or agreed to in writing, software
# distributed under the License is distributed on an "AS IS" BASIS,
# WITHOUT WARRANTIES OR CONDITIONS OF ANY KIND, either express or implied.
# See the License for the specific language governing permissions and
# limitations under the License.
# ==============================================================================
"""
This module contains the class and auxiliary methods of a model.
"""
import gc
import logging
import os
import os.path
import signal
import sys
import threading
import time
from abc import ABC, abstractmethod
from collections import OrderedDict

from random import random
from re import M
import numpy as np
<<<<<<< HEAD

import torch
from torch.utils.tensorboard import SummaryWriter
from tabulate import tabulate
from tqdm import tqdm

from ludwig.constants import LOSS, COMBINED, TRAINING, VALIDATION, TEST, TYPE
from ludwig.globals import MODEL_HYPERPARAMETERS_FILE_NAME
from ludwig.globals import MODEL_WEIGHTS_FILE_NAME
from ludwig.globals import TRAINING_CHECKPOINTS_DIR_PATH
from ludwig.globals import TRAINING_PROGRESS_TRACKER_FILE_NAME
from ludwig.globals import is_progressbar_disabled
=======
import tensorflow as tf
from typing import Dict, Any

from ludwig.constants import COMBINED, LOSS, TEST, TRAINING, TYPE, VALIDATION
from ludwig.data.dataset.base import Dataset
from ludwig.globals import (MODEL_HYPERPARAMETERS_FILE_NAME,
                            MODEL_WEIGHTS_FILE_NAME,
                            TRAINING_CHECKPOINTS_DIR_PATH,
                            TRAINING_PROGRESS_TRACKER_FILE_NAME,
                            is_progressbar_disabled)
>>>>>>> a06fd574
from ludwig.models.predictor import Predictor
from ludwig.modules.metric_modules import (get_improved_fun,
                                           get_initial_validation_value)
from ludwig.modules.optimization_modules import ClippedOptimizer
from ludwig.utils import time_utils
from ludwig.utils.data_utils import load_json, save_json
from ludwig.utils.defaults import default_random_seed
from ludwig.utils.horovod_utils import initialize_horovod, return_first
from ludwig.utils.math_utils import (exponential_decay, learning_rate_warmup,
                                     learning_rate_warmup_distributed)
from ludwig.utils.misc_utils import set_random_seed

logger = logging.getLogger(__name__)


class BaseTrainer(ABC):
    @abstractmethod
    def train(
            self,
            model,
            training_set,
            validation_set=None,
            test_set=None,
            save_path='model',
            **kwargs
    ):
        raise NotImplementedError()

    @abstractmethod
    def train_online(
            self,
            model,
            dataset,
    ):
        raise NotImplementedError()

    @property
    @abstractmethod
    def validation_field(self):
        raise NotImplementedError()

    @property
    @abstractmethod
    def validation_metric(self):
        raise NotImplementedError()

    # Remote implementations may override this
    def shutdown(self):
        pass

    # Functions needed to treat Trainer as a context manager
    def __enter__(self):
        return self

    def __exit__(self, exc_type, exc_val, exc_tb):
        self.shutdown()


class Trainer(BaseTrainer):
    """
    Trainer is a class that train a model
    """

    def __init__(
            self,
            model,
            optimizer=None,
            epochs=100,
            regularization_lambda=0.0,
            learning_rate=0.001,
            decay=False,
            decay_rate=0.96,
            decay_steps=10000,
            staircase=False,
            batch_size=128,
            eval_batch_size=None,
            should_shuffle=True,
            shuffle_buffer_size=None,
            bucketing_field=None,
            validation_field='combined',
            validation_metric='loss',
            early_stop=20,
            reduce_learning_rate_on_plateau=0,
            reduce_learning_rate_on_plateau_patience=5,
            reduce_learning_rate_on_plateau_rate=0.5,
            reduce_learning_rate_eval_metric=LOSS,
            reduce_learning_rate_eval_split=TRAINING,
            increase_batch_size_on_plateau=0,
            increase_batch_size_on_plateau_patience=5,
            increase_batch_size_on_plateau_rate=2,
            increase_batch_size_on_plateau_max=512,
            increase_batch_size_eval_metric=LOSS,
            increase_batch_size_eval_split=TRAINING,
            learning_rate_warmup_epochs=1,
            resume=False,
            skip_save_model=False,
            skip_save_progress=False,
            skip_save_log=False,
            callbacks=None,
            random_seed=default_random_seed,
            horovod=None,
            debug=False,
            **kwargs
    ):
        """Trains a model with a set of hyperparameters listed below. Customizable
                :param training_set: The training set
        :param validation_set: The validation dataset
        :param test_set: The test dataset
        :param validation_field: The first output feature, by default it is set
               as the same field of the first output feature.
        :param validation_metric: metric used on the validation field, it is
               accuracy by default
        :type validation_metric:
        :param save_path: The path to save the file
        :type save_path: filepath (str)
        :param regularization_lambda: Strength of the $L2$ regularization
        :type regularization_lambda: Integer
        :param epochs: Number of epochs the algorithm is intended to be run over
        :type epochs: Integer
        :param learning_rate: Learning rate for the algorithm, represents how
               much to scale the gradients by
        :type learning_rate: Integer
        :param batch_size: Size of batch to pass to the model for training.
        :type batch_size: Integer
        :param eval_batch_size: Size of batch to pass to the model for evaluation.
        :type eval_batch_size: Integer
        :param should_shuffle: Shuffle batches during training when true (default: True).
        :type shuffle_buffer_size: Boolean
        :param shuffle_buffer_size: Size of buffer in number of examples to read for shuffling.
        :type shuffle_buffer_size: Integer
        :param bucketing_field: when batching, buckets datapoints based the
               length of a field together. Bucketing on text length speeds up
               training of RNNs consistently, 30% in some cases
        :type bucketing_field:
        :param validation_field: The first output feature, by default it is set
               as the same field of the first output feature.
        :param validation_metric: metric used on the validation field, it is
               accuracy by default
        :type validation_metric:
        :param dropout: dropout probability (probability of dropping
               a neuron in a given layer)
        :type dropout: Float
        :param early_stop: How many epochs without any improvement in the
               validation_metric triggers the algorithm to stop
        :type early_stop: Integer
        :param reduce_learning_rate_on_plateau: Reduces the learning rate when
               the algorithm hits a plateau (i.e. the performance on the
               validation does not improve)
        :type reduce_learning_rate_on_plateau: Float
        :param reduce_learning_rate_on_plateau_patience: How many epochs have
               to pass before the learning rate reduces
        :type reduce_learning_rate_on_plateau_patience: Float
        :param reduce_learning_rate_on_plateau_rate: Rate at which we reduce
               the learning rate
        :type reduce_learning_rate_on_plateau_rate: Float
        :param increase_batch_size_on_plateau: Increase the batch size on a
               plateau
        :type increase_batch_size_on_plateau: Integer
        :param increase_batch_size_on_plateau_patience: How many epochs to wait
               for before increasing the batch size
        :type increase_batch_size_on_plateau_patience: Integer
        :param increase_batch_size_on_plateau_rate: The rate at which the batch
               size increases.
        :type increase_batch_size_on_plateau_rate: Float
        :param increase_batch_size_on_plateau_max: The maximum size of the batch
        :type increase_batch_size_on_plateau_max: Integer
        :param learning_rate_warmup_epochs: The number of epochs to warmup the
               learning rate for.
        :type learning_rate_warmup_epochs: Integer
        :param resume: Resume training a model that was being trained.
        :type resume: Boolean
        :param skip_save_model: disables
               saving model weights and hyperparameters each time the model
               improves. By default Ludwig saves model weights after each epoch
               the validation metric (improves, but if the model is really big
               that can be time consuming. If you do not want to keep
               the weights and just find out what performance a model can get
               with a set of hyperparameters, use this parameter to skip it,
               but the model will not be loadable later on.
        :type skip_save_model: Boolean
        :param skip_save_progress: disables saving progress each epoch.
               By default Ludwig saves weights and stats  after each epoch
               for enabling resuming of training, but if the model is
               really big that can be time consuming and will uses twice
               as much space, use this parameter to skip it, but training
               cannot be resumed later on
        :type skip_save_progress: Boolean
        :param skip_save_log: Disables saving TensorBoard
               logs. By default Ludwig saves logs for the TensorBoard, but if it
               is not needed turning it off can slightly increase the
               overall speed..
        :type skip_save_log: Boolean
        :param callbacks: a list of `ludwig.callbacks.Callback` objects that
               provide hooks into the Ludwig pipeline.
        :type: list
        :param random_seed: Default initialization for the random seeds
        :type: Float
        """
        self.epochs = epochs
        self.regularization_lambda = regularization_lambda
        self.learning_rate = learning_rate
        self.decay = decay
        self.decay_rate = decay_rate
        self.decay_steps = decay_steps
        self.staircase = staircase
        self.batch_size = batch_size
        self.eval_batch_size = batch_size if eval_batch_size is None else eval_batch_size
        self.should_shuffle = should_shuffle
        self.shuffle_buffer_size = shuffle_buffer_size
        self.bucketing_field = bucketing_field
        self._validation_field = validation_field
        self._validation_metric = validation_metric
        self.early_stop = early_stop
        self.reduce_learning_rate_on_plateau = reduce_learning_rate_on_plateau
        self.reduce_learning_rate_on_plateau_patience = reduce_learning_rate_on_plateau_patience
        self.reduce_learning_rate_on_plateau_rate = reduce_learning_rate_on_plateau_rate
        self.reduce_learning_rate_eval_metric = reduce_learning_rate_eval_metric
        self.reduce_learning_rate_eval_split = reduce_learning_rate_eval_split
        self.increase_batch_size_on_plateau = increase_batch_size_on_plateau
        self.increase_batch_size_on_plateau_patience = increase_batch_size_on_plateau_patience
        self.increase_batch_size_on_plateau_rate = increase_batch_size_on_plateau_rate
        self.increase_batch_size_on_plateau_max = increase_batch_size_on_plateau_max
        self.increase_batch_size_eval_metric = increase_batch_size_eval_metric
        self.increase_batch_size_eval_split = increase_batch_size_eval_split
        self.learning_rate_warmup_epochs = learning_rate_warmup_epochs
        self.resume = resume
        self.skip_save_model = skip_save_model
        self.skip_save_progress = skip_save_progress
        self.skip_save_log = skip_save_log
        self.random_seed = random_seed
        self.horovod = horovod
        self.debug = debug
        self.received_sigint = False
        self.callbacks = callbacks or []

        if self.horovod:
            self.learning_rate *= self.horovod.size()

        # ================ Optimizer ================
        if optimizer is None:
            optimizer = {TYPE: 'Adam'}
        self.optimizer = ClippedOptimizer(
            model.parameters(),
            horovod=horovod,
            **optimizer
        )

    @classmethod
    def write_epoch_summary(
            cls,
            summary_writer,
            metrics,
            step,
    ):
        if not summary_writer:
            return

        for feature_name, output_feature in metrics.items():
            for metric in output_feature:
                metric_tag = "{}/epoch_{}".format(
                    feature_name, metric
                )
                metric_val = output_feature[metric][-1]
                summary_writer.add_scalar(metric_tag, metric_val, global_step=step)
        summary_writer.flush()

    @classmethod
    def write_step_summary(
            cls,
            train_summary_writer,
            combined_loss,
            all_losses,
            step,
            learning_rate=None
    ):
        if not train_summary_writer:
            return

        # combined loss
        loss_tag = "{}/step_training_loss".format("combined")
        train_summary_writer.add_scalar(loss_tag, combined_loss, global_step=step)

        # all other losses
        for feature_name, loss in all_losses.items():
            loss_tag = "{}/step_training_loss".format(feature_name)
            train_summary_writer.add_scalar(loss_tag, loss, global_step=step)

        if learning_rate:
            train_summary_writer.add_scalar("combined/step_learning_rate",
                              learning_rate, global_step=step)

        train_summary_writer.flush()

    def train_for_tuning(
        self,
        model,
        dataset,
        batch_size: int,
        total_steps: int = 3,
    ):
        """ function to be used by tune_batch_size """
        with dataset.initialize_batcher(
            batch_size=batch_size,
            should_shuffle=False,
            shuffle_buffer_size=0,
            horovod=None
        ) as batcher:

            step_count = 0
            while not batcher.last_batch() and step_count < total_steps:
                batch = batcher.next_batch()
                inputs = {
                    i_feat.feature_name: batch[i_feat.proc_column]
                    for i_feat in model.input_features.values()
                }
                targets = {
                    o_feat.feature_name: batch[o_feat.proc_column]
                    for o_feat in model.output_features.values()
                }

                model.train_step(
                    self.optimizer,
                    inputs,
                    targets,
                    self.regularization_lambda
                )
                step_count += 1
        return model

    def tune_learning_rate(
        self,
        config,
        model,
        training_set: Dataset,
        random_seed: int = default_random_seed,
        min_lr: float = 1e-8,
        max_lr: float = 1.0,
        total_training_steps: int = 100,
        mode: str = "exponential",
        early_stop_threshold: int = 3,
        beta: float = 0.98
    ) -> float:
        # TODO (ASN): Circle back on how we want to set default placeholder value
        # Currently, since self.learning_rate is originally set to auto, we provide a
        # placeholder starting value (namely, .001)
        learning_rate = 0.001

        current_learning_rate = min_lr
        losses = []
        learning_rates = []
        avg_loss = 0.0
        best_loss = 0.0
        epoch = 0
        diverging = False

        def linear_scheduler(current_learning_rate, current_step):
            scale = (current_step + 1) / total_training_steps
            return current_learning_rate + scale * (max_lr - current_learning_rate)

        def exponential_scheduler(current_learning_rate, current_step):
            scale = (current_step + 1) / total_training_steps
            return current_learning_rate * (max_lr/current_learning_rate)**scale

        def get_optimal_lr(losses, learning_rates, skip_begin: int = 10, skip_end: int = 1):
            try:
                loss = np.array(losses[skip_begin:-skip_end])
                loss = loss[np.isfinite(loss)]
                best_lr_index = np.gradient(loss).argmin() + skip_begin
                best_lr = learning_rates[best_lr_index]
                return best_lr
            except Exception:
                return None

        with training_set.initialize_batcher(
            batch_size=self.batch_size,
            should_shuffle=self.should_shuffle,
            shuffle_buffer_size=self.shuffle_buffer_size,
            horovod=self.horovod
        ) as batcher:
            step_count = 0
            while epoch < self.epochs and step_count < total_training_steps and not diverging:
                batcher.set_epoch(epoch, self.batch_size)
                model.reset_metrics()
                while not batcher.last_batch() and step_count < total_training_steps:
                    batch = batcher.next_batch()
                    inputs = {
                        i_feat.feature_name: batch[i_feat.proc_column]
                        for i_feat in model.input_features.values()
                    }
                    targets = {
                        o_feat.feature_name: batch[o_feat.proc_column]
                        for o_feat in model.output_features.values()
                    }

                    loss, _ = model.train_step(
                        self.optimizer,
                        inputs,
                        targets,
                        self.regularization_lambda
                    )
                    # compute smoothed loss
                    avg_loss = beta * avg_loss + (1-beta) * loss
                    smoothed_loss = avg_loss / (1 - beta**(step_count + 1))

                    # store learning rate and loss
                    learning_rates.append(current_learning_rate)
                    losses.append(smoothed_loss)

                    # check whether loss is diverging
                    if step_count > 0 and smoothed_loss > early_stop_threshold * best_loss:
                        diverging = True
                        break
                    else:
                        if smoothed_loss < best_loss or step_count == 0:
                            best_loss = smoothed_loss

                    # compute new learning rate
                    if mode == "exponential":
                        current_learning_rate = exponential_scheduler(
                            current_learning_rate, step_count)
                    else:
                        current_learning_rate = linear_scheduler(
                            current_learning_rate, step_count)

                    self.optimizer.set_learning_rate(current_learning_rate)
                    step_count += 1

                epoch += 1

        optimal_lr = get_optimal_lr(losses, learning_rates)
        if optimal_lr:
            learning_rate = optimal_lr
        return learning_rate

    def tune_batch_size(
        self,
        config: Dict[str, Any],
        training_set: Dataset,
        random_seed: int = default_random_seed,
        max_trials: int = 10,
        halving_limit: int = 3
    ) -> int:
        from ludwig.api import LudwigModel

        def _is_valid_batch_size(batch_size):
            return batch_size < len(training_set)

        # TODO (ASN) : Circle back on how we want to set default placeholder value
        # Currently, since self.batch_size is originally set to auto, we provide a
        # placeholder starting value (namely, 128)
        batch_size = 128
        skip_save_model = self.skip_save_model
        skip_save_progress = self.skip_save_progress
        skip_save_log = self.skip_save_log

        # Set temporary values
        self.skip_save_model = True
        self.skip_save_progress = True
        self.skip_save_log = True

<<<<<<< HEAD
        high = None
        count = 0
        halving_count = 0
        while halving_count < halving_limit:
            gc.collect()
            try:
                # re-initalize model...
                model = LudwigModel.create_model(config, random_seed)
                self.train_for_tuning(model, training_set, total_steps=3)
                count += 1
                if count >= max_trials:
                    break
                low = self.batch_size
                prev_batch_size = self.batch_size
                if high:
                    if high - low <= 1:
                        break
                    midval = (high + low) // 2
                    self.batch_size = midval
                else:
                    self.batch_size *= 2  # double batch size

                if self.batch_size == prev_batch_size:
                    break

            except RuntimeError as e:
                # PyTorch only generates Runtime errors for CUDA OOM.
                gc.collect()
                high = self.batch_size
                halving_count += 1
                midval = (high + low) // 2
                self.batch_size = midval
                if high - low <= 1:
                    break

            # make sure that batch size is valid (e.g. less than size of ds)
            if not _is_valid_batch_size(self.batch_size):
                self.batch_size = min(self.batch_size, len(training_set))

            # edge case where bs is no longer increasing
            if self.batch_size == prev_batch_size:
                break

=======
        # Turn eager mode on
        tf.config.run_functions_eagerly(True)

        try:

            high = None
            count = 0
            halving_count = 0
            while halving_count < halving_limit:
                gc.collect()

                low = batch_size
                prev_batch_size = batch_size
                try:
                    # re-initalize model...
                    model = LudwigModel.create_model(config, random_seed)
                    self.train_for_tuning(model, training_set, batch_size, total_steps=3)
                    count += 1
                    if count >= max_trials:
                        break
                    if high:
                        if high - low <= 1:
                            break
                        midval = (high + low) // 2
                        batch_size = midval
                    else:
                        batch_size *= 2  # double batch size

                    if batch_size == prev_batch_size:
                        break

                except tf.errors.ResourceExhaustedError as e:
                    gc.collect()
                    high = batch_size
                    halving_count += 1
                    midval = (high + low) // 2
                    batch_size = midval
                    if high - low <= 1:
                        break

                # make sure that batch size is valid (e.g. less than size of ds)
                if not _is_valid_batch_size(batch_size):
                    batch_size = min(batch_size, len(training_set))

                # edge case where bs is no longer increasing
                if batch_size == prev_batch_size:
                    break
        finally:
>>>>>>> a06fd574
            # Restore original parameters to defaults
            # self.epochs = original_epochs
            self.skip_save_model = skip_save_model
            self.skip_save_progress = skip_save_progress
            self.skip_save_log = skip_save_log

<<<<<<< HEAD
            if self.eval_batch_size == "auto":
                self.eval_batch_size = self.batch_size
=======
            # Turn eager mode off
            tf.config.run_functions_eagerly(False)
>>>>>>> a06fd574

        return batch_size

    def train(
            self,
            model,
            training_set,
            validation_set=None,
            test_set=None,
            save_path='model',
            **kwargs
    ):
        """Trains a model with a set of hyperparameters listed below. Customizable
        :param training_set: The training set
        :param validation_set: The validation dataset
        :param test_set: The test dataset
        """
        # ====== General setup =======
        output_features = model.output_features
        digits_per_epochs = len(str(self.epochs))
        # Only use signals when on the main thread to avoid issues with CherryPy: https://github.com/ludwig-ai/ludwig/issues/286
        if threading.current_thread() == threading.main_thread():
            signal.signal(signal.SIGINT, self.set_epochs_to_1_or_quit)
        should_validate = validation_set is not None and validation_set.size > 0

        metrics_names = self.get_metrics_names(output_features)

        # check if validation_field is valid
        valid_validation_field = False
        if self.validation_field == 'combined':
            valid_validation_field = True
            if self.validation_metric is not LOSS and len(
                    output_features) == 1:
                only_of = next(iter(output_features))
                if self.validation_metric in metrics_names[only_of]:
                    self._validation_field = only_of
                    logger.warning(
                        "Replacing 'combined' validation field "
                        "with '{}' as the specified validation "
                        "metric {} is invalid for 'combined' "
                        "but is valid for '{}'.".format(
                            only_of, self.validation_metric, only_of
                        ))
        else:
            for output_feature in output_features:
                if self.validation_field == output_feature:
                    valid_validation_field = True

        if not valid_validation_field:
            raise ValueError(
                'The specified validation_field {} is not valid.'
                'Available ones are: {}'.format(
                    self.validation_field,
                    list(output_features.keys()) + ['combined']
                )
            )

        # check if validation_metric is valid
        valid_validation_metric = self.validation_metric in metrics_names[
            self.validation_field
        ]
        if not valid_validation_metric:
            raise ValueError(
                'The specified metric {} is not valid. '
                'Available metrics for {} output feature are: {}'.format(
                    self.validation_metric,
                    self.validation_field,
                    metrics_names[self.validation_field]
                )
            )

        # ====== Setup file names =======
        model_weights_path = model_hyperparameters_path = None
        training_checkpoints_path = training_checkpoints_prefix_path = training_progress_tracker_path = None
        tensorboard_log_dir = None
        if self.is_coordinator():
            os.makedirs(save_path, exist_ok=True)
            model_weights_path = os.path.join(save_path,
                                              MODEL_WEIGHTS_FILE_NAME)
            model_hyperparameters_path = os.path.join(
                save_path, MODEL_HYPERPARAMETERS_FILE_NAME
            )
            training_checkpoints_path = os.path.join(
                save_path, TRAINING_CHECKPOINTS_DIR_PATH
            )
            # training_checkpoints_prefix_path = os.path.join(
            #    training_checkpoints_path, "ckpt"
            # )
            tensorboard_log_dir = os.path.join(
                save_path, 'logs'
            )
        if save_path:
            training_progress_tracker_path = os.path.join(
                save_path, TRAINING_PROGRESS_TRACKER_FILE_NAME
            )

        self.callback(lambda c: c.on_trainer_train_setup(
            self, save_path), coordinator_only=False)

        # ====== Setup session =======
        '''
        checkpoint = checkpoint_manager = None
        if self.is_coordinator():
            checkpoint = tf.train.Checkpoint(
                optimizer=self.optimizer,
                model=model
            )
            checkpoint_manager = tf.train.CheckpointManager(
                checkpoint, training_checkpoints_path, max_to_keep=1
            )
        '''

        train_summary_writer = None
        validation_summary_writer = None
        test_summary_writer = None
        if self.is_coordinator() and not self.skip_save_log and tensorboard_log_dir:
            train_summary_writer = SummaryWriter(
                os.path.join(
                    tensorboard_log_dir, TRAINING
                )
            )
            if validation_set is not None and validation_set.size > 0:
                validation_summary_writer = SummaryWriter(
                    os.path.join(
                        tensorboard_log_dir, VALIDATION
                    )
                )
            if test_set is not None and test_set.size > 0:
                test_summary_writer = SummaryWriter(
                    os.path.join(
                        tensorboard_log_dir, TEST
                    )
                )

        # TODO(shreya, remove): Removed debugging logic because I couldn't find an equivalent in PyTorch.

        # ================ Resume logic ================
        if self.resume:
            progress_tracker = self.resume_training_progress_tracker(
                training_progress_tracker_path
            )
            if self.is_coordinator():
                model, self.optimizer = self.resume_weights_and_optimzier(training_checkpoints_path)
        else:
            (
                train_metrics,
                vali_metrics,
                test_metrics
            ) = self.initialize_training_metrics(output_features)

            progress_tracker = ProgressTracker(
                batch_size=self.batch_size,
                epoch=0,
                steps=0,
                last_improvement_epoch=0,
                last_learning_rate_reduction_epoch=0,
                last_increase_batch_size_epoch=0,
                learning_rate=self.learning_rate,
                best_eval_metric=get_initial_validation_value(
                    self.validation_metric
                ),
                best_reduce_learning_rate_eval_metric=get_initial_validation_value(
                    self.reduce_learning_rate_eval_metric
                ),
                last_reduce_learning_rate_eval_metric_improvement=0,
                best_increase_batch_size_eval_metric=get_initial_validation_value(
                    self.increase_batch_size_eval_metric
                ),
                last_increase_batch_size_eval_metric_improvement=0,
                num_reductions_learning_rate=0,
                num_increases_batch_size=0,
                train_metrics=train_metrics,
                vali_metrics=vali_metrics,
                test_metrics=test_metrics,
                last_improvement=0,
                last_learning_rate_reduction=0,
                last_increase_batch_size=0,
            )

        set_random_seed(self.random_seed)
        with training_set.initialize_batcher(
            batch_size=self.batch_size,
            should_shuffle=self.should_shuffle,
            shuffle_buffer_size=self.shuffle_buffer_size,
            seed=self.random_seed,
            horovod=self.horovod,
        ) as batcher:

            # ================ Training Loop ================
            first_batch = True
            while progress_tracker.epoch < self.epochs:
                # note that batch size may change over epochs
                batcher.set_epoch(progress_tracker.epoch, progress_tracker.batch_size)

                # epoch init
                start_time = time.time()
                if self.is_coordinator():
                    logger.info(
                        '\nEpoch {epoch:{digits}d}'.format(
                            epoch=progress_tracker.epoch + 1,
                            digits=digits_per_epochs
                        )
                    )

                # Reset the metrics at the start of the next epoch
                model.reset_metrics()

                # ================ Train ================
                progress_bar = None
                if self.is_coordinator():
                    progress_bar = tqdm(
                        desc='Training',
                        total=batcher.steps_per_epoch,
                        file=sys.stdout,
                        disable=is_progressbar_disabled()
                    )

                self.callback(lambda c: c.on_epoch_start(
                    self, progress_tracker, save_path))

                # training step loop
                while not batcher.last_batch():
                    self.callback(lambda c: c.on_batch_start(
                        self, progress_tracker, save_path))

                    # Set learning rate for this batch
                    current_learning_rate = progress_tracker.learning_rate

                    if self.decay:
                        current_learning_rate = exponential_decay(
                            current_learning_rate,
                            self.decay_rate,
                            self.decay_steps,
                            progress_tracker.steps,
                            self.staircase
                        )

                    if self.horovod:
                        current_learning_rate = learning_rate_warmup_distributed(
                            current_learning_rate,
                            progress_tracker.epoch,
                            self.learning_rate_warmup_epochs,
                            self.horovod.size(),
                            batcher.step,
                            batcher.steps_per_epoch
                        ) * self.horovod.size()
                    else:
                        current_learning_rate = learning_rate_warmup(
                            current_learning_rate,
                            progress_tracker.epoch,
                            self.learning_rate_warmup_epochs,
                            batcher.step,
                            batcher.steps_per_epoch
                        )
                    self.optimizer.set_learning_rate(current_learning_rate)

                    # obtain batch
                    batch = batcher.next_batch()

                    inputs = {
                        i_feat.feature_name: batch[i_feat.proc_column]
                        for i_feat in model.input_features.values()
                    }
                    targets = {
                        o_feat.feature_name: batch[o_feat.proc_column]
                        for o_feat in model.output_features.values()
                    }

                    # Reintroduce for tensorboard graph
                    # if first_batch and self.is_coordinator() and not skip_save_log:
                    #    tf.summary.trace_on(graph=True, profiler=True)

                    loss, all_losses = model.train_step(
                        self.optimizer,
                        inputs,
                        targets,
                        self.regularization_lambda
                    )

                    # Reintroduce for tensorboard graph
                    # if first_batch and self.is_coordinator() and not skip_save_log:
                    #     with train_summary_writer.as_default():
                    #         tf.summary.trace_export(
                    #             name="Model",
                    #             step=0,
                    #             profiler_outdir=tensorboard_log_dir
                    #         )

                    if self.is_coordinator() and not self.skip_save_log:
                        self.write_step_summary(
                            train_summary_writer=train_summary_writer,
                            combined_loss=loss,
                            all_losses=all_losses,
                            step=progress_tracker.steps,
                            learning_rate=current_learning_rate,
                        )

                    if self.horovod and first_batch:
                        # Horovod: broadcast initial variable states from rank 0 to all other processes.
                        # This is necessary to ensure consistent initialization of all workers when
                        # training is started with random weights or restored from a checkpoint.
                        #
                        # Note: broadcast should be done after the first gradient step to ensure
                        # optimizer initialization.
                        self.horovod.broadcast_variables(model.variables,
                                                         root_rank=0)
                        self.horovod.broadcast_variables(
                            self.optimizer.variables(), root_rank=0)

                    progress_tracker.steps += 1
                    if self.is_coordinator():
                        progress_bar.update(1)
                    first_batch = False

                    self.callback(lambda c: c.on_batch_end(
                        self, progress_tracker, save_path))

                # ================ Post Training Epoch ================
                if self.is_coordinator():
                    progress_bar.close()

                progress_tracker.epoch += 1

                # ================ Eval ================
                # init tables
                tables = OrderedDict()
                for output_feature_name, output_feature in output_features.items():
                    tables[output_feature_name] = [
                        [output_feature_name] +
                        metrics_names[output_feature_name]
                    ]
                tables[COMBINED] = [[COMBINED, LOSS]]

                # eval metrics on train
                self.eval_batch_size = max(self.eval_batch_size, progress_tracker.batch_size)
                self.evaluation(
                    model,
                    training_set,
                    'train',
                    progress_tracker.train_metrics,
                    tables,
                    self.eval_batch_size,
                )

                self.write_epoch_summary(
                    summary_writer=train_summary_writer,
                    metrics=progress_tracker.train_metrics,
                    step=progress_tracker.epoch,
                )

                if validation_set is not None and len(validation_set) > 0:
                    self.callback(lambda c: c.on_validation_start(
                        self, progress_tracker, save_path))

                    # eval metrics on validation set
                    self.evaluation(
                        model,
                        validation_set,
                        'vali',
                        progress_tracker.vali_metrics,
                        tables,
                        self.eval_batch_size,
                    )

                    self.write_epoch_summary(
                        summary_writer=validation_summary_writer,
                        metrics=progress_tracker.vali_metrics,
                        step=progress_tracker.epoch,
                    )

                    self.callback(lambda c: c.on_validation_end(
                        self, progress_tracker, save_path))

                if test_set is not None and len(test_set) > 0:
                    self.callback(lambda c: c.on_test_start(
                        self, progress_tracker, save_path))

                    # eval metrics on test set
                    self.evaluation(
                        model,
                        test_set,
                        TEST,
                        progress_tracker.test_metrics,
                        tables,
                        self.eval_batch_size,
                    )

                    self.write_epoch_summary(
                        summary_writer=test_summary_writer,
                        metrics=progress_tracker.test_metrics,
                        step=progress_tracker.epoch,
                    )

                    self.callback(lambda c: c.on_test_end(
                        self, progress_tracker, save_path))

                elapsed_time = (time.time() - start_time) * 1000.0

                if self.is_coordinator():
                    logger.info('Took {time}'.format(
                        time=time_utils.strdelta(elapsed_time)))

                # metric prints
                if self.is_coordinator():
                    for output_feature, table in tables.items():
                        logger.info(
                            tabulate(
                                table,
                                headers='firstrow',
                                tablefmt='fancy_grid',
                                floatfmt='.4f'
                            )
                        )

                # ================ Validation Logic ================
                if should_validate:
                    should_break = self.check_progress_on_validation(
                        model,
                        progress_tracker,
                        self.validation_field,
                        self.validation_metric,
                        model_weights_path,
                        model_hyperparameters_path,
                        self.reduce_learning_rate_on_plateau,
                        self.reduce_learning_rate_on_plateau_patience,
                        self.reduce_learning_rate_on_plateau_rate,
                        self.reduce_learning_rate_eval_metric,
                        self.reduce_learning_rate_eval_split,
                        self.increase_batch_size_on_plateau,
                        self.increase_batch_size_on_plateau_patience,
                        self.increase_batch_size_on_plateau_rate,
                        self.increase_batch_size_on_plateau_max,
                        self.increase_batch_size_eval_metric,
                        self.increase_batch_size_eval_split,
                        self.early_stop,
                        self.skip_save_model,
                    )
                    if should_break:
                        break
                else:
                    # there's no validation, so we save the model at each iteration
                    if self.is_coordinator() and not self.skip_save_model:
                        #model.save_weights(model_weights_path)
                        torch.save(model.state_dict(), model_weights_path)

                # ========== Save training progress ==========
                if self.is_coordinator():
                    if not self.skip_save_progress:
                        #checkpoint_manager.save()
                        os.makedirs(training_checkpoints_path, exist_ok=True)
                        '''
                        torch.save(model, os.path.join(training_checkpoints_path, 'model.pt'))
                        torch.save(self.optimizer, os.path.join(training_checkpoints_path, 'optimizer.pt'))
                        '''
                        progress_tracker.save(
                            os.path.join(
                                save_path,
                                TRAINING_PROGRESS_TRACKER_FILE_NAME
                            )
                        )
                    logger.info('')

                self.callback(lambda c: c.on_epoch_end(
                    self, progress_tracker, save_path))

        if train_summary_writer is not None:
            train_summary_writer.close()
        if validation_summary_writer is not None:
            validation_summary_writer.close()
        if test_summary_writer is not None:
            test_summary_writer.close()

        return (
            model,
            progress_tracker.train_metrics,
            progress_tracker.vali_metrics,
            progress_tracker.test_metrics
        )

    def train_online(
            self,
            model,
            dataset,
    ):
        with dataset.initialize_batcher(
            batch_size=self.batch_size,
            should_shuffle=self.should_shuffle,
            shuffle_buffer_size=self.shuffle_buffer_size,
            horovod=self.horovod
        ) as batcher:

            # training step loop
            progress_bar = tqdm(
                desc='Trainining online',
                total=batcher.steps_per_epoch,
                file=sys.stdout,
                disable=is_progressbar_disabled()
            )

            while not batcher.last_batch():
                batch = batcher.next_batch()
                inputs = {
                    i_feat.feature_name: batch[i_feat.proc_column]
                    for i_feat in model.input_features.values()
                }
                targets = {
                    o_feat.feature_name: batch[o_feat.proc_column]
                    for o_feat in model.output_features.values()
                }

                model.train_step(
                    self.optimizer,
                    inputs,
                    targets,
                    self.regularization_lambda
                )

                progress_bar.update(1)

            progress_bar.close()
        return model

    @property
    def validation_field(self):
        return self._validation_field

    @property
    def validation_metric(self):
        return self._validation_metric

    def append_metrics(self, model, dataset_name, results, metrics_log,
                       tables):
        for output_feature in model.output_features:
            scores = [dataset_name]

            # collect metric names based on output features metrics to
            # ensure consistent order of reporting metrics
            metric_names = model.output_features[output_feature] \
                .metric_functions.keys()

            for metric in metric_names:
                score = results[output_feature][metric]
                metrics_log[output_feature][metric].append(score)
                scores.append(score)

            tables[output_feature].append(scores)

        metrics_log[COMBINED][LOSS].append(results[COMBINED][LOSS])
        tables[COMBINED].append([dataset_name, results[COMBINED][LOSS]])

        return metrics_log, tables

    def evaluation(
            self,
            model,
            dataset,
            dataset_name,
            metrics_log,
            tables,
            batch_size=128,
    ):
        predictor = Predictor(
            batch_size=batch_size, horovod=self.horovod, debug=self.debug
        )
        metrics, predictions = predictor.batch_evaluation(
            model,
            dataset,
            collect_predictions=False,
            dataset_name=dataset_name
        )

        self.append_metrics(model, dataset_name, metrics, metrics_log, tables)

        return metrics_log, tables

    def check_progress_on_validation(
            self,
            model,
            progress_tracker,
            validation_output_feature_name,
            validation_metric,
            model_weights_path,
            model_hyperparameters_path,
            reduce_learning_rate_on_plateau,
            reduce_learning_rate_on_plateau_patience,
            reduce_learning_rate_on_plateau_rate,
            reduce_learning_rate_eval_metric,
            reduce_learning_rate_eval_split,
            increase_batch_size_on_plateau,
            increase_batch_size_on_plateau_patience,
            increase_batch_size_on_plateau_rate,
            increase_batch_size_on_plateau_max,
            increase_batch_size_eval_metric,
            increase_batch_size_eval_split,
            early_stop,
            skip_save_model
    ):
        should_break = False
        # record how long its been since an improvement
        improved = get_improved_fun(validation_metric)
        if improved(
                progress_tracker.vali_metrics[validation_output_feature_name][
                    validation_metric][-1],
                progress_tracker.best_eval_metric
        ):
            progress_tracker.last_improvement_epoch = progress_tracker.epoch
            progress_tracker.best_eval_metric = progress_tracker.vali_metrics[
                validation_output_feature_name][validation_metric][-1]
            if self.is_coordinator() and not skip_save_model:
                #model.save_weights(model_weights_path)
                torch.save(model.state_dict(), model_weights_path)
                logger.info(
                    'Validation {} on {} improved, model saved'.format(
                        validation_metric,
                        validation_output_feature_name
                    )
                )

        progress_tracker.last_improvement = (
            progress_tracker.epoch - progress_tracker.last_improvement_epoch
        )
        if progress_tracker.last_improvement != 0 and self.is_coordinator():
            logger.info(
                'Last improvement of {} validation {} '
                'happened {} epoch{} ago'.format(
                    validation_output_feature_name,
                    validation_metric,
                    progress_tracker.last_improvement,
                    '' if progress_tracker.last_improvement == 1 else 's'
                )
            )

        # ========== Reduce Learning Rate Plateau logic ========
        if reduce_learning_rate_on_plateau > 0:
            self.reduce_learning_rate(
                progress_tracker,
                validation_output_feature_name,
                reduce_learning_rate_on_plateau,
                reduce_learning_rate_on_plateau_patience,
                reduce_learning_rate_on_plateau_rate,
                reduce_learning_rate_eval_metric,
                reduce_learning_rate_eval_split
            )
            progress_tracker.last_learning_rate_reduction = (
                progress_tracker.epoch -
                progress_tracker.last_learning_rate_reduction_epoch
            )
            if (
                    progress_tracker.last_learning_rate_reduction > 0
                    and
                    progress_tracker.last_reduce_learning_rate_eval_metric_improvement > 0
                    and
                    not progress_tracker.num_reductions_learning_rate >= reduce_learning_rate_on_plateau
            ):
                logger.info(
                    'Last learning rate reduction '
                    'happened {} epoch{} ago, '
                    'improvement of {} {} {} '
                    'happened {} epoch{} ago'
                    ''.format(
                        progress_tracker.last_learning_rate_reduction,
                        '' if progress_tracker.last_learning_rate_reduction == 1 else 's',
                        validation_output_feature_name,
                        reduce_learning_rate_eval_split,
                        reduce_learning_rate_eval_metric,
                        progress_tracker.last_reduce_learning_rate_eval_metric_improvement,
                        '' if progress_tracker.last_reduce_learning_rate_eval_metric_improvement == 1 else 's',
                    )
                )

        # ========== Increase Batch Size Plateau logic =========
        if increase_batch_size_on_plateau > 0:
            self.increase_batch_size(
                progress_tracker,
                validation_output_feature_name,
                increase_batch_size_on_plateau,
                increase_batch_size_on_plateau_patience,
                increase_batch_size_on_plateau_rate,
                increase_batch_size_on_plateau_max,
                increase_batch_size_eval_metric,
                increase_batch_size_eval_split
            )
            progress_tracker.last_increase_batch_size = (
                progress_tracker.epoch -
                progress_tracker.last_increase_batch_size_epoch
            )
            if (
                    progress_tracker.last_increase_batch_size > 0
                    and
                    progress_tracker.last_increase_batch_size_eval_metric_improvement > 0
                    and
                    not progress_tracker.num_increases_batch_size >= increase_batch_size_on_plateau
                    and
                    not progress_tracker.batch_size >= increase_batch_size_on_plateau_max
            ):
                logger.info(
                    'Last batch size increase '
                    'happened {} epoch{} ago, '
                    'improvement of {} {} {} '
                    'happened {} epoch{} ago'.format(
                        progress_tracker.last_increase_batch_size,
                        '' if progress_tracker.last_increase_batch_size == 1 else 's',
                        validation_output_feature_name,
                        increase_batch_size_eval_split,
                        increase_batch_size_eval_metric,
                        progress_tracker.last_increase_batch_size_eval_metric_improvement,
                        '' if progress_tracker.last_increase_batch_size_eval_metric_improvement == 1 else 's',
                    )
                )

        # ========== Early Stop logic ==========
        if 0 < early_stop <= progress_tracker.last_improvement:
            if self.is_coordinator():
                logger.info(
                    "\nEARLY STOPPING due to lack of "
                    "validation improvement, "
                    "it has been {0} epochs since last "
                    "validation improvement\n".format(
                        progress_tracker.epoch -
                        progress_tracker.last_improvement_epoch
                    )
                )
            should_break = True
        return should_break

    def set_epochs_to_1_or_quit(self, signum, frame):
        if not self.received_sigint:
            self.epochs = 1
            self.received_sigint = True
            logger.critical(
                '\nReceived SIGINT, will finish this epoch and then conclude '
                'the training'
            )
            logger.critical(
                'Send another SIGINT to immediately interrupt the process'
            )
        else:
            logger.critical('\nReceived a second SIGINT, will now quit')
            sys.exit(1)

    def quit_training(self, signum, frame):
        logger.critical('Received SIGQUIT, will kill training')
        sys.exit(1)

    def resume_training_progress_tracker(self, training_progress_tracker_path):
        if self.is_coordinator():
            logger.info('Resuming training of model: {0}'.format(
                training_progress_tracker_path
            ))
        progress_tracker = ProgressTracker.load(training_progress_tracker_path)
        return progress_tracker

    def initialize_training_metrics(self, output_features):
        train_metrics = OrderedDict()
        vali_metrics = OrderedDict()
        test_metrics = OrderedDict()

        for output_feature_name, output_feature in output_features.items():
            train_metrics[output_feature_name] = OrderedDict()
            vali_metrics[output_feature_name] = OrderedDict()
            test_metrics[output_feature_name] = OrderedDict()
            for metric in output_feature.metric_functions:
                train_metrics[output_feature_name][metric] = []
                vali_metrics[output_feature_name][metric] = []
                test_metrics[output_feature_name][metric] = []

        for metrics in [train_metrics, vali_metrics, test_metrics]:
            metrics[COMBINED] = {LOSS: []}

        return train_metrics, vali_metrics, test_metrics

    def get_metrics_names(self, output_features):
        metrics_names = {}
        for output_feature_name, output_feature in output_features.items():
            for metric in output_feature.metric_functions:
                metrics = metrics_names.get(output_feature_name, [])
                metrics.append(metric)
                metrics_names[output_feature_name] = metrics
        metrics_names[COMBINED] = [LOSS]
        return metrics_names

    def resume_weights_and_optimzier(
            self,
            model_weights_progress_path
    ):
        model = torch.load(os.path.join(model_weights_progress_path, 'model.pt'))
        optimizer = torch.load(os.path.join(model_weights_progress_path, 'optimizer.pt'))
        return model, optimizer

    def reduce_learning_rate(
            self,
            progress_tracker,
            validation_output_feature_name,
            reduce_learning_rate_on_plateau,
            reduce_learning_rate_on_plateau_patience,
            reduce_learning_rate_on_plateau_rate,
            reduce_learning_rate_eval_metric=LOSS,
            reduce_learning_rate_eval_split=TRAINING
    ):
        if not (progress_tracker.num_reductions_learning_rate >=
                reduce_learning_rate_on_plateau):

            if reduce_learning_rate_eval_split == TRAINING:
                split_metrics = progress_tracker.train_metrics
            elif reduce_learning_rate_eval_split == VALIDATION:
                split_metrics = progress_tracker.vali_metrics
            else:  # if reduce_learning_rate_eval_split == TEST:
                split_metrics = progress_tracker.test_metrics

            validation_metric = reduce_learning_rate_eval_metric
            last_metric_value = split_metrics[validation_output_feature_name][
                validation_metric][-1]

            improved = get_improved_fun(validation_metric)
            is_improved = improved(
                last_metric_value,
                progress_tracker.best_reduce_learning_rate_eval_metric
            )
            if is_improved:
                # we update the best metric value and set it to the current one
                # and reset last improvement epoch count
                progress_tracker.best_reduce_learning_rate_eval_metric = last_metric_value
                progress_tracker.last_reduce_learning_rate_eval_metric_improvement = 0
            else:
                progress_tracker.last_reduce_learning_rate_eval_metric_improvement += 1
                if not is_improved and (
                        # learning rate reduction happened more than N epochs ago
                        progress_tracker.last_learning_rate_reduction >=
                        reduce_learning_rate_on_plateau_patience
                        and
                        # we had no improvement of the evaluation metric since more than N epochs ago
                        progress_tracker.last_reduce_learning_rate_eval_metric_improvement >=
                        reduce_learning_rate_on_plateau_patience
                ):
                    progress_tracker.learning_rate *= (
                        reduce_learning_rate_on_plateau_rate
                    )

                    if self.is_coordinator():
                        logger.info(
                            'PLATEAU REACHED, reducing learning rate to {} '
                            'due to lack of improvement of {} {} {}'.format(
                                progress_tracker.learning_rate,
                                validation_output_feature_name,
                                reduce_learning_rate_eval_split,
                                validation_metric,
                            )
                        )

                    progress_tracker.last_learning_rate_reduction_epoch = progress_tracker.epoch
                    progress_tracker.last_learning_rate_reduction = 0
                    progress_tracker.num_reductions_learning_rate += 1

                    if (progress_tracker.num_reductions_learning_rate >=
                            reduce_learning_rate_on_plateau):
                        if self.is_coordinator():
                            logger.info(
                                'Learning rate was already reduced '
                                '{} times, not reducing it anymore'.format(
                                    progress_tracker.num_reductions_learning_rate
                                )
                            )

    def increase_batch_size(
            self,
            progress_tracker,
            validation_output_feature_name,
            increase_batch_size_on_plateau,
            increase_batch_size_on_plateau_patience,
            increase_batch_size_on_plateau_rate,
            increase_batch_size_on_plateau_max,
            increase_batch_size_eval_metric=LOSS,
            increase_batch_size_eval_split=TRAINING
    ):
        if (not progress_tracker.num_increases_batch_size >=
                increase_batch_size_on_plateau
                and not progress_tracker.batch_size ==
                increase_batch_size_on_plateau_max):

            if increase_batch_size_eval_split == TRAINING:
                split_metrics = progress_tracker.train_metrics
            elif increase_batch_size_eval_split == VALIDATION:
                split_metrics = progress_tracker.vali_metrics
            else:  # if increase_batch_size_eval_split == TEST:
                split_metrics = progress_tracker.test_metrics

            validation_metric = increase_batch_size_eval_metric
            last_metric_value = split_metrics[validation_output_feature_name][
                validation_metric][-1]

            improved = get_improved_fun(validation_metric)
            is_improved = improved(
                last_metric_value,
                progress_tracker.best_increase_batch_size_eval_metric
            )
            if is_improved:
                # We update the best metric value and set it to the current one, and reset last improvement epoch count
                progress_tracker.best_increase_batch_size_eval_metric = last_metric_value
                progress_tracker.last_increase_batch_size_eval_metric_improvement = 0
            else:
                progress_tracker.last_increase_batch_size_eval_metric_improvement += 1
                if not is_improved and (
                        # Batch size increase happened more than N epochs ago
                        progress_tracker.last_increase_batch_size >=
                        increase_batch_size_on_plateau_patience
                        and
                        # We had no improvement of the evaluation metric since more than N epochs ago
                        progress_tracker.last_increase_batch_size_eval_metric_improvement >=
                        increase_batch_size_on_plateau_patience
                ):
                    progress_tracker.batch_size = min(
                        (increase_batch_size_on_plateau_rate *
                         progress_tracker.batch_size),
                        increase_batch_size_on_plateau_max
                    )

                    if self.is_coordinator():
                        logger.info(
                            'PLATEAU REACHED, increasing batch size to {} '
                            'due to lack of improvement of {} {} {}'.format(
                                progress_tracker.batch_size,
                                validation_output_feature_name,
                                increase_batch_size_eval_split,
                                validation_metric,
                            )
                        )

                    progress_tracker.last_increase_batch_size_epoch = progress_tracker.epoch
                    progress_tracker.last_increase_batch_size = 0
                    progress_tracker.num_increases_batch_size += 1

                    if (progress_tracker.num_increases_batch_size >=
                            increase_batch_size_on_plateau):
                        if self.is_coordinator():
                            logger.info(
                                'Batch size was already increased '
                                '{} times, not increasing it anymore'.format(
                                    progress_tracker.num_increases_batch_size
                                )
                            )
                    elif (progress_tracker.batch_size >=
                          increase_batch_size_on_plateau_max):
                        if self.is_coordinator():
                            logger.info(
                                'Batch size was already increased '
                                '{} times, currently it is {}, '
                                'the maximum allowed'.format(
                                    progress_tracker.num_increases_batch_size,
                                    progress_tracker.batch_size
                                )
                            )

    def is_coordinator(self):
        if not self.horovod:
            return True
        return self.horovod.rank() == 0

    def callback(self, fn, coordinator_only=True):
        if not coordinator_only or self.is_coordinator():
            for callback in self.callbacks:
                fn(callback)


class RemoteTrainer(Trainer):
    def __init__(
            self,
            gpus=None,
            gpu_memory_limit=None,
            allow_parallel_threads=True,
            **kwargs
    ):
        horovod = initialize_horovod()
        super().__init__(horovod=horovod, **kwargs)

        # Only return results from rank 0 to reduce network overhead
        self.train = return_first(self.train)
        self.train_online = return_first(self.train_online)


class ProgressTracker:
    def __init__(
            self,
            epoch,
            batch_size,
            steps,
            last_improvement_epoch,
            last_learning_rate_reduction_epoch,
            last_increase_batch_size_epoch,
            best_eval_metric,
            best_reduce_learning_rate_eval_metric,
            last_reduce_learning_rate_eval_metric_improvement,
            best_increase_batch_size_eval_metric,
            last_increase_batch_size_eval_metric_improvement,
            learning_rate,
            num_reductions_learning_rate,
            num_increases_batch_size,
            train_metrics,
            vali_metrics,
            test_metrics,
            last_improvement,
            last_learning_rate_reduction,
            last_increase_batch_size
    ):
        self.batch_size = batch_size
        self.epoch = epoch
        self.steps = steps
        self.last_improvement_epoch = last_improvement_epoch
        self.last_improvement = last_improvement
        self.last_learning_rate_reduction_epoch = last_learning_rate_reduction_epoch
        self.last_learning_rate_reduction = last_learning_rate_reduction
        self.last_increase_batch_size_epoch = last_increase_batch_size_epoch
        self.last_increase_batch_size = last_increase_batch_size
        self.learning_rate = learning_rate
        self.best_eval_metric = best_eval_metric
        self.best_reduce_learning_rate_eval_metric = best_reduce_learning_rate_eval_metric
        self.last_reduce_learning_rate_eval_metric_improvement = last_reduce_learning_rate_eval_metric_improvement
        self.best_increase_batch_size_eval_metric = best_increase_batch_size_eval_metric
        self.last_increase_batch_size_eval_metric_improvement = last_increase_batch_size_eval_metric_improvement
        self.num_reductions_learning_rate = num_reductions_learning_rate
        self.num_increases_batch_size = num_increases_batch_size
        self.train_metrics = train_metrics
        self.vali_metrics = vali_metrics
        self.test_metrics = test_metrics

    def save(self, filepath):
        save_json(filepath, self.__dict__)

    @staticmethod
    def load(filepath):
        loaded = load_json(filepath)
        return ProgressTracker(**loaded)

    def log_metrics(self, idx=-1):
        log_metrics = {}
        for item_name in [
            "batch_size",
            "epoch",
            "steps",
            "last_improvement_epoch",
            "learning_rate",
            "best_valid_metric",
            "num_reductions_lr",
            "num_increases_bs",
            "train_metrics",
            "vali_metrics",
            "test_metrics"
        ]:
            try:
                item = getattr(self, item_name)
                if isinstance(item, dict):
                    for key in item:
                        if isinstance(item[key], dict):
                            for key2 in item[key]:
                                log_metrics[
                                    item_name + "." + key + "." + key2
                                ] = item[key][key2][idx]
                        else:
                            log_metrics[item_name + "." + key] = item[key][idx]
                elif item is not None:
                    log_metrics[item_name] = item
            except Exception:
                logger.info(f"skip logging '{item_name}'")
        return log_metrics<|MERGE_RESOLUTION|>--- conflicted
+++ resolved
@@ -27,11 +27,11 @@
 import time
 from abc import ABC, abstractmethod
 from collections import OrderedDict
+from typing import Dict, Any
 
 from random import random
 from re import M
 import numpy as np
-<<<<<<< HEAD
 
 import torch
 from torch.utils.tensorboard import SummaryWriter
@@ -39,23 +39,12 @@
 from tqdm import tqdm
 
 from ludwig.constants import LOSS, COMBINED, TRAINING, VALIDATION, TEST, TYPE
+from ludwig.data.dataset.base import Dataset
 from ludwig.globals import MODEL_HYPERPARAMETERS_FILE_NAME
 from ludwig.globals import MODEL_WEIGHTS_FILE_NAME
 from ludwig.globals import TRAINING_CHECKPOINTS_DIR_PATH
 from ludwig.globals import TRAINING_PROGRESS_TRACKER_FILE_NAME
 from ludwig.globals import is_progressbar_disabled
-=======
-import tensorflow as tf
-from typing import Dict, Any
-
-from ludwig.constants import COMBINED, LOSS, TEST, TRAINING, TYPE, VALIDATION
-from ludwig.data.dataset.base import Dataset
-from ludwig.globals import (MODEL_HYPERPARAMETERS_FILE_NAME,
-                            MODEL_WEIGHTS_FILE_NAME,
-                            TRAINING_CHECKPOINTS_DIR_PATH,
-                            TRAINING_PROGRESS_TRACKER_FILE_NAME,
-                            is_progressbar_disabled)
->>>>>>> a06fd574
 from ludwig.models.predictor import Predictor
 from ludwig.modules.metric_modules import (get_improved_fun,
                                            get_initial_validation_value)
@@ -516,56 +505,7 @@
         self.skip_save_progress = True
         self.skip_save_log = True
 
-<<<<<<< HEAD
-        high = None
-        count = 0
-        halving_count = 0
-        while halving_count < halving_limit:
-            gc.collect()
-            try:
-                # re-initalize model...
-                model = LudwigModel.create_model(config, random_seed)
-                self.train_for_tuning(model, training_set, total_steps=3)
-                count += 1
-                if count >= max_trials:
-                    break
-                low = self.batch_size
-                prev_batch_size = self.batch_size
-                if high:
-                    if high - low <= 1:
-                        break
-                    midval = (high + low) // 2
-                    self.batch_size = midval
-                else:
-                    self.batch_size *= 2  # double batch size
-
-                if self.batch_size == prev_batch_size:
-                    break
-
-            except RuntimeError as e:
-                # PyTorch only generates Runtime errors for CUDA OOM.
-                gc.collect()
-                high = self.batch_size
-                halving_count += 1
-                midval = (high + low) // 2
-                self.batch_size = midval
-                if high - low <= 1:
-                    break
-
-            # make sure that batch size is valid (e.g. less than size of ds)
-            if not _is_valid_batch_size(self.batch_size):
-                self.batch_size = min(self.batch_size, len(training_set))
-
-            # edge case where bs is no longer increasing
-            if self.batch_size == prev_batch_size:
-                break
-
-=======
-        # Turn eager mode on
-        tf.config.run_functions_eagerly(True)
-
         try:
-
             high = None
             count = 0
             halving_count = 0
@@ -592,7 +532,8 @@
                     if batch_size == prev_batch_size:
                         break
 
-                except tf.errors.ResourceExhaustedError as e:
+                except RuntimeError as e:
+                    # PyTorch only generates Runtime errors for CUDA OOM.
                     gc.collect()
                     high = batch_size
                     halving_count += 1
@@ -609,20 +550,11 @@
                 if batch_size == prev_batch_size:
                     break
         finally:
->>>>>>> a06fd574
             # Restore original parameters to defaults
             # self.epochs = original_epochs
             self.skip_save_model = skip_save_model
             self.skip_save_progress = skip_save_progress
             self.skip_save_log = skip_save_log
-
-<<<<<<< HEAD
-            if self.eval_batch_size == "auto":
-                self.eval_batch_size = self.batch_size
-=======
-            # Turn eager mode off
-            tf.config.run_functions_eagerly(False)
->>>>>>> a06fd574
 
         return batch_size
 
