#! /usr/bin/env python
# Copyright (c) 2019 Uber Technologies, Inc.
#
# Licensed under the Apache License, Version 2.0 (the "License");
# you may not use this file except in compliance with the License.
# You may obtain a copy of the License at
#
#     http://www.apache.org/licenses/LICENSE-2.0
#
# Unless required by applicable law or agreed to in writing, software
# distributed under the License is distributed on an "AS IS" BASIS,
# WITHOUT WARRANTIES OR CONDITIONS OF ANY KIND, either express or implied.
# See the License for the specific language governing permissions and
# limitations under the License.
# ==============================================================================
"""This module contains the class and auxiliary methods of a model."""
import gc
import logging
import os
import os.path
import signal
import sys
import threading
import time
from abc import ABC, abstractmethod
from collections import OrderedDict
from typing import Any, Dict, List, Optional, Tuple, Union

import numpy as np
import psutil
import torch
from marshmallow_dataclass import dataclass
from tabulate import tabulate
from torch.utils.tensorboard import SummaryWriter
from tqdm import tqdm

import ludwig.utils.marshmallow_schema_utils as schema
from ludwig.constants import COMBINED, LOSS, TEST, TRAINING, VALIDATION
from ludwig.data.dataset.base import Dataset
from ludwig.globals import (
    is_progressbar_disabled,
    MODEL_HYPERPARAMETERS_FILE_NAME,
    MODEL_WEIGHTS_FILE_NAME,
    TRAINING_CHECKPOINTS_DIR_PATH,
    TRAINING_PROGRESS_TRACKER_FILE_NAME,
)
from ludwig.models.ecd import ECD
from ludwig.models.predictor import Predictor
from ludwig.modules.metric_modules import get_improved_fun, get_initial_validation_value
from ludwig.modules.optimization_modules import (
    BaseOptimizerConfig,
    ClipperConfig,
    ClipperDataclassField,
    create_optimizer_with_clipper,
    OptimizerDataclassField,
)
from ludwig.utils import time_utils
from ludwig.utils.checkpoint_utils import Checkpoint, CheckpointManager
from ludwig.utils.data_utils import load_json, save_json
from ludwig.utils.defaults import default_random_seed
from ludwig.utils.horovod_utils import return_first
from ludwig.utils.math_utils import exponential_decay, learning_rate_warmup, learning_rate_warmup_distributed
from ludwig.utils.misc_utils import set_random_seed

logger = logging.getLogger(__name__)


class BaseTrainer(ABC):
    @abstractmethod
    def train(self, training_set, validation_set=None, test_set=None, save_path="model", **kwargs):
        raise NotImplementedError()

    @abstractmethod
    def train_online(
        self,
        dataset,
    ):
        raise NotImplementedError()

    @property
    @abstractmethod
    def validation_field(self):
        raise NotImplementedError()

    @property
    @abstractmethod
    def validation_metric(self):
        raise NotImplementedError()

    # Remote implementations may override this
    def shutdown(self):
        pass

    # Functions needed to treat Trainer as a context manager
    def __enter__(self):
        return self

    def __exit__(self, exc_type, exc_val, exc_tb):
        self.shutdown()


@dataclass
class TrainerConfig(schema.BaseMarshmallowConfig):
    """TrainerConfig is a dataclass that configures most of the hyperparameters used for model training."""

    optimizer: BaseOptimizerConfig = OptimizerDataclassField(default={"type": "adam"})
    """Instance of `ludwig.modules.optimization_modules.BaseOptimizerConfig` that specifies a torch-supported optimizer
       and its attributes (default: `ludwig.modules.optimization_modules.AdamOptimizer()`)."""

    epochs: int = schema.PositiveInteger(default=100)
    "Number of epochs the algorithm is intended to be run over (default: 100)."

    regularization_lambda: float = schema.FloatRange(default=0.0, min=0)
    "Strength of the $L2$ regularization (default: 0.0)."

    regularization_type: Optional[str] = schema.RegularizerOptions(default="l2")
    "Type of regularization, one of ('l1', 'l2', 'l1_l2', None) (default: 'l2')."

    should_shuffle: bool = True
    "Whether to shuffle batches during training when true (default: True)."

    learning_rate: float = schema.NumericOrStringOptionsField(
        default=0.001, min=0.0, max=1.0, options=["auto"], nullable=False
    )
    """Learning rate specified in configuration, represents how much to scale the gradients by. If 'auto',
       `tune_learning_rate` must be called before training to estimate the optimal learning rate. (default: 0.001)."""

    batch_size: Union[int, str] = schema.IntegerOrStringOptionsField(
        default=128, options=["auto"], nullable=False, min_exclusive=0
    )
    "Size of batch to pass to the model for training (default: 128)."

    eval_batch_size: Union[None, int, str] = schema.IntegerOrStringOptionsField(
        default=None, options=["auto"], nullable=True, min_exclusive=0
    )
    """Size of batch to pass to the model for evaluation (default: 'auto')."""

    early_stop: int = schema.IntegerRange(default=5, min=-1)
    """How many epochs without any improvement in the `validation_metric` triggers the algorithm to stop. Can be set to
       -1, which disables early_stop (default: 5)."""

    reduce_learning_rate_on_plateau: float = schema.FloatRange(default=0.0, min=0.0, max=1.0)
    """Reduces the learning rate when the algorithm hits a plateau (i.e. the performance on the validation does not
       improve). (default: 0.0)."""

    reduce_learning_rate_on_plateau_patience: int = schema.NonNegativeInteger(default=5)
    """How many epochs have to pass before the learning rate reduces (default: 5)."""

    reduce_learning_rate_on_plateau_rate: float = schema.FloatRange(default=0.5, min=0.0, max=1.0)
    """Rate at which we reduce the learning rate (default: 0.5)."""

    reduce_learning_rate_eval_metric: str = LOSS
    """TODO: Document parameters. (default: `ludwig.constants.LOSS`)."""

    reduce_learning_rate_eval_split: str = TRAINING
    """TODO (default: `ludwig.constants.TRAINING`)."""

    increase_batch_size_on_plateau: int = schema.NonNegativeInteger(default=0)
    """Number to increase the batch size by on a plateau (default: 0)."""

    increase_batch_size_on_plateau_patience: int = schema.NonNegativeInteger(default=5)
    "How many epochs to wait for before increasing the batch size (default: 5)."

    increase_batch_size_on_plateau_rate: float = schema.NonNegativeFloat(default=2.0)
    "Rate at which the batch size increases (default: 2.0)."

    increase_batch_size_on_plateau_max: int = schema.PositiveInteger(default=512)
    "Maximum size of the batch (default: 512)."

    increase_batch_size_eval_metric: str = LOSS
    """TODO: Document parameters. (default: 'loss')."""

    increase_batch_size_eval_split: str = TRAINING
    """TODO: Document parameters. (default: 'training')."""

    decay: bool = False
    """Turn on exponential decay of the learning rate (default: False)."""

    decay_steps: int = schema.PositiveInteger(default=10000)
    """TODO: Document parameters. (default: 10000)."""

    decay_rate: float = schema.FloatRange(default=0.96, min=0.0, max=1.0)
    """TODO: Document parameters. (default: 0.96)."""

    staircase: bool = False
    """Decays the learning rate at discrete intervals (default: False)."""

    gradient_clipping: Optional[ClipperConfig] = ClipperDataclassField(default={})
    """Instance of `ludwig.modules.optimization_modules.ClipperConfig` that sets gradient clipping params.
       (default: `ludwig.modules.optimization_modules.ClipperConfig()`)"""

    # TODO(#1673): Need some more logic here for validating against output features
    validation_field: str = COMBINED
    """First output feature, by default it is set as the same field of the first output feature (default:
       `ludwig.constants.COMBINED`)."""

    validation_metric: str = LOSS
    """Metric used on `validation_field`, set by default to accuracy (default: `ludwig.constants.LOSS`)."""

    learning_rate_warmup_epochs: float = schema.NonNegativeFloat(default=1.0)
    """Number of epochs to warmup the learning rate for (default: 1.0)."""


class Trainer(BaseTrainer):
    """Trainer is a class that trains a model."""

    @staticmethod
    def get_schema_cls():
        return TrainerConfig

    def __init__(
        self,
        model: ECD,
<<<<<<< HEAD
        resume: float = False,
        skip_save_model: bool = False,
        skip_save_progress: bool = False,
        skip_save_log: bool = False,
        callbacks: List = None,
        random_seed: float = default_random_seed,
        horovod: Optional[Dict] = None,
        debug: bool = False,
        device: Optional[str] = None,
        config: Optional[TrainerConfig] = TrainerConfig(),
=======
        optimizer=None,
        epochs=100,
        regularization_lambda=0.0,
        regularization_type=None,
        learning_rate=0.001,
        decay=False,
        decay_rate=0.96,
        decay_steps=10000,
        staircase=False,
        batch_size=128,
        eval_batch_size=None,
        should_shuffle=True,
        bucketing_field=None,
        validation_field="combined",
        validation_metric="loss",
        early_stop=20,
        reduce_learning_rate_on_plateau=0,
        reduce_learning_rate_on_plateau_patience=5,
        reduce_learning_rate_on_plateau_rate=0.5,
        reduce_learning_rate_eval_metric=LOSS,
        reduce_learning_rate_eval_split=TRAINING,
        increase_batch_size_on_plateau=0,
        increase_batch_size_on_plateau_patience=5,
        increase_batch_size_on_plateau_rate=2,
        increase_batch_size_on_plateau_max=512,
        increase_batch_size_eval_metric=LOSS,
        increase_batch_size_eval_split=TRAINING,
        learning_rate_warmup_epochs=1,
        resume=False,
        skip_save_model=False,
        skip_save_progress=False,
        skip_save_log=False,
        callbacks=None,
        random_seed=default_random_seed,
        horovod=None,
        device=None,
>>>>>>> 86bab1e5
        **kwargs,
    ):
        """Trains a model with a set of options and hyperparameters listed below. Customizable.

        :param model: Underlying Ludwig model
        :type model: `ludwig.models.ecd.ECD`
        :param resume: Resume training a model that was being trained. (default: False).
        :type resume: Boolean
        :param skip_save_model: Disables saving model weights and hyperparameters each time the model improves. By
               default Ludwig saves model weights after each epoch the validation metric (improves, but if the model is
               really big that can be time consuming. If you do not want to keep the weights and just find out what
               performance a model can get with a set of hyperparameters, use this parameter to skip it, but the model
               will not be loadable later on. (default: False).
        :type skip_save_model: Boolean
        :param skip_save_progress: Disables saving progress each epoch. By default Ludwig saves weights and stats after
               each epoch for enabling resuming of training, but if the model is really big that can be time consuming
               and will uses twice as much space, use this parameter to skip it, but training cannot be resumed later
               on. (default: False).
        :type skip_save_progress: Boolean
        :param skip_save_log: Disables saving TensorBoard logs. By default Ludwig saves logs for the TensorBoard, but if
               it is not needed turning it off can slightly increase the overall speed. (default: False).
        :type skip_save_log: Boolean
        :param callbacks: List of `ludwig.callbacks.Callback` objects that provide hooks into the Ludwig pipeline.
               (default: None).
        :type callbacks: list
        :param random_seed: Default initialization for the random seeds (default: 42).
        :type random_seed: Float
        :param horovod: Horovod parameters (default: None).
        :type horovod: dict
<<<<<<< HEAD
        :param debug: Enables debugging mode, which prints out a lot of information about the training process (default:
               False)
        :type debug: Boolean
        :param device: Device to load the model on from a saved checkpoint (default: None).
=======
        :param device: The device to load the model on from a saved checkpoint.
>>>>>>> 86bab1e5
        :type device: str
        :param config: `ludwig.models.trainer.TrainerConfig` instance that specifies training hyperparameters (default:
               `ludwig.models.trainer.TrainerConfig()`).
        """
        if config is None:
            config = TrainerConfig()

        self.epochs = config.epochs
        self.regularization_lambda = config.regularization_lambda
        self.regularization_type = config.regularization_type
        self.learning_rate = config.learning_rate
        try:
            base_learning_rate = float(config.learning_rate)
        except ValueError:
            # TODO (ASN): Circle back on how we want to set default placeholder value
            base_learning_rate = 0.001  # Default initial learning rate for autoML.
        self.base_learning_rate = base_learning_rate
        self.decay = config.decay
        self.decay_rate = config.decay_rate
        self.decay_steps = config.decay_steps
        self.staircase = config.staircase
        self.batch_size = config.batch_size
        self.eval_batch_size = config.batch_size if config.eval_batch_size is None else config.eval_batch_size
        self.should_shuffle = config.should_shuffle
        # self.bucketing_field = config.bucketing_field
        self._validation_field = config.validation_field
        self._validation_metric = config.validation_metric
        self.early_stop = config.early_stop
        self.reduce_learning_rate_on_plateau = config.reduce_learning_rate_on_plateau
        self.reduce_learning_rate_on_plateau_patience = config.reduce_learning_rate_on_plateau_patience
        self.reduce_learning_rate_on_plateau_rate = config.reduce_learning_rate_on_plateau_rate
        self.reduce_learning_rate_eval_metric = config.reduce_learning_rate_eval_metric
        self.reduce_learning_rate_eval_split = config.reduce_learning_rate_eval_split
        self.increase_batch_size_on_plateau = config.increase_batch_size_on_plateau
        self.increase_batch_size_on_plateau_patience = config.increase_batch_size_on_plateau_patience
        self.increase_batch_size_on_plateau_rate = config.increase_batch_size_on_plateau_rate
        self.increase_batch_size_on_plateau_max = config.increase_batch_size_on_plateau_max
        self.increase_batch_size_eval_metric = config.increase_batch_size_eval_metric
        self.increase_batch_size_eval_split = config.increase_batch_size_eval_split
        self.learning_rate_warmup_epochs = config.learning_rate_warmup_epochs
        self.resume = resume
        self.skip_save_model = skip_save_model
        self.skip_save_progress = skip_save_progress
        self.skip_save_log = skip_save_log
        self.random_seed = random_seed
        self.horovod = horovod
        self.received_sigint = False
        self.callbacks = callbacks or []
        self.device = device
        if self.device is None:
            self.device = "cuda" if torch.cuda.is_available() else "cpu"

        self.model = model
        self.model = self.model.to(self.device)

        # ================ Optimizer ================
        optimizer = config.optimizer
        # Most optimizers require 'lr' parameter.  set_optimizer_learning_rate will update this during training:
        optimizer.lr = base_learning_rate
        clipper = config.gradient_clipping if config.gradient_clipping is not None else ClipperConfig()
        self.optimizer, self.clipper = create_optimizer_with_clipper(
            model, horovod=horovod, optimizer=optimizer, clipper=clipper
        )

    def train_step(
        self, inputs: Dict[str, torch.Tensor], targets: Dict[str, torch.Tensor]
    ) -> Tuple[torch.Tensor, Dict[str, torch.Tensor]]:
        """Performs a single training step.

        :param inputs: A dictionary of input data, from feature name to tensor.
        :param targets: A dictionary of target data, from feature name to tensor.
        :return: A tuple of the loss and a dictionary of metrics.
        """

        # Change to self.optimizer.zero_grad(set_to_none=True) once all ludwig platform on pytorch 1.7 or greater
        for param in self.model.parameters():
            param.grad = None

        # Obtain model predictions and loss
        model_outputs = self.model((inputs, targets))
        loss, all_losses = self.model.train_loss(
            targets, model_outputs, self.regularization_type, self.regularization_lambda
        )

        # Begin the backward pass
        variables = self.model.parameters()
        loss.backward()

        if self.horovod:
            # Wait for gradient aggregation to complete before clipping the gradients
            self.optimizer.synchronize()

        # Clip gradients
        self.clipper.clip_grads(variables)

        # Apply gradient updates
        if self.horovod:
            # Because we already synchronized above, we can doing so here
            with self.optimizer.skip_synchronize():
                self.optimizer.step()
        else:
            self.optimizer.step()

        return loss, all_losses

    def set_base_learning_rate(self, base_learning_rate):
        """Sets the target learning rate, and updates the optimizer learning rate."""
        if self.horovod:
            base_learning_rate *= self.horovod.size()
        self.base_learning_rate = base_learning_rate  # The LR target for warmup and initial value for decay.
        self.set_optimizer_learning_rate(base_learning_rate)

    def set_optimizer_learning_rate(self, learning_rate):
        """Sets the learning rate of the optimizer."""
        for g in self.optimizer.param_groups:
            g["lr"] = learning_rate

    @classmethod
    def write_epoch_summary(
        cls,
        summary_writer,
        metrics,
        step,
    ):
        if not summary_writer:
            return

        for feature_name, output_feature in metrics.items():
            for metric in output_feature:
                metric_tag = f"{feature_name}/epoch_{metric}"
                try:
                    metric_val = output_feature[metric][-1]
                    summary_writer.add_scalar(metric_tag, metric_val, global_step=step)
                except IndexError:
                    logger.warning(f"Error computing metrics for {feature_name} {metric}.")
        summary_writer.flush()

    @classmethod
    def write_step_summary(cls, train_summary_writer, combined_loss, all_losses, step, learning_rate=None):
        if not train_summary_writer:
            return

        # combined loss
        loss_tag = "{}/step_training_loss".format("combined")
        train_summary_writer.add_scalar(loss_tag, combined_loss, global_step=step)

        # all other losses
        for feature_name, loss in all_losses.items():
            loss_tag = f"{feature_name}/step_training_loss"
            train_summary_writer.add_scalar(loss_tag, loss, global_step=step)

        if learning_rate:
            train_summary_writer.add_scalar("combined/step_learning_rate", learning_rate, global_step=step)

        train_summary_writer.flush()

    def train_for_tuning(
        self,
        dataset,
        batch_size: int,
        total_steps: int = 3,
    ):
        """Function to be used by tune_batch_size."""
        self.model.train()  # Sets model training mode.
        with dataset.initialize_batcher(batch_size=batch_size, should_shuffle=False, horovod=None) as batcher:

            step_count = 0
            while not batcher.last_batch() and step_count < total_steps:
                batch = batcher.next_batch()
                inputs = {
                    i_feat.feature_name: torch.from_numpy(batch[i_feat.proc_column]).to(self.device)
                    for i_feat in self.model.input_features.values()
                }
                targets = {
                    o_feat.feature_name: torch.from_numpy(batch[o_feat.proc_column]).to(self.device)
                    for o_feat in self.model.output_features.values()
                }

                self.train_step(inputs, targets)
                step_count += 1
        return self.model

    def tune_learning_rate(
        self,
        config,
        training_set: Dataset,
        random_seed: int = default_random_seed,
        min_lr: float = 1e-8,
        max_lr: float = 1.0,
        total_training_steps: int = 100,
        mode: str = "exponential",
        early_stop_threshold: int = 3,
        beta: float = 0.98,
    ) -> float:
        learning_rate = self.base_learning_rate

        current_learning_rate = min_lr
        losses = []
        learning_rates = []
        avg_loss = 0.0
        best_loss = 0.0
        epoch = 0
        diverging = False

        def linear_scheduler(current_learning_rate, current_step):
            scale = (current_step + 1) / total_training_steps
            return current_learning_rate + scale * (max_lr - current_learning_rate)

        def exponential_scheduler(current_learning_rate, current_step):
            scale = (current_step + 1) / total_training_steps
            return current_learning_rate * (max_lr / current_learning_rate) ** scale

        def get_optimal_lr(losses, learning_rates, skip_begin: int = 10, skip_end: int = 1):
            try:
                loss = np.array(losses[skip_begin:-skip_end])
                loss = loss[np.isfinite(loss)]
                best_lr_index = np.gradient(loss).argmin() + skip_begin
                best_lr = learning_rates[best_lr_index]
                return best_lr
            except Exception:
                return None

        self.model.train()  # Sets model training mode.
        with training_set.initialize_batcher(
            batch_size=self.batch_size, should_shuffle=self.should_shuffle, horovod=self.horovod
        ) as batcher:
            step_count = 0
            while epoch < self.epochs and step_count < total_training_steps and not diverging:
                batcher.set_epoch(epoch, self.batch_size)
                self.model.reset_metrics()
                while not batcher.last_batch() and step_count < total_training_steps:
                    batch = batcher.next_batch()
                    inputs = {
                        i_feat.feature_name: torch.from_numpy(batch[i_feat.proc_column]).to(self.device)
                        for i_feat in self.model.input_features.values()
                    }
                    targets = {
                        o_feat.feature_name: torch.from_numpy(batch[o_feat.proc_column]).to(self.device)
                        for o_feat in self.model.output_features.values()
                    }

                    loss, _ = self.train_step(
                        inputs,
                        targets,
                    )
                    # compute smoothed loss
                    avg_loss = beta * avg_loss + (1 - beta) * loss
                    smoothed_loss = avg_loss / (1 - beta ** (step_count + 1))

                    # store learning rate and loss
                    learning_rates.append(current_learning_rate)
                    losses.append(smoothed_loss)

                    # check whether loss is diverging
                    if step_count > 0 and smoothed_loss > early_stop_threshold * best_loss:
                        diverging = True
                        break
                    else:
                        if smoothed_loss < best_loss or step_count == 0:
                            best_loss = smoothed_loss

                    # compute new learning rate
                    if mode == "exponential":
                        current_learning_rate = exponential_scheduler(current_learning_rate, step_count)
                    else:
                        current_learning_rate = linear_scheduler(current_learning_rate, step_count)

                    self.set_optimizer_learning_rate(current_learning_rate)
                    step_count += 1

                epoch += 1

        optimal_lr = get_optimal_lr(losses, learning_rates)
        if optimal_lr:
            learning_rate = optimal_lr
        return learning_rate

    def tune_batch_size(
        self,
        config: Dict[str, Any],
        training_set: Dataset,
        random_seed: int = default_random_seed,
        max_trials: int = 10,
        halving_limit: int = 3,
    ) -> int:
        def _is_valid_batch_size(batch_size):
            return batch_size < len(training_set)

        # TODO (ASN) : Circle back on how we want to set default placeholder value
        # Currently, since self.batch_size is originally set to auto, we provide a
        # placeholder starting value (namely, 128)
        batch_size = 128
        skip_save_model = self.skip_save_model
        skip_save_progress = self.skip_save_progress
        skip_save_log = self.skip_save_log
        # Set temporary values
        self.skip_save_model = True
        self.skip_save_progress = True
        self.skip_save_log = True

        try:
            high = None
            count = 0
            halving_count = 0
            while halving_count < halving_limit:
                gc.collect()

                low = batch_size
                prev_batch_size = batch_size
                try:
                    self.train_for_tuning(training_set, batch_size, total_steps=3)
                    count += 1
                    if count >= max_trials:
                        break
                    if high:
                        if high - low <= 1:
                            break
                        midval = (high + low) // 2
                        batch_size = midval
                    else:
                        batch_size *= 2  # double batch size

                    if batch_size == prev_batch_size:
                        break

                except RuntimeError:
                    # PyTorch only generates Runtime errors for CUDA OOM.
                    gc.collect()
                    high = batch_size
                    halving_count += 1
                    midval = (high + low) // 2
                    batch_size = midval
                    if high - low <= 1:
                        break

                # make sure that batch size is valid (e.g. less than size of ds)
                if not _is_valid_batch_size(batch_size):
                    batch_size = min(batch_size, len(training_set))

                # edge case where bs is no longer increasing
                if batch_size == prev_batch_size:
                    break
        finally:
            # Restore original parameters to defaults
            # self.epochs = original_epochs
            self.skip_save_model = skip_save_model
            self.skip_save_progress = skip_save_progress
            self.skip_save_log = skip_save_log

        return batch_size

    def train(self, training_set, validation_set=None, test_set=None, save_path="model", **kwargs):
        """Trains a model with a set of hyperparameters listed below. Customizable.

        :param training_set: The training set
        :param validation_set: The validation dataset
        :param test_set: The test dataset
        """
        # ====== General setup =======
        output_features = self.model.output_features
        digits_per_epochs = len(str(self.epochs))
        # Only use signals when on the main thread to avoid issues with CherryPy
        # https://github.com/ludwig-ai/ludwig/issues/286
        if threading.current_thread() == threading.main_thread():
            signal.signal(signal.SIGINT, self.set_epochs_to_1_or_quit)
        should_validate = validation_set is not None and validation_set.size > 0

        metrics_names = self.get_metrics_names(output_features)

        # check if validation_field is valid
        valid_validation_field = False
        if self.validation_field == "combined":
            valid_validation_field = True
            if self.validation_metric is not LOSS and len(output_features) == 1:
                only_of = next(iter(output_features))
                if self.validation_metric in metrics_names[only_of]:
                    self._validation_field = only_of
                    logger.warning(
                        "Replacing 'combined' validation field "
                        "with '{}' as the specified validation "
                        "metric {} is invalid for 'combined' "
                        "but is valid for '{}'.".format(only_of, self.validation_metric, only_of)
                    )
        else:
            for output_feature in output_features:
                if self.validation_field == output_feature:
                    valid_validation_field = True

        if not valid_validation_field:
            raise ValueError(
                "The specified validation_field {} is not valid."
                "Available ones are: {}".format(self.validation_field, list(output_features.keys()) + ["combined"])
            )

        # check if validation_metric is valid
        valid_validation_metric = self.validation_metric in metrics_names[self.validation_field]
        if not valid_validation_metric:
            raise ValueError(
                "The specified metric {} is not valid. "
                "Available metrics for {} output feature are: {}".format(
                    self.validation_metric, self.validation_field, metrics_names[self.validation_field]
                )
            )

        # ====== Setup file names =======
        model_weights_path = model_hyperparameters_path = None
        training_checkpoints_path = training_progress_tracker_path = None
        tensorboard_log_dir = None
        if self.is_coordinator():
            os.makedirs(save_path, exist_ok=True)
            model_weights_path = os.path.join(save_path, MODEL_WEIGHTS_FILE_NAME)
            model_hyperparameters_path = os.path.join(save_path, MODEL_HYPERPARAMETERS_FILE_NAME)
            training_checkpoints_path = os.path.join(save_path, TRAINING_CHECKPOINTS_DIR_PATH)
            # training_checkpoints_prefix_path = os.path.join(
            #    training_checkpoints_path, "ckpt"
            # )
            tensorboard_log_dir = os.path.join(save_path, "logs")
        if save_path:
            training_progress_tracker_path = os.path.join(save_path, TRAINING_PROGRESS_TRACKER_FILE_NAME)

        self.callback(lambda c: c.on_trainer_train_setup(self, save_path), coordinator_only=False)

        # ====== Setup session =======
        checkpoint = checkpoint_manager = None
        if self.is_coordinator():
            checkpoint = Checkpoint(model=self.model, optimizer=self.optimizer)
            checkpoint_manager = CheckpointManager(
                checkpoint, training_checkpoints_path, device=self.device, max_to_keep=1
            )

        train_summary_writer = None
        validation_summary_writer = None
        test_summary_writer = None
        if self.is_coordinator() and not self.skip_save_log and tensorboard_log_dir:
            train_summary_writer = SummaryWriter(os.path.join(tensorboard_log_dir, TRAINING))
            if validation_set is not None and validation_set.size > 0:
                validation_summary_writer = SummaryWriter(os.path.join(tensorboard_log_dir, VALIDATION))
            if test_set is not None and test_set.size > 0:
                test_summary_writer = SummaryWriter(os.path.join(tensorboard_log_dir, TEST))

        # ================ Resume logic ================
        if self.resume:
            progress_tracker = self.resume_training_progress_tracker(training_progress_tracker_path)
            if self.is_coordinator():
                self.resume_weights_and_optimzier(training_checkpoints_path, checkpoint)
        else:
            (train_metrics, vali_metrics, test_metrics) = self.initialize_training_metrics(output_features)

            progress_tracker = ProgressTracker(
                batch_size=self.batch_size,
                epoch=0,
                steps=0,
                last_improvement_epoch=0,
                last_learning_rate_reduction_epoch=0,
                last_increase_batch_size_epoch=0,
                learning_rate=self.base_learning_rate,
                best_eval_metric=get_initial_validation_value(self.validation_metric),
                best_reduce_learning_rate_eval_metric=get_initial_validation_value(
                    self.reduce_learning_rate_eval_metric
                ),
                last_reduce_learning_rate_eval_metric_improvement=0,
                best_increase_batch_size_eval_metric=get_initial_validation_value(self.increase_batch_size_eval_metric),
                last_increase_batch_size_eval_metric_improvement=0,
                num_reductions_learning_rate=0,
                num_increases_batch_size=0,
                train_metrics=train_metrics,
                vali_metrics=vali_metrics,
                test_metrics=test_metrics,
                last_improvement=0,
                last_learning_rate_reduction=0,
                last_increase_batch_size=0,
            )

        if self.horovod:
            # Horovod: broadcast initial variable states from rank 0 to all other processes.
            # This is necessary to ensure consistent initialization of all workers when
            # training is started with random weights or restored from a checkpoint.
            self.horovod.broadcast_parameters(self.model.state_dict(), root_rank=0)
            self.horovod.broadcast_optimizer_state(self.optimizer, root_rank=0)

        set_random_seed(self.random_seed)
        with training_set.initialize_batcher(
            batch_size=self.batch_size,
            should_shuffle=self.should_shuffle,
            seed=self.random_seed,
            horovod=self.horovod,
        ) as batcher:

            # ================ Training Loop ================
            while progress_tracker.epoch < self.epochs:
                # note that batch size may change over epochs
                batcher.set_epoch(progress_tracker.epoch, progress_tracker.batch_size)

                # epoch init
                start_time = time.time()
                if self.is_coordinator():
                    logger.info(
                        "Epoch {epoch:{digits}d}".format(epoch=progress_tracker.epoch + 1, digits=digits_per_epochs)
                    )

                # Reset the metrics at the start of the next epoch
                self.model.train()  # Sets model to training mode.
                self.model.reset_metrics()

                # ================ Train ================
                progress_bar = None
                if self.is_coordinator():
                    progress_bar = tqdm(
                        desc="Training",
                        total=batcher.steps_per_epoch,
                        file=sys.stdout,
                        disable=is_progressbar_disabled(),
                    )

                self.callback(lambda c: c.on_epoch_start(self, progress_tracker, save_path))

                # training step loop
                self._train_loop(batcher, progress_tracker, save_path, train_summary_writer, progress_bar)

                # ================ Post Training Epoch ================
                if self.is_coordinator():
                    progress_bar.close()

                progress_tracker.epoch += 1

                # ================ Eval ================
                # init tables
                tables = OrderedDict()
                for output_feature_name, output_feature in output_features.items():
                    tables[output_feature_name] = [[output_feature_name] + metrics_names[output_feature_name]]
                tables[COMBINED] = [[COMBINED, LOSS]]

                # eval metrics on train
                self.eval_batch_size = max(self.eval_batch_size, progress_tracker.batch_size)
                self.evaluation(
                    training_set,
                    "train",
                    progress_tracker.train_metrics,
                    tables,
                    self.eval_batch_size,
                )

                self.write_epoch_summary(
                    summary_writer=train_summary_writer,
                    metrics=progress_tracker.train_metrics,
                    step=progress_tracker.epoch,
                )

                if validation_set is not None:
                    self.callback(lambda c: c.on_validation_start(self, progress_tracker, save_path))

                    # eval metrics on validation set
                    self.evaluation(
                        validation_set,
                        "vali",
                        progress_tracker.vali_metrics,
                        tables,
                        self.eval_batch_size,
                    )

                    self.write_epoch_summary(
                        summary_writer=validation_summary_writer,
                        metrics=progress_tracker.vali_metrics,
                        step=progress_tracker.epoch,
                    )

                    self.callback(lambda c: c.on_validation_end(self, progress_tracker, save_path))

                if test_set is not None:
                    self.callback(lambda c: c.on_test_start(self, progress_tracker, save_path))

                    # eval metrics on test set
                    self.evaluation(
                        test_set,
                        TEST,
                        progress_tracker.test_metrics,
                        tables,
                        self.eval_batch_size,
                    )

                    self.write_epoch_summary(
                        summary_writer=test_summary_writer,
                        metrics=progress_tracker.test_metrics,
                        step=progress_tracker.epoch,
                    )

                    self.callback(lambda c: c.on_test_end(self, progress_tracker, save_path))

                elapsed_time = (time.time() - start_time) * 1000.0

                if self.is_coordinator():
                    logger.info(f"Took {time_utils.strdelta(elapsed_time)}")

                # metric prints
                if self.is_coordinator():
                    for output_feature, table in tables.items():
                        logger.info(tabulate(table, headers="firstrow", tablefmt="fancy_grid", floatfmt=".4f"))

                # ================ Validation Logic ================
                if should_validate:
                    should_break = self.check_progress_on_validation(
                        progress_tracker,
                        self.validation_field,
                        self.validation_metric,
                        model_weights_path,
                        model_hyperparameters_path,
                        self.reduce_learning_rate_on_plateau,
                        self.reduce_learning_rate_on_plateau_patience,
                        self.reduce_learning_rate_on_plateau_rate,
                        self.reduce_learning_rate_eval_metric,
                        self.reduce_learning_rate_eval_split,
                        self.increase_batch_size_on_plateau,
                        self.increase_batch_size_on_plateau_patience,
                        self.increase_batch_size_on_plateau_rate,
                        self.increase_batch_size_on_plateau_max,
                        self.increase_batch_size_eval_metric,
                        self.increase_batch_size_eval_split,
                        self.early_stop,
                        self.skip_save_model,
                    )
                    if should_break:
                        break
                else:
                    # there's no validation, so we save the model at each iteration
                    if self.is_coordinator() and not self.skip_save_model:
                        torch.save(self.model.state_dict(), model_weights_path)

                # ========== Save training progress ==========
                if self.is_coordinator():
                    if not self.skip_save_progress:
                        checkpoint_manager.save(progress_tracker.epoch)
                        progress_tracker.save(os.path.join(save_path, TRAINING_PROGRESS_TRACKER_FILE_NAME))
                    logger.info("")

                self.callback(lambda c: c.on_epoch_end(self, progress_tracker, save_path))

        if train_summary_writer is not None:
            train_summary_writer.close()
        if validation_summary_writer is not None:
            validation_summary_writer.close()
        if test_summary_writer is not None:
            test_summary_writer.close()

        return (
            self.model,
            progress_tracker.train_metrics,
            progress_tracker.vali_metrics,
            progress_tracker.test_metrics,
        )

    def _train_loop(self, batcher, progress_tracker, save_path, train_summary_writer, progress_bar):
        while not batcher.last_batch():
            self.callback(lambda c: c.on_batch_start(self, progress_tracker, save_path))

            # Set learning rate for this batch
            current_learning_rate = progress_tracker.learning_rate

            if self.decay:
                current_learning_rate = exponential_decay(
                    current_learning_rate,
                    self.decay_rate,
                    self.decay_steps,
                    progress_tracker.steps,
                    self.staircase,
                )

            if self.horovod:
                current_learning_rate = (
                    learning_rate_warmup_distributed(
                        current_learning_rate,
                        progress_tracker.epoch,
                        self.learning_rate_warmup_epochs,
                        self.horovod.size(),
                        batcher.step,
                        batcher.steps_per_epoch,
                    )
                    * self.horovod.size()
                )
            else:
                current_learning_rate = learning_rate_warmup(
                    current_learning_rate,
                    progress_tracker.epoch,
                    self.learning_rate_warmup_epochs,
                    batcher.step,
                    batcher.steps_per_epoch,
                )
            self.set_optimizer_learning_rate(current_learning_rate)

            # obtain batch
            batch = batcher.next_batch()

            # Move tensors to cuda here.
            inputs = {
                i_feat.feature_name: torch.from_numpy(batch[i_feat.proc_column]).to(self.device)
                for i_feat in self.model.input_features.values()
            }
            targets = {
                o_feat.feature_name: torch.from_numpy(batch[o_feat.proc_column]).to(self.device)
                for o_feat in self.model.output_features.values()
            }

            # Reintroduce for tensorboard graph
            # if first_batch and self.is_coordinator() and not skip_save_log:
            #    tf.summary.trace_on(graph=True, profiler=True)

            loss, all_losses = self.train_step(
                inputs,
                targets,
            )

            # Reintroduce for tensorboard graph
            # if first_batch and self.is_coordinator() and not skip_save_log:
            #     with train_summary_writer.as_default():
            #         tf.summary.trace_export(
            #             name="Model",
            #             step=0,
            #             profiler_outdir=tensorboard_log_dir
            #         )

            if self.is_coordinator() and not self.skip_save_log:
                self.write_step_summary(
                    train_summary_writer=train_summary_writer,
                    combined_loss=loss,
                    all_losses=all_losses,
                    step=progress_tracker.steps,
                    learning_rate=current_learning_rate,
                )

            progress_tracker.steps += 1
            if self.is_coordinator():
                progress_bar.update(1)
                logger.debug(
                    f"training: completed batch {progress_bar.n} "
                    f"memory used: "
                    f"{psutil.Process(os.getpid()).memory_info()[0] / 1e6:0.2f}MB"
                )

            self.callback(lambda c: c.on_batch_end(self, progress_tracker, save_path))

    def train_online(self, dataset):
        self.model.train()  # Sets model training mode.
        with dataset.initialize_batcher(
            batch_size=self.batch_size, should_shuffle=self.should_shuffle, horovod=self.horovod
        ) as batcher:

            # training step loop
            progress_bar = tqdm(
                desc="Training online",
                total=batcher.steps_per_epoch,
                file=sys.stdout,
                disable=is_progressbar_disabled(),
            )

            while not batcher.last_batch():
                batch = batcher.next_batch()
                inputs = {
                    i_feat.feature_name: torch.from_numpy(batch[i_feat.proc_column]).to(self.device)
                    for i_feat in self.model.input_features.values()
                }
                targets = {
                    o_feat.feature_name: torch.from_numpy(batch[o_feat.proc_column]).to(self.device)
                    for o_feat in self.model.output_features.values()
                }

                self.train_step(
                    inputs,
                    targets,
                )

                progress_bar.update(1)

            progress_bar.close()
        return self.model

    @property
    def validation_field(self):
        return self._validation_field

    @property
    def validation_metric(self):
        return self._validation_metric

    def append_metrics(self, dataset_name, results, metrics_log, tables):
        for output_feature in self.model.output_features:
            scores = [dataset_name]

            # collect metric names based on output features metrics to
            # ensure consistent order of reporting metrics
            metric_names = self.model.output_features[output_feature].metric_functions.keys()

            for metric in metric_names:
                if metric in results[output_feature]:
                    # Some metrics may have been excepted and excluded from results.
                    score = results[output_feature][metric]
                    metrics_log[output_feature][metric].append(score)
                    scores.append(score)

            tables[output_feature].append(scores)

        metrics_log[COMBINED][LOSS].append(results[COMBINED][LOSS])
        tables[COMBINED].append([dataset_name, results[COMBINED][LOSS]])

        return metrics_log, tables

    def evaluation(
        self,
        dataset,
        dataset_name,
        metrics_log,
        tables,
        batch_size=128,
    ):
        predictor = Predictor(self.model, batch_size=batch_size, horovod=self.horovod)
        metrics, predictions = predictor.batch_evaluation(dataset, collect_predictions=False, dataset_name=dataset_name)

        self.append_metrics(dataset_name, metrics, metrics_log, tables)

        return metrics_log, tables

    def check_progress_on_validation(
        self,
        progress_tracker,
        validation_output_feature_name,
        validation_metric,
        model_weights_path,
        model_hyperparameters_path,
        reduce_learning_rate_on_plateau,
        reduce_learning_rate_on_plateau_patience,
        reduce_learning_rate_on_plateau_rate,
        reduce_learning_rate_eval_metric,
        reduce_learning_rate_eval_split,
        increase_batch_size_on_plateau,
        increase_batch_size_on_plateau_patience,
        increase_batch_size_on_plateau_rate,
        increase_batch_size_on_plateau_max,
        increase_batch_size_eval_metric,
        increase_batch_size_eval_split,
        early_stop,
        skip_save_model,
    ):
        should_break = False
        # record how long its been since an improvement
        improved = get_improved_fun(validation_metric)
        vali_metric = progress_tracker.vali_metrics[validation_output_feature_name]
        if improved(vali_metric[validation_metric][-1], progress_tracker.best_eval_metric):
            progress_tracker.last_improvement_epoch = progress_tracker.epoch
            progress_tracker.best_eval_metric = progress_tracker.vali_metrics[validation_output_feature_name][
                validation_metric
            ][-1]
            if self.is_coordinator() and not skip_save_model:
                torch.save(self.model.state_dict(), model_weights_path)
                logger.info(
                    f"Validation {validation_metric} on {validation_output_feature_name} improved, model saved."
                )

        progress_tracker.last_improvement = progress_tracker.epoch - progress_tracker.last_improvement_epoch
        if progress_tracker.last_improvement != 0 and self.is_coordinator():
            logger.info(
                f"Last improvement of {validation_output_feature_name} validation {validation_metric} happened "
                + f"{progress_tracker.last_improvement} epoch(s) ago."
            )

        # ========== Reduce Learning Rate Plateau logic ========
        if reduce_learning_rate_on_plateau > 0:
            self.reduce_learning_rate(
                progress_tracker,
                validation_output_feature_name,
                reduce_learning_rate_on_plateau,
                reduce_learning_rate_on_plateau_patience,
                reduce_learning_rate_on_plateau_rate,
                reduce_learning_rate_eval_metric,
                reduce_learning_rate_eval_split,
            )
            progress_tracker.last_learning_rate_reduction = (
                progress_tracker.epoch - progress_tracker.last_learning_rate_reduction_epoch
            )
            if (
                progress_tracker.last_learning_rate_reduction > 0
                and progress_tracker.last_reduce_learning_rate_eval_metric_improvement > 0
                and not progress_tracker.num_reductions_learning_rate >= reduce_learning_rate_on_plateau
            ):
                logger.info(
                    f"Last learning rate reduction happened {progress_tracker.last_learning_rate_reduction} epoch(s) "
                    f"ago, improvement of {validation_output_feature_name} {reduce_learning_rate_eval_split} "
                    f"{reduce_learning_rate_eval_metric} happened "
                    f"{progress_tracker.last_reduce_learning_rate_eval_metric_improvement} epoch(s) ago."
                )

        # ========== Increase Batch Size Plateau logic =========
        if increase_batch_size_on_plateau > 0:
            self.increase_batch_size(
                progress_tracker,
                validation_output_feature_name,
                increase_batch_size_on_plateau,
                increase_batch_size_on_plateau_patience,
                increase_batch_size_on_plateau_rate,
                increase_batch_size_on_plateau_max,
                increase_batch_size_eval_metric,
                increase_batch_size_eval_split,
            )
            progress_tracker.last_increase_batch_size = (
                progress_tracker.epoch - progress_tracker.last_increase_batch_size_epoch
            )
            if (
                progress_tracker.last_increase_batch_size > 0
                and progress_tracker.last_increase_batch_size_eval_metric_improvement > 0
                and not progress_tracker.num_increases_batch_size >= increase_batch_size_on_plateau
                and not progress_tracker.batch_size >= increase_batch_size_on_plateau_max
            ):
                logger.info(
                    "Last batch size increase "
                    f"happened {progress_tracker.last_increase_batch_size} epoch(s) ago, "
                    f"improvement of {validation_output_feature_name} {increase_batch_size_eval_split} "
                    f"{increase_batch_size_eval_metric} happened "
                    f"{progress_tracker.last_increase_batch_size_eval_metric_improvement} epoch(s) ago."
                )

        # ========== Early Stop logic ==========
        should_early_stop = torch.as_tensor([0 < early_stop <= progress_tracker.last_improvement], dtype=torch.int)
        if self.horovod:
            should_early_stop = self.horovod.allreduce(should_early_stop)
        if should_early_stop.item():
            if self.is_coordinator():
                logger.info(
                    "\nEARLY STOPPING due to lack of "
                    "validation improvement, "
                    f"it has been {progress_tracker.epoch - progress_tracker.last_improvement_epoch} epoch(s) since "
                    "last validation improvement.\n"
                )
            should_break = True
        return should_break

    def set_epochs_to_1_or_quit(self, signum, frame):
        if not self.received_sigint:
            self.epochs = 1
            self.received_sigint = True
            logger.critical("\nReceived SIGINT, will finish this epoch and then conclude " "the training")
            logger.critical("Send another SIGINT to immediately interrupt the process")
        else:
            logger.critical("\nReceived a second SIGINT, will now quit")
            sys.exit(1)

    def quit_training(self, signum, frame):
        logger.critical("Received SIGQUIT, will kill training")
        sys.exit(1)

    def resume_training_progress_tracker(self, training_progress_tracker_path):
        if self.is_coordinator():
            logger.info(f"Resuming training of model: {training_progress_tracker_path}")
        progress_tracker = ProgressTracker.load(training_progress_tracker_path)
        return progress_tracker

    def initialize_training_metrics(self, output_features):
        train_metrics = OrderedDict()
        vali_metrics = OrderedDict()
        test_metrics = OrderedDict()

        for output_feature_name, output_feature in output_features.items():
            train_metrics[output_feature_name] = OrderedDict()
            vali_metrics[output_feature_name] = OrderedDict()
            test_metrics[output_feature_name] = OrderedDict()
            for metric in output_feature.metric_functions:
                train_metrics[output_feature_name][metric] = []
                vali_metrics[output_feature_name][metric] = []
                test_metrics[output_feature_name][metric] = []

        for metrics in [train_metrics, vali_metrics, test_metrics]:
            metrics[COMBINED] = {LOSS: []}

        return train_metrics, vali_metrics, test_metrics

    def get_metrics_names(self, output_features):
        metrics_names = {}
        for output_feature_name, output_feature in output_features.items():
            for metric in output_feature.metric_functions:
                metrics = metrics_names.get(output_feature_name, [])
                metrics.append(metric)
                metrics_names[output_feature_name] = metrics
        metrics_names[COMBINED] = [LOSS]
        return metrics_names

    def resume_weights_and_optimzier(
        self,
        model_weights_progress_path: str,
        checkpoint: Checkpoint,
    ):
        CheckpointManager.load_latest_checkpoint(checkpoint, model_weights_progress_path, self.device)

    def reduce_learning_rate(
        self,
        progress_tracker,
        validation_output_feature_name,
        reduce_learning_rate_on_plateau,
        reduce_learning_rate_on_plateau_patience,
        reduce_learning_rate_on_plateau_rate,
        reduce_learning_rate_eval_metric=LOSS,
        reduce_learning_rate_eval_split=TRAINING,
    ):
        if not (progress_tracker.num_reductions_learning_rate >= reduce_learning_rate_on_plateau):

            if reduce_learning_rate_eval_split == TRAINING:
                split_metrics = progress_tracker.train_metrics
            elif reduce_learning_rate_eval_split == VALIDATION:
                split_metrics = progress_tracker.vali_metrics
            else:  # if reduce_learning_rate_eval_split == TEST:
                split_metrics = progress_tracker.test_metrics

            validation_metric = reduce_learning_rate_eval_metric
            last_metric_value = split_metrics[validation_output_feature_name][validation_metric][-1]

            improved = get_improved_fun(validation_metric)
            is_improved = improved(last_metric_value, progress_tracker.best_reduce_learning_rate_eval_metric)
            if is_improved:
                # we update the best metric value and set it to the current one
                # and reset last improvement epoch count
                progress_tracker.best_reduce_learning_rate_eval_metric = last_metric_value
                progress_tracker.last_reduce_learning_rate_eval_metric_improvement = 0
            else:
                progress_tracker.last_reduce_learning_rate_eval_metric_improvement += 1
                if not is_improved and (
                    # learning rate reduction happened more than N epochs ago
                    progress_tracker.last_learning_rate_reduction >= reduce_learning_rate_on_plateau_patience
                    # No improvement of the evaluation metric since more than N epochs ago
                    and progress_tracker.last_reduce_learning_rate_eval_metric_improvement
                    >= reduce_learning_rate_on_plateau_patience
                ):
                    progress_tracker.learning_rate *= reduce_learning_rate_on_plateau_rate

                    if self.is_coordinator():
                        logger.info(
                            f"PLATEAU REACHED, reducing learning rate to {progress_tracker.learning_rate} due to lack "
                            f"of improvement of {validation_output_feature_name} {reduce_learning_rate_eval_split} "
                            f"{validation_metric}."
                        )

                    progress_tracker.last_learning_rate_reduction_epoch = progress_tracker.epoch
                    progress_tracker.last_learning_rate_reduction = 0
                    progress_tracker.num_reductions_learning_rate += 1

                    if progress_tracker.num_reductions_learning_rate >= reduce_learning_rate_on_plateau:
                        if self.is_coordinator():
                            logger.info(
                                f"Learning rate was already reduced {progress_tracker.num_reductions_learning_rate} "
                                "time(s), not reducing it anymore."
                            )

    def increase_batch_size(
        self,
        progress_tracker,
        validation_output_feature_name,
        increase_batch_size_on_plateau,
        increase_batch_size_on_plateau_patience,
        increase_batch_size_on_plateau_rate,
        increase_batch_size_on_plateau_max,
        increase_batch_size_eval_metric=LOSS,
        increase_batch_size_eval_split=TRAINING,
    ):
        if (
            not progress_tracker.num_increases_batch_size >= increase_batch_size_on_plateau
            and not progress_tracker.batch_size == increase_batch_size_on_plateau_max
        ):

            if increase_batch_size_eval_split == TRAINING:
                split_metrics = progress_tracker.train_metrics
            elif increase_batch_size_eval_split == VALIDATION:
                split_metrics = progress_tracker.vali_metrics
            else:  # if increase_batch_size_eval_split == TEST:
                split_metrics = progress_tracker.test_metrics

            validation_metric = increase_batch_size_eval_metric
            last_metric_value = split_metrics[validation_output_feature_name][validation_metric][-1]

            improved = get_improved_fun(validation_metric)
            is_improved = improved(last_metric_value, progress_tracker.best_increase_batch_size_eval_metric)
            if is_improved:
                # We update the best metric value and set it to the current one, and reset last
                # improvement epoch count
                progress_tracker.best_increase_batch_size_eval_metric = last_metric_value
                progress_tracker.last_increase_batch_size_eval_metric_improvement = 0
            else:
                progress_tracker.last_increase_batch_size_eval_metric_improvement += 1
                if not is_improved and (
                    # Batch size increase happened more than N epochs ago
                    progress_tracker.last_increase_batch_size >= increase_batch_size_on_plateau_patience
                    and (
                        # No improvement of the evaluation metric since more than N epochs ago
                        progress_tracker.last_increase_batch_size_eval_metric_improvement
                        >= increase_batch_size_on_plateau_patience
                    )
                ):
                    progress_tracker.batch_size = min(
                        (increase_batch_size_on_plateau_rate * progress_tracker.batch_size),
                        increase_batch_size_on_plateau_max,
                    )

                    if self.is_coordinator():
                        logger.info(
                            f"PLATEAU REACHED, increasing batch size to {progress_tracker.batch_size} due to lack of "
                            f"improvement of {validation_output_feature_name} {increase_batch_size_eval_split} "
                            f"{validation_metric}."
                        )

                    progress_tracker.last_increase_batch_size_epoch = progress_tracker.epoch
                    progress_tracker.last_increase_batch_size = 0
                    progress_tracker.num_increases_batch_size += 1

                    if progress_tracker.num_increases_batch_size >= increase_batch_size_on_plateau:
                        if self.is_coordinator():
                            logger.info(
                                f"Batch size was already increased {progress_tracker.num_increases_batch_size} times, "
                                "not increasing it anymore."
                            )
                    elif progress_tracker.batch_size >= increase_batch_size_on_plateau_max:
                        if self.is_coordinator():
                            logger.info(
                                f"Batch size was already increased {progress_tracker.num_increases_batch_size} times, "
                                f"currently it is {progress_tracker.batch_size}, the maximum allowed."
                            )

    def is_coordinator(self):
        if not self.horovod:
            return True
        return self.horovod.rank() == 0

    def callback(self, fn, coordinator_only=True):
        if not coordinator_only or self.is_coordinator():
            for callback in self.callbacks:
                fn(callback)


class RemoteTrainer(Trainer):
    def __init__(self, gpus=None, gpu_memory_limit=None, allow_parallel_threads=True, **kwargs):
<<<<<<< HEAD
        horovod = initialize_horovod()
        config, kwargs = schema.load_config_with_kwargs(Trainer.get_schema_cls(), kwargs)
        super().__init__(horovod=horovod, config=config, **kwargs)
=======
        super().__init__(**kwargs)
>>>>>>> 86bab1e5

        # Only return results from rank 0 to reduce network overhead
        self.train = return_first(self.train)
        self.train_online = return_first(self.train_online)


class ProgressTracker:
    def __init__(
        self,
        epoch,
        batch_size,
        steps,
        last_improvement_epoch,
        last_learning_rate_reduction_epoch,
        last_increase_batch_size_epoch,
        best_eval_metric,
        best_reduce_learning_rate_eval_metric,
        last_reduce_learning_rate_eval_metric_improvement,
        best_increase_batch_size_eval_metric,
        last_increase_batch_size_eval_metric_improvement,
        learning_rate,
        num_reductions_learning_rate,
        num_increases_batch_size,
        train_metrics,
        vali_metrics,
        test_metrics,
        last_improvement,
        last_learning_rate_reduction,
        last_increase_batch_size,
    ):
        self.batch_size = batch_size
        self.epoch = epoch
        self.steps = steps
        self.last_improvement_epoch = last_improvement_epoch
        self.last_improvement = last_improvement
        self.last_learning_rate_reduction_epoch = last_learning_rate_reduction_epoch
        self.last_learning_rate_reduction = last_learning_rate_reduction
        self.last_increase_batch_size_epoch = last_increase_batch_size_epoch
        self.last_increase_batch_size = last_increase_batch_size
        self.learning_rate = learning_rate
        self.best_eval_metric = best_eval_metric
        self.best_reduce_learning_rate_eval_metric = best_reduce_learning_rate_eval_metric
        self.last_reduce_learning_rate_eval_metric_improvement = last_reduce_learning_rate_eval_metric_improvement
        self.best_increase_batch_size_eval_metric = best_increase_batch_size_eval_metric
        self.last_increase_batch_size_eval_metric_improvement = last_increase_batch_size_eval_metric_improvement
        self.num_reductions_learning_rate = num_reductions_learning_rate
        self.num_increases_batch_size = num_increases_batch_size
        self.train_metrics = train_metrics
        self.vali_metrics = vali_metrics
        self.test_metrics = test_metrics

    def save(self, filepath):
        save_json(filepath, self.__dict__)

    @staticmethod
    def load(filepath):
        loaded = load_json(filepath)
        return ProgressTracker(**loaded)

    def log_metrics(self, idx=-1):
        log_metrics = {}
        for item_name in [
            "batch_size",
            "epoch",
            "steps",
            "last_improvement_epoch",
            "learning_rate",
            "best_valid_metric",
            "num_reductions_lr",
            "num_increases_bs",
            "train_metrics",
            "vali_metrics",
            "test_metrics",
        ]:
            try:
                item = getattr(self, item_name)
                if isinstance(item, dict):
                    for key in item:
                        if isinstance(item[key], dict):
                            for key2 in item[key]:
                                log_metrics[item_name + "." + key + "." + key2] = item[key][key2][idx]
                        else:
                            log_metrics[item_name + "." + key] = item[key][idx]
                elif item is not None:
                    log_metrics[item_name] = item
            except Exception:
                logger.info(f"skip logging '{item_name}'")
        return log_metrics<|MERGE_RESOLUTION|>--- conflicted
+++ resolved
@@ -211,7 +211,6 @@
     def __init__(
         self,
         model: ECD,
-<<<<<<< HEAD
         resume: float = False,
         skip_save_model: bool = False,
         skip_save_progress: bool = False,
@@ -219,47 +218,8 @@
         callbacks: List = None,
         random_seed: float = default_random_seed,
         horovod: Optional[Dict] = None,
-        debug: bool = False,
         device: Optional[str] = None,
         config: Optional[TrainerConfig] = TrainerConfig(),
-=======
-        optimizer=None,
-        epochs=100,
-        regularization_lambda=0.0,
-        regularization_type=None,
-        learning_rate=0.001,
-        decay=False,
-        decay_rate=0.96,
-        decay_steps=10000,
-        staircase=False,
-        batch_size=128,
-        eval_batch_size=None,
-        should_shuffle=True,
-        bucketing_field=None,
-        validation_field="combined",
-        validation_metric="loss",
-        early_stop=20,
-        reduce_learning_rate_on_plateau=0,
-        reduce_learning_rate_on_plateau_patience=5,
-        reduce_learning_rate_on_plateau_rate=0.5,
-        reduce_learning_rate_eval_metric=LOSS,
-        reduce_learning_rate_eval_split=TRAINING,
-        increase_batch_size_on_plateau=0,
-        increase_batch_size_on_plateau_patience=5,
-        increase_batch_size_on_plateau_rate=2,
-        increase_batch_size_on_plateau_max=512,
-        increase_batch_size_eval_metric=LOSS,
-        increase_batch_size_eval_split=TRAINING,
-        learning_rate_warmup_epochs=1,
-        resume=False,
-        skip_save_model=False,
-        skip_save_progress=False,
-        skip_save_log=False,
-        callbacks=None,
-        random_seed=default_random_seed,
-        horovod=None,
-        device=None,
->>>>>>> 86bab1e5
         **kwargs,
     ):
         """Trains a model with a set of options and hyperparameters listed below. Customizable.
@@ -289,14 +249,7 @@
         :type random_seed: Float
         :param horovod: Horovod parameters (default: None).
         :type horovod: dict
-<<<<<<< HEAD
-        :param debug: Enables debugging mode, which prints out a lot of information about the training process (default:
-               False)
-        :type debug: Boolean
         :param device: Device to load the model on from a saved checkpoint (default: None).
-=======
-        :param device: The device to load the model on from a saved checkpoint.
->>>>>>> 86bab1e5
         :type device: str
         :param config: `ludwig.models.trainer.TrainerConfig` instance that specifies training hyperparameters (default:
                `ludwig.models.trainer.TrainerConfig()`).
@@ -1429,13 +1382,8 @@
 
 class RemoteTrainer(Trainer):
     def __init__(self, gpus=None, gpu_memory_limit=None, allow_parallel_threads=True, **kwargs):
-<<<<<<< HEAD
-        horovod = initialize_horovod()
         config, kwargs = schema.load_config_with_kwargs(Trainer.get_schema_cls(), kwargs)
-        super().__init__(horovod=horovod, config=config, **kwargs)
-=======
-        super().__init__(**kwargs)
->>>>>>> 86bab1e5
+        super().__init__(config=config, **kwargs)
 
         # Only return results from rank 0 to reduce network overhead
         self.train = return_first(self.train)
