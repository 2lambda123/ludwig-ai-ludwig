# coding=utf-8
# Copyright (c) 2019 Uber Technologies, Inc.
#
# Licensed under the Apache License, Version 2.0 (the "License");
# you may not use this file except in compliance with the License.
# You may obtain a copy of the License at
#
#     http://www.apache.org/licenses/LICENSE-2.0
#
# Unless required by applicable law or agreed to in writing, software
# distributed under the License is distributed on an "AS IS" BASIS,
# WITHOUT WARRANTIES OR CONDITIONS OF ANY KIND, either express or implied.
# See the License for the specific language governing permissions and
# limitations under the License.
# ==============================================================================
import logging
from functools import partial
from typing import Any, Dict, List, Optional, Tuple, Union

<<<<<<< HEAD
=======
# import tensorflow as tf
# from tensorflow.keras.layers import (Activation, AveragePooling1D,
#                                      BatchNormalization,Conv1D, Dropout,
#                                      LayerNormalization, MaxPool1D)
from ludwig.utils.torch_utils import LudwigModule
>>>>>>> b89fd5a1
import torch
import torch.nn as nn

from ludwig.utils.image_utils import get_img_output_shape
from ludwig.utils.torch_utils import get_activation, LudwigModule

logger = logging.getLogger(__name__)


class Conv1DLayer(LudwigModule):

    def __init__(
            self,
            in_channels=1,
            out_channels=256,
            sequence_size=None,
            kernel_size=3,
            strides=1,
            padding='same',
            dilation=1,
            groups=1,
            use_bias=True,
            weights_initializer='xavier_uniform',
            bias_initializer='zeros',
            weights_regularizer=None,
            bias_regularizer=None,
            activity_regularizer=None,
            # weights_constraint=None,
            # bias_constraint=None,
            norm=None,
            norm_params=None,
            activation='relu',
            dropout=0,
            pool_function='max',
            pool_size=2,
            pool_strides=None,
            pool_padding='valid',
    ):
        super().__init__()

        self.in_channels = in_channels
        self.out_channels = out_channels
        self.sequence_size = sequence_size
        self.kernel_size = kernel_size
        self.stride = strides
        if padding == 'same' and kernel_size is not None:
            self.padding = (self.kernel_size - 1) // 2
        else:
            self.padding = 0
        self.dilation = dilation
        self.groups = groups
        self.pool_size = pool_size
        if pool_strides is None:
            self.pool_strides = pool_size
        else:
            self.pool_strides = pool_strides
        if pool_padding == 'same' and pool_size is not None:
            self.pool_padding = (self.pool_size - 1) // 2
        else:
            self.pool_padding = 0


        self.layers = nn.ModuleList()

        self.layers.append(nn.Conv1d(
            # filters=num_filters,
            in_channels=in_channels,
            out_channels=out_channels,
            kernel_size=(kernel_size,),
            stride=(strides,),
            padding=padding,
            dilation=(dilation,),
            # use_bias=use_bias,
            # kernel_initializer=weights_initializer,
            # bias_initializer=bias_initializer,
            # kernel_regularizer=weights_regularizer,
            # bias_regularizer=bias_regularizer,
            # activity_regularizer=activity_regularizer,
            # kernel_constraint=None,
            # bias_constraint=None,
        ))

        if norm and norm_params is None:
            norm_params = {}
        if norm == 'batch':
            self.layers.append(
                nn.BatchNorm1d(
                    num_features=out_channels,
                    **norm_params)
            )
        elif norm == 'layer':
            # todo(jmt): confirm correct interpretation of LayerNorm paramters
            self.layers.append(nn.LayerNorm(
                normalized_shape=[out_channels, self.sequence_size],
                **norm_params)
            )

        self.layers.append(get_activation(activation))

        if dropout > 0:
            self.layers.append(nn.Dropout(dropout))

        if pool_size is not None:
            pool = nn.MaxPool1d
            if pool_function in {'average', 'avg', 'mean'}:
                pool = nn.AvgPool1d
            self.layers.append(pool(
                kernel_size=self.pool_size,
                stride=self.pool_strides,
                padding=self.pool_padding
            ))

<<<<<<< HEAD
=======
        for layer in self.layers:
            logger.debug('   {}'.format(layer._get_name()))
>>>>>>> b89fd5a1

        # todo: determine how to handle layer.name
        # for layer in self.layers:
        #     logger.debug('   {}'.format(layer.name))

    @property
    def input_shape(self):
        """ Returns the size of the input tensor without the batch dimension. """
        return (torch.Size([self.sequence_size, self.in_channels]))

    def forward(self, inputs, training=None, mask=None):
        # inputs: [batch_size, seq_size, in_channels]
        # in Torch nomenclature (N, L, C)
        hidden = inputs

        # put in torch compatible form [batch_size, in_channels, seq_size]
        hidden = hidden.transpose(1, 2)

        for i, layer in enumerate(self.layers):
            # todo: determine how to handle training parameter in this call
            #       commented out to avoid unexpected parameter error
            hidden = layer(hidden)  # , training=training)

        # revert back to normal form [batch_size, seq_size, out_channels]
        hidden = hidden.transpose(1, 2)

        return hidden  # (batch_size, seq_size, out_channels)


class Conv1DStack(LudwigModule):

    def __init__(
            self,
            in_channels=1,
            max_sequence_length=None,
            layers=None,
            num_layers=None,
            default_num_filters=256,
            default_filter_size=3,
            default_strides=1,
            default_padding='same',
            default_dilation_rate=1,
            default_use_bias=True,
            default_weights_initializer='glorot_uniform',
            default_bias_initializer='zeros',
            default_weights_regularizer=None,
            default_bias_regularizer=None,
            default_activity_regularizer=None,
            # default_weights_constraint=None,
            # default_bias_constraint=None,
            default_norm=None,
            default_norm_params=None,
            default_activation='relu',
            default_dropout=0,
            default_pool_function='max',
            default_pool_size=2,
            default_pool_strides=None,
            default_pool_padding='same',
            **kwargs
    ):
        super().__init__()

        self.max_sequence_length = max_sequence_length
        self.in_channels = in_channels

        if layers is None:
            if num_layers is None:
                self.layers = [
                    {'filter_size': 7, 'pool_size': 3, 'regularize': False},
                    {'filter_size': 7, 'pool_size': 3, 'regularize': False},
                    {'filter_size': 3, 'pool_size': None, 'regularize': False},
                    {'filter_size': 3, 'pool_size': None, 'regularize': False},
                    {'filter_size': 3, 'pool_size': None, 'regularize': True},
                    {'filter_size': 3, 'pool_size': 3, 'regularize': True}
                ]
            else:
                self.layers = []
                for i in range(num_layers):
                    self.layers.append({
                        'filter_size': default_filter_size,
                        'num_filters': default_num_filters,
                        'pool_size': default_pool_size,
                        'pool_strides': default_pool_strides}
                    )
        else:
            self.layers = layers

        for layer in self.layers:
            if 'num_filters' not in layer:
                layer['num_filters'] = default_num_filters
            if 'filter_size' not in layer:
                layer['filter_size'] = default_filter_size
            if 'strides' not in layer:
                layer['strides'] = default_strides
            if 'padding' not in layer:
                layer['padding'] = default_padding
            if 'dilation_rate' not in layer:
                layer['dilation_rate'] = default_dilation_rate
            if 'use_bias' not in layer:
                layer['use_bias'] = default_use_bias
            if 'weights_initializer' not in layer:
                layer['weights_initializer'] = default_weights_initializer
            if 'bias_initializer' not in layer:
                layer['bias_initializer'] = default_bias_initializer
            if 'weights_regularizer' not in layer:
                layer['weights_regularizer'] = default_weights_regularizer
            if 'bias_regularizer' not in layer:
                layer['bias_regularizer'] = default_bias_regularizer
            if 'activity_regularizer' not in layer:
                layer['activity_regularizer'] = default_activity_regularizer
            # if 'weights_constraint' not in layer:
            #     layer['weights_constraint'] = default_weights_constraint
            # if 'bias_constraint' not in layer:
            #     layer['bias_constraint'] = default_bias_constraint
            if 'norm' not in layer:
                layer['norm'] = default_norm
            if 'norm_params' not in layer:
                layer['norm_params'] = default_norm_params
            if 'activation' not in layer:
                layer['activation'] = default_activation
            if 'dropout' not in layer:
                layer['dropout'] = default_dropout
            if 'pool_function' not in layer:
                layer['pool_function'] = default_pool_function
            if 'pool_size' not in layer:
                layer['pool_size'] = default_pool_size
            if 'pool_strides' not in layer:
                layer['pool_strides'] = default_pool_strides
            if 'pool_padding' not in layer:
                layer['pool_padding'] = default_pool_padding

        self.stack = nn.ModuleList()

        prior_layer_channels = in_channels
        l_in = self.max_sequence_length  # torch L_in
        for i, layer in enumerate(self.layers):
            logger.debug('   stack layer {}'.format(i))
            self.stack.append(
                Conv1DLayer(
                    in_channels=prior_layer_channels,
                    out_channels=layer['num_filters'],
                    sequence_size=l_in,
                    kernel_size=layer['filter_size'],
                    strides=layer['strides'],
                    padding=layer['padding'],
                    dilation=layer['dilation_rate'],
                    use_bias=layer['use_bias'],
                    weights_initializer=layer['weights_initializer'],
                    bias_initializer=layer['bias_initializer'],
                    weights_regularizer=layer['weights_regularizer'],
                    bias_regularizer=layer['bias_regularizer'],
                    activity_regularizer=layer['activity_regularizer'],
                    # weights_constraint=layer['weights_constraint'],
                    # bias_constraint=layer['bias_constraint'],
                    norm=layer['norm'],
                    norm_params=layer['norm_params'],
                    activation=layer['activation'],
                    dropout=layer['dropout'],
                    pool_function=layer['pool_function'],
                    pool_size=layer['pool_size'],
                    pool_strides=layer['pool_strides'],
                    pool_padding=layer['pool_padding'],
                )
            )

            # retrieve number of channels from prior layer
            input_shape = self.stack[i].input_shape
            output_shape = self.stack[i].output_shape

            logger.debug(
                f'{self.__class__.__name__}: '
                f'input_shape {input_shape}, output shape {output_shape}'
            )

            # pass along shape for the input to the next layer
            l_in, prior_layer_channels = output_shape

    @property
    def input_shape(self):
        """ Returns the size of the input tensor without the batch dimension. """
        return (torch.Size([self.max_sequence_length, self.in_channels]))

    def forward(self, inputs, training=None, mask=None):
        hidden = inputs

        # todo: enumerate for debugging, remove after testing
        for i, layer in enumerate(self.stack):
            hidden = layer(hidden, training=training)

        if hidden.shape[1] == 0:
            raise ValueError(
                'The output of the conv stack has the second dimension '
                '(length of the sequence) equal to 0. '
                'This means that the combination of filter_size, padding, '
                'stride, pool_size, pool_padding and pool_stride reduces '
                'the sequence length more than is possible. '
                'Try using "same" padding and reducing or eliminating stride '
                'and pool.'
            )

        return hidden


class ParallelConv1D(LudwigModule):

    def __init__(
            self,
            in_channels=1,
            max_sequence_length=None,
            layers=None,
            default_num_filters=256,
            default_filter_size=3,
            default_strides=1,
            default_padding='same',
            default_dilation_rate=1,
            default_use_bias=True,
            default_weights_initializer='xavier_uniform',
            default_bias_initializer='zeros',
            default_weights_regularizer=None,
            default_bias_regularizer=None,
            default_activity_regularizer=None,
            # default_weights_constraint=None,
            # default_bias_constraint=None,
            default_norm=None,
            default_norm_params=None,
            default_activation='relu',
            default_dropout=0,
            default_pool_function='max',
            default_pool_size=None,
            default_pool_strides=None,
            default_pool_padding='valid',
            **kwargs
    ):
        super().__init__()

        self.in_channels = in_channels
        self.max_sequence_length = max_sequence_length

        if layers is None:
            self.layers = [
                {'filter_size': 2},
                {'filter_size': 3},
                {'filter_size': 4},
                {'filter_size': 5}
            ]
        else:
            self.layers = layers

        for layer in self.layers:
            if 'num_filters' not in layer:
                layer['num_filters'] = default_num_filters
            if 'filter_size' not in layer:
                layer['filter_size'] = default_filter_size
            if 'strides' not in layer:
                layer['strides'] = default_strides
            if 'padding' not in layer:
                layer['padding'] = default_padding
            if 'dilation_rate' not in layer:
                layer['dilation_rate'] = default_dilation_rate
            if 'use_bias' not in layer:
                layer['use_bias'] = default_use_bias
            if 'weights_initializer' not in layer:
                layer['weights_initializer'] = default_weights_initializer
            if 'bias_initializer' not in layer:
                layer['bias_initializer'] = default_bias_initializer
            if 'weights_regularizer' not in layer:
                layer['weights_regularizer'] = default_weights_regularizer
            if 'bias_regularizer' not in layer:
                layer['bias_regularizer'] = default_bias_regularizer
            if 'activity_regularizer' not in layer:
                layer['activity_regularizer'] = default_activity_regularizer
            # if 'weights_constraint' not in layer:
            #     layer['weights_constraint'] = default_weights_constraint
            # if 'bias_constraint' not in layer:
            #     layer['bias_constraint'] = default_bias_constraint
            if 'norm' not in layer:
                layer['norm'] = default_norm
            if 'norm_params' not in layer:
                layer['norm_params'] = default_norm_params
            if 'activation' not in layer:
                layer['activation'] = default_activation
            if 'dropout' not in layer:
                layer['dropout'] = default_dropout
            if 'pool_function' not in layer:
                layer['pool_function'] = default_pool_function
            if 'pool_size' not in layer:
                layer['pool_size'] = default_pool_size
            if 'pool_strides' not in layer:
                layer['pool_strides'] = default_pool_strides
            if 'pool_padding' not in layer:
                layer['pool_padding'] = default_pool_padding

        self.parallel_layers = nn.ModuleList()

        for i, layer in enumerate(self.layers):
            logger.debug('   parallel layer {}'.format(i))
            self.parallel_layers.append(
                Conv1DLayer(
                    in_channels=self.in_channels,
                    out_channels=layer['num_filters'],
                    sequence_size=self.max_sequence_length,
                    kernel_size=layer['filter_size'],
                    strides=layer['strides'],
                    padding=layer['padding'],
                    dilation=layer['dilation_rate'],
                    use_bias=layer['use_bias'],
                    weights_initializer=layer['weights_initializer'],
                    bias_initializer=layer['bias_initializer'],
                    weights_regularizer=layer['weights_regularizer'],
                    bias_regularizer=layer['bias_regularizer'],
                    activity_regularizer=layer['activity_regularizer'],
                    # weights_constraint=layer['weights_constraint'],
                    # bias_constraint=layer['bias_constraint'],
                    norm=layer['norm'],
                    norm_params=layer['norm_params'],
                    activation=layer['activation'],
                    dropout=layer['dropout'],
                    pool_function=layer['pool_function'],
                    pool_size=layer['pool_size'],
                    pool_strides=layer['pool_strides'],
                    pool_padding=layer['pool_padding'],
                )
            )

            logger.debug(f'{self.__class__.__name__} layer {i}, input shape '
                         f'{self.parallel_layers[i].input_shape}, output shape '
                         f'{self.parallel_layers[i].output_shape}')

    @property
    def input_shape(self) -> torch.Size:
        """ Returns the size of the input tensor without the batch dimension. """
        return torch.Size([self.max_sequence_length, self.in_channels])

    def forward(self, inputs, training=None, mask=None):
        # inputs: [batch_size, seq_size, in_channels)

        hidden = inputs
        hiddens = []

        for layer in self.parallel_layers:
            hiddens.append(layer(hidden, training=training))
        hidden = torch.cat(hiddens, 2)

        if hidden.shape[1] == 0:
            raise ValueError(
                'The output of the conv stack has the second dimension '
                '(length of the sequence) equal to 0. '
                'This means that the combination of filter_size, padding, '
                'stride, pool_size, pool_padding and pool_stride reduces '
                'the sequence length more than is possible. '
                'Try using "same" padding and reducing or eliminating stride '
                'and pool.'
            )

        return hidden  # (batch_size, seq_size, len(parallel_layers) * out_channels)


class ParallelConv1DStack(LudwigModule):

    def __init__(
            self,
            in_channels=None,
            stacked_layers=None,
            max_sequence_length=None,
            default_num_filters=64,
            default_filter_size=3,
            default_strides=1,
            default_padding='same',
            default_dilation_rate=1,
            default_use_bias=True,
            default_weights_initializer='glorot_uniform',
            default_bias_initializer='zeros',
            default_weights_regularizer=None,
            default_bias_regularizer=None,
            default_activity_regularizer=None,
            # default_weights_constraint=None,
            # default_bias_constraint=None,
            default_norm=None,
            default_norm_params=None,
            default_activation='relu',
            default_dropout=0,
            default_pool_function='max',
            default_pool_size=None,
            default_pool_strides=None,
            default_pool_padding='valid',
            **kwargs
    ):
        super().__init__()

        self.max_sequence_length = max_sequence_length
        self.in_channels = in_channels

        if stacked_layers is None:
            self.stacked_parallel_layers = [
                [
                    {'filter_size': 2},
                    {'filter_size': 3},
                    {'filter_size': 4},
                    {'filter_size': 5}
                ],
                [
                    {'filter_size': 2},
                    {'filter_size': 3},
                    {'filter_size': 4},
                    {'filter_size': 5}
                ],
                [
                    {'filter_size': 2},
                    {'filter_size': 3},
                    {'filter_size': 4},
                    {'filter_size': 5}
                ]
            ]

        else:
            self.stacked_parallel_layers = stacked_layers

        for i, parallel_layers in enumerate(self.stacked_parallel_layers):
            for j in range(len(parallel_layers)):
                layer = parallel_layers[j]
                if 'num_filters' not in layer:
                    layer['num_filters'] = default_num_filters
                if 'filter_size' not in layer:
                    layer['filter_size'] = default_filter_size
                if 'strides' not in layer:
                    layer['strides'] = default_strides
                if 'padding' not in layer:
                    layer['padding'] = default_padding
                if 'dilation_rate' not in layer:
                    layer['dilation_rate'] = default_dilation_rate
                if 'use_bias' not in layer:
                    layer['use_bias'] = default_use_bias
                if 'weights_initializer' not in layer:
                    layer['weights_initializer'] = default_weights_initializer
                if 'bias_initializer' not in layer:
                    layer['bias_initializer'] = default_bias_initializer
                if 'weights_regularizer' not in layer:
                    layer['weights_regularizer'] = default_weights_regularizer
                if 'bias_regularizer' not in layer:
                    layer['bias_regularizer'] = default_bias_regularizer
                if 'activity_regularizer' not in layer:
                    layer[
                        'activity_regularizer'] = default_activity_regularizer
                # if 'weights_constraint' not in layer:
                #     layer['weights_constraint'] = default_weights_constraint
                # if 'bias_constraint' not in layer:
                #     layer['bias_constraint'] = default_bias_constraint
                if 'norm' not in layer:
                    layer['norm'] = default_norm
                if 'norm_params' not in layer:
                    layer['norm_params'] = default_norm_params
                if 'activation' not in layer:
                    layer['activation'] = default_activation
                if 'dropout' not in layer:
                    layer['dropout'] = default_dropout
                if 'pool_function' not in layer:
                    layer['pool_function'] = default_pool_function
                if 'pool_size' not in layer:
                    if i == len(self.stacked_parallel_layers) - 1:
                        layer['pool_size'] = default_pool_size
                    else:
                        layer['pool_size'] = None
                if 'pool_strides' not in layer:
                    layer['pool_strides'] = default_pool_strides
                if 'pool_padding' not in layer:
                    layer['pool_padding'] = default_pool_padding

        self.stack = nn.ModuleList()
        num_channels = self.in_channels
        sequence_length = self.max_sequence_length
        for i, parallel_layers in enumerate(self.stacked_parallel_layers):
            logger.debug('   stack layer {}'.format(i))
            self.stack.append(ParallelConv1D(
                num_channels,
                sequence_length,
                layers=parallel_layers)
            )

            logger.debug(f'{self.__class__.__name__} layer {i}, input shape '
                         f'{self.stack[i].input_shape}, output shape '
                         f'{self.stack[i].output_shape}')

            # set input specification for the layer
            num_channels = self.stack[i].output_shape[1]
            sequence_length = self.stack[i].output_shape[0]

    @property
    def input_shape(self):
        """ Returns the size of the input tensor without the batch dimension. """
        return torch.Size([self.max_sequence_length, self.in_channels])

    def forward(self, inputs, training=None, mask=None):
        hidden = inputs

        for layer in self.stack:
            hidden = layer(hidden, training=training)

        if hidden.shape[2] == 0:
            raise ValueError(
                'The output of the conv stack has the second dimension '
                '(length of the sequence) equal to 0. '
                'This means that the compination of filter_size, padding, '
                'stride, pool_size, pool_padding and pool_stride is reduces '
                'the sequence length more than is possible. '
                'Try using "same" padding and reducing or eliminating stride '
                'and pool.'
            )

        return hidden


class Conv2DLayer(LudwigModule):

    def __init__(
            self,
            img_height: int,
            img_width: int,
            in_channels: int,
            out_channels: int = 256,
            kernel_size: Union[int, Tuple[int]] = 3,
            stride: Union[int, Tuple[int]] = 1,
            padding: Union[int, Tuple[int], str] = 'valid',
            dilation: Union[int, Tuple[int]] = 1,
            groups: int = 1,
            bias: bool = True,
            padding_mode: str = 'zeros',
            norm: Optional[str] = None,
            norm_params: Optional[Dict[str, Any]] = None,
            activation: str = 'relu',
            dropout: int = 0,
            pool_function: int = 'max',
            pool_kernel_size: Union[int, Tuple[int]] = None,
            pool_stride: Optional[int] = None,
            pool_padding: Union[int, Tuple[int]] = 0,
            pool_dilation: Union[int, Tuple[int]] = 1,
    ):
        super().__init__()

        self.layers = []
        self._input_shape = (in_channels, img_height, img_width)
        pool_stride = pool_stride or pool_kernel_size

        self.layers.append(nn.Conv2d(
            in_channels=in_channels,
            out_channels=out_channels,
            kernel_size=kernel_size,
            stride=stride,
            padding=padding,
            dilation=dilation,
            groups=groups,
            bias=bias,
            padding_mode=padding_mode))
        out_height, out_width = get_img_output_shape(
            img_height, img_width, kernel_size, stride, padding, dilation
        )

        if norm and norm_params is None:
            norm_params = {}
        if norm == 'batch':
            # Batch norm over channels
            self.layers.append(
                nn.BatchNorm2d(num_features=out_channels, **norm_params))
        elif norm == 'layer':
            # Layer norm over image height and width
            self.layers.append(
                nn.LayerNorm(
                    normalized_shape=(out_height, out_width), **norm_params
                )
            )

        self.layers.append(get_activation(activation))

        if dropout > 0:
            self.layers.append(nn.Dropout(dropout))

        if pool_kernel_size is not None:
            pool = partial(nn.MaxPool2d, dilation=pool_dilation)
            if pool_function in {'average', 'avg', 'mean'}:
                pool = nn.AvgPool2d
            self.layers.append(pool(
                kernel_size=pool_kernel_size,
                stride=pool_stride,
                padding=pool_padding
            ))
            out_height, out_width = get_img_output_shape(
                img_height=out_height,
                img_width=out_width,
                kernel_size=pool_kernel_size,
                stride=pool_stride,
                padding=pool_padding,
                dilation=pool_dilation
            )

        for layer in self.layers:
            logger.debug('   {}'.format(layer._get_name()))

        self._output_shape = (out_channels, out_height, out_width)

    def forward(self, inputs):
        hidden = inputs

        for layer in self.layers:
            hidden = layer(hidden)

        return hidden

    @property
    def output_shape(self) -> torch.Size:
        return torch.Size(self._output_shape)

    @property
    def input_shape(self) -> torch.Size:
        return torch.Size(self._input_shape)


class Conv2DStack(LudwigModule):

    def __init__(
            self,
            img_height: int,
            img_width: int,
            layers: Optional[List[Dict]] = None,
            num_layers: Optional[int] = None,
            first_in_channels: Optional[int] = None,
            default_out_channels: int = 256,
            default_kernel_size: Union[int, Tuple[int]] = 3,
            default_stride: Union[int, Tuple[int]] = 1,
            default_padding: Union[int, Tuple[int], str] = 'valid',
            default_dilation: Union[int, Tuple[int]] = 1,
            default_groups: int = 1,
            default_bias: bool = True,
            default_padding_mode: str = 'zeros',
            default_norm: Optional[str] = None,
            default_norm_params: Optional[Dict[str, Any]] = None,
            default_activation: str = 'relu',
            default_dropout: int = 0,
            default_pool_function: int = 'max',
            default_pool_kernel_size: Union[int, Tuple[int]] = 2,
            default_pool_stride: Union[int, Tuple[int]] = None,
            default_pool_padding: Union[int, Tuple[int]] = 0,
            default_pool_dilation: Union[int, Tuple[int]] = 1
    ):
        super().__init__()

        # Confirm that all inputs are consistent
        first_in_channels = self._check_in_channels(first_in_channels, layers)
        default_pool_stride = default_pool_stride or default_pool_kernel_size
        if layers is not None and num_layers is not None:
            raise Warning(
                'Both layers and num_layers are not None.'
                'Default to using layers.'
            )
        if (
            first_in_channels is not None and layers is not None
            and len(layers) > 0 and 'in_channels' in layers[0]
            and layers[0]['in_channels'] != first_in_channels
        ):
            raise Warning(
                "Input channels is set via layers[0]['in_channels'] and first_in_channels."
                "Default to using first_in_channels."
            )

        self._input_shape = (first_in_channels, img_height, img_width)

        if layers is None:
            if num_layers is None:
                self.layers = [
                    {'out_channels': 32},
                    {'out_channels': 64},
                ]
            else:
                self.layers = []
                for i in range(num_layers):
                    self.layers.append(
                        {
                            'kernel_size': default_kernel_size,
                            'out_channels': default_out_channels,
                            'pool_kernel_size': default_pool_kernel_size
                        }
                    )
        else:
            self.layers = layers

        for layer in self.layers:
            if 'out_channels' not in layer:
                layer['out_channels'] = default_out_channels
            if 'kernel_size' not in layer:
                layer['kernel_size'] = default_kernel_size
            if 'stride' not in layer:
                layer['stride'] = default_stride
            if 'padding' not in layer:
                layer['padding'] = default_padding
            if 'dilation' not in layer:
                layer['dilation'] = default_dilation
            if 'groups' not in layer:
                layer['groups'] = default_groups
            if 'bias' not in layer:
                layer['bias'] = default_bias
            if 'padding_mode' not in layer:
                layer['padding_mode'] = default_padding_mode
            if 'norm' not in layer:
                layer['norm'] = default_norm
            if 'norm_params' not in layer:
                layer['norm_params'] = default_norm_params
            if 'activation' not in layer:
                layer['activation'] = default_activation
            if 'dropout' not in layer:
                layer['dropout'] = default_dropout
            if 'pool_function' not in layer:
                layer['pool_function'] = default_pool_function
            if 'pool_kernel_size' not in layer:
                layer['pool_kernel_size'] = default_pool_kernel_size
            if 'pool_stride' not in layer:
                layer['pool_stride'] = default_pool_stride
            if 'pool_padding' not in layer:
                layer['pool_padding'] = default_pool_padding
            if 'pool_dilation' not in layer:
                layer['pool_dilation'] = default_pool_dilation

        self.stack = []

        in_channels = first_in_channels
        for i, layer in enumerate(self.layers):
            logger.debug('   stack layer {}'.format(i))
            self.stack.append(
                Conv2DLayer(
                    img_height=img_height,
                    img_width=img_width,
                    in_channels=in_channels,
                    out_channels=layer['out_channels'],
                    kernel_size=layer['kernel_size'],
                    stride=layer['stride'],
                    padding=layer['padding'],
                    dilation=layer['dilation'],
                    groups=layer['groups'],
                    bias=layer['bias'],
                    padding_mode=layer['padding_mode'],
                    norm=layer['norm'],
                    norm_params=layer['norm_params'],
                    activation=layer['activation'],
                    dropout=layer['dropout'],
                    pool_function=layer['pool_function'],
                    pool_kernel_size=layer['pool_kernel_size'],
                    pool_stride=layer['pool_stride'],
                    pool_padding=layer['pool_padding'],
                    pool_dilation=layer['pool_dilation'],
                )
            )
            in_channels, img_height, img_width = self.stack[-1].output_shape

        self._output_shape = (in_channels, img_height, img_width)

    def forward(self, inputs):
        hidden = inputs

        for layer in self.stack:
            hidden = layer(hidden)

        return hidden

    def _check_in_channels(
            self,
            first_in_channels: Optional[int],
            layers: Optional[List[Dict]]
    ) -> None:
        """ Confirms that in_channels for first layer of the stack exists. """

        if first_in_channels is not None:
            return first_in_channels
        elif layers is not None and len(layers) > 0 and 'in_channels' in layers[0]:
            return layers[0]['in_channels']
        raise ValueError(
            'In_channels for first layer should be specified either via '
            '`first_in_channels` or `layers` arguments.'
        )

    @property
    def output_shape(self) -> torch.Size:
        return torch.Size(self._output_shape)

    @property
    def input_shape(self) -> torch.Size:
        return torch.size(self._input_shape)


class Conv2DLayerFixedPadding(LudwigModule):

    def __init__(
            self,
            img_height: int,
            img_width: int,
            in_channels: int,
            out_channels=256,
            kernel_size=3,
            stride=1,
            dilation=1,
            groups=1,
            bias=False
    ):
        super().__init__()

        self.layers = []
        self._input_shape = (in_channels, img_height, img_width)

        padding = 'same'
        if stride > 1:
            padding = ((kernel_size - 1) // 2)

        self.layers.append(
            nn.Conv2d(
                in_channels=in_channels,
                out_channels=out_channels,
                kernel_size=kernel_size,
                stride=stride,
                padding=padding,
                dilation=dilation,
                groups=groups,
                bias=bias,
            )
        )
        img_height, img_width = get_img_output_shape(
            img_height=img_height,
            img_width=img_width,
            kernel_size=kernel_size,
            stride=stride,
            padding=padding,
            dilation=dilation
        )

        for layer in self.layers:
            logger.debug('   {}'.format(layer._get_name()))

        self._output_shape = (out_channels, img_height, img_width)

    def forward(self, inputs):
        hidden = inputs

        for layer in self.layers:
            hidden = layer(hidden)

        return hidden

    @property
    def input_shape(self) -> torch.Size:
        return torch.Size(self._input_shape)

    @property
    def output_shape(self) -> torch.Size:
        return torch.Size(self._output_shape)


class ResNetBlock(LudwigModule):

    def __init__(
            self,
            img_height: int,
            img_width: int,
            first_in_channels: int,
            out_channels: int,
            stride: int = 1,
            batch_norm_momentum: float = 0.9,
            batch_norm_epsilon: float = 0.001,
            projection_shortcut: Optional[LudwigModule] = None
    ):
        """ Resnet blocks used for ResNet34 and smaller.

        stride: A single int specifying the stride of the first convolution.
            The last convolution will have stride of 1.
        """
        super().__init__()
        self._input_shape = (first_in_channels, img_height, img_width)

        self.conv1 = Conv2DLayerFixedPadding(
            img_height=img_height,
            img_width=img_width,
            in_channels=first_in_channels,
            out_channels=out_channels,
            kernel_size=3, stride=stride)
        in_channels, img_height, img_width = self.conv1.output_shape
        self.norm1 = nn.BatchNorm2d(
            num_features=in_channels,
            eps=batch_norm_epsilon,
            momentum=batch_norm_momentum)
        self.relu1 = get_activation('relu')

        self.conv2 = Conv2DLayerFixedPadding(
            img_height=img_height,
            img_width=img_width,
            in_channels=out_channels,
            out_channels=out_channels,
            kernel_size=3,
            stride=1)
        self.norm2 = nn.BatchNorm2d(
            num_features=out_channels,
            eps=batch_norm_epsilon,
            momentum=batch_norm_momentum)
        self.relu2 = get_activation('relu')

        for layer in [self.conv1, self.norm1, self.relu1,
                      self.conv2, self.norm2, self.relu2]:
            logger.debug('   {}'.format(layer._get_name()))

        self._output_shape = self.conv2.output_shape

        self.projection_shortcut = projection_shortcut
        if self.projection_shortcut is not None and \
           self.projection_shortcut.output_shape != self._output_shape:
            raise ValueError(
                f'Output shapes of ResnetBlock and projection_shortcut should '
                f'match but are {self._output_shape} and '
                f'{self.projection_shortcut.output_shape} respectively.'
            )
        if self.projection_shortcut is None and \
           self._input_shape != self._output_shape:
            self.projection_shortcut = Conv2DLayer(
                img_height=self._input_shape[1],
                img_width=self._input_shape[2],
                in_channels=first_in_channels,
                out_channels=out_channels,
                kernel_size=1,
                stride=stride)

    def forward(self, inputs):
        shortcut = inputs

        if self.projection_shortcut is not None:
            shortcut = self.projection_shortcut(shortcut)

        hidden = self.conv1(inputs)
        hidden = self.norm1(hidden)
        hidden = self.relu1(hidden)
        hidden = self.conv2(hidden)
        hidden = self.norm2(hidden)

        return self.relu2(hidden + shortcut)

    @property
    def input_shape(self) -> torch.Size:
        return torch.Size(self._input_shape)

    @property
    def output_shape(self) -> torch.Size:
        return torch.Size(self._output_shape)


# TODO(shreya): Combine with ResNetBlock by adding a flag.
class ResNetBottleneckBlock(LudwigModule):

    def __init__(
            self,
            img_height: int,
            img_width: int,
            first_in_channels: int,
            out_channels: int,
            stride: int = 1,
            batch_norm_momentum: float = 0.9,
            batch_norm_epsilon: float = 0.001,
            projection_shortcut: Optional[LudwigModule] = None
    ):
        """ Resnet bottleneck blocks used for ResNet50 and larger.

        stride: A single int specifying the stride of the middle convolution.
            The first and last convolution will have stride of 1.
        """
        super().__init__()

        self._input_shape = (first_in_channels, img_height, img_width)

        self.conv1 = Conv2DLayerFixedPadding(
            img_height=img_height,
            img_width=img_width,
            in_channels=first_in_channels,
            out_channels=out_channels,
            kernel_size=1,
            stride=1)
        in_channels, img_height, img_width = self.conv1.output_shape
        self.norm1 = nn.BatchNorm2d(
            num_features=in_channels,
            eps=batch_norm_epsilon,
            momentum=batch_norm_momentum)
        self.relu1 = get_activation('relu')

        self.conv2 = Conv2DLayerFixedPadding(
            img_height=img_height,
            img_width=img_width,
            in_channels=in_channels,
            out_channels=out_channels,
            kernel_size=3,
            stride=stride)
        in_channels, img_height, img_width = self.conv2.output_shape
        self.norm2 = nn.BatchNorm2d(
            num_features=in_channels,
            eps=batch_norm_epsilon,
            momentum=batch_norm_momentum)
        self.relu2 = get_activation('relu')

        self.conv3 = Conv2DLayerFixedPadding(
            img_height=img_height,
            img_width=img_width,
            in_channels=in_channels,
            out_channels=4 * out_channels,
            kernel_size=1,
            stride=1)
        self.norm3 = nn.BatchNorm2d(
            num_features=4 * out_channels,
            eps=batch_norm_epsilon,
            momentum=batch_norm_momentum)
        self.relu3 = get_activation('relu')

<<<<<<< HEAD
        for layer in [self.norm1, self.activation1, self.conv1,
                      self.norm2, self.activation2, self.conv2,
                      self.norm3, self.activation3, self.conv3]:
            logger.debug('   {}'.format(layer.name))

=======
        for layer in [self.conv1, self.norm1, self.relu1,
                      self.conv2, self.norm2, self.relu2,
                      self.conv3, self.norm3, self.relu3]:
            logger.debug('   {}'.format(layer._get_name()))
        
>>>>>>> b89fd5a1
        self._output_shape = self.conv3.output_shape

        self.projection_shortcut = projection_shortcut
        if self.projection_shortcut is not None and \
           self.projection_shortcut.output_shape != self._output_shape:
            raise ValueError(
                f'Output shapes of ResnetBlock and projection_shortcut should '
                f'match but are {self._output_shape} and '
                f'{self.projection_shortcut.output_shape} respectively.'
            )
        if self.projection_shortcut is None and \
           self._input_shape != self._output_shape:
            self.projection_shortcut = Conv2DLayer(
                img_height=self._input_shape[1],
                img_width=self._input_shape[2],
                in_channels=first_in_channels,
                out_channels=4 * out_channels,
                kernel_size=1,
                stride=stride)

    def forward(self, inputs):
        shortcut = inputs

        if self.projection_shortcut is not None:
            shortcut = self.projection_shortcut(shortcut)

        hidden = self.conv1(inputs)
        hidden = self.norm1(hidden)
        hidden = self.relu1(hidden)
        hidden = self.conv2(hidden)
        hidden = self.norm2(hidden)
        hidden = self.relu2(hidden)
        hidden = self.conv3(hidden)
        hidden = self.norm3(hidden)

        return self.relu3(hidden + shortcut)

    @property
    def output_shape(self) -> torch.Size:
        return torch.Size(self._output_shape)

    @property
    def input_shape(self) -> torch.Size:
        return torch.Size(self._input_shape)


class ResNetBlockLayer(LudwigModule):
    def __init__(
            self,
            img_height: int,
            img_width: int,
            first_in_channels: int,
            out_channels: int,
            is_bottleneck: bool,
            block_fn: Union[ResNetBlock, ResNetBottleneckBlock],
            num_blocks: int,
            stride: Union[int, Tuple[int]] = 1,
            batch_norm_momentum: float = 0.9,
            batch_norm_epsilon: float = 0.001
    ):
        super().__init__()

        self._input_shape = (first_in_channels, img_height, img_width)

        # Bottleneck blocks end with 4x the number of channels as they start with
        projection_out_channels = out_channels * 4 if is_bottleneck else out_channels
        projection_shortcut = Conv2DLayerFixedPadding(
            img_height=img_height,
            img_width=img_width,
            in_channels=first_in_channels,
            out_channels=projection_out_channels,
            kernel_size=1,
            stride=stride)

        self.layers = [
            block_fn(
                img_height, img_width, first_in_channels, out_channels, stride,
                batch_norm_momentum, batch_norm_epsilon, projection_shortcut
            )
        ]
        in_channels, img_height, img_width = self.layers[-1].output_shape

        for _ in range(1, num_blocks):
            self.layers.append(
                block_fn(
                    img_height=img_height,
                    img_width=img_width,
                    first_in_channels=in_channels,
                    out_channels=out_channels,
                    stride=1,
                    batch_norm_momentum=batch_norm_momentum,
                    batch_norm_epsilon=batch_norm_epsilon,
                )
            )
            in_channels, img_height, img_width = self.layers[-1].output_shape

        for layer in self.layers:
            logger.debug('   {}'.format(layer._get_name()))

        self._output_shape = (in_channels, img_height, img_width)

    def forward(self, inputs):
        hidden = inputs
        for layer in self.layers:
            hidden = layer(hidden)
        return hidden

    @property
    def output_shape(self) -> torch.Size:
        return torch.Size(self._output_shape)

    @property
    def input_shape(self) -> torch.Size:
        return torch.Size(self._input_shape)


class ResNet(LudwigModule):
    def __init__(
            self,
            img_height: int,
            img_width: int,
            first_in_channels: int,
            out_channels: int,
            resnet_size: int = 34,
            kernel_size: Union[int, Tuple[int]] = 7,
            conv_stride: Union[int, Tuple[int]] = 2,
            first_pool_kernel_size: Union[int, Tuple[int]] = 3,
            first_pool_stride: Union[int, Tuple[int]] = 2,
            block_sizes: List[int] = None,
            block_strides: List[Union[int, Tuple[int]]] = None,
            batch_norm_momentum: float = 0.9,
            batch_norm_epsilon: float = 0.001
    ):
        """Creates a model obtaining an image representation.

         Implements ResNet v2:
         Identity Mappings in Deep Residual Networks
         https://arxiv.org/pdf/1603.05027.pdf
         by Kaiming He, Xiangyu Zhang, Shaoqing Ren, and Jian Sun, Jul 2016.

         Args:
           resnet_size: A single integer for the size of the ResNet model.
           is_bottleneck: Use regular blocks or bottleneck blocks.
           out_channels: The number of filters to use for the first block layer
             of the model. This number is then doubled for each subsequent block
             layer.
           kernel_size: The kernel size to use for convolution.
           conv_stride: stride size for the initial convolutional layer
           first_pool_kernel_size: Pool size to be used for the first pooling layer.
             If none, the first pooling layer is skipped.
           first_pool_stride: stride size for the first pooling layer. Not used
             if first_pool_kernel_size is None.
           block_sizes: A list containing n values, where n is the number of sets of
             block layers desired. Each value should be the number of blocks in the
             i-th set.
           block_strides: List of integers representing the desired stride size for
             each of the sets of block layers. Should be same length as block_sizes.
         Raises:
           ValueError: if invalid version is selected.
        """
        super().__init__()

        self._input_shape = (first_in_channels, img_height, img_width)

        is_bottleneck = self.get_is_bottleneck(resnet_size, block_sizes)
        block_class = self.get_block_fn(is_bottleneck)
        block_sizes, block_strides = self.get_blocks(
            resnet_size, block_sizes, block_strides)

        self.layers = []
        self.layers.append(Conv2DLayerFixedPadding(
            img_height=img_height,
            img_width=img_width,
            in_channels=first_in_channels,
            out_channels=out_channels,
            kernel_size=kernel_size,
            stride=conv_stride))
        in_channels, img_height, img_width = self.layers[-1].output_shape
        self.layers.append(nn.BatchNorm2d(
            num_features=out_channels,
            eps=batch_norm_epsilon,
            momentum=batch_norm_momentum))
        self.layers.append(get_activation('relu'))

        if first_pool_kernel_size:
            self.layers.append(nn.MaxPool2d(
                kernel_size=first_pool_kernel_size,
                stride=first_pool_stride,
                padding=1))
            img_height, img_width = get_img_output_shape(
                img_height=img_height,
                img_width=img_width,
                kernel_size=first_pool_kernel_size,
                stride=first_pool_stride,
                padding=1,
                dilation=1)

        for i, num_blocks in enumerate(block_sizes):
            self.layers.append(ResNetBlockLayer(
                img_height=img_height,
                img_width=img_width,
                first_in_channels=in_channels,
                out_channels=out_channels,
                is_bottleneck=is_bottleneck,
                block_fn=block_class,
                num_blocks=num_blocks,
                stride=block_strides[i],
                batch_norm_momentum=batch_norm_momentum,
                batch_norm_epsilon=batch_norm_epsilon))
            out_channels *= 2
            in_channels, img_height, img_width = self.layers[-1].output_shape

        for layer in self.layers:
            logger.debug('   {}'.format(layer._get_name()))

        self._output_shape = (in_channels, img_height, img_width)

    def get_is_bottleneck(
            self, resnet_size: int, block_sizes: List[int]
    ) -> bool:
        if (resnet_size is not None and resnet_size >= 50) or \
           (block_sizes is not None and sum(block_sizes) >= 16):
            return True
        return False

    def get_block_fn(
            self, is_bottleneck: bool
    ) -> Union[ResNetBlock, ResNetBottleneckBlock]:
        if is_bottleneck:
            return ResNetBottleneckBlock
        return ResNetBlock

    def get_blocks(
            self, resnet_size: int, block_sizes: List[int],
            block_strides: List[int]
    ) -> Tuple[List[int]]:
        if block_sizes is None:
            block_sizes = get_resnet_block_sizes(resnet_size)
        if block_strides is None:
            block_strides = [1] + [2 for _ in range(len(block_sizes) - 1)]
        return block_sizes, block_strides

    def forward(self, inputs: torch.Tensor) -> torch.Tensor:
        hidden = inputs
        for layer in self.layers:
            hidden = layer(hidden)

        return hidden

    @property
    def output_shape(self) -> torch.Size:
        return torch.Size(self._output_shape)

    @property
    def input_shape(self) -> torch.Size:
        return torch.Size(self._input_shape)


################################################################################
# The following code for ResNet is adapted from the TensorFlow implementation
# https://github.com/tensorflow/models/blob/master/official/resnet/resnet_model.py
################################################################################

################################################################################
# Convenience functions for building the ResNet model.
################################################################################
resnet_choices = {
    8: [1, 2, 2],
    14: [1, 2, 2],
    18: [2, 2, 2, 2],
    34: [3, 4, 6, 3],
    50: [3, 4, 6, 3],
    101: [3, 4, 23, 3],
    152: [3, 8, 36, 3],
    200: [3, 24, 36, 3]
}


def get_resnet_block_sizes(resnet_size):
    """Retrieve the size of each block_layer in the ResNet model.
    The number of block layers used for the Resnet model varies according
    to the size of the model. This helper grabs the layer set we want, throwing
    an error if a non-standard size has been selected.
    Args:
      resnet_size: The number of convolutional layers needed in the model.
    Returns:
      A list of block sizes to use in building the model.
    Raises:
      KeyError: if invalid resnet_size is received.
    """
    try:
        return resnet_choices[resnet_size]
    except KeyError:
        err = (
            'Could not find layers for selected Resnet size.\n'
            'Size received: {}; sizes allowed: {}.'.format(
                resnet_size, resnet_choices.keys()
            )
        )
        raise ValueError(err)<|MERGE_RESOLUTION|>--- conflicted
+++ resolved
@@ -17,14 +17,6 @@
 from functools import partial
 from typing import Any, Dict, List, Optional, Tuple, Union
 
-<<<<<<< HEAD
-=======
-# import tensorflow as tf
-# from tensorflow.keras.layers import (Activation, AveragePooling1D,
-#                                      BatchNormalization,Conv1D, Dropout,
-#                                      LayerNormalization, MaxPool1D)
-from ludwig.utils.torch_utils import LudwigModule
->>>>>>> b89fd5a1
 import torch
 import torch.nn as nn
 
@@ -137,11 +129,8 @@
                 padding=self.pool_padding
             ))
 
-<<<<<<< HEAD
-=======
         for layer in self.layers:
             logger.debug('   {}'.format(layer._get_name()))
->>>>>>> b89fd5a1
 
         # todo: determine how to handle layer.name
         # for layer in self.layers:
@@ -1151,19 +1140,12 @@
             momentum=batch_norm_momentum)
         self.relu3 = get_activation('relu')
 
-<<<<<<< HEAD
-        for layer in [self.norm1, self.activation1, self.conv1,
-                      self.norm2, self.activation2, self.conv2,
-                      self.norm3, self.activation3, self.conv3]:
-            logger.debug('   {}'.format(layer.name))
-
-=======
         for layer in [self.conv1, self.norm1, self.relu1,
                       self.conv2, self.norm2, self.relu2,
                       self.conv3, self.norm3, self.relu3]:
             logger.debug('   {}'.format(layer._get_name()))
         
->>>>>>> b89fd5a1
+
         self._output_shape = self.conv3.output_shape
 
         self.projection_shortcut = projection_shortcut
