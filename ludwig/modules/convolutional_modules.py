--- conflicted
+++ resolved
@@ -14,12 +14,6 @@
 # limitations under the License.
 # ==============================================================================
 import logging
-<<<<<<< HEAD
-import numpy as np
-
-import torch
-from torch import nn
-=======
 from typing import Any, Dict, List, Optional, Tuple, Union
 
 # import tensorflow as tf
@@ -35,7 +29,6 @@
 import torch.nn as nn
 
 from ludwig.utils.image_utils import get_img_output_shape
->>>>>>> c0e9656f
 from ludwig.utils.torch_utils import get_activation, LudwigModule
 
 logger = logging.getLogger(__name__)
@@ -682,7 +675,7 @@
     ):
         super().__init__()
 
-        self.layers = nn.ModuleList()
+        self.layers = []
 
         self.layers.append(nn.Conv2d(
             in_channels=in_channels,
@@ -840,7 +833,7 @@
             if 'pool_dilation' not in layer:
                 layer['pool_dilation'] = default_pool_dilation
 
-        self.stack = nn.ModuleList()
+        self.stack = []
 
         in_channels = first_in_channels
         for i, layer in enumerate(self.layers):
@@ -1120,7 +1113,7 @@
                       self.norm2, self.activation2, self.conv2,
                       self.norm3, self.activation3, self.conv3]:
             logger.debug('   {}'.format(layer.name))
-        
+
         self._output_shape = self.conv3.output_shape
         if self.projection_shortcut:
             assert self.projection_shortcut.output_shape == self._output_shape
