--- conflicted
+++ resolved
@@ -73,24 +73,14 @@
                 embedding_size = vocab_size
 
             if embedding_initializer is not None:
-                embedding_initializer_fn = get_initializer(
+                embedding_initializer_obj_ref = get_initializer(
                     embedding_initializer)
             else:
-<<<<<<< HEAD
-                embedding_initializer_fn = get_initializer(
-                    {TYPE: 'uniform', 'minval': -1.0, 'maxval': 1.0})
-            embedding_initializer_obj = torch.empty(
-                vocab_size, embedding_size
-            )
-            embedding_initializer_fn(embedding_initializer_obj)
-=======
                 embedding_initializer_obj_ref = get_initializer(
                     {TYPE: 'uniform', 'a': -1.0, 'b': 1.0})
             embedding_initializer_obj = embedding_initializer_obj_ref(
                 [vocab_size, embedding_size])
->>>>>>> e6afc7a7
-
-        # todo: clean up code
+
         '''
         embeddings = tf.Variable(
             embedding_initializer_obj,
@@ -98,15 +88,7 @@
             name='embeddings'
         )
         '''
-<<<<<<< HEAD
-        # torch.requires_grad_(embeddings_trainable)
         embeddings = embedding_initializer_obj
-
-        # todo: clean up, torch appears not to support naming a tensor
-        # embeddings.name = 'embeddings'
-=======
-        embeddings = embedding_initializer_obj
->>>>>>> e6afc7a7
 
     elif representation == 'sparse':
         embedding_size = vocab_size
@@ -143,7 +125,7 @@
         embeddings_on_cpu=False,
         embedding_initializer=None
 ):
-    # with tf.device('/cpu:0'):
+    #with tf.device('/cpu:0'):
     embeddings, embedding_size = embedding_matrix(
         vocab,
         embedding_size,
@@ -153,15 +135,8 @@
         force_embedding_size=force_embedding_size,
         embedding_initializer=embedding_initializer
     )
-<<<<<<< HEAD
-    # todo: reconfirm that hard-coded value for device is OK
-    #       fails on machine w/o gpu
-    # if not embeddings_on_cpu:
-    #     embeddings.to(device='cuda:0')
-=======
     if not embeddings_on_cpu and torch.cuda.is_available():
         embeddings.to(device='cuda:0')
->>>>>>> e6afc7a7
     '''
     else:
         embeddings, embedding_size = embedding_matrix(
