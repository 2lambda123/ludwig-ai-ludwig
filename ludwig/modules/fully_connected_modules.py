--- conflicted
+++ resolved
@@ -21,10 +21,6 @@
 from torch.nn import (Linear, LayerNorm, Module, Dropout, ModuleList)
 
 from ludwig.utils.torch_utils import LudwigModule, initializer_registry, activations, reg_loss
-
-from torch.nn import (Linear, LayerNorm, Module, Dropout, ModuleList)
-
-from ludwig.utils.torch_utils import (LudwigModule, initializers, activations, reg_loss)
 
 logger = logging.getLogger(__name__)
 
@@ -75,17 +71,10 @@
 
         self.layers.append(fc)
 
-<<<<<<< HEAD
-        weights_initializer = initializers[weights_initializer]
-        weights_initializer(fc.weight)
-
-        bias_initializer = initializers[bias_initializer]
-=======
         weights_initializer = initializer_registry[weights_initializer]
         weights_initializer(fc.weight)
 
         bias_initializer = initializer_registry[bias_initializer]
->>>>>>> e6afc7a7
         bias_initializer(fc.bias)
 
         self.activity_regularizer = None
