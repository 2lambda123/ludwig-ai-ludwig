--- conflicted
+++ resolved
@@ -175,11 +175,7 @@
             )
         self.residual = residual
 
-<<<<<<< HEAD
-    def forward(self, inputs, training=None, mask=None):
-=======
     def forward(self, inputs, mask=None):
->>>>>>> 8d6272ba
         hidden = inputs
         prev_fc_layer_size = self.input_size
         for layer in self.stack:
