--- conflicted
+++ resolved
@@ -35,11 +35,6 @@
     Metric,
     AUROC, Accuracy, AverageMeter,
 )
-<<<<<<< HEAD
-import torch
-from torchmetrics import (MeanAbsoluteError, MeanSquaredError, Metric)
-=======
->>>>>>> e6afc7a7
 #from ludwig.utils.tf_utils import sequence_length_2D, to_sparse
 
 metrics = {
@@ -135,32 +130,7 @@
 #     def result(self):
 #         pass
 
-class LudwigMetric:
-    def __init__(self, name):
-        self.variables = []
-        self.name = name
-
-<<<<<<< HEAD
-    def reset_states(self, *args, **kwargs):
-        for var in variables:
-            var = 0
-
-    def add_tensor(self, size=1, name=None, dtype=None):
-        tensor = torch.zeros(size, dtype=dtype)
-        self.variables.append(tensor)
-        return tensor
-
-    @abstractmethod
-    def update_state(self, *args, **kwargs):
-        pass
-
-    @abstractmethod
-    def result(self):
-        pass
-
-
-=======
->>>>>>> e6afc7a7
+
 class R2Score(Metric):#(tf.keras.metrics.Metric):
     def __init__(self, name='r2_score'):
         #super().__init__(name=name)
@@ -240,52 +210,6 @@
         self.sum_error = self.add_weight(
             'sum_error', initializer='zeros',
             dtype=tf.float32
-<<<<<<< HEAD
-        )
-        self.N = self.add_weight(
-            'N', initializer='zeros',
-            dtype=tf.float32
-        )
-        '''
-        self.add_state("sum_error", default=torch.tensor(0, dtype=torch.float32))
-        self.add_state("N", default=torch.tensor(0, dtype=torch.float32))
-
-    def update(self, y_hat, y):
-        '''
-        y = tf.cast(y, tf.float32)
-        y_hat = tf.cast(y_hat, tf.float32)
-        self.sum_error.assign_add(tf.reduce_sum(y - y_hat))
-        self.N.assign_add(y.shape[0])
-        '''
-        y = y.type(torch.float32)
-        y_hat = y_hat.type(torch.float32)
-        self.sum_error += torch.sum(y - y_hat)
-        self.N += y.shape[0]
-
-    def compute(self):
-        return self.sum_error / self.N
-
-
-class BWCEWLMetric(tf.keras.metrics.Metric):
-    # Binary Weighted Cross Entropy Weighted Logits Score Metric
-    # See for additional info:
-    #   https://www.tensorflow.org/api_docs/python/tf/keras/metrics/Metric
-
-    def __init__(
-            self,
-            positive_class_weight=1,
-            robust_lambda=0,
-            confidence_penalty=0,
-            name="binary_cross_entropy_weighted_loss_metric",
-    ):
-        super().__init__(name=name)
-
-        self.bwcew_loss_function = BWCEWLoss(
-            positive_class_weight=positive_class_weight,
-            robust_lambda=robust_lambda,
-            confidence_penalty=confidence_penalty,
-=======
->>>>>>> e6afc7a7
         )
         self.N = self.add_weight(
             'N', initializer='zeros',
@@ -534,10 +458,7 @@
     def update(self, preds: torch.Tensor, target: torch.Tensor):
         super().update(preds[LOGITS], target)
 
-<<<<<<< HEAD
-=======
-
->>>>>>> e6afc7a7
+
 '''
 class MAEMetric(MeanAbsoluteErrorMetric):
     def __init__(self, **kwargs):
@@ -552,27 +473,6 @@
         super(MAEMetric, self).__init__(name=name)
         self.absolute_error = self.add_tensor('absolute_error', dtype=torch.float32)
         self.N = self.add_tensor('N', dtype=tf.float32)
-<<<<<<< HEAD
-
-    def update_state(self, y_true, y_pred, sample_weight=None):
-        y_true = y_true.type(torch.float32)
-        y_hat = y_hat.type(torch.float32)
-        self.absolute_error += torch.abs(y_true - y_abs)
-        self.N += y_true.shape[0]
-
-    def result(self):
-        return self.absolute_error / self.N
-'''
-class MAEMetric(MeanAbsoluteError):
-    def __init__(self, name="MAE", **kwargs):
-        super(MAEMetric, self).__init__(**kwargs)
-
-    def update(self, preds, target):
-        super().update_state(
-            preds[PREDICTIONS].detach(), target
-        )
-
-=======
 
     def update_state(self, y_true, y_pred, sample_weight=None):
         y_true = y_true.type(torch.float32)
@@ -592,7 +492,6 @@
             preds[PREDICTIONS].detach(), target
         )
 
->>>>>>> e6afc7a7
 '''
 class MSEMetric(MeanSquaredErrorMetric):
     def __init__(self, **kwargs):
@@ -607,27 +506,6 @@
         super(MSEMetric, self).__init__(name=name)
         self.square_error = self.add_tensor('square_error', dtype=torch.float32)
         self.N = self.add_tensor('N', dtype=tf.float32)
-<<<<<<< HEAD
-
-    def update_state(self, y_true, y_pred, sample_weight=None):
-        y_true = y_true.type(torch.float32)
-        y_hat = y_hat.type(torch.float32)
-        self.square_error += (y_true - y_abs) ** 2
-        self.N += y_true.shape[0]
-
-    def result(self):
-        return self.square_error / self.N
-'''
-class MSEMetric(MeanSquaredError):
-    def __init__(self, name="MSE", **kwargs):
-        super(MSEMetric, self).__init__(**kwargs)
-
-    def update(self, preds, target):
-        super().update(
-            preds[PREDICTIONS].detach(), target
-        )
-=======
->>>>>>> e6afc7a7
 
     def update_state(self, y_true, y_pred, sample_weight=None):
         y_true = y_true.type(torch.float32)
