--- conflicted
+++ resolved
@@ -530,15 +530,11 @@
         return PROBABILITIES
 
 
-<<<<<<< HEAD
 def get_metric_cls(metric_name: str) -> Type[LudwigMetric]:
     return metric_registry[metric_name]
 
 
-def get_improved_fun(metric: str) -> Callable:
-=======
 def get_improved_fn(metric: str) -> Callable:
->>>>>>> a376b761
     if metric_registry[metric].get_objective() == MINIMIZE:
         return lambda x, y: x < y
     else:
