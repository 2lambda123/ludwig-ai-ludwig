--- conflicted
+++ resolved
@@ -374,11 +374,7 @@
 @register_metric(ACCURACY, [CATEGORY, CATEGORY_DISTRIBUTION], MAXIMIZE, PREDICTIONS)
 class CategoryAccuracy(MulticlassAccuracy, LudwigMetric):
     def __init__(self, num_classes: int, **kwargs):
-<<<<<<< HEAD
-        super().__init__(num_classes=num_classes, dist_sync_fn=_gather_all_tensors_fn(), average="micro")
-=======
         super().__init__(num_classes=num_classes)
->>>>>>> 5fbcca79
 
     def update(self, preds: Tensor, target: Tensor) -> None:
         if len(target.shape) > 1:
