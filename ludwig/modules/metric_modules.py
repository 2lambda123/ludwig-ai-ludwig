# coding=utf-8
# Copyright (c) 2019 Uber Technologies, Inc.
#
# Licensed under the Apache License, Version 2.0 (the "License");
# you may not use this file except in compliance with the License.
# You may obtain a copy of the License at
#
#     http://www.apache.org/licenses/LICENSE-2.0
#
# Unless required by applicable law or agreed to in writing, software
# distributed under the License is distributed on an "AS IS" BASIS,
# WITHOUT WARRANTIES OR CONDITIONS OF ANY KIND, either express or implied.
# See the License for the specific language governing permissions and
# limitations under the License.
# ==============================================================================
import numpy as np
import tensorflow as tf
from tensorflow.keras.metrics import (
    MeanAbsoluteError as MeanAbsoluteErrorMetric,
    MeanSquaredError as MeanSquaredErrorMetric,
    RootMeanSquaredError as RootMeanSquaredErrorMetric,
    AUC as AUCMetric,
)

from ludwig.constants import *
from ludwig.constants import PREDICTIONS
<<<<<<< HEAD
from ludwig.modules.loss_modules import (BWCEWLoss,
                                         SequenceSoftmaxCrossEntropyLoss,
                                         SequenceSampledSoftmaxCrossEntropyLoss,
                                         SigmoidCrossEntropyLoss,
                                         SoftmaxCrossEntropyLoss,
                                         SampledSoftmaxCrossEntropyLoss)
from abc import abstractmethod
import torch
from torchmetrics import (MeanAbsoluteError, MeanSquaredError, Metric)
#from ludwig.utils.tf_utils import sequence_length_2D, to_sparse
=======
from ludwig.modules.loss_modules import (
    BWCEWLoss,
    SequenceSoftmaxCrossEntropyLoss,
    SequenceSampledSoftmaxCrossEntropyLoss,
    SigmoidCrossEntropyLoss,
    SoftmaxCrossEntropyLoss,
    SampledSoftmaxCrossEntropyLoss,
    rmspe_loss,
)
from ludwig.utils.tf_utils import sequence_length_2D, to_sparse
>>>>>>> 510455f8

metrics = {
    ACCURACY,
    TOKEN_ACCURACY,
    HITS_AT_K,
    R2,
    JACCARD,
    EDIT_DISTANCE,
    MEAN_SQUARED_ERROR,
    MEAN_ABSOLUTE_ERROR,
    PERPLEXITY,
    ROC_AUC,
    ROOT_MEAN_SQUARED_ERROR,
    ROOT_MEAN_SQUARED_PERCENTAGE_ERROR,
}

max_metrics = {ACCURACY, TOKEN_ACCURACY, HITS_AT_K, R2, JACCARD}
min_metrics = {
    EDIT_DISTANCE,
    MEAN_SQUARED_ERROR,
    MEAN_ABSOLUTE_ERROR,
    LOSS,
    ROC_AUC,
    PERPLEXITY,
    ROOT_MEAN_SQUARED_ERROR,
    ROOT_MEAN_SQUARED_PERCENTAGE_ERROR,
}


class RMSEMetric(RootMeanSquaredErrorMetric):
    def __init__(self, name="root_mean_squared_error"):
        super().__init__(name=name)

    def update_state(self, y_true, y_pred, sample_weight=None):
        return super().update_state(
            y_true, y_pred[PREDICTIONS], sample_weight=sample_weight
        )


class ROCAUCMetric(AUCMetric):
    def __init__(self, curve="ROC", name="roc_auc"):
        super().__init__(name=name, curve=curve)

    def update_state(self, y_true, y_pred, sample_weight=None):
        return super().update_state(
            y_true, y_pred, sample_weight=sample_weight
        )


class RMSPEMetric(tf.keras.metrics.Mean):
    def __init__(self, name="root_mean_squared_percentage_error"):
        super().__init__(name=name)

    def update_state(self, y, y_preds):
        predictions = y_preds
        if isinstance(y_preds, dict) and PREDICTIONS in y_preds:
            predictions = y_preds[PREDICTIONS]
        rmspe = rmspe_loss(y, predictions)
        return super().update_state(rmspe)

class LudwigMetric:
    def __init__(self, name):
        self.variables = []
        self.name = name

<<<<<<< HEAD
    def reset_states(self, *args, **kwargs):
        for var in variables:
            var = 0

    def add_tensor(self, size=1, name=None, dtype=None):
        tensor = torch.zeros(size, dtype=dtype)
        self.variables.append(tensor)
        return tensor

    @abstractmethod
    def update_state(self, *args, **kwargs):
        pass

    @abstractmethod
    def result(self):
        pass


class R2Score(Metric):#(tf.keras.metrics.Metric):
    def __init__(self, name='r2_score'):
        #super().__init__(name=name)
        super().__init__()
        '''
=======
class R2Score(tf.keras.metrics.Metric):
    def __init__(self, name="r2_score"):
        super().__init__(name=name)
>>>>>>> 510455f8
        self.sum_y = self.add_weight(
            "sum_y", initializer="zeros", dtype=tf.float32
        )
        self.sum_y_squared = self.add_weight(
            "sum_y_squared", initializer="zeros", dtype=tf.float32
        )
        self.sum_y_hat = self.add_weight(
            "sum_y_hat", initializer="zeros", dtype=tf.float32
        )
        self.sum_y_hat_squared = self.add_weight(
            "sum_y_hat_squared", initializer="zeros", dtype=tf.float32
        )
        self.sum_y_hat = self.add_weight(
            "sum_y_y_hat", initializer="zeros", dtype=tf.float32
        )
        self.sum_y_y_hat = self.add_weight(
            "sum_y_y_hat", initializer="zeros", dtype=tf.float32
        )
<<<<<<< HEAD
        '''
        self.add_state("sum_y", default=torch.tensor(0, dtype=torch.float32))
        self.add_state("sum_y_squared", default=torch.tensor(0, dtype=torch.float32))
        self.add_state("sum_y_hat", default=torch.tensor(0, dtype=torch.float32))
        self.add_state("sum_y_hat_squared", default=torch.tensor(0, dtype=torch.float32))
        self.add_state("sum_y_y_hat", default=torch.tensor(0, dtype=torch.float32))
        self.add_state("N", default=torch.tensor(0, dtype=torch.float32))

    def update(self, y_hat, y):
        '''
=======
        self.N = self.add_weight("N", initializer="zeros", dtype=tf.float32)

    def update_state(self, y, y_hat):
>>>>>>> 510455f8
        y = tf.cast(y, dtype=tf.float32)
        y_hat = tf.cast(y_hat, dtype=tf.float32)
        self.sum_y.assign_add(tf.reduce_sum(y))
        self.sum_y_squared.assign_add(tf.reduce_sum(y ** 2))
        self.sum_y_hat.assign_add(tf.reduce_sum(y_hat))
        self.sum_y_hat_squared.assign_add(tf.reduce_sum(y_hat ** 2))
        self.sum_y_y_hat.assign_add(tf.reduce_sum(y * y_hat))
        self.N.assign_add(y.shape[0])
        '''
        y = y.type(torch.float32)
        y_hat = y_hat.type(torch.float32)
        self.sum_y += torch.sum(y)
        self.sum_y_squared += torch.sum(y**2)
        self.sum_y_hat += torch.sum(y_hat)
        self.sum_y_hat_squared += torch.sum(y_hat ** 2)
        self.sum_y_y_hat += torch.sum(y * y_hat)
        self.N += y.shape[0]

    def compute(self):
        y_bar = self.sum_y / self.N
<<<<<<< HEAD
        tot_ss = self.sum_y_squared - 2.0 * y_bar * self.sum_y \
                 + self.N * y_bar ** 2
        res_ss = self.sum_y_squared - 2.0 * self.sum_y_y_hat \
                 + self.sum_y_hat_squared
        return 1.0 - res_ss / tot_ss


class ErrorScore(Metric):
#(tf.keras.metrics.Metric)
    def __init__(self, name='error_score'):
        #super().__init__(name=name)
        super().__init__()
        '''
        self.sum_error = self.add_weight(
            'sum_error', initializer='zeros',
            dtype=tf.float32
=======
        tot_ss = (
            self.sum_y_squared
            - 2.0 * y_bar * self.sum_y
            + self.N * y_bar ** 2
>>>>>>> 510455f8
        )
        res_ss = (
            self.sum_y_squared
            - 2.0 * self.sum_y_y_hat
            + self.sum_y_hat_squared
        )
<<<<<<< HEAD
        '''
        self.add_state("sum_error", default=torch.tensor(0, dtype=torch.float32))
        self.add_state("N", default=torch.tensor(0, dtype=torch.float32))

    def update(self, y_hat, y):
        '''
        y = tf.cast(y, tf.float32)
        y_hat = tf.cast(y_hat, tf.float32)
        self.sum_error.assign_add(tf.reduce_sum(y - y_hat))
        self.N.assign_add(y.shape[0])
        '''
        y = y.type(torch.float32)
        y_hat = y_hat.type(torch.float32)
        self.sum_error += torch.sum(y - y_hat)
        self.N += y.shape[0]

    def compute(self):
        return self.sum_error / self.N
=======
        return 1.0 - res_ss / tot_ss
>>>>>>> 510455f8


class BWCEWLMetric(tf.keras.metrics.Metric):
    # Binary Weighted Cross Entropy Weighted Logits Score Metric
    # See for additional info:
    #   https://www.tensorflow.org/api_docs/python/tf/keras/metrics/Metric

    def __init__(
            self,
            positive_class_weight=1,
            robust_lambda=0,
            confidence_penalty=0,
            name="binary_cross_entropy_weighted_loss_metric",
    ):
        super().__init__(name=name)

        self.bwcew_loss_function = BWCEWLoss(
            positive_class_weight=positive_class_weight,
            robust_lambda=robust_lambda,
            confidence_penalty=confidence_penalty,
        )

        self.sum_loss = self.add_weight(
            "sum_loss", initializer="zeros", dtype=tf.float32
        )
        self.N = self.add_weight("N", initializer="zeros", dtype=tf.float32)

    def update_state(self, y, y_hat):
        loss = self.bwcew_loss_function(y, y_hat)
        self.sum_loss.assign_add(loss)
        self.N.assign_add(1)

    def result(self):
        return self.sum_loss / self.N


class SoftmaxCrossEntropyMetric(tf.keras.metrics.Mean):
    def __init__(
            self,
            num_classes=0,
            feature_loss=None,
            name="softmax_cross_entropy_metric",
    ):
        super().__init__(name=name)

        self.softmax_cross_entropy_function = SoftmaxCrossEntropyLoss(
            num_classes=num_classes, feature_loss=feature_loss
        )

    def update_state(self, y, y_hat):
        super().update_state(self.softmax_cross_entropy_function(y, y_hat))


class SampledSoftmaxCrossEntropyMetric(tf.keras.metrics.Mean):
    def __init__(
            self,
            decoder_obj=None,
            num_classes=0,
            feature_loss=None,
            name="sampled_softmax_cross_entropy_metric",
    ):
        super(SampledSoftmaxCrossEntropyMetric, self).__init__(name=name)

        self.metric_function = SampledSoftmaxCrossEntropyLoss(
            decoder_obj=decoder_obj,
            num_classes=num_classes,
            feature_loss=feature_loss,
        )

    def update_state(self, y, y_hat):
        super().update_state(self.metric_function(y, y_hat))


class SigmoidCrossEntropyMetric(tf.keras.metrics.Mean):
    def __init__(self, feature_loss=None, name="sigmoid_cross_entropy_metric"):
        super().__init__(name=name)
        self.sigmoid_cross_entropy_function = SigmoidCrossEntropyLoss(
            feature_loss
        )

    def update_state(self, y, y_hat):
        super().update_state(self.sigmoid_cross_entropy_function(y, y_hat))


class SequenceLossMetric(tf.keras.metrics.Mean):
    def __init__(self, from_logits=True, name=None):
        super().__init__(name=name)

        self.loss_function = SequenceSoftmaxCrossEntropyLoss(
            from_logits=from_logits
        )

    def update_state(self, y, y_hat):
        loss = self.loss_function(y, y_hat)
        super().update_state(loss)


class SequenceSampledLossMetric(tf.keras.metrics.Mean):
    def __init__(
            self,
            dec_dense_layer=None,
            dec_num_layers=None,
            num_classes=0,
            feature_loss=None,
            name=None,
    ):
        super(SequenceSampledLossMetric, self).__init__(name=name)

        self.loss_function = SequenceSampledSoftmaxCrossEntropyLoss(
            dec_dense_layer=dec_dense_layer,
            dec_num_layers=dec_num_layers,
            num_classes=num_classes,
            feature_loss=feature_loss,
        )

    def update_state(self, y, y_hat):
        loss = self.loss_function(y, y_hat)
        super().update_state(loss)


class SequenceLastAccuracyMetric(tf.keras.metrics.Accuracy):
    """
    Sequence accuracy based on last token in the sequence
    """

    def __init__(self, name=None):
        super().__init__(name=name)

    def update_state(self, y_true, y_pred, sample_weight=None):
        y_true = tf.cast(y_true, dtype=tf.int64)
        targets_sequence_length = sequence_length_2D(y_true)
        last_targets = tf.gather_nd(
            y_true,
            tf.stack(
                [
                    tf.range(tf.shape(y_true)[0]),
                    tf.maximum(targets_sequence_length - 1, 0),
                ],
                axis=1,
            ),
        )
        super().update_state(last_targets, y_pred, sample_weight=sample_weight)


class PerplexityMetric(tf.keras.metrics.Mean):
    def __init__(self, name=None):
        super().__init__(name=name)
        self.loss_function = SequenceSoftmaxCrossEntropyLoss(from_logits=False)

    def update_state(self, y_true, y_pred, sample_weight=None):
        loss = self.loss_function(y_true, y_pred)
        super().update_state(loss)

    def result(self):
        mean = super().result()
        return np.exp(mean)


class EditDistanceMetric(tf.keras.metrics.Mean):
    def __init__(self, name=None):
        super().__init__(name=name)

    def update_state(self, y_true, y_pred):
        # y_true: shape [batch_size, sequence_size]
        # y_pred: shape [batch_size, sequence_size]

        prediction_dtype = y_pred.dtype
        prediction_sequence_length = sequence_length_2D(y_pred)
        y_true_tensor = tf.cast(y_true, dtype=prediction_dtype)
        target_sequence_length = sequence_length_2D(y_true_tensor)
        edit_distance_val, _ = edit_distance(
            y_true_tensor,
            target_sequence_length,
            y_pred,
            prediction_sequence_length,
        )
        super().update_state(edit_distance_val)


class TokenAccuracyMetric(tf.keras.metrics.Mean):
    def __init__(self, name=None):
        super().__init__(name=name)

    def update_state(self, y_true, y_pred):
        # y_true: shape [batch_size, sequence_size]
        # y_pred: shape [batch_size, sequence_size]

        prediction_dtype = y_pred.dtype
        y_true_tensor = tf.cast(y_true, dtype=prediction_dtype)
        target_sequence_length = sequence_length_2D(y_true_tensor)
        masked_corrected_preds = masked_corrected_predictions(
            y_true_tensor, y_pred, target_sequence_length
        )

        super().update_state(masked_corrected_preds)


class SequenceAccuracyMetric(tf.keras.metrics.Mean):
    def __init__(self, name=None):
        super().__init__(name=name)

    def update_state(self, y_true, y_pred):
        # y_true: shape [batch_size, sequence_size]
        # y_pred: shape [batch_size, sequence_size]

        prediction_dtype = y_pred.dtype
        y_true_tensor = tf.cast(y_true, dtype=prediction_dtype)
        target_sequence_length = sequence_length_2D(y_true_tensor)
        masked_sequence_corrected_preds = (
            masked_sequence_corrected_predictions(
                y_true_tensor, y_pred, target_sequence_length
            )
        )

        super().update_state(masked_sequence_corrected_preds)


class CategoryAccuracy(tf.keras.metrics.Accuracy):
    def __init__(self, name=None):
        super().__init__(name=name)

    def update_state(self, y_true, y_pred, sample_weight=None):
        # make sure y_true is tf.int64
        super().update_state(
            tf.cast(y_true, dtype=tf.int64),
            y_pred,
            sample_weight=sample_weight,
        )


class HitsAtKMetric(tf.keras.metrics.SparseTopKCategoricalAccuracy):
    def __init__(self, k=3, name=None):
        super().__init__(k=k, name=name)

    def update_state(self, y_true, y_pred, sample_weight=None):
        super().update_state(
            y_true, y_pred[LOGITS], sample_weight=sample_weight
        )

'''
class MAEMetric(MeanAbsoluteErrorMetric):
    def __init__(self, **kwargs):
        super().__init__(**kwargs)

    def update_state(self, y_true, y_pred, sample_weight=None):
        super().update_state(
            y_true, y_pred[PREDICTIONS], sample_weight=sample_weight
        )
class MAEMetric(LudwigMetric):
    def __init__(self, name="MAE"):
        super(MAEMetric, self).__init__(name=name)
        self.absolute_error = self.add_tensor('absolute_error', dtype=torch.float32)
        self.N = self.add_tensor('N', dtype=tf.float32)

    def update_state(self, y_true, y_pred, sample_weight=None):
        y_true = y_true.type(torch.float32)
        y_hat = y_hat.type(torch.float32)
        self.absolute_error += torch.abs(y_true - y_abs)
        self.N += y_true.shape[0]

    def result(self):
        return self.absolute_error / self.N
'''
class MAEMetric(MeanAbsoluteError):
    def __init__(self, name="MAE", **kwargs):
        super(MAEMetric, self).__init__(**kwargs)

    def update(self, preds, target):
        super().update_state(
            preds[PREDICTIONS].detach(), target
        )

'''
class MSEMetric(MeanSquaredErrorMetric):
    def __init__(self, **kwargs):
        super().__init__(**kwargs)

    def update_state(self, y_true, y_pred, sample_weight=None):
        super().update_state(
            y_true, y_pred[PREDICTIONS], sample_weight=sample_weight
        )
class MSEMetric(LudwigMetric):
    def __init__(self, name='MSE'):
        super(MSEMetric, self).__init__(name=name)
        self.square_error = self.add_tensor('square_error', dtype=torch.float32)
        self.N = self.add_tensor('N', dtype=tf.float32)

    def update_state(self, y_true, y_pred, sample_weight=None):
        y_true = y_true.type(torch.float32)
        y_hat = y_hat.type(torch.float32)
        self.square_error += (y_true - y_abs) ** 2
        self.N += y_true.shape[0]

    def result(self):
        return self.square_error / self.N
'''
class MSEMetric(MeanSquaredError):
    def __init__(self, name="MSE", **kwargs):
        super(MSEMetric, self).__init__(**kwargs)

    def update(self, preds, target):
        super().update(
            preds[PREDICTIONS].detach(), target
        )


class JaccardMetric(tf.keras.metrics.Metric):
    def __init__(self, name=None):
        super().__init__(name=name)
        self.jaccard_total = self.add_weight(
            "jaccard_numerator", initializer="zeros", dtype=tf.float32
        )
        self.N = self.add_weight(
            "jaccard_denomerator", initializer="zeros", dtype=tf.float32
        )

    def update_state(self, y_true, y_pred):
        # notation: b is batch size and nc is number of unique elements
        #           in the set
        # y_true: shape [b, nc] bit-mapped set representation
        # y_pred: shape [b, nc] bit-mapped set representation

        batch_size = tf.cast(tf.shape(y_true)[0], tf.float32)

        y_true_bool = tf.cast(y_true, tf.bool)
        y_pred_bool = tf.cast(y_pred, tf.bool)

        intersection = tf.reduce_sum(
            tf.cast(tf.logical_and(y_true_bool, y_pred_bool), tf.float32),
            axis=1,
        )
        union = tf.reduce_sum(
            tf.cast(tf.logical_or(y_true_bool, y_pred_bool), tf.float32),
            axis=1,
        )

        jaccard_index = intersection / union  # shape [b]

        # update metric state tensors
        self.jaccard_total.assign_add(tf.reduce_sum(jaccard_index))
        self.N.assign_add(batch_size)

    def result(self):
        return self.jaccard_total / self.N


def get_improved_fun(metric):
    if metric in min_metrics:
        return lambda x, y: x < y
    else:
        return lambda x, y: x > y


def get_initial_validation_value(metric):
    if metric in min_metrics:
        return float("inf")
    else:
        return float("-inf")


def get_best_function(metric):
    if metric in min_metrics:
        return min
    else:
        return max


def accuracy(targets, predictions, output_feature_name):
    correct_predictions = tf.equal(
        predictions,
        targets,
        name="correct_predictions_{}".format(output_feature_name),
    )
    accuracy = tf.reduce_mean(
        tf.cast(correct_predictions, tf.float32),
        name="accuracy_{}".format(output_feature_name),
    )
    return accuracy, correct_predictions


def masked_corrected_predictions(
        targets, predictions, targets_sequence_lengths
):
    truncated_preds = predictions[:, : targets.shape[1]]
    paddings = tf.stack(
        [[0, 0], [0, tf.shape(targets)[1] - tf.shape(truncated_preds)[1]]]
    )
    padded_truncated_preds = tf.pad(truncated_preds, paddings, name="ptp")

    correct_preds = tf.equal(padded_truncated_preds, targets)

    mask = tf.sequence_mask(
        targets_sequence_lengths, maxlen=correct_preds.shape[1], dtype=tf.int32
    )

    _, masked_correct_preds = tf.dynamic_partition(correct_preds, mask, 2)
    masked_correct_preds = tf.cast(masked_correct_preds, dtype=tf.float32)

    return masked_correct_preds


def masked_sequence_corrected_predictions(
        targets, predictions, targets_sequence_lengths
):
    truncated_preds = predictions[:, : targets.shape[1]]
    paddings = tf.stack(
        [[0, 0], [0, tf.shape(targets)[1] - tf.shape(truncated_preds)[1]]]
    )
    padded_truncated_preds = tf.pad(truncated_preds, paddings, name="ptp")

    correct_preds = tf.equal(padded_truncated_preds, targets)

    mask = tf.sequence_mask(
        targets_sequence_lengths, maxlen=correct_preds.shape[1], dtype=tf.int32
    )

    one_masked_correct_prediction = (
        1.0
        - tf.cast(mask, tf.float32)
        + (tf.cast(mask, tf.float32) * tf.cast(correct_preds, tf.float32))
    )
    sequence_correct_preds = tf.reduce_prod(
        one_masked_correct_prediction, axis=-1
    )

    return sequence_correct_preds


def hits_at_k(targets, predictions_logits, top_k, output_feature_name):
    with tf.device("/cpu:0"):
        hits_at_k = tf.nn.in_top_k(
            predictions_logits,
            targets,
            top_k,
            name="hits_at_k_{}".format(output_feature_name),
        )
        mean_hits_at_k = tf.reduce_mean(
            tf.cast(hits_at_k, tf.float32),
            name="mean_hits_at_k_{}".format(output_feature_name),
        )
    return hits_at_k, mean_hits_at_k


def edit_distance(
        targets, target_seq_length, predictions_sequence,
        predictions_seq_length
):
    predicts = to_sparse(
        predictions_sequence,
        predictions_seq_length,
        tf.shape(predictions_sequence)[1],
    )
    labels = to_sparse(targets, target_seq_length, tf.shape(targets)[1])
    edit_distance = tf.edit_distance(predicts, labels)
    mean_edit_distance = tf.reduce_mean(edit_distance)
    return edit_distance, mean_edit_distance


def perplexity(cross_entropy_loss):
    # This seem weird but is correct:
    # we are returning the cross entropy loss as it will be later summed,
    # divided by the size of the dataset and finally exponentiated,
    # because perplexity has a avg_exp aggregation strategy
    # in the output config in SequenceOutputFeature.
    # This implies that in Model update_output_stats_batch()
    # the values read from the perplexity node will be summed
    # and in Model update_output_stats() they will be divided
    # by the set size first and exponentiated.
    return cross_entropy_loss


def error(targets, predictions, output_feature_name):
    # return tf.get_variable('error_{}'.format(output_feature_name), initializer=tf.subtract(targets, predictions))
    return tf.subtract(
        targets, predictions, name="error_{}".format(output_feature_name)
    )


def absolute_error(targets, predictions, output_feature_name):
    # error = tf.get_variable('error_{}'.format(output_feature_name), initializer=tf.subtract(targets, predictions))
    error = tf.subtract(targets, predictions)
    return tf.abs(error, name="absolute_error_{}".format(output_feature_name))


def squared_error(targets, predictions, output_feature_name):
    # error = tf.get_variable('error_{}'.format(output_feature_name), initializer=tf.subtract(targets, predictions))
    error = tf.subtract(targets, predictions)
    return tf.pow(
        error, 2, name="squared_error_{}".format(output_feature_name)
    )


def r2(targets, predictions, output_feature_name):
    y_bar = tf.reduce_mean(targets)
    tot_ss = tf.reduce_sum(tf.pow(targets - y_bar, 2))
    res_ss = tf.reduce_sum(tf.pow(targets - predictions, 2))
    r2 = tf.subtract(
        1.0, res_ss / tot_ss, name="r2_{}".format(output_feature_name)
    )
    return r2<|MERGE_RESOLUTION|>--- conflicted
+++ resolved
@@ -24,18 +24,6 @@
 
 from ludwig.constants import *
 from ludwig.constants import PREDICTIONS
-<<<<<<< HEAD
-from ludwig.modules.loss_modules import (BWCEWLoss,
-                                         SequenceSoftmaxCrossEntropyLoss,
-                                         SequenceSampledSoftmaxCrossEntropyLoss,
-                                         SigmoidCrossEntropyLoss,
-                                         SoftmaxCrossEntropyLoss,
-                                         SampledSoftmaxCrossEntropyLoss)
-from abc import abstractmethod
-import torch
-from torchmetrics import (MeanAbsoluteError, MeanSquaredError, Metric)
-#from ludwig.utils.tf_utils import sequence_length_2D, to_sparse
-=======
 from ludwig.modules.loss_modules import (
     BWCEWLoss,
     SequenceSoftmaxCrossEntropyLoss,
@@ -45,8 +33,9 @@
     SampledSoftmaxCrossEntropyLoss,
     rmspe_loss,
 )
-from ludwig.utils.tf_utils import sequence_length_2D, to_sparse
->>>>>>> 510455f8
+import torch
+from torchmetrics import (MeanAbsoluteError, MeanSquaredError, Metric)
+#from ludwig.utils.tf_utils import sequence_length_2D, to_sparse
 
 metrics = {
     ACCURACY,
@@ -112,7 +101,6 @@
         self.variables = []
         self.name = name
 
-<<<<<<< HEAD
     def reset_states(self, *args, **kwargs):
         for var in variables:
             var = 0
@@ -136,11 +124,6 @@
         #super().__init__(name=name)
         super().__init__()
         '''
-=======
-class R2Score(tf.keras.metrics.Metric):
-    def __init__(self, name="r2_score"):
-        super().__init__(name=name)
->>>>>>> 510455f8
         self.sum_y = self.add_weight(
             "sum_y", initializer="zeros", dtype=tf.float32
         )
@@ -159,7 +142,10 @@
         self.sum_y_y_hat = self.add_weight(
             "sum_y_y_hat", initializer="zeros", dtype=tf.float32
         )
-<<<<<<< HEAD
+        self.N = self.add_weight(
+            'N', initializer='zeros',
+            dtype=tf.float32
+        )
         '''
         self.add_state("sum_y", default=torch.tensor(0, dtype=torch.float32))
         self.add_state("sum_y_squared", default=torch.tensor(0, dtype=torch.float32))
@@ -170,11 +156,6 @@
 
     def update(self, y_hat, y):
         '''
-=======
-        self.N = self.add_weight("N", initializer="zeros", dtype=tf.float32)
-
-    def update_state(self, y, y_hat):
->>>>>>> 510455f8
         y = tf.cast(y, dtype=tf.float32)
         y_hat = tf.cast(y_hat, dtype=tf.float32)
         self.sum_y.assign_add(tf.reduce_sum(y))
@@ -195,11 +176,16 @@
 
     def compute(self):
         y_bar = self.sum_y / self.N
-<<<<<<< HEAD
-        tot_ss = self.sum_y_squared - 2.0 * y_bar * self.sum_y \
-                 + self.N * y_bar ** 2
-        res_ss = self.sum_y_squared - 2.0 * self.sum_y_y_hat \
-                 + self.sum_y_hat_squared
+        tot_ss = (
+            self.sum_y_squared
+            - 2.0 * y_bar * self.sum_y
+            + self.N * y_bar ** 2
+        )
+        res_ss = (
+            self.sum_y_squared
+            - 2.0 * self.sum_y_y_hat
+            + self.sum_y_hat_squared
+        )
         return 1.0 - res_ss / tot_ss
 
 
@@ -212,19 +198,11 @@
         self.sum_error = self.add_weight(
             'sum_error', initializer='zeros',
             dtype=tf.float32
-=======
-        tot_ss = (
-            self.sum_y_squared
-            - 2.0 * y_bar * self.sum_y
-            + self.N * y_bar ** 2
->>>>>>> 510455f8
-        )
-        res_ss = (
-            self.sum_y_squared
-            - 2.0 * self.sum_y_y_hat
-            + self.sum_y_hat_squared
-        )
-<<<<<<< HEAD
+        )
+        self.N = self.add_weight(
+            'N', initializer='zeros',
+            dtype=tf.float32
+        )
         '''
         self.add_state("sum_error", default=torch.tensor(0, dtype=torch.float32))
         self.add_state("N", default=torch.tensor(0, dtype=torch.float32))
@@ -243,9 +221,6 @@
 
     def compute(self):
         return self.sum_error / self.N
-=======
-        return 1.0 - res_ss / tot_ss
->>>>>>> 510455f8
 
 
 class BWCEWLMetric(tf.keras.metrics.Metric):
