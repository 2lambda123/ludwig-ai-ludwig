<<<<<<< HEAD
from typing import List, Tuple
import logging
=======
from typing import List, Optional, Tuple
>>>>>>> 6cc49ae4

import torch
import torch.nn as nn

from ludwig.modules.normalization_modules import GhostBatchNormalization
from ludwig.utils.entmax import Entmax15, EntmaxBisect, Sparsemax
from ludwig.utils.torch_utils import LudwigModule

logger = logging.getLogger(__name__)
logger.setLevel(logging.DEBUG)  # todo: debugging


class TabNet(LudwigModule):
    def __init__(
        self,
        input_size: int,
        size: int,
        output_size: int,
        num_steps: int = 1,
        num_total_blocks: int = 4,
        num_shared_blocks: int = 2,
        relaxation_factor: float = 1.5,
        bn_momentum: float = 0.3,
        bn_epsilon: float = 1e-3,
        bn_virtual_bs: Optional[int] = None,
        sparsity: float = 1e-5,
        entmax_mode: str = "sparsemax",
        entmax_alpha: float = 1.5,
    ):
        """TabNet Will output a vector of size output_dim.

        Args:
            input_size: concatenated size of input feature encoder outputs
            size: Embedding feature dimension
            output_size: Output dimension for TabNet
            num_steps: Total number of steps.
            num_total_blocks: Total number of feature transformer blocks.
            num_shared_blocks: Number of shared feature transformer blocks.
            relaxation_factor: >1 will allow features to be used more than once.
            bn_momentum: Batch normalization, momentum.
            bn_epsilon: Batch normalization, epsilon.
            bn_virtual_bs: Virtual batch ize for ghost batch norm.
            entmax_mode: Entmax is a sparse family of probability mapping which generalizes softmax and sparsemax.
                         entmax_mode controls the sparsity.  One of {"sparsemax", "entmax15", "constant", "adaptive"}.
            entmax_alpha: Must be a number between 1.0 and 2.0.  If entmax_mode is "adaptive", entmax_alpha is used
                          as the initial value for the learnable parameter.
        """
        super().__init__()
        self.input_size = input_size
        self.size = size
        self.output_size = output_size
        self.num_steps = num_steps
        self.bn_virtual_bs = bn_virtual_bs
        self.relaxation_factor = relaxation_factor
        self.sparsity = torch.tensor(sparsity)
        self.batch_norm = nn.BatchNorm1d(input_size, momentum=bn_momentum, eps=bn_epsilon)

        kargs = {
            "num_total_blocks": num_total_blocks,
            "num_shared_blocks": num_shared_blocks,
            "bn_momentum": bn_momentum,
            "bn_epsilon": bn_epsilon,
            "bn_virtual_bs": bn_virtual_bs,
        }

        # first feature transformer block is built first
        # to get the shared blocks
        self.feature_transforms = nn.ModuleList([FeatureTransformer(input_size, size + output_size, **kargs)])
        self.attentive_transforms = nn.ModuleList([None])
        for i in range(num_steps):
            self.feature_transforms.append(
                FeatureTransformer(
                    input_size,
                    size + output_size,
                    **kargs,
                    shared_fc_layers=self.feature_transforms[0].shared_fc_layers,
                )
            )
            # attentive transformers are initialized in build
            # because their outputs size depends on the number
            # of features that we determine by looking at the
            # last dimension of the input tensor
            self.attentive_transforms.append(
                AttentiveTransformer(
                    size, input_size, bn_momentum, bn_epsilon, bn_virtual_bs, entmax_mode, entmax_alpha
                )
            )
<<<<<<< HEAD
        self.final_projection = torch.nn.Linear(
            output_size,
            output_size
        )

    def forward(
            self,
            features: torch.Tensor
    ) -> Tuple[torch.Tensor, torch.Tensor, List[torch.Tensor]]:
=======
        self.final_projection = nn.Linear(output_size, output_size)

        # Register tensors to be used in forward pass. This is needed in order to move these tensors
        # to the correct device (GPU/CPU) during the forward pass.
        self.register_buffer("out_accumulator", torch.zeros(output_size))
        self.register_buffer("aggregated_mask", torch.zeros(input_size))
        self.register_buffer("prior_scales", torch.ones(input_size))

    def forward(self, features: torch.Tensor) -> Tuple[torch.Tensor, torch.Tensor, List[torch.Tensor]]:
>>>>>>> 6cc49ae4
        if features.dim() != 2:
            raise ValueError(f"Expecting incoming tensor to be dim 2, " f"instead dim={features.dim()}")

        # shape notation
        # i_s: input_size
        # s: size
        # o_s: output_size
        # b_s: batch_size
        batch_size = features.shape[0]  # b_s
        # Tile out_accumulator, aggregated_mask, and prior_scales to add batch dimension.
        out_accumulator = torch.tile(self.out_accumulator, (batch_size, 1))
        aggregated_mask = torch.tile(self.aggregated_mask, (batch_size, 1))
        prior_scales = torch.tile(self.prior_scales, (batch_size, 1))
        masks = []
        total_entropy = 0.0

        if batch_size != 1:
            # Skip batch normalization if the batch size is 1.
            features = self.batch_norm(features)  # [b_s, i_s]
        masked_features = features

        x = self.feature_transforms[0](masked_features)  # [b_s, s + o_s]

        for step_i in range(1, self.num_steps + 1):
            #########################
            # Attentive Transformer #
            #########################
            # x in following is shape [b_s, s]
            mask_values = self.attentive_transforms[step_i](x[:, self.output_size :], prior_scales)  # [b_s, i_s]

            # relaxation factor 1 forces the feature to be only used once
            prior_scales = prior_scales * (self.relaxation_factor - mask_values)  # [b_s, i_s]

            # entropy is used to penalize the amount of sparsity
            # in feature selection
            total_entropy += (
                torch.mean(torch.sum(-mask_values * torch.log(mask_values + 0.00001), dim=1)) / self.num_steps
            )

            masks.append(torch.unsqueeze(torch.unsqueeze(mask_values, 0), 3))  # [1, b_s, i_s, 1]

            #######################
            # Feature Transformer #
            #######################
            masked_features = torch.multiply(mask_values, features)

            x = self.feature_transforms[step_i](masked_features)  # [b_s, s + o_s]

            # x in following is shape [b_s, o_s]
            out = nn.functional.relu(x[:, : self.output_size])  # [b_s, o_s]
            out_accumulator += out

            # Aggregated masks are used for visualization of the
            # feature importance attributes.
            scale = torch.sum(out, dim=1, keepdim=True) / self.num_steps
            aggregated_mask += mask_values * scale  # [b_s, i_s]

        final_output = self.final_projection(out_accumulator)  # [b_s, o_s]

        sparsity_loss = torch.multiply(self.sparsity, total_entropy)
        self.update_loss("sparsity_loss", sparsity_loss)

        return final_output, aggregated_mask, masks

    @property
    def input_shape(self) -> torch.Size:
        return torch.Size([self.input_size])

    @property
    def output_shape(self) -> torch.Size:
        return torch.Size([self.output_size])


class FeatureBlock(LudwigModule):
    def __init__(
        self,
        input_size: int,
        size: int,
        apply_glu: bool = True,
        bn_momentum: float = 0.1,
        bn_epsilon: float = 1e-3,
        bn_virtual_bs: int = None,
        shared_fc_layer: LudwigModule = None,
    ):
        super().__init__()
        self.input_size = input_size
        self.apply_glu = apply_glu
        self.size = size
        units = size * 2 if apply_glu else size

        # Initialize fc_layer before assigning to shared layer for torchscript compatibilty
        self.fc_layer = nn.Linear(input_size, units, bias=False)
        if shared_fc_layer is not None:
            assert shared_fc_layer.weight.shape == self.fc_layer.weight.shape
            self.fc_layer = shared_fc_layer

        self.batch_norm = GhostBatchNormalization(
            units, virtual_batch_size=bn_virtual_bs, momentum=bn_momentum, epsilon=bn_epsilon
        )

    def forward(self, inputs):
        # shape notation
        # i_s: input_size
        # s: size
        # u: units
        # b_s: batch_size

        # inputs shape [b_s, i_s]
        hidden = self.fc_layer(inputs)  # [b_s, u]
        hidden = self.batch_norm(hidden)  # [b_s, u]
        if self.apply_glu:
            hidden = nn.functional.glu(hidden, dim=-1)  # [bs, s]
        return hidden  # [b_s, 2*s] if apply_glu else [b_s, s]

    @property
    def input_shape(self) -> torch.Size:
        return torch.Size([self.input_size])


class AttentiveTransformer(LudwigModule):
    def __init__(
        self,
        input_size: int,
        size: int,
        bn_momentum: float = 0.1,
        bn_epsilon: float = 1e-3,
        bn_virtual_bs: int = None,
        entmax_mode: str = "sparsemax",
        entmax_alpha: float = 1.5,
    ):
        super().__init__()
        self.input_size = input_size
        self.size = size
        self.entmax_mode = entmax_mode
        if entmax_mode == "adaptive":
            self.register_buffer("trainable_alpha", torch.tensor(entmax_alpha, requires_grad=True))
        else:
            self.trainable_alpha = entmax_alpha

        if self.entmax_mode == "sparsemax":
            self.entmax_module = Sparsemax()
        elif self.entmax_mode == "entmax15":
            self.entmax_module = Entmax15()
        else:
            self.entmax_module = EntmaxBisect(alpha=self.trainable_alpha)

        self.feature_block = FeatureBlock(
            input_size,
            size,
            bn_momentum=bn_momentum,
            bn_epsilon=bn_epsilon,
            bn_virtual_bs=bn_virtual_bs,
            apply_glu=False,
        )
<<<<<<< HEAD
        self.sparsemax = Sparsemax()
=======
>>>>>>> 6cc49ae4

    def forward(self, inputs, prior_scales):
        # shape notation
        # i_s: input_size
        # s: size
        # b_s: batch_size

        # inputs shape [b_s, i_s], prior_scales shape [b_s, s]
        hidden = self.feature_block(inputs)  # [b_s, s]
        hidden = hidden * prior_scales  # [b_s, s]

        # removing the mean to try to avoid numerical instability
        # https://github.com/tensorflow/addons/issues/2314
        # https://github.com/tensorflow/tensorflow/pull/21183/files
        # In the paper, they call the logits z.
        # The mean(logits) can be substracted from logits to make the algorithm
        # more numerically stable. the instability in this algorithm comes mostly
        # from the z_cumsum. Substacting the mean will cause z_cumsum to be close
        # to zero.
        # hidden = hidden - tf.math.reduce_mean(hidden, axis=1)[:, tf.newaxis]
<<<<<<< HEAD
        sparsemax_tensor = self.sparsemax(hidden)
        logger.debug(
            f'attentive_transformer returning:\n{sparsemax_tensor.clone().detach()}\n'
            f'reduction of sparsemax tensor: {torch.sum(sparsemax_tensor.clone().detach(), 1)}'
        )
        return sparsemax_tensor  # [b_s, s]
=======
        return self.entmax_module(hidden)
>>>>>>> 6cc49ae4

    @property
    def input_shape(self) -> torch.Size:
        return torch.Size([self.input_size])

    @property
    def output_shape(self) -> torch.Size:
        return torch.Size([self.size])


# adapted and modified from:
# https://github.com/ostamand/tensorflow-tabnet/blob/master/tabnet/models/transformers.py
class FeatureTransformer(LudwigModule):
    def __init__(
        self,
        input_size: int,
        size: int,
        shared_fc_layers: Optional[List] = None,
        num_total_blocks: int = 4,
        num_shared_blocks: int = 2,
        bn_momentum: float = 0.1,
        bn_epsilon: float = 1e-3,
        bn_virtual_bs: int = None,
    ):
        super().__init__()
        if shared_fc_layers is None:
            shared_fc_layers = []
        self.input_size = input_size
        self.num_total_blocks = num_total_blocks
        self.num_shared_blocks = num_shared_blocks
        self.size = size

        kwargs = {
            "bn_momentum": bn_momentum,
            "bn_epsilon": bn_epsilon,
            "bn_virtual_bs": bn_virtual_bs,
        }

        # build blocks
        self.blocks = nn.ModuleList()
        for n in range(num_total_blocks):
            # Ensure the sizes fed into FeatureBlock are correct regardless of presence of shared_fc_layer
            if n == 0:
                in_features = input_size
            else:
                in_features = size

            if shared_fc_layers and n < len(shared_fc_layers):
                self.blocks.append(FeatureBlock(in_features, size, **kwargs, shared_fc_layer=shared_fc_layers[n]))
            else:
                self.blocks.append(FeatureBlock(in_features, size, **kwargs))

    def forward(self, inputs: torch.Tensor) -> torch.Tensor:
        # shape notation
        # i_s: input_size
        # s: size
        # b_s: batch_size

        # inputs shape [b_s, i_s]
        hidden = self.blocks[0](inputs)  # [b_s, s]
        for n in range(1, self.num_total_blocks):
            hidden = (self.blocks[n](hidden) + hidden) * (0.5**0.5)  # [b_s, s]
        return hidden  # [b_s, s]

    @property
    def shared_fc_layers(self):
        return [self.blocks[i].fc_layer for i in range(self.num_shared_blocks)]

    @property
    def input_shape(self) -> torch.Size:
        return torch.Size([self.input_size])

    @property
    def output_shape(self) -> torch.Size:
        return torch.Size([self.size])<|MERGE_RESOLUTION|>--- conflicted
+++ resolved
@@ -1,9 +1,4 @@
-<<<<<<< HEAD
-from typing import List, Tuple
-import logging
-=======
 from typing import List, Optional, Tuple
->>>>>>> 6cc49ae4
 
 import torch
 import torch.nn as nn
@@ -11,9 +6,6 @@
 from ludwig.modules.normalization_modules import GhostBatchNormalization
 from ludwig.utils.entmax import Entmax15, EntmaxBisect, Sparsemax
 from ludwig.utils.torch_utils import LudwigModule
-
-logger = logging.getLogger(__name__)
-logger.setLevel(logging.DEBUG)  # todo: debugging
 
 
 class TabNet(LudwigModule):
@@ -91,17 +83,6 @@
                     size, input_size, bn_momentum, bn_epsilon, bn_virtual_bs, entmax_mode, entmax_alpha
                 )
             )
-<<<<<<< HEAD
-        self.final_projection = torch.nn.Linear(
-            output_size,
-            output_size
-        )
-
-    def forward(
-            self,
-            features: torch.Tensor
-    ) -> Tuple[torch.Tensor, torch.Tensor, List[torch.Tensor]]:
-=======
         self.final_projection = nn.Linear(output_size, output_size)
 
         # Register tensors to be used in forward pass. This is needed in order to move these tensors
@@ -111,7 +92,6 @@
         self.register_buffer("prior_scales", torch.ones(input_size))
 
     def forward(self, features: torch.Tensor) -> Tuple[torch.Tensor, torch.Tensor, List[torch.Tensor]]:
->>>>>>> 6cc49ae4
         if features.dim() != 2:
             raise ValueError(f"Expecting incoming tensor to be dim 2, " f"instead dim={features.dim()}")
 
@@ -266,10 +246,6 @@
             bn_virtual_bs=bn_virtual_bs,
             apply_glu=False,
         )
-<<<<<<< HEAD
-        self.sparsemax = Sparsemax()
-=======
->>>>>>> 6cc49ae4
 
     def forward(self, inputs, prior_scales):
         # shape notation
@@ -290,16 +266,7 @@
         # from the z_cumsum. Substacting the mean will cause z_cumsum to be close
         # to zero.
         # hidden = hidden - tf.math.reduce_mean(hidden, axis=1)[:, tf.newaxis]
-<<<<<<< HEAD
-        sparsemax_tensor = self.sparsemax(hidden)
-        logger.debug(
-            f'attentive_transformer returning:\n{sparsemax_tensor.clone().detach()}\n'
-            f'reduction of sparsemax tensor: {torch.sum(sparsemax_tensor.clone().detach(), 1)}'
-        )
-        return sparsemax_tensor  # [b_s, s]
-=======
         return self.entmax_module(hidden)
->>>>>>> 6cc49ae4
 
     @property
     def input_shape(self) -> torch.Size:
