from functools import lru_cache
from threading import Lock

import jsonschema.exceptions
from jsonschema import _utils, Draft7Validator, validate
from jsonschema.validators import extend
from marshmallow import ValidationError

<<<<<<< HEAD
from ludwig.api_annotations import DeveloperAPI
from ludwig.constants import MODEL_ECD, MODEL_TYPE, PREPROCESSING, SPLIT
from ludwig.schema import utils as schema_utils

# TODO(travis): figure out why we need these imports to avoid circular import error
from ludwig.schema.combiners.utils import get_combiner_jsonschema  # noqa
from ludwig.schema.defaults.defaults import get_defaults_jsonschema  # noqa
from ludwig.schema.features.utils import get_input_feature_jsonschema, get_output_feature_jsonschema  # noqa
from ludwig.schema.hyperopt import get_hyperopt_jsonschema  # noqa
from ludwig.schema.preprocessing import get_preprocessing_jsonschema  # noqa
from ludwig.schema.trainer import get_model_type_jsonschema, get_trainer_jsonschema  # noqa
=======
from ludwig.api_annotations import Deprecated, DeveloperAPI
from ludwig.constants import (
    BACKEND,
    COMBINER,
    DEFAULTS,
    HYPEROPT,
    INPUT_FEATURES,
    LUDWIG_VERSION,
    MODEL_ECD,
    MODEL_TYPE,
    OUTPUT_FEATURES,
    PREPROCESSING,
    SPLIT,
    TRAINER,
)
from ludwig.schema.combiners.utils import get_combiner_jsonschema
from ludwig.schema.defaults.defaults import get_defaults_jsonschema
from ludwig.schema.features.utils import get_input_feature_jsonschema, get_output_feature_jsonschema
from ludwig.schema.hyperopt import get_hyperopt_jsonschema
from ludwig.schema.preprocessing import get_preprocessing_jsonschema
from ludwig.schema.trainer import get_model_type_jsonschema, get_trainer_jsonschema
>>>>>>> 0de26ec9

VALIDATION_LOCK = Lock()


def get_ludwig_version_jsonschema():
    return {
        "type": "string",
        "title": "ludwig_version",
        "description": "Current Ludwig model schema version.",
    }


def get_backend_jsonschema():
    # TODO(travis): implement full backend schema
    return {
        "type": "object",
        "title": "backend",
        "description": "Backend configuration.",
        "additionalProperties": True,
    }


@DeveloperAPI
@lru_cache(maxsize=2)
def get_schema(model_type: str = MODEL_ECD):
<<<<<<< HEAD
    from ludwig.schema.model_types.base import model_type_schema_registry

    cls = model_type_schema_registry[model_type]
    props = schema_utils.unload_jsonschema_from_marshmallow_class(cls)["properties"]
    return {
        "type": "object",
        "properties": props,
        "title": "model_options",
        "description": "Settings for Ludwig configuration",
=======
    # Force populate combiner registry:
    import ludwig.combiners.combiners  # noqa: F401

    schema = {
        "type": "object",
        "properties": {
            MODEL_TYPE: get_model_type_jsonschema(model_type),
            INPUT_FEATURES: get_input_feature_jsonschema(model_type),
            OUTPUT_FEATURES: get_output_feature_jsonschema(model_type),
            TRAINER: get_trainer_jsonschema(model_type),
            PREPROCESSING: get_preprocessing_jsonschema(),
            HYPEROPT: get_hyperopt_jsonschema(),
            DEFAULTS: get_defaults_jsonschema(),
            LUDWIG_VERSION: get_ludwig_version_jsonschema(),
            BACKEND: get_backend_jsonschema(),
        },
        "definitions": {},
        "required": [INPUT_FEATURES, OUTPUT_FEATURES],
        "additionalProperties": False,
>>>>>>> 0de26ec9
    }


@lru_cache(maxsize=2)
def get_validator():
    # Manually add support for tuples (pending upstream changes: https://github.com/Julian/jsonschema/issues/148):
    def custom_is_array(checker, instance):
        return isinstance(instance, list) or isinstance(instance, tuple)

    # This creates a new class, so cache to prevent a memory leak:
    # https://github.com/python-jsonschema/jsonschema/issues/868
    type_checker = Draft7Validator.TYPE_CHECKER.redefine("array", custom_is_array)
    return extend(Draft7Validator, type_checker=type_checker)


def validate_upgraded_config(updated_config):
    from ludwig.data.split import get_splitter

    model_type = updated_config.get(MODEL_TYPE, MODEL_ECD)

    splitter = get_splitter(**updated_config.get(PREPROCESSING, {}).get(SPLIT, {}))
    splitter.validate(updated_config)

    error = None
    with VALIDATION_LOCK:
<<<<<<< HEAD
        try:
            validate(instance=updated_config, schema=get_schema(model_type=model_type), cls=get_validator())
        except jsonschema.exceptions.ValidationError as e:
            # Capture error but don't raise here, otherwise we get the full output from `e`, which contains a dump
            # of the entire schema
            error = e

    if error is not None:
        instance_path = _utils.format_as_index(
            container=error._word_for_instance_in_error_message,
            indices=error.relative_path,
        )
        raise ValidationError(f"Failed to validate schema for config at {instance_path}. Error: {error.message}")
=======
        validate(instance=updated_config, schema=get_schema(model_type=model_type), cls=get_validator())


@Deprecated(message="Use 'from ludwig.config_validation.validations import validate_config' instead.")
def validate_config(config):
    # Update config from previous versions to check that backwards compatibility will enable a valid config
    # NOTE: import here to prevent circular import
    from ludwig.utils.backward_compatibility import upgrade_config_dict_to_latest_version

    # Update config from previous versions to check that backwards compatibility will enable a valid config
    updated_config = upgrade_config_dict_to_latest_version(config)
    validate_upgraded_config(updated_config)
>>>>>>> 0de26ec9
<|MERGE_RESOLUTION|>--- conflicted
+++ resolved
@@ -1,13 +1,10 @@
 from functools import lru_cache
 from threading import Lock
 
-import jsonschema.exceptions
-from jsonschema import _utils, Draft7Validator, validate
+from jsonschema import Draft7Validator, validate
 from jsonschema.validators import extend
-from marshmallow import ValidationError
 
-<<<<<<< HEAD
-from ludwig.api_annotations import DeveloperAPI
+from ludwig.api_annotations import Deprecated, DeveloperAPI
 from ludwig.constants import MODEL_ECD, MODEL_TYPE, PREPROCESSING, SPLIT
 from ludwig.schema import utils as schema_utils
 
@@ -18,29 +15,6 @@
 from ludwig.schema.hyperopt import get_hyperopt_jsonschema  # noqa
 from ludwig.schema.preprocessing import get_preprocessing_jsonschema  # noqa
 from ludwig.schema.trainer import get_model_type_jsonschema, get_trainer_jsonschema  # noqa
-=======
-from ludwig.api_annotations import Deprecated, DeveloperAPI
-from ludwig.constants import (
-    BACKEND,
-    COMBINER,
-    DEFAULTS,
-    HYPEROPT,
-    INPUT_FEATURES,
-    LUDWIG_VERSION,
-    MODEL_ECD,
-    MODEL_TYPE,
-    OUTPUT_FEATURES,
-    PREPROCESSING,
-    SPLIT,
-    TRAINER,
-)
-from ludwig.schema.combiners.utils import get_combiner_jsonschema
-from ludwig.schema.defaults.defaults import get_defaults_jsonschema
-from ludwig.schema.features.utils import get_input_feature_jsonschema, get_output_feature_jsonschema
-from ludwig.schema.hyperopt import get_hyperopt_jsonschema
-from ludwig.schema.preprocessing import get_preprocessing_jsonschema
-from ludwig.schema.trainer import get_model_type_jsonschema, get_trainer_jsonschema
->>>>>>> 0de26ec9
 
 VALIDATION_LOCK = Lock()
 
@@ -66,7 +40,8 @@
 @DeveloperAPI
 @lru_cache(maxsize=2)
 def get_schema(model_type: str = MODEL_ECD):
-<<<<<<< HEAD
+    # Force populate combiner registry:
+    import ludwig.combiners.combiners  # noqa: F401
     from ludwig.schema.model_types.base import model_type_schema_registry
 
     cls = model_type_schema_registry[model_type]
@@ -76,27 +51,6 @@
         "properties": props,
         "title": "model_options",
         "description": "Settings for Ludwig configuration",
-=======
-    # Force populate combiner registry:
-    import ludwig.combiners.combiners  # noqa: F401
-
-    schema = {
-        "type": "object",
-        "properties": {
-            MODEL_TYPE: get_model_type_jsonschema(model_type),
-            INPUT_FEATURES: get_input_feature_jsonschema(model_type),
-            OUTPUT_FEATURES: get_output_feature_jsonschema(model_type),
-            TRAINER: get_trainer_jsonschema(model_type),
-            PREPROCESSING: get_preprocessing_jsonschema(),
-            HYPEROPT: get_hyperopt_jsonschema(),
-            DEFAULTS: get_defaults_jsonschema(),
-            LUDWIG_VERSION: get_ludwig_version_jsonschema(),
-            BACKEND: get_backend_jsonschema(),
-        },
-        "definitions": {},
-        "required": [INPUT_FEATURES, OUTPUT_FEATURES],
-        "additionalProperties": False,
->>>>>>> 0de26ec9
     }
 
 
@@ -120,23 +74,7 @@
     splitter = get_splitter(**updated_config.get(PREPROCESSING, {}).get(SPLIT, {}))
     splitter.validate(updated_config)
 
-    error = None
     with VALIDATION_LOCK:
-<<<<<<< HEAD
-        try:
-            validate(instance=updated_config, schema=get_schema(model_type=model_type), cls=get_validator())
-        except jsonschema.exceptions.ValidationError as e:
-            # Capture error but don't raise here, otherwise we get the full output from `e`, which contains a dump
-            # of the entire schema
-            error = e
-
-    if error is not None:
-        instance_path = _utils.format_as_index(
-            container=error._word_for_instance_in_error_message,
-            indices=error.relative_path,
-        )
-        raise ValidationError(f"Failed to validate schema for config at {instance_path}. Error: {error.message}")
-=======
         validate(instance=updated_config, schema=get_schema(model_type=model_type), cls=get_validator())
 
 
@@ -148,5 +86,4 @@
 
     # Update config from previous versions to check that backwards compatibility will enable a valid config
     updated_config = upgrade_config_dict_to_latest_version(config)
-    validate_upgraded_config(updated_config)
->>>>>>> 0de26ec9
+    validate_upgraded_config(updated_config)