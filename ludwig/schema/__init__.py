#
# Module structure:
# ludwig.schema               <-- Meant to contain all schemas, utilities, helpers related to describing and validating
#                                 Ludwig configs.
# ├── __init__.py             <-- Contains fully assembled Ludwig schema (`get_schema()`), `validate_config()` for YAML
#                                 validation, and all "top-level" schema functions.
# ├── utils.py                <-- An extensive set of marshmallow-related fields, methods, and schemas that are used
#                                 elsewhere in Ludwig.
# ├── trainer.py              <-- Contains `TrainerConfig()` and `get_trainer_jsonschema`
# ├── optimizers.py           <-- Contains every optimizer config (e.g. `SGDOptimizerConfig`, `AdamOptimizerConfig`,
#                                 etc.) and related marshmallow fields/methods.
# └── combiners/
#     ├── __init__.py         <-- Imports for each combiner config file (making imports elsewhere more convenient).
#     ├── utils.py            <-- Location of `combiner_registry`, `get_combiner_jsonschema()`, `get_combiner_conds()`
#     ├── base.py             <-- Location of `BaseCombinerConfig`
#     ├── comparator.py       <-- Location of `ComparatorCombinerConfig`
#     ... <file for each combiner> ...
#     └──  transformer.py     <-- Location of `TransformerCombinerConfig`
#

from functools import lru_cache
from threading import Lock

from jsonschema import Draft7Validator, validate
from jsonschema.validators import extend

from ludwig.constants import (
    COMBINER,
    DEFAULTS,
    HYPEROPT,
    INPUT_FEATURES,
    MODEL_ECD,
    MODEL_TYPE,
    OUTPUT_FEATURES,
    PREPROCESSING,
    TRAINER,
)
from ludwig.schema.combiners.utils import get_combiner_jsonschema
from ludwig.schema.defaults.defaults import get_defaults_jsonschema
from ludwig.schema.features.utils import get_input_feature_jsonschema, get_output_feature_jsonschema
from ludwig.schema.preprocessing import get_preprocessing_jsonschema
from ludwig.schema.trainer import get_model_type_jsonschema, get_trainer_jsonschema

VALIDATION_LOCK = Lock()


@lru_cache(maxsize=2)
def get_schema(model_type: str):
    schema = {
        "type": "object",
        "properties": {
            MODEL_TYPE: get_model_type_jsonschema(),
            INPUT_FEATURES: get_input_feature_jsonschema(),
            OUTPUT_FEATURES: get_output_feature_jsonschema(),
            COMBINER: get_combiner_jsonschema(),
            TRAINER: get_trainer_jsonschema(model_type),
            PREPROCESSING: get_preprocessing_jsonschema(),
            HYPEROPT: {},
            DEFAULTS: get_defaults_jsonschema(),
        },
        "definitions": {},
        "required": [INPUT_FEATURES, OUTPUT_FEATURES],
    }
    return schema


@lru_cache(maxsize=2)
def get_validator():
    # Manually add support for tuples (pending upstream changes: https://github.com/Julian/jsonschema/issues/148):
    def custom_is_array(checker, instance):
        return isinstance(instance, list) or isinstance(instance, tuple)

    # This creates a new class, so cache to prevent a memory leak:
    # https://github.com/python-jsonschema/jsonschema/issues/868
    type_checker = Draft7Validator.TYPE_CHECKER.redefine("array", custom_is_array)
    return extend(Draft7Validator, type_checker=type_checker)


def validate_config(config):
    # Update config from previous versions to check that backwards compatibility will enable a valid config
    # NOTE: import here to prevent circular import
    from ludwig.utils.backward_compatibility import upgrade_to_latest_version

    # Update config from previous versions to check that backwards compatibility will enable a valid config
    updated_config = upgrade_to_latest_version(config)
    model_type = updated_config.get(MODEL_TYPE, MODEL_ECD)

<<<<<<< HEAD
    with VALIDATION_LOCK:
        # There is a race condition during schema validation that can cause the marshmallow schema class to
        # be missing during validation if more than one thread is trying to validate at once.
        validate(instance=updated_config, schema=get_schema(), cls=get_validator())
=======
    validate(instance=updated_config, schema=get_schema(model_type), cls=get_validator())
>>>>>>> b78648ec
<|MERGE_RESOLUTION|>--- conflicted
+++ resolved
@@ -85,11 +85,7 @@
     updated_config = upgrade_to_latest_version(config)
     model_type = updated_config.get(MODEL_TYPE, MODEL_ECD)
 
-<<<<<<< HEAD
     with VALIDATION_LOCK:
         # There is a race condition during schema validation that can cause the marshmallow schema class to
         # be missing during validation if more than one thread is trying to validate at once.
-        validate(instance=updated_config, schema=get_schema(), cls=get_validator())
-=======
-    validate(instance=updated_config, schema=get_schema(model_type), cls=get_validator())
->>>>>>> b78648ec
+        validate(instance=updated_config, schema=get_schema(model_type), cls=get_validator())