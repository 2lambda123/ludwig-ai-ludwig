--- conflicted
+++ resolved
@@ -1,4 +1,4 @@
-from typing import Type
+from typing import Any, Dict, List, Type
 
 from ludwig.api_annotations import DeveloperAPI
 from ludwig.constants import TYPE
@@ -42,12 +42,8 @@
             "type": {
                 "type": "string",
                 "enum": combiner_types,
-<<<<<<< HEAD
+                "enumDescriptions": get_combiner_descriptions(),
                 "default": DEFAULT_VALUE,
-=======
-                "enumDescriptions": get_combiner_descriptions(),
-                "default": "concat",
->>>>>>> 28937a3b
                 "title": "combiner_options",
                 "description": DESCRIPTION,
                 "parameter_metadata": parameter_metadata,
@@ -81,7 +77,7 @@
 
 
 @DeveloperAPI
-def get_combiner_conds():
+def get_combiner_conds() -> List[Dict[str, Any]]:
     """Returns a list of if-then JSON clauses for each combiner type in `combiner_registry` and its properties'
     constraints."""
     combiner_types = sorted(list(combiner_registry.keys()))
