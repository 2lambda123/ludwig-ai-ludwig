--- conflicted
+++ resolved
@@ -16,13 +16,9 @@
     """Base class for decoders."""
 
     type: str = schema_utils.StringOptions(
-<<<<<<< HEAD
         ["regressor", "classifier", "projector", "generator", "tagger"],
         description="The type of decoder to use.",
         parameter_metadata=DECODER_METADATA["BaseDecoder"]["type"]
-=======
-        [], description="The type of decoder to use.", parameter_metadata=DECODER_METADATA["BaseDecoder"]["type"]
->>>>>>> 4f2d6e1b
     )
 
     fc_layers: List[Dict[str, Any]] = schema_utils.DictList(
