from dataclasses import field

from marshmallow import fields, ValidationError

import ludwig.schema.utils as schema_utils
from ludwig.schema.features.utils import input_mixin_registry, output_mixin_registry


def DefaultsDataclassField(feature_type: str):
    """Custom dataclass field that when used inside a dataclass will allow the user to specify a nested default
    config for a specific feature type.

    Returns: Initialized dataclass field that converts an untyped dict with params to a defaults config.
    """

    class DefaultMarshmallowField(fields.Field):
        """Custom marshmallow field that deserializes a dict for a valid defaults config from the feature_registry
        and creates a corresponding JSON schema for external usage."""

        def _deserialize(self, value, attr, data, **kwargs):
            if value is None:
                return None
            if isinstance(value, dict):
<<<<<<< HEAD
                input_feature_mixin = input_mixin_registry[feature_type]
                output_feature_mixin = output_mixin_registry.get(feature_type, None)
=======
                input_feature_class = input_mixin_registry[feature_type]
                output_feature_class = output_mixin_registry.get(feature_type, None)
>>>>>>> cb90e21a
                try:
                    input_schema = input_feature_mixin.Schema().load(value)
                    if output_feature_mixin:
                        output_schema = output_feature_mixin.Schema().load(value)
                        combined = input_schema + output_schema
                    else:
                        combined = input_schema
                    return combined
                except (TypeError, ValidationError) as error:
                    raise ValidationError(f"Invalid params: {value}, see `{attr}` definition. Error: {error}")
            raise ValidationError(f"Invalid params: {value}")

        @staticmethod
        def _jsonschema_type_mapping():
            input_feature_cls = input_mixin_registry.get(feature_type)
            output_feature_cls = output_mixin_registry.get(feature_type, None)
            input_props = schema_utils.unload_jsonschema_from_marshmallow_class(input_feature_cls)["properties"]
            if output_feature_cls:
                output_props = schema_utils.unload_jsonschema_from_marshmallow_class(output_feature_cls)["properties"]
                combined_props = {**output_props, **input_props}
            else:
                combined_props = input_props
            return {
                "type": "object",
                "properties": combined_props,
                "additionalProperties": False,
                "title": "defaults_options",
            }

    try:
        input_cls = input_mixin_registry[feature_type]
        output_cls = output_mixin_registry.get(feature_type, None)
        dump_default = input_cls.Schema().dump({"type": feature_type})
        if output_cls:
            output_dump = output_cls.Schema().dump({"type": feature_type})
            dump_default = {**output_dump, **dump_default}

        load_default = input_cls.Schema().load({"type": feature_type})
        if output_cls:
            output_load = output_cls.Schema().load({"type": feature_type})
            for k in dump_default.keys():
                if getattr(load_default, k, -1) == -1:
                    setattr(load_default, k, getattr(output_load, k))
        return field(
            metadata={
                "marshmallow_field": DefaultMarshmallowField(
                    allow_none=False,
                    dump_default=dump_default,
                    load_default=load_default,
                )
            },
            default_factory=lambda: load_default,
        )
    except Exception as e:
        raise ValidationError(f"Unsupported feature type: {feature_type}. See input_type_registry. " f"Details: {e}")<|MERGE_RESOLUTION|>--- conflicted
+++ resolved
@@ -21,17 +21,12 @@
             if value is None:
                 return None
             if isinstance(value, dict):
-<<<<<<< HEAD
-                input_feature_mixin = input_mixin_registry[feature_type]
-                output_feature_mixin = output_mixin_registry.get(feature_type, None)
-=======
                 input_feature_class = input_mixin_registry[feature_type]
                 output_feature_class = output_mixin_registry.get(feature_type, None)
->>>>>>> cb90e21a
                 try:
-                    input_schema = input_feature_mixin.Schema().load(value)
-                    if output_feature_mixin:
-                        output_schema = output_feature_mixin.Schema().load(value)
+                    input_schema = input_feature_class.Schema().load(value)
+                    if output_feature_class:
+                        output_schema = output_feature_class.Schema().load(value)
                         combined = input_schema + output_schema
                     else:
                         combined = input_schema
