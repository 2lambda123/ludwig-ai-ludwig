--- conflicted
+++ resolved
@@ -15,13 +15,8 @@
     type: str
 
 
-<<<<<<< HEAD
-@register_encoder_config("passthrough", [CATEGORY, NUMBER, VECTOR])
-@dataclass(repr=False)
-=======
 @register_encoder_config("passthrough", [NUMBER, VECTOR])
 @dataclass
->>>>>>> 4f40ffec
 class PassthroughEncoderConfig(BaseEncoderConfig):
     """PassthroughEncoderConfig is a dataclass that configures the parameters used for a passthrough encoder."""
 
