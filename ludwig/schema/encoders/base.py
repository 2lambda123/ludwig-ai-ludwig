from abc import ABC
from typing import Any, Dict, List, Union

from ludwig.api_annotations import DeveloperAPI
from ludwig.constants import BINARY, MODEL_ECD, MODEL_GBM, NUMBER, VECTOR
from ludwig.schema import utils as schema_utils
from ludwig.schema.encoders.utils import register_encoder_config
from ludwig.schema.metadata import ENCODER_METADATA
from ludwig.schema.utils import ludwig_dataclass


@DeveloperAPI
@ludwig_dataclass
class BaseEncoderConfig(schema_utils.BaseMarshmallowConfig, ABC):
    """Base class for encoders."""

    type: str

<<<<<<< HEAD
    def get_fixed_preprocessing_params(self) -> Dict[str, Any]:
        """Returns a dict of fixed preprocessing parameters for the encoder if required."""
        return {}

    def is_pretrained(self) -> bool:
        return False


@DeveloperAPI
@register_encoder_config("passthrough", [NUMBER, VECTOR], model_types=[MODEL_ECD, MODEL_GBM])
@dataclass(order=True)
=======
    skip: bool = schema_utils.Boolean(
        False,
        "[internal] Whether to skip encoder and use input as output.",
        parameter_metadata=ENCODER_METADATA["BaseEncoder"]["skip"],
    )


@DeveloperAPI
@register_encoder_config("passthrough", [BINARY, NUMBER, VECTOR])
@ludwig_dataclass
>>>>>>> 0de26ec9
class PassthroughEncoderConfig(BaseEncoderConfig):
    """PassthroughEncoderConfig is a dataclass that configures the parameters used for a passthrough encoder."""

    @staticmethod
    def module_name():
        return "PassthroughEncoder"

    type: str = schema_utils.ProtectedString(
        "passthrough",
        description=ENCODER_METADATA["PassthroughEncoder"]["type"].long_description,
    )


@DeveloperAPI
@register_encoder_config("dense", [BINARY, NUMBER, VECTOR])
@ludwig_dataclass
class DenseEncoderConfig(BaseEncoderConfig):
    """DenseEncoderConfig is a dataclass that configures the parameters used for a dense encoder."""

    @staticmethod
    def module_name():
        return "DenseEncoder"

    type: str = schema_utils.ProtectedString(
        "dense",
        description=ENCODER_METADATA["DenseEncoder"]["type"].long_description,
    )

    dropout: float = schema_utils.FloatRange(
        default=0.0,
        min=0,
        max=1,
        description="Dropout rate.",
        parameter_metadata=ENCODER_METADATA["DenseEncoder"]["dropout"],
    )

    activation: str = schema_utils.StringOptions(
        ["elu", "leakyRelu", "logSigmoid", "relu", "sigmoid", "tanh", "softmax"],
        default="relu",
        description="Activation function to apply to the output.",
        parameter_metadata=ENCODER_METADATA["DenseEncoder"]["activation"],
    )

    input_size: int = schema_utils.PositiveInteger(
        default=None,
        description="Size of the input to the dense encoder.",
        parameter_metadata=ENCODER_METADATA["DenseEncoder"]["input_size"],
    )

    output_size: int = schema_utils.PositiveInteger(
        default=256,
        description="Size of the output of the feature.",
        parameter_metadata=ENCODER_METADATA["DenseEncoder"]["output_size"],
    )

    use_bias: bool = schema_utils.Boolean(
        default=True,
        description="Whether the layer uses a bias vector.",
        parameter_metadata=ENCODER_METADATA["DenseEncoder"]["use_bias"],
    )

    bias_initializer: Union[str, dict] = schema_utils.InitializerOptions(
        default="zeros",
        description="Initializer for the bias vector.",
        parameter_metadata=ENCODER_METADATA["DenseEncoder"]["bias_initializer"],
    )

    weights_initializer: Union[str, dict] = schema_utils.InitializerOptions(
        description="Initializer for the weight matrix.",
        parameter_metadata=ENCODER_METADATA["DenseEncoder"]["weights_initializer"],
    )

    norm: str = schema_utils.StringOptions(
        ["batch", "layer"],
        allow_none=True,
        default=None,
        description="Normalization to use in the dense layer.",
        parameter_metadata=ENCODER_METADATA["DenseEncoder"]["norm"],
    )

    norm_params: dict = schema_utils.Dict(
        default=None,
        description="Parameters for normalization if norm is either batch or layer.",
        parameter_metadata=ENCODER_METADATA["DenseEncoder"]["norm_params"],
    )

    num_layers: int = schema_utils.PositiveInteger(
        default=1,
        description="Number of stacked fully connected layers that the input to the feature passes through.",
        parameter_metadata=ENCODER_METADATA["DenseEncoder"]["num_layers"],
    )

    fc_layers: List[dict] = schema_utils.DictList(
        default=None,
        description="List of fully connected layers to use in the encoder.",
        parameter_metadata=ENCODER_METADATA["DenseEncoder"]["fc_layers"],
    )<|MERGE_RESOLUTION|>--- conflicted
+++ resolved
@@ -1,5 +1,5 @@
 from abc import ABC
-from typing import Any, Dict, List, Union
+from typing import List, Union
 
 from ludwig.api_annotations import DeveloperAPI
 from ludwig.constants import BINARY, MODEL_ECD, MODEL_GBM, NUMBER, VECTOR
@@ -16,19 +16,6 @@
 
     type: str
 
-<<<<<<< HEAD
-    def get_fixed_preprocessing_params(self) -> Dict[str, Any]:
-        """Returns a dict of fixed preprocessing parameters for the encoder if required."""
-        return {}
-
-    def is_pretrained(self) -> bool:
-        return False
-
-
-@DeveloperAPI
-@register_encoder_config("passthrough", [NUMBER, VECTOR], model_types=[MODEL_ECD, MODEL_GBM])
-@dataclass(order=True)
-=======
     skip: bool = schema_utils.Boolean(
         False,
         "[internal] Whether to skip encoder and use input as output.",
@@ -37,9 +24,8 @@
 
 
 @DeveloperAPI
-@register_encoder_config("passthrough", [BINARY, NUMBER, VECTOR])
+@register_encoder_config("passthrough", [BINARY, NUMBER, VECTOR], model_types=[MODEL_ECD, MODEL_GBM])
 @ludwig_dataclass
->>>>>>> 0de26ec9
 class PassthroughEncoderConfig(BaseEncoderConfig):
     """PassthroughEncoderConfig is a dataclass that configures the parameters used for a passthrough encoder."""
 
