--- conflicted
+++ resolved
@@ -1,8 +1,4 @@
-<<<<<<< HEAD
-from typing import TYPE_CHECKING, List
-=======
 from typing import List, TYPE_CHECKING
->>>>>>> 44d3896a
 
 from ludwig.api_annotations import DeveloperAPI
 from ludwig.constants import CATEGORY, MODEL_ECD, MODEL_GBM
