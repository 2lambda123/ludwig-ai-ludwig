<<<<<<< HEAD
from typing import TYPE_CHECKING, Any, Dict, List, Optional, Tuple, Union
=======
from typing import Any, Dict, List, Optional, Tuple, TYPE_CHECKING, Union
>>>>>>> 44d3896a

from ludwig.api_annotations import DeveloperAPI
from ludwig.constants import IMAGE
from ludwig.schema import utils as schema_utils
from ludwig.schema.encoders.base import BaseEncoderConfig
from ludwig.schema.encoders.utils import register_encoder_config
from ludwig.schema.metadata import ENCODER_METADATA
from ludwig.schema.utils import ludwig_dataclass
from ludwig.utils.torch_utils import initializer_registry

if TYPE_CHECKING:
    from ludwig.schema.features.preprocessing.image import ImagePreprocessingConfig


class ImageEncoderConfig(BaseEncoderConfig):
    def set_fixed_preprocessing_params(self, model_type: str, preprocessing: "ImagePreprocessingConfig"):
        preprocessing.requires_equal_dimensions = False
        preprocessing.height = None
        preprocessing.width = None


@DeveloperAPI
@register_encoder_config("stacked_cnn", IMAGE)
@ludwig_dataclass
class Stacked2DCNNConfig(ImageEncoderConfig):
    @staticmethod
    def module_name():
        return "Stacked2DCNN"

    type: str = schema_utils.ProtectedString(
        "stacked_cnn",
        description=ENCODER_METADATA["Stacked2DCNN"]["type"].long_description,
    )

    conv_dropout: Optional[int] = schema_utils.FloatRange(
        default=0.0,
        min=0,
        max=1,
        description="Dropout rate",
        parameter_metadata=ENCODER_METADATA["Stacked2DCNN"]["conv_dropout"],
    )

    conv_activation: str = schema_utils.ActivationOptions(
        description="If an activation is not already specified in conv_layers this is the default activation that "
        "will be used for each layer. It indicates the activation function applied to the output.",
        parameter_metadata=ENCODER_METADATA["Stacked2DCNN"]["conv_activation"],
    )

    height: int = schema_utils.NonNegativeInteger(
        default=None,
        allow_none=True,
        description="Height of the input image.",
        parameter_metadata=ENCODER_METADATA["Stacked2DCNN"]["height"],
    )

    width: int = schema_utils.NonNegativeInteger(
        default=None,
        allow_none=True,
        description="Width of the input image.",
        parameter_metadata=ENCODER_METADATA["Stacked2DCNN"]["width"],
    )

    num_channels: Optional[int] = schema_utils.NonNegativeInteger(
        default=None,
        allow_none=True,
        description="Number of channels to use in the encoder. ",
        parameter_metadata=ENCODER_METADATA["Stacked2DCNN"]["num_channels"],
    )

    out_channels: Optional[int] = schema_utils.NonNegativeInteger(
        default=32,
        description="Indicates the number of filters, and by consequence the output channels of the 2d convolution. "
        "If out_channels is not already specified in conv_layers this is the default out_channels that "
        "will be used for each layer. ",
        parameter_metadata=ENCODER_METADATA["Stacked2DCNN"]["out_channels"],
    )

    kernel_size: Optional[Union[int, Tuple[int]]] = schema_utils.OneOfOptionsField(
        default=3,
        description="An integer or pair of integers specifying the kernel size. A single integer specifies a square "
        "kernel, while a pair of integers specifies the height and width of the kernel in that order (h, "
        "w). If a kernel_size is not specified in conv_layers this kernel_size that will be used for "
        "each layer.",
        field_options=[
            schema_utils.PositiveInteger(allow_none=False, description="", default=3),
            schema_utils.List(list_type=int, allow_none=False),
        ],
        parameter_metadata=ENCODER_METADATA["Stacked2DCNN"]["kernel_size"],
    )

    stride: Optional[Union[int, Tuple[int]]] = schema_utils.OneOfOptionsField(
        default=1,
        description="An integer or pair of integers specifying the stride of the convolution along the height and "
        "width. If a stride is not already specified in conv_layers, specifies the default stride of the "
        "2D convolutional kernel that will be used for each layer.",
        field_options=[
            schema_utils.PositiveInteger(allow_none=False, description="", default=1),
            schema_utils.List(list_type=int, allow_none=False),
        ],
        parameter_metadata=ENCODER_METADATA["Stacked2DCNN"]["stride"],
    )

    padding_mode: Optional[str] = schema_utils.StringOptions(
        options=["zeros", "reflect", "replicate", "circular"],
        default="zeros",
        description="If padding_mode is not already specified in conv_layers, specifies the default padding_mode of "
        "the 2D convolutional kernel that will be used for each layer.",
        parameter_metadata=ENCODER_METADATA["Stacked2DCNN"]["padding_mode"],
    )

    padding: Optional[Union[int, Tuple[int], str]] = schema_utils.OneOfOptionsField(
        default="valid",
        allow_none=True,
        description="An int, pair of ints (h, w), or one of ['valid', 'same'] specifying the padding used for"
        "convolution kernels.",
        field_options=[
            schema_utils.NonNegativeInteger(allow_none=True, description="", default=None),
            schema_utils.List(list_type=int, allow_none=False),
            schema_utils.StringOptions(options=["valid", "same"], default="valid", allow_none=False),
        ],
        parameter_metadata=ENCODER_METADATA["Stacked2DCNN"]["padding"],
    )

    dilation: Optional[Union[int, Tuple[int]]] = schema_utils.OneOfOptionsField(
        default=1,
        allow_none=True,
        description="An int or pair of ints specifying the dilation rate to use for dilated convolution. If dilation "
        "is not already specified in conv_layers, specifies the default dilation of the 2D convolutional "
        "kernel that will be used for each layer.",
        field_options=[
            schema_utils.PositiveInteger(allow_none=True, description="", default=None),
            schema_utils.List(list_type=int, allow_none=False),
        ],
        parameter_metadata=ENCODER_METADATA["Stacked2DCNN"]["dilation"],
    )

    groups: Optional[int] = schema_utils.PositiveInteger(
        default=1,
        description="Groups controls the connectivity between convolution inputs and outputs. When groups = 1, each "
        "output channel depends on every input channel. When groups > 1, input and output channels are "
        "divided into groups separate groups, where each output channel depends only on the inputs in its "
        "respective input channel group. in_channels and out_channels must both be divisible by groups.",
        parameter_metadata=ENCODER_METADATA["Stacked2DCNN"]["groups"],
    )

    pool_function: Optional[str] = schema_utils.StringOptions(
        ["max", "average", "avg", "mean"],
        default="max",
        description="Pooling function to use.",
        parameter_metadata=ENCODER_METADATA["conv_params"]["pool_function"],
    )

    pool_kernel_size: Optional[Union[int, Tuple[int]]] = schema_utils.OneOfOptionsField(
        default=2,
        allow_none=True,
        description="An integer or pair of integers specifying the pooling size. If pool_kernel_size is not specified "
        "in conv_layers this is the default value that will be used for each layer.",
        field_options=[
            schema_utils.PositiveInteger(allow_none=True, description="", default=None),
            schema_utils.List(list_type=int, allow_none=False),
        ],
        parameter_metadata=ENCODER_METADATA["Stacked2DCNN"]["pool_kernel_size"],
    )

    pool_stride: Optional[Union[int, Tuple[int]]] = schema_utils.OneOfOptionsField(
        default=None,
        allow_none=True,
        description="An integer or pair of integers specifying the pooling stride, which is the factor by which the "
        "pooling layer downsamples the feature map. Defaults to pool_kernel_size.",
        field_options=[
            schema_utils.PositiveInteger(allow_none=True, description="", default=None),
            schema_utils.List(list_type=int, allow_none=False),
        ],
        parameter_metadata=ENCODER_METADATA["Stacked2DCNN"]["pool_stride"],
    )

    pool_padding: Optional[Union[int, Tuple[int]]] = schema_utils.OneOfOptionsField(
        default=0,
        allow_none=True,
        description="An integer or pair of ints specifying pooling padding (h, w).",
        field_options=[
            schema_utils.NonNegativeInteger(allow_none=True, description="", default=None),
            schema_utils.List(list_type=int, allow_none=False),
        ],
        parameter_metadata=ENCODER_METADATA["Stacked2DCNN"]["pool_padding"],
    )

    pool_dilation: Optional[Union[int, Tuple[int]]] = schema_utils.OneOfOptionsField(
        default=1,
        allow_none=True,
        description="An integer or pair of ints specifying pooling dilation rate (h, w).",
        field_options=[
            schema_utils.PositiveInteger(default=None, allow_none=True, description=""),
            schema_utils.List(list_type=int, allow_none=False),
        ],
        parameter_metadata=ENCODER_METADATA["Stacked2DCNN"]["pool_dilation"],
    )

    output_size: Optional[int] = schema_utils.PositiveInteger(
        default=128,
        description="If output_size is not already specified in fc_layers this is the default output_size that will "
        "be used for each layer. It indicates the size of the output of a fully connected layer. ",
        parameter_metadata=ENCODER_METADATA["Stacked2DCNN"]["output_size"],
    )

    conv_use_bias: Optional[bool] = schema_utils.Boolean(
        default=True,
        description="If bias not already specified in conv_layers, specifies if the 2D convolutional kernel should "
        "have a bias term.",
    )

    conv_norm: Optional[str] = schema_utils.StringOptions(
        ["batch", "layer"],
        default=None,
        allow_none=True,
        description="If a norm is not already specified in conv_layers this is the default norm that will be used for "
        "each layer. It indicates the normalization applied to the activations and can be null, "
        "batch or layer.",
        parameter_metadata=ENCODER_METADATA["Stacked2DCNN"]["conv_norm"],
    )

    conv_norm_params: Optional[Dict[str, Any]] = schema_utils.Dict(
        default=None,
        description="Parameters used if conv_norm is either batch or layer. ",
        parameter_metadata=ENCODER_METADATA["Stacked2DCNN"]["conv_norm_params"],
    )

    num_conv_layers: Optional[int] = schema_utils.NonNegativeInteger(
        default=None,
        allow_none=True,
        description="Number of convolutional layers to use in the encoder. ",
        parameter_metadata=ENCODER_METADATA["conv_params"]["num_conv_layers"],
    )

    conv_layers: Optional[List[dict]] = schema_utils.DictList(
        default=None,
        description="List of convolutional layers to use in the encoder. ",
        parameter_metadata=ENCODER_METADATA["conv_params"]["conv_layers"],
    )

    fc_dropout: Optional[float] = schema_utils.FloatRange(
        default=0.0,
        min=0,
        max=1,
        description="Dropout rate",
        parameter_metadata=ENCODER_METADATA["Stacked2DCNN"]["fc_dropout"],
    )

    fc_activation: Optional[str] = schema_utils.ActivationOptions(
        description="If an activation is not already specified in fc_layers this is the default activation that will "
        "be used for each layer. It indicates the activation function applied to the output.",
        parameter_metadata=ENCODER_METADATA["Stacked2DCNN"]["fc_activation"],
    )

    fc_use_bias: Optional[bool] = schema_utils.Boolean(
        default=True,
        description="Whether the layer uses a bias vector.",
        parameter_metadata=ENCODER_METADATA["Stacked2DCNN"]["fc_use_bias"],
    )

    fc_bias_initializer: Optional[str] = schema_utils.StringOptions(
        sorted(list(initializer_registry.keys())),
        default="zeros",
        description="Initializer for the bias vector.",
        parameter_metadata=ENCODER_METADATA["Stacked2DCNN"]["fc_bias_initializer"],
    )

    fc_weights_initializer: Optional[str] = schema_utils.StringOptions(
        sorted(list(initializer_registry.keys())),
        default="xavier_uniform",
        description="Initializer for the weights matrix.",
        parameter_metadata=ENCODER_METADATA["Stacked2DCNN"]["fc_weights_initializer"],
    )

    fc_norm: Optional[str] = schema_utils.StringOptions(
        ["batch", "layer"],
        default=None,
        allow_none=True,
        description="If a norm is not already specified in fc_layers this is the default norm that will be used for "
        "each layer. It indicates the norm of the output and can be null, batch or layer.",
        parameter_metadata=ENCODER_METADATA["Stacked2DCNN"]["fc_norm"],
    )

    fc_norm_params: Optional[Dict[str, Any]] = schema_utils.Dict(
        default=None,
        description="Parameters used if norm is either batch or layer. For information on parameters used with batch "
        "see Torch's documentation on batch normalization or for layer see Torch's documentation on layer "
        "normalization.",
        parameter_metadata=ENCODER_METADATA["Stacked2DCNN"]["fc_norm_params"],
    )

    num_fc_layers: Optional[Optional[int]] = schema_utils.PositiveInteger(
        default=1,
        description="The number of stacked fully connected layers.",
        parameter_metadata=ENCODER_METADATA["Stacked2DCNN"]["num_fc_layers"],
    )

    fc_layers: Optional[Optional[List[Dict]]] = schema_utils.DictList(
        default=None,
        description="A list of dictionaries containing the parameters of all the fully connected layers. The length "
        "of the list determines the number of stacked fully connected layers and the content of each "
        "dictionary determines the parameters for a specific layer. The available parameters for each "
        "layer are: activation, dropout, norm, norm_params, output_size, use_bias, bias_initializer and "
        "weights_initializer. If any of those values is missing from the dictionary, the default one "
        "specified as a parameter of the encoder will be used instead. ",
        parameter_metadata=ENCODER_METADATA["Stacked2DCNN"]["fc_layers"],
    )


@DeveloperAPI
@register_encoder_config("_resnet_legacy", IMAGE)
@ludwig_dataclass
class ResNetConfig(ImageEncoderConfig):
    @staticmethod
    def module_name():
        return "ResNet"

    type: str = schema_utils.ProtectedString(
        "_resnet_legacy",
        description=ENCODER_METADATA["ResNet"]["type"].long_description,
    )

    dropout: Optional[float] = schema_utils.FloatRange(
        default=0.0,
        min=0,
        max=1,
        description="Dropout rate",
        parameter_metadata=ENCODER_METADATA["ResNet"]["dropout"],
    )

    activation: Optional[str] = schema_utils.ActivationOptions(
        description="if an activation is not already specified in fc_layers this is the default activation that will "
        "be used for each layer. It indicates the activation function applied to the output.",
        parameter_metadata=ENCODER_METADATA["ResNet"]["activation"],
    )

    height: int = schema_utils.NonNegativeInteger(
        default=None,
        allow_none=True,
        description="Height of the input image.",
        parameter_metadata=ENCODER_METADATA["ResNet"]["height"],
    )

    width: int = schema_utils.NonNegativeInteger(
        default=None,
        allow_none=True,
        description="Width of the input image.",
        parameter_metadata=ENCODER_METADATA["ResNet"]["width"],
    )

    resnet_size: Optional[int] = schema_utils.PositiveInteger(
        default=50,
        description="The size of the ResNet model to use.",
        parameter_metadata=ENCODER_METADATA["ResNet"]["resnet_size"],
    )

    num_channels: Optional[int] = schema_utils.NonNegativeInteger(
        default=None,
        allow_none=True,
        description="Number of channels to use in the encoder. ",
        parameter_metadata=ENCODER_METADATA["ResNet"]["num_channels"],
    )

    out_channels: Optional[int] = schema_utils.NonNegativeInteger(
        default=32,
        description="Indicates the number of filters, and by consequence the output channels of the 2d convolution. "
        "If out_channels is not already specified in conv_layers this is the default out_channels that "
        "will be used for each layer. ",
        parameter_metadata=ENCODER_METADATA["ResNet"]["out_channels"],
    )

    kernel_size: Optional[Union[int, Tuple[int]]] = schema_utils.OneOfOptionsField(
        default=3,
        allow_none=True,
        description="An integer or pair of integers specifying the kernel size. A single integer specifies a square "
        "kernel, while a pair of integers specifies the height and width of the kernel in that order (h, "
        "w). If a kernel_size is not specified in conv_layers this kernel_size that will be used for "
        "each layer.",
        field_options=[
            schema_utils.PositiveInteger(allow_none=True, description="", default=None),
            schema_utils.List(list_type=int, allow_none=False),
        ],
        parameter_metadata=ENCODER_METADATA["ResNet"]["kernel_size"],
    )

    conv_stride: Union[int, Tuple[int]] = schema_utils.OneOfOptionsField(
        default=1,
        allow_none=True,
        description="An integer or pair of integers specifying the stride of the initial convolutional layer.",
        field_options=[
            schema_utils.PositiveInteger(allow_none=True, description="", default=None),
            schema_utils.List(list_type=int, allow_none=False),
        ],
        parameter_metadata=ENCODER_METADATA["ResNet"]["conv_stride"],
    )

    first_pool_kernel_size: Union[int, Tuple[int]] = schema_utils.OneOfOptionsField(
        default=None,
        allow_none=True,
        description="Pool size to be used for the first pooling layer. If none, the first pooling layer is skipped.",
        field_options=[
            schema_utils.PositiveInteger(allow_none=True, description="", default=None),
            schema_utils.List(list_type=int, allow_none=False),
        ],
        parameter_metadata=ENCODER_METADATA["ResNet"]["first_pool_kernel_size"],
    )

    first_pool_stride: Union[int, Tuple[int]] = schema_utils.OneOfOptionsField(
        default=None,
        allow_none=True,
        description="Stride for first pooling layer. If null, defaults to first_pool_kernel_size.",
        field_options=[
            schema_utils.PositiveInteger(allow_none=True, description="", default=None),
            schema_utils.List(list_type=int, allow_none=False),
        ],
        parameter_metadata=ENCODER_METADATA["ResNet"]["first_pool_stride"],
    )

    batch_norm_momentum: float = schema_utils.NonNegativeFloat(
        default=0.9,
        description="Momentum of the batch norm running statistics.",
        parameter_metadata=ENCODER_METADATA["ResNet"]["batch_norm_momentum"],
    )

    batch_norm_epsilon: float = schema_utils.NonNegativeFloat(
        default=0.001,
        description="Epsilon of the batch norm.",
        parameter_metadata=ENCODER_METADATA["ResNet"]["batch_norm_epsilon"],
    )

    use_bias: Optional[bool] = schema_utils.Boolean(
        default=True,
        description="Whether the layer uses a bias vector.",
        parameter_metadata=ENCODER_METADATA["ResNet"]["use_bias"],
    )

    bias_initializer: Optional[str] = schema_utils.StringOptions(
        sorted(list(initializer_registry.keys())),
        default="zeros",
        description="initializer for the bias vector.",
        parameter_metadata=ENCODER_METADATA["ResNet"]["bias_initializer"],
    )

    weights_initializer: Optional[str] = schema_utils.StringOptions(
        sorted(list(initializer_registry.keys())),
        default="xavier_uniform",
        description="Initializer for the weights matrix.",
        parameter_metadata=ENCODER_METADATA["ResNet"]["weights_initializer"],
    )

    output_size: Optional[int] = schema_utils.PositiveInteger(
        default=128,
        description="if output_size is not already specified in fc_layers this is the default output_size that will "
        "be used for each layer. It indicates the size of the output of a fully connected layer. ",
        parameter_metadata=ENCODER_METADATA["ResNet"]["output_size"],
    )

    norm: Optional[str] = schema_utils.StringOptions(
        ["batch", "layer"],
        default=None,
        allow_none=True,
        description="if a norm is not already specified in fc_layers this is the default norm that will be used for "
        "each layer. It indicates the norm of the output and can be null, batch or layer.",
        parameter_metadata=ENCODER_METADATA["ResNet"]["norm"],
    )

    norm_params: Optional[Dict[str, Any]] = schema_utils.Dict(
        default=None,
        description="parameters used if norm is either batch or layer. For information on parameters used with batch "
        "see Torch's documentation on batch normalization or for layer see Torch's documentation on layer "
        "normalization.",
        parameter_metadata=ENCODER_METADATA["ResNet"]["norm_params"],
    )

    num_fc_layers: Optional[Optional[int]] = schema_utils.PositiveInteger(
        default=1,
        description="The number of stacked fully connected layers.",
        parameter_metadata=ENCODER_METADATA["ResNet"]["num_fc_layers"],
    )

    fc_layers: Optional[Optional[List[Dict]]] = schema_utils.DictList(
        default=None,
        description="A list of dictionaries containing the parameters of all the fully connected layers. The length "
        "of the list determines the number of stacked fully connected layers and the content of each "
        "dictionary determines the parameters for a specific layer. The available parameters for each "
        "layer are: activation, dropout, norm, norm_params, output_size, use_bias, bias_initializer and "
        "weights_initializer. If any of those values is missing from the dictionary, the default one "
        "specified as a parameter of the encoder will be used instead. ",
        parameter_metadata=ENCODER_METADATA["ResNet"]["fc_layers"],
    )


@DeveloperAPI
@register_encoder_config("mlp_mixer", IMAGE)
@ludwig_dataclass
class MLPMixerConfig(ImageEncoderConfig):
    @staticmethod
    def module_name():
        return "MLPMixer"

    type: str = schema_utils.ProtectedString(
        "mlp_mixer",
        description=ENCODER_METADATA["MLPMixer"]["type"].long_description,
    )

    dropout: float = schema_utils.FloatRange(
        default=0.0,
        min=0,
        max=1,
        description="Dropout rate.",
        parameter_metadata=ENCODER_METADATA["MLPMixer"]["dropout"],
    )

    height: int = schema_utils.NonNegativeInteger(
        default=None,
        allow_none=True,
        description="Height of the input image.",
        parameter_metadata=ENCODER_METADATA["MLPMixer"]["height"],
    )

    width: int = schema_utils.NonNegativeInteger(
        default=None,
        allow_none=True,
        description="Width of the input image.",
        parameter_metadata=ENCODER_METADATA["MLPMixer"]["width"],
    )

    num_channels: int = schema_utils.NonNegativeInteger(
        default=None,
        allow_none=True,
        description="Number of channels to use in the encoder. ",
        parameter_metadata=ENCODER_METADATA["MLPMixer"]["num_channels"],
    )

    patch_size: int = schema_utils.PositiveInteger(
        default=16,
        description="The image patch size. Each patch is patch_size² pixels. Must evenly divide the image width and "
        "height.",
        parameter_metadata=ENCODER_METADATA["MLPMixer"]["patch_size"],
    )

    embed_size: int = schema_utils.PositiveInteger(
        default=512,
        description="The patch embedding size, the output size of the mixer if avg_pool is true.",
        parameter_metadata=ENCODER_METADATA["MLPMixer"]["embed_size"],
    )

    token_size: int = schema_utils.PositiveInteger(
        default=2048,
        description="The per-patch embedding size.",
        parameter_metadata=ENCODER_METADATA["MLPMixer"]["token_size"],
    )

    channel_dim: int = schema_utils.PositiveInteger(
        default=256,
        description="Number of channels in hidden layer.",
        parameter_metadata=ENCODER_METADATA["MLPMixer"]["channel_dim"],
    )

    num_layers: int = schema_utils.PositiveInteger(
        default=8,
        description="The depth of the network (the number of Mixer blocks).",
        parameter_metadata=ENCODER_METADATA["MLPMixer"]["num_layers"],
    )

    avg_pool: bool = schema_utils.Boolean(
        default=True,
        description="If true, pools output over patch dimension, outputs a vector of shape (embed_size). If false, "
        "the output tensor is of shape (n_patches, embed_size), where n_patches is img_height x img_width "
        "/ patch_size².",
        parameter_metadata=ENCODER_METADATA["MLPMixer"]["avg_pool"],
    )


@DeveloperAPI
@register_encoder_config("_vit_legacy", IMAGE)
@ludwig_dataclass
class ViTConfig(ImageEncoderConfig):
    @staticmethod
    def module_name():
        return "ViT"

    type: str = schema_utils.ProtectedString(
        "_vit_legacy",
        description=ENCODER_METADATA["ViT"]["type"].long_description,
    )

    height: int = schema_utils.NonNegativeInteger(
        default=None,
        allow_none=True,
        description="Height of the input image.",
        parameter_metadata=ENCODER_METADATA["ViT"]["height"],
    )

    width: int = schema_utils.NonNegativeInteger(
        default=None,
        allow_none=True,
        description="Width of the input image.",
        parameter_metadata=ENCODER_METADATA["ViT"]["width"],
    )

    num_hidden_layers: int = schema_utils.PositiveInteger(
        default=12,
        description="Number of hidden layers in the Transformer encoder.",
        parameter_metadata=ENCODER_METADATA["ViT"]["num_hidden_layers"],
    )

    hidden_size: int = schema_utils.PositiveInteger(
        default=768,
        description="Dimensionality of the encoder layers and the pooling layer.",
        parameter_metadata=ENCODER_METADATA["ViT"]["hidden_size"],
    )

    hidden_act: str = schema_utils.StringOptions(
        ["relu", "gelu", "selu", "gelu_new"],
        default="gelu",
        description="Hidden layer activation, one of gelu, relu, selu or gelu_new.",
        parameter_metadata=ENCODER_METADATA["ViT"]["hidden_act"],
    )

    hidden_dropout_prob: float = schema_utils.NonNegativeFloat(
        default=0.1,
        description="The dropout rate for all fully connected layers in the embeddings, encoder, and pooling.",
        parameter_metadata=ENCODER_METADATA["ViT"]["hidden_dropout_prob"],
    )

    num_attention_heads: int = schema_utils.PositiveInteger(
        default=12,
        description="Number of attention heads in each attention layer.",
        parameter_metadata=ENCODER_METADATA["ViT"]["num_attention_heads"],
    )

    attention_probs_dropout_prob: float = schema_utils.NonNegativeFloat(
        default=0.1,
        description="The dropout rate for the attention probabilities.",
        parameter_metadata=ENCODER_METADATA["ViT"]["attention_probs_dropout_prob"],
    )

    intermediate_size: int = schema_utils.PositiveInteger(
        default=3072,
        description="Dimensionality of the intermediate (i.e., feed-forward) layer in the Transformer encoder.",
        parameter_metadata=ENCODER_METADATA["ViT"]["intermediate_size"],
    )

    initializer_range: float = schema_utils.NonNegativeFloat(
        default=0.02,
        description="The standard deviation of the truncated_normal_initializer for initializing all weight matrices.",
        parameter_metadata=ENCODER_METADATA["ViT"]["initializer_range"],
    )

    layer_norm_eps: float = schema_utils.NonNegativeFloat(
        default=1e-12,
        description="The epsilon used by the layer normalization layers.",
        parameter_metadata=ENCODER_METADATA["ViT"]["layer_norm_eps"],
    )

    gradient_checkpointing: bool = schema_utils.Boolean(
        default=False,
        description="",
        parameter_metadata=ENCODER_METADATA["ViT"]["gradient_checkpointing"],
    )

    patch_size: int = schema_utils.PositiveInteger(
        default=16,
        description="The image patch size. Each patch is patch_size² pixels. Must evenly divide the image width and "
        "height.",
        parameter_metadata=ENCODER_METADATA["ViT"]["patch_size"],
    )

    saved_weights_in_checkpoint: bool = schema_utils.Boolean(
        default=False,
        description="Are the pretrained encoder weights saved in this model's checkpoint? Automatically set to"
        "True for trained models to prevent loading pretrained encoder weights from model hub.",
        parameter_metadata=ENCODER_METADATA["ViT"]["saved_weights_in_checkpoint"],
    )

    trainable: bool = schema_utils.Boolean(
        default=True,
        description="Is the encoder trainable.",
        parameter_metadata=ENCODER_METADATA["ViT"]["trainable"],
    )

    use_pretrained: bool = schema_utils.Boolean(
        default=True,
        description="Use pre-trained model weights from Hugging Face.",
        parameter_metadata=ENCODER_METADATA["ViT"]["use_pretrained"],
    )

    pretrained_model: str = schema_utils.String(
        default="google/vit-base-patch16-224",
        description="The name of the pre-trained model to use.",
        parameter_metadata=ENCODER_METADATA["ViT"]["pretrained_model"],
    )

    def set_fixed_preprocessing_params(self, model_type: str, preprocessing: "ImagePreprocessingConfig"):
        """If the encoder is not in trainable mode, override the image width and height to be compatible with the
        pretrained encoder image dimension requirements."""
        if self.requires_equal_dimensions() and self.required_width() != self.required_height():
            raise ValueError("Invalid definition. `required_width` and `required_height` are not equal")

        preprocessing.requires_equal_dimensions = self.requires_equal_dimensions()
        if not self.trainable or self.use_pretrained:
            preprocessing.height = self.required_height()
            preprocessing.width = self.required_width()

    @classmethod
    def requires_equal_dimensions(cls) -> bool:
        return True

    @classmethod
    def required_width(cls) -> Optional[int]:
        return 224

    @classmethod
    def required_height(cls) -> Optional[int]:
        return 224

    def is_pretrained(self) -> bool:
        return self.use_pretrained<|MERGE_RESOLUTION|>--- conflicted
+++ resolved
@@ -1,8 +1,4 @@
-<<<<<<< HEAD
-from typing import TYPE_CHECKING, Any, Dict, List, Optional, Tuple, Union
-=======
 from typing import Any, Dict, List, Optional, Tuple, TYPE_CHECKING, Union
->>>>>>> 44d3896a
 
 from ludwig.api_annotations import DeveloperAPI
 from ludwig.constants import IMAGE
