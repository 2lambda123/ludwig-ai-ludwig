--- conflicted
+++ resolved
@@ -23,15 +23,11 @@
 @DeveloperAPI
 @register_encoder_config("stacked_cnn", IMAGE)
 @dataclass(repr=False)
-<<<<<<< HEAD
-class Stacked2DCNNEncoderConfig(ImageEncoderConfig):
-=======
-class Stacked2DCNNConfig(BaseEncoderConfig):
+class Stacked2DCNNConfig(ImageEncoderConfig):
     @staticmethod
     def module_name():
         return "Stacked2DCNN"
 
->>>>>>> 28937a3b
     type: str = schema_utils.ProtectedString(
         "stacked_cnn",
         description=ENCODER_METADATA["Stacked2DCNN"]["type"].long_description,
@@ -303,15 +299,11 @@
 @DeveloperAPI
 @register_encoder_config("resnet_legacy", IMAGE)
 @dataclass(repr=False)
-<<<<<<< HEAD
-class ResNetEncoderConfig(ImageEncoderConfig):
-=======
-class ResNetConfig(BaseEncoderConfig):
+class ResNetConfig(ImageEncoderConfig):
     @staticmethod
     def module_name():
         return "ResNet"
 
->>>>>>> 28937a3b
     type: str = schema_utils.ProtectedString(
         "resnet",
         description=ENCODER_METADATA["ResNet"]["type"].long_description,
@@ -482,15 +474,11 @@
 @DeveloperAPI
 @register_encoder_config("mlp_mixer", IMAGE)
 @dataclass(repr=False)
-<<<<<<< HEAD
-class MLPMixerEncoderConfig(ImageEncoderConfig):
-=======
-class MLPMixerConfig(BaseEncoderConfig):
+class MLPMixerConfig(ImageEncoderConfig):
     @staticmethod
     def module_name():
         return "MLPMixer"
 
->>>>>>> 28937a3b
     type: str = schema_utils.ProtectedString(
         "mlp_mixer",
         description=ENCODER_METADATA["MLPMixer"]["type"].long_description,
@@ -565,15 +553,11 @@
 @DeveloperAPI
 @register_encoder_config("vit_legacy", IMAGE)
 @dataclass(repr=False)
-<<<<<<< HEAD
-class ViTEncoderConfig(ImageEncoderConfig):
-=======
-class ViTConfig(BaseEncoderConfig):
+class ViTConfig(ImageEncoderConfig):
     @staticmethod
     def module_name():
         return "ViT"
 
->>>>>>> 28937a3b
     type: str = schema_utils.ProtectedString(
         "vit",
         description=ENCODER_METADATA["ViT"]["type"].long_description,
@@ -681,8 +665,7 @@
     pretrained_model: str = schema_utils.String(
         default="google/vit-base-patch16-224",
         description="The name of the pre-trained model to use.",
-<<<<<<< HEAD
-        parameter_metadata=ENCODER_METADATA["ViTEncoder"]["pretrained_model"],
+        parameter_metadata=ENCODER_METADATA["ViT"]["pretrained_model"],
     )
 
     def get_fixed_preprocessing_params(self) -> Dict[str, Any]:
@@ -711,8 +694,4 @@
         return 224
 
     def is_pretrained(self) -> bool:
-        return self.use_pretrained
-=======
-        parameter_metadata=ENCODER_METADATA["ViT"]["pretrained_model"],
-    )
->>>>>>> 28937a3b
+        return self.use_pretrained