--- conflicted
+++ resolved
@@ -1,9 +1,5 @@
 from dataclasses import Field
-<<<<<<< HEAD
-from typing import TYPE_CHECKING, List, Optional
-=======
 from typing import List, Optional, TYPE_CHECKING
->>>>>>> 44d3896a
 
 from ludwig.api_annotations import DeveloperAPI
 from ludwig.constants import AUDIO, SEQUENCE, TEXT, TIMESERIES
