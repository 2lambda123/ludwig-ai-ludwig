--- conflicted
+++ resolved
@@ -3,12 +3,8 @@
 from ludwig.api_annotations import DeveloperAPI
 from ludwig.constants import TEXT
 from ludwig.schema import utils as schema_utils
-<<<<<<< HEAD
 from ludwig.schema.utils import ludwig_dataclass
-from ludwig.schema.encoders.base import BaseEncoderConfig
-=======
 from ludwig.schema.encoders.sequence_encoders import SequenceEncoderConfig
->>>>>>> eb145ced
 from ludwig.schema.encoders.utils import register_encoder_config
 from ludwig.schema.metadata import ENCODER_METADATA
 from ludwig.schema.metadata.parameter_metadata import ParameterMetadata
@@ -16,13 +12,8 @@
 
 @DeveloperAPI
 @register_encoder_config("albert", TEXT)
-<<<<<<< HEAD
 @ludwig_dataclass
-class ALBERTConfig(BaseEncoderConfig):
-=======
-@dataclass(repr=False, order=True)
 class ALBERTConfig(SequenceEncoderConfig):
->>>>>>> eb145ced
     """This dataclass configures the schema used for an ALBERT encoder."""
 
     @staticmethod
@@ -217,14 +208,9 @@
 
 # TODO: uncomment when sentencepiece doesn't cause segfaults: https://github.com/ludwig-ai/ludwig/issues/2983
 # @register_encoder_config("mt5", TEXT)
-<<<<<<< HEAD
+@DeveloperAPI
 @ludwig_dataclass
-class MT5Config(BaseEncoderConfig):
-=======
-@DeveloperAPI
-@dataclass(repr=False, order=True)
 class MT5Config(SequenceEncoderConfig):
->>>>>>> eb145ced
     """This dataclass configures the schema used for an MT5 encoder."""
 
     @staticmethod
@@ -410,13 +396,8 @@
 
 @DeveloperAPI
 @register_encoder_config("xlmroberta", TEXT)
-<<<<<<< HEAD
 @ludwig_dataclass
-class XLMRoBERTaConfig(BaseEncoderConfig):
-=======
-@dataclass(repr=False, order=True)
 class XLMRoBERTaConfig(SequenceEncoderConfig):
->>>>>>> eb145ced
     """This dataclass configures the schema used for an XLMRoBERTa encoder."""
 
     @staticmethod
@@ -510,13 +491,8 @@
 
 @DeveloperAPI
 @register_encoder_config("bert", TEXT)
-<<<<<<< HEAD
 @ludwig_dataclass
-class BERTConfig(BaseEncoderConfig):
-=======
-@dataclass(repr=False, order=True)
 class BERTConfig(SequenceEncoderConfig):
->>>>>>> eb145ced
     """This dataclass configures the schema used for an BERT encoder."""
 
     @staticmethod
@@ -686,13 +662,8 @@
 
 @DeveloperAPI
 @register_encoder_config("xlm", TEXT)
-<<<<<<< HEAD
 @ludwig_dataclass
-class XLMConfig(BaseEncoderConfig):
-=======
-@dataclass(repr=False, order=True)
 class XLMConfig(SequenceEncoderConfig):
->>>>>>> eb145ced
     """This dataclass configures the schema used for an XLM encoder."""
 
     @staticmethod
@@ -938,13 +909,8 @@
 
 @DeveloperAPI
 @register_encoder_config("gpt", TEXT)
-<<<<<<< HEAD
 @ludwig_dataclass
-class GPTConfig(BaseEncoderConfig):
-=======
-@dataclass(repr=False, order=True)
 class GPTConfig(SequenceEncoderConfig):
->>>>>>> eb145ced
     """This dataclass configures the schema used for an GPT encoder."""
 
     @staticmethod
@@ -1083,13 +1049,8 @@
 
 @DeveloperAPI
 @register_encoder_config("gpt2", TEXT)
-<<<<<<< HEAD
 @ludwig_dataclass
-class GPT2Config(BaseEncoderConfig):
-=======
-@dataclass(repr=False, order=True)
 class GPT2Config(SequenceEncoderConfig):
->>>>>>> eb145ced
     """This dataclass configures the schema used for an GPT2 encoder."""
 
     @staticmethod
@@ -1239,13 +1200,8 @@
 
 @DeveloperAPI
 @register_encoder_config("roberta", TEXT)
-<<<<<<< HEAD
 @ludwig_dataclass
-class RoBERTaConfig(BaseEncoderConfig):
-=======
-@dataclass(repr=False, order=True)
 class RoBERTaConfig(SequenceEncoderConfig):
->>>>>>> eb145ced
     """This dataclass configures the schema used for an RoBERTa encoder."""
 
     @staticmethod
@@ -1333,13 +1289,8 @@
 
 @DeveloperAPI
 @register_encoder_config("transformer_xl", TEXT)
-<<<<<<< HEAD
 @ludwig_dataclass
-class TransformerXLConfig(BaseEncoderConfig):
-=======
-@dataclass(repr=False, order=True)
 class TransformerXLConfig(SequenceEncoderConfig):
->>>>>>> eb145ced
     """This dataclass configures the schema used for an TransformerXL encoder."""
 
     @staticmethod
@@ -1565,13 +1516,8 @@
 
 @DeveloperAPI
 @register_encoder_config("xlnet", TEXT)
-<<<<<<< HEAD
 @ludwig_dataclass
-class XLNetConfig(BaseEncoderConfig):
-=======
-@dataclass(repr=False, order=True)
 class XLNetConfig(SequenceEncoderConfig):
->>>>>>> eb145ced
     """This dataclass configures the schema used for an XLNet encoder."""
 
     @staticmethod
@@ -1807,13 +1753,8 @@
 
 @DeveloperAPI
 @register_encoder_config("distilbert", TEXT)
-<<<<<<< HEAD
 @ludwig_dataclass
-class DistilBERTConfig(BaseEncoderConfig):
-=======
-@dataclass(repr=False, order=True)
 class DistilBERTConfig(SequenceEncoderConfig):
->>>>>>> eb145ced
     """This dataclass configures the schema used for an DistilBERT encoder."""
 
     @staticmethod
@@ -1966,14 +1907,9 @@
 
 # TODO: uncomment when CTRL bug (https://github.com/ludwig-ai/ludwig/issues/2977) has been fixed to add back in
 # @register_encoder_config("ctrl", TEXT)
-<<<<<<< HEAD
+@DeveloperAPI
 @ludwig_dataclass
-class CTRLConfig(BaseEncoderConfig):
-=======
-@DeveloperAPI
-@dataclass(repr=False, order=True)
 class CTRLConfig(SequenceEncoderConfig):
->>>>>>> eb145ced
     """This dataclass configures the schema used for an CTRL encoder."""
 
     @staticmethod
@@ -2113,13 +2049,8 @@
 
 @DeveloperAPI
 @register_encoder_config("camembert", TEXT)
-<<<<<<< HEAD
 @ludwig_dataclass
-class CamemBERTConfig(BaseEncoderConfig):
-=======
-@dataclass(repr=False, order=True)
 class CamemBERTConfig(SequenceEncoderConfig):
->>>>>>> eb145ced
     """This dataclass configures the schema used for an CamemBERT encoder."""
 
     @staticmethod
@@ -2288,13 +2219,8 @@
 
 @DeveloperAPI
 @register_encoder_config("t5", TEXT)
-<<<<<<< HEAD
 @ludwig_dataclass
-class T5Config(BaseEncoderConfig):
-=======
-@dataclass(repr=False, order=True)
 class T5Config(SequenceEncoderConfig):
->>>>>>> eb145ced
     """This dataclass configures the schema used for an T5 encoder."""
 
     @staticmethod
@@ -2438,13 +2364,8 @@
 
 @DeveloperAPI
 @register_encoder_config("flaubert", TEXT)
-<<<<<<< HEAD
 @ludwig_dataclass
-class FlauBERTConfig(BaseEncoderConfig):
-=======
-@dataclass(repr=False, order=True)
 class FlauBERTConfig(SequenceEncoderConfig):
->>>>>>> eb145ced
     """This dataclass configures the schema used for an FlauBERT encoder."""
 
     @staticmethod
@@ -2682,13 +2603,8 @@
 
 @DeveloperAPI
 @register_encoder_config("electra", TEXT)
-<<<<<<< HEAD
 @ludwig_dataclass
-class ELECTRAConfig(BaseEncoderConfig):
-=======
-@dataclass(repr=False, order=True)
 class ELECTRAConfig(SequenceEncoderConfig):
->>>>>>> eb145ced
     """This dataclass configures the schema used for an ELECTRA encoder."""
 
     @staticmethod
@@ -2852,13 +2768,8 @@
 
 @DeveloperAPI
 @register_encoder_config("longformer", TEXT)
-<<<<<<< HEAD
 @ludwig_dataclass
-class LongformerConfig(BaseEncoderConfig):
-=======
-@dataclass(repr=False, order=True)
 class LongformerConfig(SequenceEncoderConfig):
->>>>>>> eb145ced
     """This dataclass configures the schema used for a Longformer encoder."""
 
     @staticmethod
@@ -2952,13 +2863,8 @@
 
 @DeveloperAPI
 @register_encoder_config("auto_transformer", TEXT)
-<<<<<<< HEAD
 @ludwig_dataclass
-class AutoTransformerConfig(BaseEncoderConfig):
-=======
-@dataclass(repr=False, order=True)
 class AutoTransformerConfig(SequenceEncoderConfig):
->>>>>>> eb145ced
     """This dataclass configures the schema used for an AutoTransformer encoder."""
 
     @staticmethod
