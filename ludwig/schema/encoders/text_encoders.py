from typing import Callable, List, Union

from marshmallow_dataclass import dataclass

from ludwig.api_annotations import DeveloperAPI
from ludwig.constants import TEXT
from ludwig.schema import utils as schema_utils
from ludwig.schema.encoders.sequence_encoders import SequenceEncoderConfig
from ludwig.schema.encoders.utils import register_encoder_config
from ludwig.schema.metadata import ENCODER_METADATA
from ludwig.schema.metadata.parameter_metadata import ParameterMetadata


@DeveloperAPI
@register_encoder_config("albert", TEXT)
@dataclass(repr=False)
class ALBERTConfig(SequenceEncoderConfig):
    """This dataclass configures the schema used for an ALBERT encoder."""

    @staticmethod
    def module_name():
        return "ALBERT"

    type: str = schema_utils.ProtectedString(
        "albert",
        description=ENCODER_METADATA["ALBERT"]["type"].long_description,
    )

    max_sequence_length: int = schema_utils.PositiveInteger(
        default=None,
        description="Maximum length of the input sequence.",
        parameter_metadata=ENCODER_METADATA["ALBERT"]["max_sequence_length"],
    )

    use_pretrained: bool = schema_utils.Boolean(
        default=True,
        description="Whether to use the pretrained weights for the model.",
        parameter_metadata=ENCODER_METADATA["ALBERT"]["use_pretrained"],
    )

    pretrained_model_name_or_path: str = schema_utils.String(
        default="albert-base-v2",
        description="Name or path of the pretrained model.",
        parameter_metadata=ENCODER_METADATA["ALBERT"]["pretrained_model_name_or_path"],
    )

    saved_weights_in_checkpoint: bool = schema_utils.Boolean(
        default=False,
        description="Are the pretrained encoder weights saved in this model's checkpoint? Automatically set to"
        "True for trained models to prevent loading pretrained encoder weights from model hub.",
        parameter_metadata=ENCODER_METADATA["ALBERT"]["saved_weights_in_checkpoint"],
    )

    trainable: bool = schema_utils.Boolean(
        default=False,
        description="Whether to train the model.",
        parameter_metadata=ENCODER_METADATA["ALBERT"]["trainable"],
    )

    reduce_output: str = schema_utils.String(
        default="cls_pooled",
        description="The method used to reduce a sequence of tensors down to a single tensor.",
        parameter_metadata=ENCODER_METADATA["ALBERT"]["reduce_output"],
    )

    vocab: list = schema_utils.List(
        default=None,
        description="Vocabulary for the encoder",
        parameter_metadata=ENCODER_METADATA["ALBERT"]["vocab"],
    )

    vocab_size: int = schema_utils.PositiveInteger(
        default=30000,
        description="Vocabulary size of the ALBERT model. Defines the number of different tokens that can be "
        "represented by the inputs_ids passed.",
        parameter_metadata=ENCODER_METADATA["ALBERT"]["vocab_size"],
    )

    embedding_size: int = schema_utils.PositiveInteger(
        default=128,
        description="Dimensionality of vocabulary embeddings.",
        parameter_metadata=ENCODER_METADATA["ALBERT"]["embedding_size"],
    )

    hidden_size: int = schema_utils.PositiveInteger(
        default=4096,
        description="Dimensionality of the encoder layers and the pooler layer.",
        parameter_metadata=ENCODER_METADATA["ALBERT"]["hidden_size"],
    )

    num_hidden_layers: int = schema_utils.PositiveInteger(
        default=12,
        description="Number of hidden layers in the Transformer encoder.",
        parameter_metadata=ENCODER_METADATA["ALBERT"]["num_hidden_layers"],
    )

    num_hidden_groups: int = schema_utils.PositiveInteger(
        default=1,
        description="Number of groups for the hidden layers, parameters in the same group are shared.",
        parameter_metadata=ENCODER_METADATA["ALBERT"]["num_hidden_groups"],
    )

    num_attention_heads: int = schema_utils.PositiveInteger(
        default=64,
        description="Number of attention heads for each attention layer in the Transformer encoder.",
        parameter_metadata=ENCODER_METADATA["ALBERT"]["num_attention_heads"],
    )

    intermediate_size: int = schema_utils.PositiveInteger(
        default=16384,
        description="The dimensionality of the “intermediate” (often named feed-forward) layer in the Transformer "
        "encoder.",
        parameter_metadata=ENCODER_METADATA["ALBERT"]["intermediate_size"],
    )

    inner_group_num: int = schema_utils.PositiveInteger(
        default=1,
        description="The number of inner repetition of attention and ffn.",
        parameter_metadata=ENCODER_METADATA["ALBERT"]["inner_group_num"],
    )

    hidden_act: str = schema_utils.StringOptions(
        ["gelu", "relu", "silu", "gelu_new"],
        default="gelu_new",
        description="The non-linear activation function (function or string) in the encoder and pooler.",
        parameter_metadata=ENCODER_METADATA["ALBERT"]["hidden_act"],
    )

    hidden_dropout_prob: float = schema_utils.FloatRange(
        default=0.0,
        min=0,
        max=1,
        description="The dropout probability for all fully connected layers in the embeddings, encoder, and pooler.",
        parameter_metadata=ENCODER_METADATA["ALBERT"]["hidden_dropout_prob"],
    )

    attention_probs_dropout_prob: float = schema_utils.FloatRange(
        default=0.0,
        min=0,
        max=1,
        description="The dropout ratio for the attention probabilities.",
        parameter_metadata=ENCODER_METADATA["ALBERT"]["attention_probs_dropout_prob"],
    )

    max_position_embeddings: int = schema_utils.PositiveInteger(
        default=512,
        description="The maximum sequence length that this model might ever be used with. Typically set this to "
        "something large (e.g., 512 or 1024 or 2048).",
        parameter_metadata=ENCODER_METADATA["ALBERT"]["max_position_embeddings"],
    )

    type_vocab_size: int = schema_utils.PositiveInteger(
        default=2,
        description="The vocabulary size of the token_type_ids passed when calling AlbertModel or TFAlbertModel.",
        parameter_metadata=ENCODER_METADATA["ALBERT"]["type_vocab_size"],
    )

    initializer_range: float = schema_utils.NonNegativeFloat(
        default=0.02,
        description="The standard deviation of the truncated_normal_initializer for initializing all weight matrices.",
        parameter_metadata=ENCODER_METADATA["ALBERT"]["initializer_range"],
    )

    layer_norm_eps: float = schema_utils.NonNegativeFloat(
        default=1e-12,
        description="The epsilon used by the layer normalization layers.",
        parameter_metadata=ENCODER_METADATA["ALBERT"]["layer_norm_eps"],
    )

    classifier_dropout_prob: float = schema_utils.FloatRange(
        default=0.1,
        min=0,
        max=1,
        description="The dropout ratio for attached classifiers.",
        parameter_metadata=ENCODER_METADATA["ALBERT"]["classifier_dropout_prob"],
    )

    position_embedding_type: str = schema_utils.StringOptions(
        ["absolute", "relative_key", "relative_key_query"],
        default="absolute",
        description="",
        parameter_metadata=ENCODER_METADATA["ALBERT"]["position_embedding_type"],
    )

    pad_token_id: int = schema_utils.Integer(
        default=0,
        description="The ID of the token to use as padding.",
        parameter_metadata=ENCODER_METADATA["ALBERT"]["pad_token_id"],
    )

    bos_token_id: int = schema_utils.Integer(
        default=2,
        description="The beginning of sequence token ID.",
        parameter_metadata=ENCODER_METADATA["ALBERT"]["bos_token_id"],
    )

    eos_token_id: int = schema_utils.Integer(
        default=3,
        description="The end of sequence token ID.",
        parameter_metadata=ENCODER_METADATA["ALBERT"]["eos_token_id"],
    )

    pretrained_kwargs: dict = schema_utils.Dict(
        default=None,
        description="Additional kwargs to pass to the pretrained model.",
        parameter_metadata=ENCODER_METADATA["ALBERT"]["pretrained_kwargs"],
    )


@DeveloperAPI
@register_encoder_config("mt5", TEXT)
@dataclass(repr=False)
class MT5Config(SequenceEncoderConfig):
    """This dataclass configures the schema used for an MT5 encoder."""

    @staticmethod
    def module_name():
        return "MT5"

    type: str = schema_utils.ProtectedString(
        "mt5",
        description=ENCODER_METADATA["MT5"]["type"].long_description,
    )

    max_sequence_length: int = schema_utils.PositiveInteger(
        default=None,
        description="Maximum length of the input sequence.",
        parameter_metadata=ENCODER_METADATA["MT5"]["max_sequence_length"],
    )

    use_pretrained: bool = schema_utils.Boolean(
        default=True,
        description="Whether to use the pretrained weights for the model.",
        parameter_metadata=ENCODER_METADATA["MT5"]["use_pretrained"],
    )

    pretrained_model_name_or_path: str = schema_utils.String(
        default="google/mt5-base",
        description="Name or path of the pretrained model.",
        parameter_metadata=ENCODER_METADATA["MT5"]["pretrained_model_name_or_path"],
    )

    saved_weights_in_checkpoint: bool = schema_utils.Boolean(
        default=False,
        description="Are the pretrained encoder weights saved in this model's checkpoint? Automatically set to"
        "True for trained models to prevent loading pretrained encoder weights from model hub.",
        parameter_metadata=ENCODER_METADATA["MT5"]["saved_weights_in_checkpoint"],
    )

    trainable: bool = schema_utils.Boolean(
        default=False,
        description="Whether to train the model.",
        parameter_metadata=ENCODER_METADATA["MT5"]["trainable"],
    )

    reduce_output: str = schema_utils.String(
        default="cls_pooled",
        description="The method used to reduce a sequence of tensors down to a single tensor.",
        parameter_metadata=ENCODER_METADATA["MT5"]["reduce_output"],
    )

    vocab: list = schema_utils.List(
        default=None,
        description="Vocabulary for the encoder",
        parameter_metadata=ENCODER_METADATA["MT5"]["vocab"],
    )

    vocab_size: int = schema_utils.PositiveInteger(
        default=250112,
        description="Vocabulary size of the T5 model. Defines the number of different tokens that can be represented "
        "by the inputs_ids passed when calling T5Model or TFT5Model.",
        parameter_metadata=ENCODER_METADATA["MT5"]["vocab_size"],
    )

    d_model: int = schema_utils.PositiveInteger(
        default=512,
        description="Size of the encoder layers and the pooler layer.",
        parameter_metadata=ENCODER_METADATA["MT5"]["d_model"],
    )

    d_kv: int = schema_utils.PositiveInteger(
        default=64,
        description="Size of the key, query, value projections per attention head. d_kv has to be equal to d_model // "
        "num_heads.",
        parameter_metadata=ENCODER_METADATA["MT5"]["d_kv"],
    )

    d_ff: int = schema_utils.PositiveInteger(
        default=1024,
        description="Size of the intermediate feed forward layer in each T5Block.",
        parameter_metadata=ENCODER_METADATA["MT5"]["d_ff"],
    )

    num_layers: int = schema_utils.PositiveInteger(
        default=8,
        description="Number of hidden layers in the Transformer encoder.",
        parameter_metadata=ENCODER_METADATA["MT5"]["num_layers"],
    )

    num_decoder_layers: int = schema_utils.PositiveInteger(
        default=None,
        description="Number of hidden layers in the Transformer decoder. Will use the same value as num_layers if not "
        "set.",
        parameter_metadata=ENCODER_METADATA["MT5"]["num_decoder_layers"],
    )

    num_heads: int = schema_utils.PositiveInteger(
        default=6,
        description="Number of attention heads for each attention layer in the Transformer encoder.",
        parameter_metadata=ENCODER_METADATA["MT5"]["num_heads"],
    )

    relative_attention_num_buckets: int = schema_utils.PositiveInteger(
        default=32,
        description="The number of buckets to use for each attention layer.",
        parameter_metadata=ENCODER_METADATA["MT5"]["relative_attention_num_buckets"],
    )

    dropout_rate: float = schema_utils.FloatRange(
        default=0.1,
        min=0,
        max=1,
        description="The ratio for all dropout layers.",
        parameter_metadata=ENCODER_METADATA["MT5"]["dropout_rate"],
    )

    layer_norm_epsilon: float = schema_utils.NonNegativeFloat(
        default=1e-06,
        description="The epsilon used by the layer normalization layers.",
        parameter_metadata=ENCODER_METADATA["MT5"]["layer_norm_epsilon"],
    )

    initializer_factor: float = schema_utils.NonNegativeFloat(
        default=1.0,
        description="A factor for initializing all weight matrices (should be kept to 1, used internally for "
        "initialization testing)",
        parameter_metadata=ENCODER_METADATA["MT5"]["initializer_factor"],
    )

    feed_forward_proj: str = schema_utils.StringOptions(
        ["relu", "gated-gelu"],
        default="gated-gelu",
        description="Type of feed forward layer to be used. ",
        parameter_metadata=ENCODER_METADATA["MT5"]["feed_forward_proj"],
    )

    is_encoder_decoder: bool = schema_utils.Boolean(
        default=True,
        description="",
        parameter_metadata=ENCODER_METADATA["MT5"]["is_encoder_decoder"],
    )

    use_cache: bool = schema_utils.Boolean(
        default=True,
        description="",
        parameter_metadata=ENCODER_METADATA["MT5"]["use_cache"],
    )

    tokenizer_class: str = schema_utils.String(
        default="T5Tokenizer",
        description="",
        parameter_metadata=ENCODER_METADATA["MT5"]["tokenizer_class"],
    )

    tie_word_embeddings: bool = schema_utils.Boolean(
        default=False,
        description="Whether the model's input and output word embeddings should be tied.",
        parameter_metadata=ENCODER_METADATA["MT5"]["tie_word_embeddings"],
    )

    pad_token_id: int = schema_utils.Integer(
        default=0,
        description="The ID of the token to use as padding.",
        parameter_metadata=ENCODER_METADATA["MT5"]["pad_token_id"],
    )

    eos_token_id: int = schema_utils.Integer(
        default=1,
        description="The end of sequence token ID.",
        parameter_metadata=ENCODER_METADATA["MT5"]["eos_token_id"],
    )

    decoder_start_token_id: int = schema_utils.Integer(
        default=0,
        description="If an encoder-decoder model starts decoding with a different token than _bos_, the id of that "
        "token.",
        parameter_metadata=ENCODER_METADATA["MT5"]["decoder_start_token_id"],
    )

    pretrained_kwargs: dict = schema_utils.Dict(
        default=None,
        description="Additional kwargs to pass to the pretrained model.",
        parameter_metadata=ENCODER_METADATA["MT5"]["pretrained_kwargs"],
    )


@DeveloperAPI
@register_encoder_config("xlmroberta", TEXT)
@dataclass(repr=False)
class XLMRoBERTaConfig(SequenceEncoderConfig):
    """This dataclass configures the schema used for an XLMRoBERTa encoder."""

    @staticmethod
    def module_name():
        return "XLMRoBERTa"

    type: str = schema_utils.ProtectedString(
        "xlmroberta",
        description=ENCODER_METADATA["XLMRoBERTa"]["type"].long_description,
    )

    max_sequence_length: int = schema_utils.PositiveInteger(
        default=None,
        description="Maximum length of the input sequence.",
        parameter_metadata=ENCODER_METADATA["XLMRoBERTa"]["max_sequence_length"],
    )

    use_pretrained: bool = schema_utils.Boolean(
        default=True,
        description="Whether to use the pretrained weights for the model.",
        parameter_metadata=ENCODER_METADATA["XLMRoBERTa"]["use_pretrained"],
    )

    pretrained_model_name_or_path: str = schema_utils.String(
        default="xlm-roberta-base",
        description="Name or path of the pretrained model.",
        parameter_metadata=ENCODER_METADATA["XLMRoBERTa"]["pretrained_model_name_or_path"],
    )

    saved_weights_in_checkpoint: bool = schema_utils.Boolean(
        default=False,
        description="Are the pretrained encoder weights saved in this model's checkpoint? Automatically set to"
        "True for trained models to prevent loading pretrained encoder weights from model hub.",
        parameter_metadata=ENCODER_METADATA["XLMRoBERTa"]["saved_weights_in_checkpoint"],
    )

    reduce_output: str = schema_utils.String(
        default="cls_pooled",
        description="The method used to reduce a sequence of tensors down to a single tensor.",
        parameter_metadata=ENCODER_METADATA["XLMRoBERTa"]["reduce_output"],
    )

    trainable: bool = schema_utils.Boolean(
        default=False,
        description="Whether to train the model.",
        parameter_metadata=ENCODER_METADATA["XLMRoBERTa"]["trainable"],
    )

    vocab: list = schema_utils.List(
        default=None,
        description="Vocabulary for the encoder",
        parameter_metadata=ENCODER_METADATA["XLMRoBERTa"]["vocab"],
    )

    vocab_size: int = schema_utils.PositiveInteger(
        default=None,
        description="Vocabulary size of the XLMRoBERTa model.",
        parameter_metadata=ENCODER_METADATA["XLMRoBERTa"]["vocab_size"],
    )

    pad_token_id: int = schema_utils.Integer(
        default=1,
        description="The ID of the token to use as padding.",
        parameter_metadata=ENCODER_METADATA["XLMRoBERTa"]["pad_token_id"],
    )

    bos_token_id: int = schema_utils.Integer(
        default=0,
        description="The beginning of sequence token ID.",
        parameter_metadata=ENCODER_METADATA["XLMRoBERTa"]["bos_token_id"],
    )

    eos_token_id: int = schema_utils.Integer(
        default=2,
        description="The end of sequence token ID.",
        parameter_metadata=ENCODER_METADATA["XLMRoBERTa"]["eos_token_id"],
    )

    add_pooling_layer: bool = schema_utils.Boolean(
        default=True,
        description="Whether to add a pooling layer to the encoder.",
        parameter_metadata=ENCODER_METADATA["XLMRoBERTa"]["add_pooling_layer"],
    )

    pretrained_kwargs: dict = schema_utils.Dict(
        default=None,
        description="Additional kwargs to pass to the pretrained model.",
        parameter_metadata=ENCODER_METADATA["XLMRoBERTa"]["pretrained_kwargs"],
    )


@DeveloperAPI
@register_encoder_config("bert", TEXT)
@dataclass(repr=False)
class BERTConfig(SequenceEncoderConfig):
    """This dataclass configures the schema used for an BERT encoder."""

    @staticmethod
    def module_name():
        return "BERT"

    type: str = schema_utils.ProtectedString(
        "bert",
        description=ENCODER_METADATA["BERT"]["type"].long_description,
    )

    max_sequence_length: int = schema_utils.PositiveInteger(
        default=None,
        description="Maximum length of the input sequence.",
        parameter_metadata=ENCODER_METADATA["BERT"]["max_sequence_length"],
    )

    use_pretrained: bool = schema_utils.Boolean(
        default=True,
        description="Whether to use the pretrained weights for the model.",
        parameter_metadata=ENCODER_METADATA["BERT"]["use_pretrained"],
    )

    pretrained_model_name_or_path: str = schema_utils.String(
        default="bert-base-uncased",
        description="Name or path of the pretrained model.",
        parameter_metadata=ENCODER_METADATA["BERT"]["pretrained_model_name_or_path"],
    )

    saved_weights_in_checkpoint: bool = schema_utils.Boolean(
        default=False,
        description="Are the pretrained encoder weights saved in this model's checkpoint? Automatically set to"
        "True for trained models to prevent loading pretrained encoder weights from model hub.",
        parameter_metadata=ENCODER_METADATA["BERT"]["saved_weights_in_checkpoint"],
    )

    trainable: bool = schema_utils.Boolean(
        default=False,
        description="Whether to train the model.",
        parameter_metadata=ENCODER_METADATA["BERT"]["trainable"],
    )

    reduce_output: str = schema_utils.String(
        default="cls_pooled",
        description="The method used to reduce a sequence of tensors down to a single tensor.",
        parameter_metadata=ENCODER_METADATA["BERT"]["reduce_output"],
    )

    vocab: list = schema_utils.List(
        default=None,
        description="Vocabulary for the encoder",
        parameter_metadata=ENCODER_METADATA["BERT"]["vocab"],
    )

    vocab_size: int = schema_utils.PositiveInteger(
        default=30522,
        description="Vocabulary size of the BERT model. Defines the number of different tokens that can be "
        "represented by the inputs_ids passed when calling BertModel or TFBertModel.",
        parameter_metadata=ENCODER_METADATA["BERT"]["vocab_size"],
    )

    hidden_size: int = schema_utils.PositiveInteger(
        default=768,
        description="Dimensionality of the encoder layers and the pooler layer.",
        parameter_metadata=ENCODER_METADATA["BERT"]["hidden_size"],
    )

    num_hidden_layers: int = schema_utils.PositiveInteger(
        default=12,
        description="Number of hidden layers in the Transformer encoder.",
        parameter_metadata=ENCODER_METADATA["BERT"]["num_hidden_layers"],
    )

    num_attention_heads: int = schema_utils.PositiveInteger(
        default=12,
        description="Number of attention heads for each attention layer in the Transformer encoder.",
        parameter_metadata=ENCODER_METADATA["BERT"]["num_attention_heads"],
    )

    intermediate_size: int = schema_utils.PositiveInteger(
        default=3072,
        description="Dimensionality of the “intermediate” (often named feed-forward) layer in the Transformer encoder.",
        parameter_metadata=ENCODER_METADATA["BERT"]["intermediate_size"],
    )

    hidden_act: Union[str, Callable] = schema_utils.StringOptions(  # TODO: add support for callable
        ["gelu", "relu", "silu", "gelu_new"],
        default="gelu",
        description="The non-linear activation function (function or string) in the encoder and pooler.",
        parameter_metadata=ENCODER_METADATA["BERT"]["hidden_act"],
    )

    hidden_dropout_prob: float = schema_utils.FloatRange(
        default=0.1,
        min=0,
        max=1,
        description="The dropout probability for all fully connected layers in the embeddings, encoder, and pooler.",
        parameter_metadata=ENCODER_METADATA["BERT"]["hidden_dropout_prob"],
    )

    attention_probs_dropout_prob: float = schema_utils.FloatRange(
        default=0.1,
        min=0,
        max=1,
        description="The dropout ratio for the attention probabilities.",
        parameter_metadata=ENCODER_METADATA["BERT"]["attention_probs_dropout_prob"],
    )

    max_position_embeddings: int = schema_utils.PositiveInteger(
        default=512,
        description="The maximum sequence length that this model might ever be used with. Typically set this to "
        "something large just in case (e.g., 512 or 1024 or 2048).",
        parameter_metadata=ENCODER_METADATA["BERT"]["max_position_embeddings"],
    )

    type_vocab_size: int = schema_utils.PositiveInteger(
        default=2,
        description="The vocabulary size of the token_type_ids passed when calling BertModel or TFBertModel.",
        parameter_metadata=ENCODER_METADATA["BERT"]["type_vocab_size"],
    )

    initializer_range: float = schema_utils.NonNegativeFloat(
        default=0.02,
        description="The standard deviation of the truncated_normal_initializer for initializing all weight matrices.",
        parameter_metadata=ENCODER_METADATA["BERT"]["initializer_range"],
    )

    layer_norm_eps: float = schema_utils.NonNegativeFloat(
        default=1e-12,
        description="The epsilon used by the layer normalization layers.",
        parameter_metadata=ENCODER_METADATA["BERT"]["layer_norm_eps"],
    )

    pad_token_id: int = schema_utils.Integer(
        default=0,
        description="The ID of the token to use as padding.",
        parameter_metadata=ENCODER_METADATA["BERT"]["pad_token_id"],
    )

    gradient_checkpointing: bool = schema_utils.Boolean(
        default=False,
        description="Whether to use gradient checkpointing.",
        parameter_metadata=ENCODER_METADATA["BERT"]["gradient_checkpointing"],
    )

    position_embedding_type: str = schema_utils.StringOptions(
        ["absolute", "relative_key", "relative_key_query"],
        default="absolute",
        description="Type of position embedding.",
        parameter_metadata=ENCODER_METADATA["BERT"]["position_embedding_type"],
    )

    classifier_dropout: float = schema_utils.FloatRange(
        default=None,
        min=0,
        max=1,
        description="The dropout ratio for the classification head.",
        parameter_metadata=ENCODER_METADATA["BERT"]["classifier_dropout"],
    )

    pretrained_kwargs: dict = schema_utils.Dict(
        default=None,
        description="Additional kwargs to pass to the pretrained model.",
        parameter_metadata=ENCODER_METADATA["BERT"]["pretrained_kwargs"],
    )


@DeveloperAPI
@register_encoder_config("xlm", TEXT)
@dataclass(repr=False)
class XLMConfig(SequenceEncoderConfig):
    """This dataclass configures the schema used for an XLM encoder."""

    @staticmethod
    def module_name():
        return "XLM"

    type: str = schema_utils.ProtectedString(
        "xlm",
        description=ENCODER_METADATA["XLM"]["type"].long_description,
    )

    max_sequence_length: int = schema_utils.PositiveInteger(
        default=None,
        description="Maximum length of the input sequence.",
        parameter_metadata=ENCODER_METADATA["XLM"]["max_sequence_length"],
    )

    use_pretrained: bool = schema_utils.Boolean(
        default=True,
        description="Whether to use the pretrained weights for the model.",
        parameter_metadata=ENCODER_METADATA["XLM"]["use_pretrained"],
    )

    pretrained_model_name_or_path: str = schema_utils.String(
        default="xlm-mlm-en-2048",
        description="Name or path of the pretrained model.",
        parameter_metadata=ENCODER_METADATA["XLM"]["pretrained_model_name_or_path"],
    )

    saved_weights_in_checkpoint: bool = schema_utils.Boolean(
        default=False,
        description="Are the pretrained encoder weights saved in this model's checkpoint? Automatically set to"
        "True for trained models to prevent loading pretrained encoder weights from model hub.",
        parameter_metadata=ENCODER_METADATA["XLM"]["saved_weights_in_checkpoint"],
    )

    trainable: bool = schema_utils.Boolean(
        default=False,
        description="Whether to train the model.",
        parameter_metadata=ENCODER_METADATA["XLM"]["trainable"],
    )

    reduce_output: str = schema_utils.String(
        default="cls_pooled",
        description="The method used to reduce a sequence of tensors down to a single tensor.",
        parameter_metadata=ENCODER_METADATA["XLM"]["reduce_output"],
    )

    vocab: list = schema_utils.List(
        default=None,
        description="Vocabulary for the encoder",
        parameter_metadata=ENCODER_METADATA["XLM"]["vocab"],
    )

    vocab_size: int = schema_utils.PositiveInteger(
        default=30145,
        description="Vocabulary size of the BERT model. Defines the number of different tokens that can be "
        "represented by the inputs_ids passed when calling XLMModel or TFXLMModel.",
        parameter_metadata=ENCODER_METADATA["XLM"]["vocab_size"],
    )

    emb_dim: int = schema_utils.PositiveInteger(
        default=2048,
        description="Dimensionality of the encoder layers and the pooler layer.",
        parameter_metadata=ENCODER_METADATA["XLM"]["emb_dim"],
    )

    n_layers: int = schema_utils.PositiveInteger(
        default=12,
        description="Number of hidden layers in the Transformer encoder.",
        parameter_metadata=ENCODER_METADATA["XLM"]["n_layers"],
    )

    n_heads: int = schema_utils.PositiveInteger(
        default=16,
        description="Number of attention heads for each attention layer in the Transformer encoder.",
        parameter_metadata=ENCODER_METADATA["XLM"]["n_heads"],
    )

    dropout: float = schema_utils.FloatRange(
        default=0.1,
        min=0,
        max=1,
        description="The dropout probability for all fully connected layers in the embeddings, encoder, and pooler.",
        parameter_metadata=ENCODER_METADATA["XLM"]["dropout"],
    )

    attention_dropout: float = schema_utils.FloatRange(
        default=0.1,
        min=0,
        max=1,
        description="The dropout probability for the attention mechanism.",
        parameter_metadata=ENCODER_METADATA["XLM"]["attention_dropout"],
    )

    gelu_activation: bool = schema_utils.Boolean(
        default=True,
        description="Whether or not to use gelu for the activations instead of relu.",
        parameter_metadata=ENCODER_METADATA["XLM"]["gelu_activation"],
    )

    sinusoidal_embeddings: bool = schema_utils.Boolean(
        default=False,
        description="Whether or not to use sinusoidal positional embeddings instead of absolute positional embeddings.",
        parameter_metadata=ENCODER_METADATA["XLM"]["sinusoidal_embeddings"],
    )

    causal: bool = schema_utils.Boolean(
        default=False,
        description="Whether or not the model should behave in a causal manner. Causal models use a triangular "
        "attention mask in order to only attend to the left-side context instead if a bidirectional "
        "context.",
        parameter_metadata=ENCODER_METADATA["XLM"]["causal"],
    )

    asm: bool = schema_utils.Boolean(
        default=False,
        description="Whether or not to use an adaptive log softmax projection layer instead of a linear layer for the "
        "prediction layer.",
        parameter_metadata=ENCODER_METADATA["XLM"]["asm"],
    )

    n_langs: int = schema_utils.PositiveInteger(
        default=1,
        description="The number of languages the model handles. Set to 1 for monolingual models.",
        parameter_metadata=ENCODER_METADATA["XLM"]["n_langs"],
    )

    use_lang_emb: bool = schema_utils.Boolean(
        default=True,
        description="Whether to use language embeddings. Some models use additional language embeddings, "
        "see the multilingual models page for information on how to use them.",
        parameter_metadata=ENCODER_METADATA["XLM"]["use_lang_emb"],
    )

    max_position_embeddings: int = schema_utils.PositiveInteger(
        default=512,
        description="The maximum sequence length that this model might ever be used with. Typically set this to "
        "something large just in case (e.g., 512 or 1024 or 2048).",
        parameter_metadata=ENCODER_METADATA["XLM"]["max_position_embeddings"],
    )

    embed_init_std: float = schema_utils.NonNegativeFloat(
        default=2048**-0.5,
        description="The standard deviation of the truncated_normal_initializer for initializing the embedding "
        "matrices.",
        parameter_metadata=ENCODER_METADATA["XLM"]["embed_init_std"],
    )

    layer_norm_eps: float = schema_utils.NonNegativeFloat(
        default=1e-12,
        description="The epsilon used by the layer normalization layers.",
        parameter_metadata=ENCODER_METADATA["XLM"]["layer_norm_eps"],
    )

    init_std: float = schema_utils.NonNegativeFloat(
        default=0.02,
        description="The standard deviation of the truncated_normal_initializer for initializing all weight matrices "
        "except the embedding matrices.",
        parameter_metadata=ENCODER_METADATA["XLM"]["init_std"],
    )

    bos_index: int = schema_utils.NonNegativeInteger(
        default=0,
        description="The index of the beginning of sentence token in the vocabulary.",
        parameter_metadata=ENCODER_METADATA["XLM"]["bos_index"],
    )

    eos_index: int = schema_utils.NonNegativeInteger(
        default=1,
        description="The index of the end of sentence token in the vocabulary.",
        parameter_metadata=ENCODER_METADATA["XLM"]["eos_index"],
    )

    pad_index: int = schema_utils.NonNegativeInteger(
        default=2,
        description="The index of the padding token in the vocabulary.",
        parameter_metadata=ENCODER_METADATA["XLM"]["pad_index"],
    )

    unk_index: int = schema_utils.NonNegativeInteger(
        default=3,
        description="The index of the unknown token in the vocabulary.",
        parameter_metadata=ENCODER_METADATA["XLM"]["unk_index"],
    )

    mask_index: int = schema_utils.NonNegativeInteger(
        default=5,
        description="The index of the masking token in the vocabulary.",
        parameter_metadata=ENCODER_METADATA["XLM"]["mask_index"],
    )

    is_encoder: bool = schema_utils.Boolean(
        default=True,
        description="Whether or not the initialized model should be a transformer encoder or decoder as seen in "
        "Vaswani et al.",
        parameter_metadata=ENCODER_METADATA["XLM"]["is_encoder"],
    )

    start_n_top: int = schema_utils.PositiveInteger(
        default=5,
        description="Used in the SQuAD evaluation script.",
        parameter_metadata=ENCODER_METADATA["XLM"]["start_n_top"],
    )

    end_n_top: int = schema_utils.PositiveInteger(
        default=5,
        description="Used in the SQuAD evaluation script.",
        parameter_metadata=ENCODER_METADATA["XLM"]["end_n_top"],
    )

    mask_token_id: int = schema_utils.Integer(
        default=0,
        description="Model agnostic parameter to identify masked tokens when generating text in an MLM context.",
        parameter_metadata=ENCODER_METADATA["XLM"]["mask_token_id"],
    )

    lang_id: int = schema_utils.Integer(
        default=0,
        description="The ID of the language used by the model. This parameter is used when generating text in a given "
        "language.",
        parameter_metadata=ENCODER_METADATA["XLM"]["lang_id"],
    )

    pad_token_id: int = schema_utils.Integer(
        default=2,
        description="The ID of the token to use as padding.",
        parameter_metadata=ENCODER_METADATA["XLM"]["pad_token_id"],
    )

    bos_token_id: int = schema_utils.Integer(
        default=0,
        description="The beginning of sequence token ID.",
        parameter_metadata=ENCODER_METADATA["XLM"]["bos_token_id"],
    )

    pretrained_kwargs: dict = schema_utils.Dict(
        default=None,
        description="Additional kwargs to pass to the pretrained model.",
        parameter_metadata=ENCODER_METADATA["XLM"]["pretrained_kwargs"],
    )


@DeveloperAPI
@register_encoder_config("gpt", TEXT)
@dataclass(repr=False)
class GPTConfig(SequenceEncoderConfig):
    """This dataclass configures the schema used for an GPT encoder."""

    @staticmethod
    def module_name():
        return "GPT"

    type: str = schema_utils.ProtectedString(
        "gpt",
        description=ENCODER_METADATA["GPT"]["type"].long_description,
    )

    max_sequence_length: int = schema_utils.PositiveInteger(
        default=None,
        description="Maximum length of the input sequence.",
        parameter_metadata=ENCODER_METADATA["GPT"]["max_sequence_length"],
    )

    reduce_output: str = schema_utils.String(
        default="sum",
        description="The method used to reduce a sequence of tensors down to a single tensor.",
        parameter_metadata=ENCODER_METADATA["GPT"]["reduce_output"],
    )

    use_pretrained: bool = schema_utils.Boolean(
        default=True,
        description="Whether to use the pretrained weights for the model.",
        parameter_metadata=ENCODER_METADATA["GPT"]["use_pretrained"],
    )

    pretrained_model_name_or_path: str = schema_utils.String(
        default="openai-gpt",
        description="Name or path of the pretrained model.",
        parameter_metadata=ENCODER_METADATA["GPT"]["pretrained_model_name_or_path"],
    )

    saved_weights_in_checkpoint: bool = schema_utils.Boolean(
        default=False,
        description="Are the pretrained encoder weights saved in this model's checkpoint? Automatically set to"
        "True for trained models to prevent loading pretrained encoder weights from model hub.",
        parameter_metadata=ENCODER_METADATA["GPT"]["saved_weights_in_checkpoint"],
    )

    trainable: bool = schema_utils.Boolean(
        default=False,
        description="Whether to train the model.",
        parameter_metadata=ENCODER_METADATA["GPT"]["trainable"],
    )

    vocab: list = schema_utils.List(
        default=None,
        description="Vocabulary for the encoder",
        parameter_metadata=ENCODER_METADATA["GPT"]["vocab"],
    )

    vocab_size: int = schema_utils.PositiveInteger(
        default=30522,
        description="Vocabulary size of the GPT model. Defines the number of different tokens that can be "
        "represented by the inputs_ids passed when calling OpenAIGPTModel or TFOpenAIGPTModel.",
        parameter_metadata=ENCODER_METADATA["GPT"]["vocab_size"],
    )

    n_positions: int = schema_utils.PositiveInteger(
        default=40478,
        description="The maximum sequence length that this model might ever be used with. Typically set this to "
        "something large just in case (e.g., 512 or 1024 or 2048).",
        parameter_metadata=ENCODER_METADATA["GPT"]["n_positions"],
    )

    n_ctx: int = schema_utils.PositiveInteger(
        default=512,
        description="Dimensionality of the causal mask (usually same as n_positions)",
        parameter_metadata=ENCODER_METADATA["GPT"]["n_ctx"],
    )

    n_embd: int = schema_utils.PositiveInteger(
        default=768,
        description="Dimensionality of the embeddings and hidden states.",
        parameter_metadata=ENCODER_METADATA["GPT"]["n_embd"],
    )

    n_layer: int = schema_utils.PositiveInteger(
        default=12,
        description="Number of hidden layers in the Transformer encoder.",
        parameter_metadata=ENCODER_METADATA["GPT"]["n_layer"],
    )

    n_head: int = schema_utils.PositiveInteger(
        default=12,
        description="Number of attention heads for each attention layer in the Transformer encoder.",
        parameter_metadata=ENCODER_METADATA["GPT"]["n_head"],
    )

    afn: str = schema_utils.StringOptions(
        ["gelu", "relu", "silu", "gelu_new"],
        default="gelu_new",
        description="The non-linear activation function (function or string) in the encoder and pooler.",
        parameter_metadata=ENCODER_METADATA["GPT"]["afn"],
    )

    resid_pdrop: float = schema_utils.FloatRange(
        default=0.1,
        description="The dropout probability for all fully connected layers in the embeddings, encoder, and pooler.",
        parameter_metadata=ENCODER_METADATA["GPT"]["resid_pdrop"],
    )

    embd_pdrop: float = schema_utils.FloatRange(
        default=0.1,
        description="The dropout ratio for the embeddings.",
        parameter_metadata=ENCODER_METADATA["GPT"]["embd_pdrop"],
    )

    attn_pdrop: float = schema_utils.FloatRange(
        default=0.1,
        description="The dropout ratio for the attention.",
        parameter_metadata=ENCODER_METADATA["GPT"]["attn_pdrop"],
    )

    layer_norm_epsilon: float = schema_utils.NonNegativeFloat(
        default=1e-5,
        description="The epsilon to use in the layer normalization layers",
        parameter_metadata=ENCODER_METADATA["GPT"]["layer_norm_epsilon"],
    )

    initializer_range: float = schema_utils.NonNegativeFloat(
        default=0.02,
        description="The standard deviation of the truncated_normal_initializer for initializing all weight matrices.",
        parameter_metadata=ENCODER_METADATA["GPT"]["initializer_range"],
    )

    pretrained_kwargs: dict = schema_utils.Dict(
        default=None,
        description="Additional kwargs to pass to the pretrained model.",
        parameter_metadata=ENCODER_METADATA["GPT"]["pretrained_kwargs"],
    )


@DeveloperAPI
@register_encoder_config("gpt2", TEXT)
@dataclass(repr=False)
class GPT2Config(SequenceEncoderConfig):
    """This dataclass configures the schema used for an GPT2 encoder."""

    @staticmethod
    def module_name():
        return "GPT2"

    type: str = schema_utils.ProtectedString(
        "gpt2",
        description=ENCODER_METADATA["GPT2"]["type"].long_description,
    )

    max_sequence_length: int = schema_utils.PositiveInteger(
        default=None,
        description="Maximum length of the input sequence.",
        parameter_metadata=ENCODER_METADATA["GPT2"]["max_sequence_length"],
    )

    use_pretrained: bool = schema_utils.Boolean(
        default=True,
        description="Whether to use the pretrained weights for the model.",
        parameter_metadata=ENCODER_METADATA["GPT2"]["use_pretrained"],
    )

    pretrained_model_name_or_path: str = schema_utils.String(
        default="gpt2",
        description="Name or path of the pretrained model.",
        parameter_metadata=ENCODER_METADATA["GPT2"]["pretrained_model_name_or_path"],
    )

    reduce_output: str = schema_utils.String(
        default="sum",
        description="The method used to reduce a sequence of tensors down to a single tensor.",
        parameter_metadata=ENCODER_METADATA["GPT2"]["reduce_output"],
    )

    trainable: bool = schema_utils.Boolean(
        default=False,
        description="Whether to train the model.",
        parameter_metadata=ENCODER_METADATA["GPT2"]["trainable"],
    )

    vocab: list = schema_utils.List(
        default=None,
        description="Vocabulary for the encoder",
        parameter_metadata=ENCODER_METADATA["GPT2"]["vocab"],
    )

    vocab_size: int = schema_utils.PositiveInteger(
        default=50257,
        description="Vocabulary size of the GPT-2 model. Defines the number of different tokens that can be "
        "represented by the inputs_ids passed when calling GPT2Model or TFGPT2Model.",
        parameter_metadata=ENCODER_METADATA["GPT2"]["vocab_size"],
    )

    n_positions: int = schema_utils.PositiveInteger(
        default=1024,
        description="The maximum sequence length that this model might ever be used with. Typically set this to "
        "something large just in case (e.g., 512 or 1024 or 2048).",
        parameter_metadata=ENCODER_METADATA["GPT2"]["n_positions"],
    )

    n_ctx: int = schema_utils.PositiveInteger(
        default=1024,
        description="Dimensionality of the causal mask (usually same as n_positions)",
        parameter_metadata=ENCODER_METADATA["GPT2"]["n_ctx"],
    )

    n_embd: int = schema_utils.PositiveInteger(
        default=768,
        description="Dimensionality of the embeddings and hidden states.",
        parameter_metadata=ENCODER_METADATA["GPT2"]["n_embd"],
    )

    n_layer: int = schema_utils.PositiveInteger(
        default=12,
        description="Number of hidden layers in the Transformer encoder.",
        parameter_metadata=ENCODER_METADATA["GPT2"]["n_layer"],
    )

    n_head: int = schema_utils.PositiveInteger(
        default=12,
        description="Number of attention heads for each attention layer in the Transformer encoder.",
        parameter_metadata=ENCODER_METADATA["GPT2"]["n_head"],
    )

    n_inner: int = schema_utils.PositiveInteger(
        default=None,
        description="Dimensionality of the inner feed-forward layers. None will set it to 4 times n_embd",
        parameter_metadata=ENCODER_METADATA["GPT2"]["n_inner"],
    )

    activation_function: str = schema_utils.StringOptions(
        ["relu", "silu", "gelu", "tanh", "gelu_new"],
        default="gelu",
        description="Activation function, to be selected in the list ['relu', 'silu', 'gelu', 'tanh', 'gelu_new'].",
        parameter_metadata=ENCODER_METADATA["GPT2"]["activation_function"],
    )

    resid_pdrop: float = schema_utils.FloatRange(
        default=0.1,
        min=0,
        max=1,
        description="The dropout probability for all fully connected layers in the embeddings, encoder, and pooler.",
        parameter_metadata=ENCODER_METADATA["GPT2"]["resid_pdrop"],
    )

    embd_pdrop: float = schema_utils.FloatRange(
        default=0.1,
        min=0,
        max=1,
        description="The dropout ratio for the embeddings.",
        parameter_metadata=ENCODER_METADATA["GPT2"]["embd_pdrop"],
    )

    attn_pdrop: float = schema_utils.FloatRange(
        default=0.1,
        min=0,
        max=1,
        description="The dropout ratio for the attention.",
        parameter_metadata=ENCODER_METADATA["GPT2"]["attn_pdrop"],
    )

    layer_norm_epsilon: float = schema_utils.NonNegativeFloat(
        default=1e-5,
        description="The epsilon to use in the layer normalization layers.",
        parameter_metadata=ENCODER_METADATA["GPT2"]["layer_norm_epsilon"],
    )

    initializer_range: float = schema_utils.NonNegativeFloat(
        default=0.02,
        description="The standard deviation of the truncated_normal_initializer for initializing all weight matrices.",
        parameter_metadata=ENCODER_METADATA["GPT2"]["initializer_range"],
    )

    scale_attn_weights: bool = schema_utils.Boolean(
        default=True,
        description="Scale attention weights by dividing by sqrt(hidden_size).",
        parameter_metadata=ENCODER_METADATA["GPT2"]["scale_attn_weights"],
    )

    pretrained_kwargs: dict = schema_utils.Dict(
        default=None,
        description="Additional kwargs to pass to the pretrained model.",
        parameter_metadata=ENCODER_METADATA["GPT2"]["pretrained_kwargs"],
    )


@DeveloperAPI
@register_encoder_config("roberta", TEXT)
@dataclass(repr=False)
class RoBERTaConfig(SequenceEncoderConfig):
    """This dataclass configures the schema used for an RoBERTa encoder."""

    @staticmethod
    def module_name():
        return "RoBERTa"

    type: str = schema_utils.ProtectedString(
        "roberta",
        description=ENCODER_METADATA["RoBERTa"]["type"].long_description,
    )

    max_sequence_length: int = schema_utils.PositiveInteger(
        default=None,
        description="Maximum length of the input sequence.",
        parameter_metadata=ENCODER_METADATA["RoBERTa"]["max_sequence_length"],
    )

    use_pretrained: bool = schema_utils.Boolean(
        default=True,
        description="Whether to use the pretrained weights for the model.",
        parameter_metadata=ENCODER_METADATA["RoBERTa"]["use_pretrained"],
    )

    pretrained_model_name_or_path: str = schema_utils.String(
        default="roberta-base",
        description="Name or path of the pretrained model.",
        parameter_metadata=ENCODER_METADATA["RoBERTa"]["pretrained_model_name_or_path"],
    )

    saved_weights_in_checkpoint: bool = schema_utils.Boolean(
        default=False,
        description="Are the pretrained encoder weights saved in this model's checkpoint? Automatically set to"
        "True for trained models to prevent loading pretrained encoder weights from model hub.",
        parameter_metadata=ENCODER_METADATA["RoBERTa"]["saved_weights_in_checkpoint"],
    )

    reduce_output: str = schema_utils.String(
        default="cls_pooled",
        description="The method used to reduce a sequence of tensors down to a single tensor.",
        parameter_metadata=ENCODER_METADATA["RoBERTa"]["reduce_output"],
    )

    trainable: bool = schema_utils.Boolean(
        default=False,
        description="Whether to train the model.",
        parameter_metadata=ENCODER_METADATA["RoBERTa"]["trainable"],
    )

    vocab: list = schema_utils.List(
        default=None,
        description="Vocabulary for the encoder",
        parameter_metadata=ENCODER_METADATA["RoBERTa"]["vocab"],
    )

    vocab_size: int = schema_utils.PositiveInteger(
        default=None,
        description="Vocabulary size of the RoBERTa model.",
        parameter_metadata=ENCODER_METADATA["RoBERTa"]["vocab_size"],
    )

    pad_token_id: int = schema_utils.Integer(
        default=1,
        description="The ID of the token to use as padding.",
        parameter_metadata=ENCODER_METADATA["RoBERTa"]["pad_token_id"],
    )

    bos_token_id: int = schema_utils.Integer(
        default=0,
        description="The beginning of sequence token ID.",
        parameter_metadata=ENCODER_METADATA["RoBERTa"]["bos_token_id"],
    )

    eos_token_id: int = schema_utils.Integer(
        default=2,
        description="The end of sequence token ID.",
        parameter_metadata=ENCODER_METADATA["RoBERTa"]["eos_token_id"],
    )

    pretrained_kwargs: dict = schema_utils.Dict(
        default=None,
        description="Additional kwargs to pass to the pretrained model.",
        parameter_metadata=ENCODER_METADATA["RoBERTa"]["pretrained_kwargs"],
    )


@DeveloperAPI
@register_encoder_config("transformer_xl", TEXT)
@dataclass(repr=False)
class TransformerXLConfig(SequenceEncoderConfig):
    """This dataclass configures the schema used for an TransformerXL encoder."""

    @staticmethod
    def module_name():
        return "TransformerXL"

    type: str = schema_utils.ProtectedString(
        "transformer_xl",
        description=ENCODER_METADATA["TransformerXL"]["type"].long_description,
    )

    max_sequence_length: int = schema_utils.PositiveInteger(
        default=None,
        description="Maximum length of the input sequence.",
        parameter_metadata=ENCODER_METADATA["TransformerXL"]["max_sequence_length"],
    )

    use_pretrained: bool = schema_utils.Boolean(
        default=True,
        description="Whether to use the pretrained weights for the model.",
        parameter_metadata=ENCODER_METADATA["TransformerXL"]["use_pretrained"],
    )

    pretrained_model_name_or_path: str = schema_utils.String(
        default="transfo-xl-wt103",
        description="Name or path of the pretrained model.",
        parameter_metadata=ENCODER_METADATA["TransformerXL"]["pretrained_model_name_or_path"],
    )

    saved_weights_in_checkpoint: bool = schema_utils.Boolean(
        default=False,
        description="Are the pretrained encoder weights saved in this model's checkpoint? Automatically set to"
        "True for trained models to prevent loading pretrained encoder weights from model hub.",
        parameter_metadata=ENCODER_METADATA["TransformerXL"]["saved_weights_in_checkpoint"],
    )

    reduce_output: str = schema_utils.String(
        default="sum",
        description="The method used to reduce a sequence of tensors down to a single tensor.",
        parameter_metadata=ENCODER_METADATA["TransformerXL"]["reduce_output"],
    )

    trainable: bool = schema_utils.Boolean(
        default=False,
        description="Whether to train the model.",
        parameter_metadata=ENCODER_METADATA["TransformerXL"]["trainable"],
    )

    vocab: list = schema_utils.List(
        default=None,
        description="Vocabulary for the encoder",
        parameter_metadata=ENCODER_METADATA["TransformerXL"]["vocab"],
    )

    vocab_size: int = schema_utils.PositiveInteger(
        default=267735,
        description="Vocabulary size of the TransfoXL model. Defines the number of different tokens that can be "
        "represented by the inputs_ids passed when calling TransfoXLModel or TFTransfoXLModel.",
        parameter_metadata=ENCODER_METADATA["TransformerXL"]["vocab_size"],
    )

    cutoffs: List[int] = schema_utils.List(
        int,
        default=[20000, 40000, 200000],
        description="Cutoffs for the adaptive softmax.",
        parameter_metadata=ENCODER_METADATA["TransformerXL"]["cutoffs"],
    )

    d_model: int = schema_utils.PositiveInteger(
        default=1024,
        description="Dimensionality of the model’s hidden states.",
        parameter_metadata=ENCODER_METADATA["TransformerXL"]["d_model"],
    )

    d_embed: int = schema_utils.PositiveInteger(
        default=1024,
        description="Dimensionality of the embeddings",
        parameter_metadata=ENCODER_METADATA["TransformerXL"]["d_embed"],
    )

    n_head: int = schema_utils.PositiveInteger(
        default=16,
        description="Number of attention heads for each attention layer in the Transformer encoder.",
        parameter_metadata=ENCODER_METADATA["TransformerXL"]["n_head"],
    )

    d_head: int = schema_utils.PositiveInteger(
        default=64,
        description="Dimensionality of the model’s heads.",
        parameter_metadata=ENCODER_METADATA["TransformerXL"]["d_head"],
    )

    d_inner: int = schema_utils.PositiveInteger(
        default=4096,
        description=" Inner dimension in FF",
        parameter_metadata=ENCODER_METADATA["TransformerXL"]["d_inner"],
    )

    div_val: int = schema_utils.PositiveInteger(
        default=4,
        description="Divident value for adapative input and softmax.",
        parameter_metadata=ENCODER_METADATA["TransformerXL"]["div_val"],
    )

    pre_lnorm: bool = schema_utils.Boolean(
        default=False,
        description="Whether or not to apply LayerNorm to the input instead of the output in the blocks.",
        parameter_metadata=ENCODER_METADATA["TransformerXL"]["pre_lnorm"],
    )

    n_layer: int = schema_utils.PositiveInteger(
        default=18,
        description="Number of hidden layers in the Transformer encoder.",
        parameter_metadata=ENCODER_METADATA["TransformerXL"]["n_layer"],
    )

    mem_len: int = schema_utils.PositiveInteger(
        default=1600,
        description="Length of the retained previous heads.",
        parameter_metadata=ENCODER_METADATA["TransformerXL"]["mem_len"],
    )

    clamp_len: int = schema_utils.PositiveInteger(
        default=1000,
        description="Use the same pos embeddings after clamp_len.",
        parameter_metadata=ENCODER_METADATA["TransformerXL"]["clamp_len"],
    )

    same_length: bool = schema_utils.Boolean(
        default=True,
        description="Whether or not to use the same attn length for all tokens",
        parameter_metadata=ENCODER_METADATA["TransformerXL"]["same_length"],
    )

    proj_share_all_but_first: bool = schema_utils.Boolean(
        default=True,
        description="True to share all but first projs, False not to share.",
        parameter_metadata=ENCODER_METADATA["TransformerXL"]["proj_share_all_but_first"],
    )

    attn_type: int = schema_utils.IntegerRange(
        default=0,
        min=0,
        max=3,
        description="Attention type. 0 for Transformer-XL, 1 for Shaw et al, 2 for Vaswani et al, 3 for Al Rfou et al.",
        parameter_metadata=ENCODER_METADATA["TransformerXL"]["attn_type"],
    )

    sample_softmax: int = schema_utils.Integer(
        default=-1,
        description="Number of samples in the sampled softmax.",
        parameter_metadata=ENCODER_METADATA["TransformerXL"]["sample_softmax"],
    )

    adaptive: bool = schema_utils.Boolean(
        default=True,
        description="Whether or not to use adaptive softmax.",
        parameter_metadata=ENCODER_METADATA["TransformerXL"]["adaptive"],
    )

    dropout: float = schema_utils.FloatRange(
        default=0.1,
        min=0,
        max=1,
        description="The dropout probability for all fully connected layers in the embeddings, encoder, and pooler.",
        parameter_metadata=ENCODER_METADATA["TransformerXL"]["dropout"],
    )

    dropatt: float = schema_utils.NonNegativeFloat(
        default=0.0,
        description="The dropout ratio for the attention probabilities.",
        parameter_metadata=ENCODER_METADATA["TransformerXL"]["dropatt"],
    )

    untie_r: bool = schema_utils.Boolean(
        default=True,
        description="Whether ot not to untie relative position biases.",
        parameter_metadata=ENCODER_METADATA["TransformerXL"]["untie_r"],
    )

    init: str = schema_utils.String(
        default="normal",
        description="Parameter initializer to use.",
        parameter_metadata=ENCODER_METADATA["TransformerXL"]["init"],
    )

    init_range: float = schema_utils.NonNegativeFloat(
        default=0.01,
        description="Parameters initialized by U(-init_range, init_range).",
        parameter_metadata=ENCODER_METADATA["TransformerXL"]["init_range"],
    )

    proj_init_std: float = schema_utils.NonNegativeFloat(
        default=0.01,
        description="Parameters initialized by N(0, init_std)",
        parameter_metadata=ENCODER_METADATA["TransformerXL"]["proj_init_std"],
    )

    init_std: float = schema_utils.NonNegativeFloat(
        default=0.02,
        description="Parameters initialized by N(0, init_std)",
        parameter_metadata=ENCODER_METADATA["TransformerXL"]["init_std"],
    )

    layer_norm_epsilon: float = schema_utils.NonNegativeFloat(
        default=1e-5,
        description="The epsilon to use in the layer normalization layers",
        parameter_metadata=ENCODER_METADATA["TransformerXL"]["layer_norm_epsilon"],
    )

    eos_token_id: int = schema_utils.Integer(
        default=0,
        description="The end of sequence token ID.",
        parameter_metadata=ENCODER_METADATA["TransformerXL"]["eos_token_id"],
    )

    pretrained_kwargs: dict = schema_utils.Dict(
        default=None,
        description="Additional kwargs to pass to the pretrained model.",
        parameter_metadata=ENCODER_METADATA["TransformerXL"]["pretrained_kwargs"],
    )


@DeveloperAPI
@register_encoder_config("xlnet", TEXT)
@dataclass(repr=False)
class XLNetConfig(SequenceEncoderConfig):
    """This dataclass configures the schema used for an XLNet encoder."""

    @staticmethod
    def module_name():
        return "XLNet"

    type: str = schema_utils.ProtectedString(
        "xlnet",
        description=ENCODER_METADATA["XLNet"]["type"].long_description,
    )

    max_sequence_length: int = schema_utils.PositiveInteger(
        default=None,
        description="Maximum length of the input sequence.",
        parameter_metadata=ENCODER_METADATA["XLNet"]["max_sequence_length"],
    )

    use_pretrained: bool = schema_utils.Boolean(
        default=True,
        description="Whether to use the pretrained weights for the model.",
        parameter_metadata=ENCODER_METADATA["XLNet"]["use_pretrained"],
    )

    pretrained_model_name_or_path: str = schema_utils.String(
        default="xlnet-base-cased",
        description="Name or path of the pretrained model.",
        parameter_metadata=ENCODER_METADATA["XLNet"]["pretrained_model_name_or_path"],
    )

    saved_weights_in_checkpoint: bool = schema_utils.Boolean(
        default=False,
        description="Are the pretrained encoder weights saved in this model's checkpoint? Automatically set to"
        "True for trained models to prevent loading pretrained encoder weights from model hub.",
        parameter_metadata=ENCODER_METADATA["XLNet"]["saved_weights_in_checkpoint"],
    )

    reduce_output: str = schema_utils.String(
        default="sum",
        description="The method used to reduce a sequence of tensors down to a single tensor.",
        parameter_metadata=ENCODER_METADATA["XLNet"]["reduce_output"],
    )

    trainable: bool = schema_utils.Boolean(
        default=False,
        description="Whether to train the model.",
        parameter_metadata=ENCODER_METADATA["XLNet"]["trainable"],
    )

    vocab: list = schema_utils.List(
        default=None,
        description="Vocabulary for the encoder",
        parameter_metadata=ENCODER_METADATA["XLNet"]["vocab"],
    )

    vocab_size: int = schema_utils.PositiveInteger(
        default=32000,
        description="Vocabulary size of the XLNet model. Defines the number of different tokens that can be "
        "represented by the inputs_ids passed when calling XLNetModel or TFXLNetModel.",
        parameter_metadata=ENCODER_METADATA["XLNet"]["vocab_size"],
    )

    d_model: int = schema_utils.PositiveInteger(
        default=1024,
        description="Dimensionality of the encoder layers and the pooler layer.",
        parameter_metadata=ENCODER_METADATA["XLNet"]["d_model"],
    )

    n_layer: int = schema_utils.PositiveInteger(
        default=24,
        description="Number of hidden layers in the Transformer encoder.",
        parameter_metadata=ENCODER_METADATA["XLNet"]["n_layer"],
    )

    n_head: int = schema_utils.PositiveInteger(
        default=16,
        description="Number of attention heads for each attention layer in the Transformer encoder.",
        parameter_metadata=ENCODER_METADATA["XLNet"]["n_head"],
    )

    d_inner: int = schema_utils.PositiveInteger(
        default=4096,
        description="Dimensionality of the “intermediate” (often named feed-forward) layer in the Transformer encoder.",
        parameter_metadata=ENCODER_METADATA["XLNet"]["d_inner"],
    )

    ff_activation: str = schema_utils.StringOptions(
        ["gelu", "relu", "silu", "gelu_new"],
        default="gelu",
        description="The non-linear activation function (function or string) in the encoder and pooler. If string, "
        "'gelu', 'relu', 'silu' and 'gelu_new' are supported.",
        parameter_metadata=ENCODER_METADATA["XLNet"]["ff_activation"],
    )

    untie_r: bool = schema_utils.Boolean(
        default=True,
        description="Whether or not to untie relative position biases",
        parameter_metadata=ENCODER_METADATA["XLNet"]["untie_r"],
    )

    attn_type: str = schema_utils.StringOptions(
        ["bi", "uni"],
        default="bi",
        description="The attention type used by the model. Set 'bi' for XLNet, 'uni' for Transformer-XL.",
        parameter_metadata=ENCODER_METADATA["XLNet"]["attn_type"],
    )

    initializer_range: float = schema_utils.NonNegativeFloat(
        default=0.02,
        description="The standard deviation of the truncated_normal_initializer for initializing all weight matrices.",
        parameter_metadata=ENCODER_METADATA["XLNet"]["initializer_range"],
    )

    layer_norm_eps: float = schema_utils.NonNegativeFloat(
        default=1e-12,
        description="The epsilon used by the layer normalization layers.",
        parameter_metadata=ENCODER_METADATA["XLNet"]["layer_norm_eps"],
    )

    dropout: float = schema_utils.FloatRange(
        default=0.1,
        description="The dropout probability for all fully connected layers in the embeddings, encoder, and pooler.",
        parameter_metadata=ENCODER_METADATA["XLNet"]["dropout"],
    )

    mem_len: int = schema_utils.PositiveInteger(
        default=512,
        description="The number of tokens to cache. The key/value pairs that have already been pre-computed in a "
        "previous forward pass won’t be re-computed. ",
        parameter_metadata=ENCODER_METADATA["XLNet"]["mem_len"],
    )

    reuse_len: int = schema_utils.PositiveInteger(
        default=None,
        description="The number of tokens in the current batch to be cached and reused in the future.",
        parameter_metadata=ENCODER_METADATA["XLNet"]["reuse_len"],
    )

    use_mems_eval: bool = schema_utils.Boolean(
        default=True,
        description="Whether or not the model should make use of the recurrent memory mechanism in evaluation mode.",
        parameter_metadata=ENCODER_METADATA["XLNet"]["use_mems_eval"],
    )

    use_mems_train: bool = schema_utils.Boolean(
        default=False,
        description="Whether or not the model should make use of the recurrent memory mechanism in train mode.",
        parameter_metadata=ENCODER_METADATA["XLNet"]["use_mems_train"],
    )

    bi_data: bool = schema_utils.Boolean(
        default=False,
        description="Whether or not to use bidirectional input pipeline. Usually set to True during pretraining and "
        "False during finetuning.",
        parameter_metadata=ENCODER_METADATA["XLNet"]["bi_data"],
    )

    clamp_len: int = schema_utils.Integer(
        default=-1,
        description="Clamp all relative distances larger than clamp_len. Setting this attribute to -1 means no "
        "clamping.",
        parameter_metadata=ENCODER_METADATA["XLNet"]["clamp_len"],
    )

    same_length: bool = schema_utils.Boolean(
        default=False,
        description="Whether or not to use the same attention length for each token.",
        parameter_metadata=ENCODER_METADATA["XLNet"]["same_length"],
    )

    summary_type: str = schema_utils.StringOptions(
        ["last", "first", "mean", "cls_index", "attn"],
        default="last",
        description="Argument used when doing sequence summary. Used in the sequence classification and multiple "
        "choice models.",
        parameter_metadata=ENCODER_METADATA["XLNet"]["summary_type"],
    )

    summary_use_proj: bool = schema_utils.Boolean(
        default=True,
        description="",
        parameter_metadata=ENCODER_METADATA["XLNet"]["summary_use_proj"],
    )

    summary_activation: str = schema_utils.String(
        default="tanh",
        description="Argument used when doing sequence summary. Used in the sequence classification and multiple "
        "choice models.",
        parameter_metadata=ENCODER_METADATA["XLNet"]["summary_activation"],
    )

    summary_last_dropout: float = schema_utils.FloatRange(
        default=0.1,
        description="Used in the sequence classification and multiple choice models.",
        parameter_metadata=ENCODER_METADATA["XLNet"]["summary_last_dropout"],
    )

    start_n_top: int = schema_utils.PositiveInteger(
        default=5,
        description="Used in the SQuAD evaluation script.",
        parameter_metadata=ENCODER_METADATA["XLNet"]["start_n_top"],
    )

    end_n_top: int = schema_utils.PositiveInteger(
        default=5,
        description=" Used in the SQuAD evaluation script.",
        parameter_metadata=ENCODER_METADATA["XLNet"]["end_n_top"],
    )

    pad_token_id: int = schema_utils.Integer(
        default=5,
        description="The ID of the token to use as padding.",
        parameter_metadata=ENCODER_METADATA["XLNet"]["pad_token_id"],
    )

    bos_token_id: int = schema_utils.Integer(
        default=1,
        description="The beginning of sequence token ID.",
        parameter_metadata=ENCODER_METADATA["XLNet"]["bos_token_id"],
    )

    eos_token_id: int = schema_utils.Integer(
        default=2,
        description="The end of sequence token ID.",
        parameter_metadata=ENCODER_METADATA["XLNet"]["eos_token_id"],
    )

    pretrained_kwargs: dict = schema_utils.Dict(
        default=None,
        description="Additional kwargs to pass to the pretrained model.",
        parameter_metadata=ENCODER_METADATA["XLNet"]["pretrained_kwargs"],
    )


@DeveloperAPI
@register_encoder_config("distilbert", TEXT)
@dataclass(repr=False)
class DistilBERTConfig(SequenceEncoderConfig):
    """This dataclass configures the schema used for an DistilBERT encoder."""

    @staticmethod
    def module_name():
        return "DistilBERT"

    type: str = schema_utils.ProtectedString(
        "distilbert",
        description=ENCODER_METADATA["DistilBERT"]["type"].long_description,
    )

    max_sequence_length: int = schema_utils.PositiveInteger(
        default=None,
        description="Maximum length of the input sequence.",
        parameter_metadata=ENCODER_METADATA["DistilBERT"]["max_sequence_length"],
    )

    pretrained_model_name_or_path: str = schema_utils.String(
        default="distilbert-base-uncased",
        description="Name or path of the pretrained model.",
        parameter_metadata=ENCODER_METADATA["DistilBERT"]["pretrained_model_name_or_path"],
    )

    saved_weights_in_checkpoint: bool = schema_utils.Boolean(
        default=False,
        description="Are the pretrained encoder weights saved in this model's checkpoint? Automatically set to"
        "True for trained models to prevent loading pretrained encoder weights from model hub.",
        parameter_metadata=ENCODER_METADATA["DistilBERT"]["saved_weights_in_checkpoint"],
    )

    reduce_output: str = schema_utils.String(
        default="sum",
        description="The method used to reduce a sequence of tensors down to a single tensor.",
        parameter_metadata=ENCODER_METADATA["DistilBERT"]["reduce_output"],
    )

    trainable: bool = schema_utils.Boolean(
        default=False,
        description="Whether to train the model.",
        parameter_metadata=ENCODER_METADATA["DistilBERT"]["trainable"],
    )

    use_pretrained: bool = schema_utils.Boolean(
        default=True,
        description="Whether to use the pretrained weights for the model.",
        parameter_metadata=ENCODER_METADATA["DistilBERT"]["use_pretrained"],
    )

    vocab: list = schema_utils.List(
        default=None,
        description="Vocabulary for the encoder",
        parameter_metadata=ENCODER_METADATA["DistilBERT"]["vocab"],
    )

    vocab_size: int = schema_utils.PositiveInteger(
        default=30522,
        description="Vocabulary size of the DistilBERT model. Defines the number of different tokens that can be "
        "represented by the inputs_ids passed when calling DistilBertModel or TFDistilBertModel.",
        parameter_metadata=ENCODER_METADATA["DistilBERT"]["vocab_size"],
    )

    max_position_embeddings: int = schema_utils.PositiveInteger(
        default=512,
        description="The maximum sequence length that this model might ever be used with. Typically set this to "
        "something large just in case (e.g., 512 or 1024 or 2048).",
        parameter_metadata=ENCODER_METADATA["DistilBERT"]["max_position_embeddings"],
    )

    sinusoidal_pos_embds: bool = schema_utils.Boolean(
        default=False,
        description="Whether to use sinusoidal positional embeddings.",
        parameter_metadata=ENCODER_METADATA["DistilBERT"]["sinusoidal_pos_embds"],
    )

    n_layers: int = schema_utils.PositiveInteger(
        default=6,
        description="Number of hidden layers in the Transformer encoder.",
        parameter_metadata=ENCODER_METADATA["DistilBERT"]["n_layers"],
    )

    n_heads: int = schema_utils.PositiveInteger(
        default=12,
        description="Number of hidden layers in the Transformer encoder.",
        parameter_metadata=ENCODER_METADATA["DistilBERT"]["n_heads"],
    )

    dim: int = schema_utils.PositiveInteger(
        default=768,
        description=" Dimensionality of the encoder layers and the pooler layer.",
        parameter_metadata=ENCODER_METADATA["DistilBERT"]["dim"],
    )

    hidden_dim: int = schema_utils.PositiveInteger(
        default=3072,
        description="The size of the “intermediate” (often named feed-forward) layer in the Transformer encoder.",
        parameter_metadata=ENCODER_METADATA["DistilBERT"]["hidden_dim"],
    )

    dropout: float = schema_utils.FloatRange(
        default=0.1,
        min=0,
        max=1,
        description="The dropout probability for all fully connected layers in the embeddings, encoder, and pooler.",
        parameter_metadata=ENCODER_METADATA["DistilBERT"]["dropout"],
    )

    attention_dropout: float = schema_utils.NonNegativeFloat(
        default=0.1,
        description="The dropout ratio for the attention probabilities.",
        parameter_metadata=ENCODER_METADATA["DistilBERT"]["attention_dropout"],
    )

    activation: Union[str, Callable] = schema_utils.StringOptions(  # TODO: Add support for callable
        ["gelu", "relu", "silu", "gelu_new"],
        default="gelu",
        description="The non-linear activation function (function or string) in the encoder and pooler. If string, "
        "'gelu', 'relu', 'silu' and 'gelu_new' are supported.",
        parameter_metadata=ENCODER_METADATA["DistilBERT"]["activation"],
    )

    initializer_range: float = schema_utils.NonNegativeFloat(
        default=0.02,
        description="The standard deviation of the truncated_normal_initializer for initializing all weight matrices.",
        parameter_metadata=ENCODER_METADATA["DistilBERT"]["initializer_range"],
    )

    qa_dropout: float = schema_utils.FloatRange(
        default=0.1,
        min=0,
        max=1,
        description="The dropout probabilities used in the question answering model DistilBertForQuestionAnswering.",
        parameter_metadata=ENCODER_METADATA["DistilBERT"]["qa_dropout"],
    )

    seq_classif_dropout: float = schema_utils.FloatRange(
        default=0.2,
        min=0,
        max=1,
        description="The dropout probabilities used in the sequence classification and the multiple choice model "
        "DistilBertForSequenceClassification.",
        parameter_metadata=ENCODER_METADATA["DistilBERT"]["seq_classif_dropout"],
    )

    pretrained_kwargs: dict = schema_utils.Dict(
        default=None,
        description="Additional kwargs to pass to the pretrained model.",
        parameter_metadata=ENCODER_METADATA["DistilBERT"]["pretrained_kwargs"],
    )


@DeveloperAPI
@register_encoder_config("ctrl", TEXT)
@dataclass(repr=False)
class CTRLConfig(SequenceEncoderConfig):
    """This dataclass configures the schema used for an CTRL encoder."""

    @staticmethod
    def module_name():
        return "CTRL"

    type: str = schema_utils.ProtectedString(
        "ctrl",
        description=ENCODER_METADATA["CTRL"]["type"].long_description,
    )

    max_sequence_length: int = schema_utils.PositiveInteger(
        default=None,
        description="Maximum length of the input sequence.",
        parameter_metadata=ENCODER_METADATA["CTRL"]["max_sequence_length"],
    )

    use_pretrained: bool = schema_utils.Boolean(
        default=True,
        description="Whether to use the pretrained weights for the model.",
        parameter_metadata=ENCODER_METADATA["CTRL"]["use_pretrained"],
    )

    pretrained_model_name_or_path: str = schema_utils.String(
        default="ctrl",
        description="Name or path of the pretrained model.",
        parameter_metadata=ENCODER_METADATA["CTRL"]["pretrained_model_name_or_path"],
    )

    saved_weights_in_checkpoint: bool = schema_utils.Boolean(
        default=False,
        description="Are the pretrained encoder weights saved in this model's checkpoint? Automatically set to"
        "True for trained models to prevent loading pretrained encoder weights from model hub.",
        parameter_metadata=ENCODER_METADATA["CTRL"]["saved_weights_in_checkpoint"],
    )

    reduce_output: str = schema_utils.String(
        default="sum",
        description="The method used to reduce a sequence of tensors down to a single tensor.",
        parameter_metadata=ENCODER_METADATA["CTRL"]["reduce_output"],
    )

    trainable: bool = schema_utils.Boolean(
        default=False,
        description="Whether to train the model.",
        parameter_metadata=ENCODER_METADATA["CTRL"]["trainable"],
    )

    vocab: list = schema_utils.List(
        default=None,
        description="Vocabulary for the encoder",
        parameter_metadata=ENCODER_METADATA["CTRL"]["vocab"],
    )

    vocab_size: int = schema_utils.PositiveInteger(
        default=246534,
        description="Vocabulary size of the CTRL model. Defines the number of different tokens that can be "
        "represented by the inputs_ids passed when calling CTRLModel or TFCTRLModel.",
        parameter_metadata=ENCODER_METADATA["CTRL"]["vocab_size"],
    )

    n_positions: int = schema_utils.PositiveInteger(
        default=256,
        description="The maximum sequence length that this model might ever be used with. Typically set this to "
        "something large just in case (e.g., 512 or 1024 or 2048).",
        parameter_metadata=ENCODER_METADATA["CTRL"]["n_positions"],
    )

    n_ctx: int = schema_utils.PositiveInteger(
        default=256,
        description="Dimensionality of the causal mask (usually same as n_positions)",
        parameter_metadata=ENCODER_METADATA["CTRL"]["n_ctx"],
    )

    n_embd: int = schema_utils.PositiveInteger(
        default=1280,
        description="Dimensionality of the embeddings and hidden states.",
        parameter_metadata=ENCODER_METADATA["CTRL"]["n_embd"],
    )

    dff: int = schema_utils.PositiveInteger(
        default=8192,
        description="Dimensionality of the inner dimension of the feed forward networks (FFN).",
        parameter_metadata=ENCODER_METADATA["CTRL"]["dff"],
    )

    n_layer: int = schema_utils.PositiveInteger(
        default=48,
        description="Number of hidden layers in the Transformer encoder.",
        parameter_metadata=ENCODER_METADATA["CTRL"]["n_layer"],
    )

    n_head: int = schema_utils.PositiveInteger(
        default=16,
        description="Number of attention heads for each attention layer in the Transformer encoder.",
        parameter_metadata=ENCODER_METADATA["CTRL"]["n_head"],
    )

    resid_pdrop: float = schema_utils.FloatRange(
        default=0.1,
        min=0,
        max=1,
        description=" The dropout probability for all fully connected layers in the embeddings, encoder, and pooler.",
        parameter_metadata=ENCODER_METADATA["CTRL"]["resid_pdrop"],
    )

    embd_pdrop: float = schema_utils.NonNegativeFloat(
        default=0.1,
        description="The dropout ratio for the embeddings.",
        parameter_metadata=ENCODER_METADATA["CTRL"]["embd_pdrop"],
    )

    attn_pdrop: float = schema_utils.NonNegativeFloat(
        default=0.1,
        description="The dropout ratio for the attention.",
        parameter_metadata=ENCODER_METADATA["CTRL"]["attn_pdrop"],
    )

    layer_norm_epsilon: float = schema_utils.NonNegativeFloat(
        default=1e-6,
        description="The epsilon to use in the layer normalization layers",
        parameter_metadata=ENCODER_METADATA["CTRL"]["layer_norm_epsilon"],
    )

    initializer_range: float = schema_utils.NonNegativeFloat(
        default=0.02,
        description="The standard deviation of the truncated_normal_initializer for initializing all weight matrices.",
        parameter_metadata=ENCODER_METADATA["CTRL"]["initializer_range"],
    )

    pretrained_kwargs: dict = schema_utils.Dict(
        default=None,
        description="Additional kwargs to pass to the pretrained model.",
        parameter_metadata=ENCODER_METADATA["CTRL"]["pretrained_kwargs"],
    )


@DeveloperAPI
@register_encoder_config("camembert", TEXT)
@dataclass(repr=False)
class CamemBERTConfig(SequenceEncoderConfig):
    """This dataclass configures the schema used for an CamemBERT encoder."""

    @staticmethod
    def module_name():
        return "CamemBERT"

    type: str = schema_utils.ProtectedString(
        "camembert",
        description=ENCODER_METADATA["CamemBERT"]["type"].long_description,
    )

    max_sequence_length: int = schema_utils.PositiveInteger(
        default=None,
        description="Maximum length of the input sequence.",
        parameter_metadata=ENCODER_METADATA["CamemBERT"]["max_sequence_length"],
    )

    use_pretrained: bool = schema_utils.Boolean(
        default=True,
        description="Whether to use the pretrained weights for the model.",
        parameter_metadata=ENCODER_METADATA["CamemBERT"]["use_pretrained"],
    )

    saved_weights_in_checkpoint: bool = schema_utils.Boolean(
        default=False,
        description="Are the pretrained encoder weights saved in this model's checkpoint? Automatically set to"
        "True for trained models to prevent loading pretrained encoder weights from model hub.",
        parameter_metadata=ENCODER_METADATA["CamemBERT"]["saved_weights_in_checkpoint"],
    )

    pretrained_model_name_or_path: str = schema_utils.String(
        default="jplu/camembert-base",
        description="Name or path of the pretrained model.",
        parameter_metadata=ENCODER_METADATA["CamemBERT"]["pretrained_model_name_or_path"],
    )

    reduce_output: str = schema_utils.String(
        default="cls-pooled",
        description="The method used to reduce a sequence of tensors down to a single tensor.",
        parameter_metadata=ENCODER_METADATA["CamemBERT"]["reduce_output"],
    )

    trainable: bool = schema_utils.Boolean(
        default=False,
        description="Whether to train the model.",
        parameter_metadata=ENCODER_METADATA["CamemBERT"]["trainable"],
    )

    vocab: list = schema_utils.List(
        default=None,
        description="Vocabulary for the encoder",
        parameter_metadata=ENCODER_METADATA["CamemBERT"]["vocab"],
    )

    vocab_size: int = schema_utils.PositiveInteger(
        default=30522,
        description="Vocabulary size of the CamemBERT model.",
        parameter_metadata=ENCODER_METADATA["CamemBERT"]["vocab_size"],
    )

    hidden_size: int = schema_utils.PositiveInteger(
        default=768,
        description="Dimensionality of the encoder layers and the pooler layer.",
        parameter_metadata=ENCODER_METADATA["CamemBERT"]["hidden_size"],
    )

    num_hidden_layers: int = schema_utils.PositiveInteger(
        default=12,
        description="Number of hidden layers in the Transformer encoder.",
        parameter_metadata=ENCODER_METADATA["CamemBERT"]["num_hidden_layers"],
    )

    num_attention_heads: int = schema_utils.PositiveInteger(
        default=12,
        description="Number of attention heads for each attention layer in the Transformer encoder.",
        parameter_metadata=ENCODER_METADATA["CamemBERT"]["num_attention_heads"],
    )

    intermediate_size: int = schema_utils.PositiveInteger(
        default=3072,
        description="Dimensionality of the “intermediate” (often named feed-forward) layer in the Transformer encoder.",
        parameter_metadata=ENCODER_METADATA["CamemBERT"]["intermediate_size"],
    )

    hidden_act: Union[str, Callable] = schema_utils.StringOptions(  # TODO: add support for callable
        ["gelu", "relu", "silu", "gelu_new"],
        default="gelu",
        description="The non-linear activation function (function or string) in the encoder and pooler.",
        parameter_metadata=ENCODER_METADATA["CamemBERT"]["hidden_act"],
    )

    hidden_dropout_prob: float = schema_utils.FloatRange(
        default=0.1,
        min=0,
        max=1,
        description="The dropout probability for all fully connected layers in the embeddings, encoder, and pooler.",
        parameter_metadata=ENCODER_METADATA["CamemBERT"]["hidden_dropout_prob"],
    )

    attention_probs_dropout_prob: float = schema_utils.FloatRange(
        default=0.1,
        min=0,
        max=1,
        description="The dropout ratio for the attention probabilities.",
        parameter_metadata=ENCODER_METADATA["CamemBERT"]["attention_probs_dropout_prob"],
    )

    max_position_embeddings: int = schema_utils.PositiveInteger(
        default=512,
        description="The maximum sequence length that this model might ever be used with. Typically set this to "
        "something large just in case (e.g., 512 or 1024 or 2048).",
        parameter_metadata=ENCODER_METADATA["CamemBERT"]["max_position_embeddings"],
    )

    type_vocab_size: int = schema_utils.PositiveInteger(
        default=2,
        description="The vocabulary size of the token_type_ids passed when calling BertModel or TFBertModel.",
        parameter_metadata=ENCODER_METADATA["CamemBERT"]["type_vocab_size"],
    )

    initializer_range: float = schema_utils.NonNegativeFloat(
        default=0.02,
        description="The standard deviation of the truncated_normal_initializer for initializing all weight matrices.",
        parameter_metadata=ENCODER_METADATA["CamemBERT"]["initializer_range"],
    )

    layer_norm_eps: float = schema_utils.NonNegativeFloat(
        default=1e-12,
        description="The epsilon used by the layer normalization layers.",
        parameter_metadata=ENCODER_METADATA["CamemBERT"]["layer_norm_eps"],
    )

    pad_token_id: int = schema_utils.Integer(
        default=0,
        description="The ID of the token to use as padding.",
        parameter_metadata=ENCODER_METADATA["CamemBERT"]["pad_token_id"],
    )

    gradient_checkpointing: bool = schema_utils.Boolean(
        default=False,
        description="Whether to use gradient checkpointing.",
        parameter_metadata=ENCODER_METADATA["CamemBERT"]["gradient_checkpointing"],
    )

    position_embedding_type: str = schema_utils.StringOptions(
        ["absolute", "relative_key", "relative_key_query"],
        default="absolute",
        description="Type of position embedding.",
        parameter_metadata=ENCODER_METADATA["CamemBERT"]["position_embedding_type"],
    )

    classifier_dropout: float = schema_utils.FloatRange(
        default=None,
        min=0,
        max=1,
        description="The dropout ratio for the classification head.",
        parameter_metadata=ENCODER_METADATA["CamemBERT"]["classifier_dropout"],
    )

    pretrained_kwargs: dict = schema_utils.Dict(
        default=None,
        description="Additional kwargs to pass to the pretrained model.",
        parameter_metadata=ENCODER_METADATA["CamemBERT"]["pretrained_kwargs"],
    )


@DeveloperAPI
@register_encoder_config("t5", TEXT)
@dataclass(repr=False)
class T5Config(SequenceEncoderConfig):
    """This dataclass configures the schema used for an T5 encoder."""

    @staticmethod
    def module_name():
        return "T5"

    type: str = schema_utils.ProtectedString(
        "t5",
        description=ENCODER_METADATA["T5"]["type"].long_description,
    )

    max_sequence_length: int = schema_utils.PositiveInteger(
        default=None,
        description="Maximum length of the input sequence.",
        parameter_metadata=ENCODER_METADATA["T5"]["max_sequence_length"],
    )

    use_pretrained: bool = schema_utils.Boolean(
        default=True,
        description="Whether to use the pretrained weights for the model.",
        parameter_metadata=ENCODER_METADATA["T5"]["use_pretrained"],
    )

    pretrained_model_name_or_path: str = schema_utils.String(
        default="t5-small",
        description="Name or path of the pretrained model.",
        parameter_metadata=ENCODER_METADATA["T5"]["pretrained_model_name_or_path"],
    )

    saved_weights_in_checkpoint: bool = schema_utils.Boolean(
        default=False,
        description="Are the pretrained encoder weights saved in this model's checkpoint? Automatically set to"
        "True for trained models to prevent loading pretrained encoder weights from model hub.",
        parameter_metadata=ENCODER_METADATA["T5"]["saved_weights_in_checkpoint"],
    )

    reduce_output: str = schema_utils.String(
        default="sum",
        description="The method used to reduce a sequence of tensors down to a single tensor.",
        parameter_metadata=ENCODER_METADATA["T5"]["reduce_output"],
    )

    trainable: bool = schema_utils.Boolean(
        default=False,
        description="Whether to train the model.",
        parameter_metadata=ENCODER_METADATA["T5"]["trainable"],
    )

    vocab: list = schema_utils.List(
        default=None,
        description="Vocabulary for the encoder",
        parameter_metadata=ENCODER_METADATA["T5"]["vocab"],
    )

    vocab_size: int = schema_utils.PositiveInteger(
        default=32128,
        description="Vocabulary size of the T5 model. Defines the number of different tokens that can be represented "
        "by the inputs_ids passed when calling T5Model or TFT5Model.",
        parameter_metadata=ENCODER_METADATA["T5"]["vocab_size"],
    )

    d_model: int = schema_utils.PositiveInteger(
        default=512,
        description="Size of the encoder layers and the pooler layer.",
        parameter_metadata=ENCODER_METADATA["T5"]["d_model"],
    )

    d_kv: int = schema_utils.PositiveInteger(
        default=64,
        description="Size of the key, query, value projections per attention head. d_kv has to be equal to d_model // "
        "num_heads.",
        parameter_metadata=ENCODER_METADATA["T5"]["d_kv"],
    )

    d_ff: int = schema_utils.PositiveInteger(
        default=2048,
        description="Size of the intermediate feed forward layer in each T5Block.",
        parameter_metadata=ENCODER_METADATA["T5"]["d_ff"],
    )

    num_layers: int = schema_utils.PositiveInteger(
        default=6,
        description="Number of hidden layers in the Transformer encoder.",
        parameter_metadata=ENCODER_METADATA["T5"]["num_layers"],
    )

    num_decoder_layers: int = schema_utils.PositiveInteger(
        default=None,
        description="Number of hidden layers in the Transformer decoder. Will use the same value as num_layers if not "
        "set.",
        parameter_metadata=ENCODER_METADATA["T5"]["num_decoder_layers"],
    )

    num_heads: int = schema_utils.PositiveInteger(
        default=8,
        description="Number of attention heads for each attention layer in the Transformer encoder.",
        parameter_metadata=ENCODER_METADATA["T5"]["num_heads"],
    )

    relative_attention_num_buckets: int = schema_utils.PositiveInteger(
        default=32,
        description="The number of buckets to use for each attention layer.",
        parameter_metadata=ENCODER_METADATA["T5"]["relative_attention_num_buckets"],
    )

    dropout_rate: float = schema_utils.FloatRange(
        default=0.1,
        min=0,
        max=1,
        description="The ratio for all dropout layers.",
        parameter_metadata=ENCODER_METADATA["T5"]["dropout_rate"],
    )

    layer_norm_eps: float = schema_utils.NonNegativeFloat(
        default=1e-6,
        description="The epsilon used by the layer normalization layers.",
        parameter_metadata=ENCODER_METADATA["T5"]["layer_norm_eps"],
    )

    initializer_factor: float = schema_utils.NonNegativeFloat(
        default=1,
        description="A factor for initializing all weight matrices (should be kept to 1, used internally for "
        "initialization testing).",
        parameter_metadata=ENCODER_METADATA["T5"]["initializer_factor"],
    )

    feed_forward_proj: str = schema_utils.StringOptions(
        ["relu", "gated-gelu"],
        default="relu",
        description="Type of feed forward layer to be used. Should be one of 'relu' or 'gated-gelu'. T5v1.1 uses the "
        "'gated-gelu' feed forward projection. Original T5 uses 'relu'.",
        parameter_metadata=ENCODER_METADATA["T5"]["feed_forward_proj"],
    )

    pretrained_kwargs: dict = schema_utils.Dict(
        default=None,
        description="Additional kwargs to pass to the pretrained model.",
        parameter_metadata=ENCODER_METADATA["T5"]["pretrained_kwargs"],
    )


@DeveloperAPI
@register_encoder_config("flaubert", TEXT)
@dataclass(repr=False)
class FlauBERTConfig(SequenceEncoderConfig):
    """This dataclass configures the schema used for an FlauBERT encoder."""

    @staticmethod
    def module_name():
        return "FlauBERT"

    type: str = schema_utils.ProtectedString(
        "flaubert",
        description=ENCODER_METADATA["FlauBERT"]["type"].long_description,
    )

    max_sequence_length: int = schema_utils.PositiveInteger(
        default=None,
        description="Maximum length of the input sequence.",
        parameter_metadata=ENCODER_METADATA["FlauBERT"]["max_sequence_length"],
    )

    use_pretrained: bool = schema_utils.Boolean(
        default=False,
        description="Whether to use the pretrained weights for the model.",
        parameter_metadata=ENCODER_METADATA["FlauBERT"]["use_pretrained"],
    )

    pretrained_model_name_or_path: str = schema_utils.String(
        default="t5-small",
        description="flaubert/flaubert_small_cased",
        parameter_metadata=ENCODER_METADATA["FlauBERT"]["pretrained_model_name_or_path"],
    )

    saved_weights_in_checkpoint: bool = schema_utils.Boolean(
        default=False,
        description="Are the pretrained encoder weights saved in this model's checkpoint? Automatically set to"
        "True for trained models to prevent loading pretrained encoder weights from model hub.",
        parameter_metadata=ENCODER_METADATA["FlauBERT"]["saved_weights_in_checkpoint"],
    )

    reduce_output: str = schema_utils.String(
        default="sum",
        description="The method used to reduce a sequence of tensors down to a single tensor.",
        parameter_metadata=ENCODER_METADATA["FlauBERT"]["reduce_output"],
    )

    trainable: bool = schema_utils.Boolean(
        default=False,
        description="Whether to train the model.",
        parameter_metadata=ENCODER_METADATA["FlauBERT"]["trainable"],
    )

    vocab: list = schema_utils.List(
        default=None,
        description="Vocabulary for the encoder",
        parameter_metadata=ENCODER_METADATA["FlauBERT"]["vocab"],
    )

    vocab_size: int = schema_utils.PositiveInteger(
        default=30145,
        description="Vocabulary size of the FlauBERT model. Defines the number of different tokens that can be "
        "represented by the inputs_ids passed when calling FlaubertModel or TFFlaubertModel.",
        parameter_metadata=ENCODER_METADATA["FlauBERT"]["vocab_size"],
    )

    pre_norm: bool = schema_utils.Boolean(
        default=False,
        description="Whether to apply the layer normalization before or after the feed forward layer following the "
        "attention in each layer (Vaswani et al., Tensor2Tensor for Neural Machine Translation. 2018)",
        parameter_metadata=ENCODER_METADATA["FlauBERT"]["pre_norm"],
    )

    layerdrop: float = schema_utils.FloatRange(
        default=0.0,
        min=0,
        max=1,
        description="Probability to drop layers during training (Fan et al., Reducing Transformer Depth on Demand "
        "with Structured Dropout. ICLR 2020)",
        parameter_metadata=ENCODER_METADATA["FlauBERT"]["layerdrop"],
    )

    emb_dim: int = schema_utils.PositiveInteger(
        default=2048,
        description="Dimensionality of the encoder layers and the pooler layer.",
        parameter_metadata=ENCODER_METADATA["FlauBERT"]["emb_dim"],
    )

    n_layer: int = schema_utils.PositiveInteger(
        default=12,
        description="Number of hidden layers in the Transformer encoder.",
        parameter_metadata=ENCODER_METADATA["FlauBERT"]["n_layer"],
    )

    n_head: int = schema_utils.PositiveInteger(
        default=16,
        description="Number of attention heads for each attention layer in the Transformer encoder.",
        parameter_metadata=ENCODER_METADATA["FlauBERT"]["n_head"],
    )

    dropout: float = schema_utils.FloatRange(
        default=0.1,
        min=0,
        max=1,
        description="The dropout probability for all fully connected layers in the embeddings, encoder, and pooler.",
        parameter_metadata=ENCODER_METADATA["FlauBERT"]["dropout"],
    )

    attention_dropout: float = schema_utils.FloatRange(
        default=0.1,
        min=0,
        max=1,
        description="The dropout probability for the attention mechanism",
        parameter_metadata=ENCODER_METADATA["FlauBERT"]["attention_dropout"],
    )

    gelu_activation: bool = schema_utils.Boolean(
        default=True,
        description="Whether or not to use a gelu activation instead of relu.",
        parameter_metadata=ENCODER_METADATA["FlauBERT"]["gelu_activation"],
    )

    sinusoidal_embeddings: bool = schema_utils.Boolean(
        default=False,
        description="Whether or not to use sinusoidal positional embeddings instead of absolute positional embeddings.",
        parameter_metadata=ENCODER_METADATA["FlauBERT"]["sinusoidal_embeddings"],
    )

    causal: bool = schema_utils.Boolean(
        default=False,
        description="Whether or not the model should behave in a causal manner. Causal models use a triangular "
        "attention mask in order to only attend to the left-side context instead if a bidirectional "
        "context.",
        parameter_metadata=ENCODER_METADATA["FlauBERT"]["causal"],
    )

    asm: bool = schema_utils.Boolean(
        default=False,
        description="Whether or not to use an adaptive log softmax projection layer instead of a linear layer for the "
        "prediction layer.",
        parameter_metadata=ENCODER_METADATA["FlauBERT"]["asm"],
    )

    n_langs: int = schema_utils.PositiveInteger(
        default=1,
        description="The number of languages the model handles. Set to 1 for monolingual models.",
        parameter_metadata=ENCODER_METADATA["FlauBERT"]["n_langs"],
    )

    use_lang_emb: bool = schema_utils.Boolean(
        default=True,
        description="Whether to use language embeddings. Some models use additional language embeddings, "
        "see the multilingual models page for information on how to use them.",
        parameter_metadata=ENCODER_METADATA["FlauBERT"]["use_lang_emb"],
    )

    max_position_embeddings: int = schema_utils.PositiveInteger(
        default=512,
        description="The maximum sequence length that this model might ever be used with. Typically set this to "
        "something large just in case (e.g., 512 or 1024 or 2048).",
        parameter_metadata=ENCODER_METADATA["FlauBERT"]["max_position_embeddings"],
    )

    embed_init_std: float = schema_utils.NonNegativeFloat(
        default=2048**-0.5,
        description="The standard deviation of the truncated_normal_initializer for initializing the embedding "
        "matrices.",
        parameter_metadata=ENCODER_METADATA["FlauBERT"]["embed_init_std"],
    )

    init_std: int = schema_utils.PositiveInteger(
        default=50257,
        description="The standard deviation of the truncated_normal_initializer for initializing all weight matrices "
        "except the embedding matrices.",
        parameter_metadata=ENCODER_METADATA["FlauBERT"]["init_std"],
    )

    layer_norm_eps: float = schema_utils.NonNegativeFloat(
        default=1e-12,
        description="The epsilon used by the layer normalization layers.",
        parameter_metadata=ENCODER_METADATA["FlauBERT"]["layer_norm_eps"],
    )

    bos_index: int = schema_utils.NonNegativeInteger(
        default=0,
        description="The index of the beginning of sentence token in the vocabulary.",
        parameter_metadata=ENCODER_METADATA["FlauBERT"]["bos_index"],
    )

    eos_index: int = schema_utils.NonNegativeInteger(
        default=1,
        description="The index of the end of sentence token in the vocabulary.",
        parameter_metadata=ENCODER_METADATA["FlauBERT"]["eos_index"],
    )

    pad_index: int = schema_utils.NonNegativeInteger(
        default=2,
        description="The index of the padding token in the vocabulary.",
        parameter_metadata=ENCODER_METADATA["FlauBERT"]["pad_index"],
    )

    unk_index: int = schema_utils.NonNegativeInteger(
        default=3,
        description="The index of the unknown token in the vocabulary.",
        parameter_metadata=ENCODER_METADATA["FlauBERT"]["unk_index"],
    )

    mask_index: int = schema_utils.NonNegativeInteger(
        default=5,
        description="The index of the masking token in the vocabulary.",
        parameter_metadata=ENCODER_METADATA["FlauBERT"]["mask_index"],
    )

    is_encoder: bool = schema_utils.Boolean(
        default=True,
        description="Whether or not the initialized model should be a transformer encoder or decoder as seen in "
        "Vaswani et al.",
        parameter_metadata=ENCODER_METADATA["FlauBERT"]["is_encoder"],
    )

    mask_token_id: int = schema_utils.Integer(
        default=0,
        description="Model agnostic parameter to identify masked tokens when generating text in an MLM context.",
        parameter_metadata=ENCODER_METADATA["FlauBERT"]["mask_token_id"],
    )

    lang_id: int = schema_utils.Integer(
        default=1,
        description="The ID of the language used by the model. This parameter is used when generating text in a given "
        "language.",
        parameter_metadata=ENCODER_METADATA["FlauBERT"]["lang_id"],
    )

    pretrained_kwargs: dict = schema_utils.Dict(
        default=None,
        description="Additional kwargs to pass to the pretrained model.",
        parameter_metadata=ENCODER_METADATA["FlauBERT"]["pretrained_kwargs"],
    )


@DeveloperAPI
@register_encoder_config("electra", TEXT)
@dataclass(repr=False)
class ELECTRAConfig(SequenceEncoderConfig):
    """This dataclass configures the schema used for an ELECTRA encoder."""

    @staticmethod
    def module_name():
        return "ELECTRA"

    type: str = schema_utils.ProtectedString(
        "electra",
        description=ENCODER_METADATA["ELECTRA"]["type"].long_description,
    )

    max_sequence_length: int = schema_utils.PositiveInteger(
        default=None,
        description="Maximum length of the input sequence.",
        parameter_metadata=ENCODER_METADATA["ELECTRA"]["max_sequence_length"],
    )

    use_pretrained: bool = schema_utils.Boolean(
        default=True,
        description="Whether to use the pretrained weights for the model.",
        parameter_metadata=ENCODER_METADATA["ELECTRA"]["use_pretrained"],
    )

    pretrained_model_name_or_path: str = schema_utils.String(
        default="google/electra-small-discriminator",
        description="Name or path of the pretrained model.",
        parameter_metadata=ENCODER_METADATA["ELECTRA"]["pretrained_model_name_or_path"],
    )

    saved_weights_in_checkpoint: bool = schema_utils.Boolean(
        default=False,
        description="Are the pretrained encoder weights saved in this model's checkpoint? Automatically set to"
        "True for trained models to prevent loading pretrained encoder weights from model hub.",
        parameter_metadata=ENCODER_METADATA["ELECTRA"]["saved_weights_in_checkpoint"],
    )

    reduce_output: str = schema_utils.String(
        default="sum",
        description="The method used to reduce a sequence of tensors down to a single tensor.",
        parameter_metadata=ENCODER_METADATA["ELECTRA"]["reduce_output"],
    )

    trainable: bool = schema_utils.Boolean(
        default=False,
        description="Whether to train the model.",
        parameter_metadata=ENCODER_METADATA["ELECTRA"]["trainable"],
    )

    vocab: list = schema_utils.List(
        default=None,
        description="Vocabulary for the encoder",
        parameter_metadata=ENCODER_METADATA["ELECTRA"]["vocab"],
    )

    vocab_size: int = schema_utils.PositiveInteger(
        default=30522,
        description="Vocabulary size of the ELECTRA model. Defines the number of different tokens that can be "
        "represented by the inputs_ids passed when calling ElectraModel or TFElectraModel.",
        parameter_metadata=ENCODER_METADATA["ELECTRA"]["vocab_size"],
    )

    embedding_size: int = schema_utils.PositiveInteger(
        default=128,
        description="Dimensionality of the encoder layers and the pooler layer.",
        parameter_metadata=ENCODER_METADATA["ELECTRA"]["embedding_size"],
    )

    hidden_size: int = schema_utils.PositiveInteger(
        default=256,
        description="Dimensionality of the encoder layers and the pooler layer.",
        parameter_metadata=ENCODER_METADATA["ELECTRA"]["hidden_size"],
    )

    num_hidden_layers: int = schema_utils.PositiveInteger(
        default=12,
        description="Number of hidden layers in the Transformer encoder.",
        parameter_metadata=ENCODER_METADATA["ELECTRA"]["num_hidden_layers"],
    )

    num_attention_heads: int = schema_utils.PositiveInteger(
        default=4,
        description="Number of attention heads for each attention layer in the Transformer encoder.",
        parameter_metadata=ENCODER_METADATA["ELECTRA"]["num_attention_heads"],
    )

    intermediate_size: int = schema_utils.PositiveInteger(
        default=1024,
        description="Dimensionality of the “intermediate” (i.e., feed-forward) layer in the Transformer encoder.",
        parameter_metadata=ENCODER_METADATA["ELECTRA"]["intermediate_size"],
    )

    hidden_act: Union[str, Callable] = schema_utils.StringOptions(  # TODO: add support for callable
        ["gelu", "relu", "silu", "gelu_new"],
        default="gelu",
        description="The non-linear activation function (function or string) in the encoder and pooler.",
        parameter_metadata=ENCODER_METADATA["ELECTRA"]["hidden_act"],
    )

    hidden_dropout_prob: float = schema_utils.FloatRange(
        default=0.1,
        min=0,
        max=1,
        description="The dropout probability for all fully connected layers in the embeddings, encoder, and pooler.",
        parameter_metadata=ENCODER_METADATA["ELECTRA"]["hidden_dropout_prob"],
    )

    attention_probs_dropout_prob: float = schema_utils.FloatRange(
        default=0.1,
        min=0,
        max=1,
        description="The dropout ratio for the attention probabilities.",
        parameter_metadata=ENCODER_METADATA["ELECTRA"]["attention_probs_dropout_prob"],
    )

    max_position_embeddings: int = schema_utils.PositiveInteger(
        default=512,
        description="The maximum sequence length that this model might ever be used with. Typically set this to "
        "something large just in case (e.g., 512 or 1024 or 2048).",
        parameter_metadata=ENCODER_METADATA["ELECTRA"]["max_position_embeddings"],
    )

    type_vocab_size: int = schema_utils.PositiveInteger(
        default=2,
        description="The vocabulary size of the token_type_ids passed when calling ElectraModel or TFElectraModel.",
        parameter_metadata=ENCODER_METADATA["ELECTRA"]["type_vocab_size"],
    )

    initializer_range: float = schema_utils.NonNegativeFloat(
        default=0.02,
        description="The standard deviation of the truncated_normal_initializer for initializing all weight matrices.",
        parameter_metadata=ENCODER_METADATA["ELECTRA"]["initializer_range"],
    )

    layer_norm_eps: float = schema_utils.NonNegativeFloat(
        default=1e-12,
        description="The epsilon used by the layer normalization layers.",
        parameter_metadata=ENCODER_METADATA["ELECTRA"]["layer_norm_eps"],
    )

    position_embedding_type: str = schema_utils.StringOptions(
        ["absolute", "relative_key", "relative_key_query"],
        default="absolute",
        description="Type of position embedding.",
        parameter_metadata=ENCODER_METADATA["ELECTRA"]["position_embedding_type"],
    )

    classifier_dropout: float = schema_utils.FloatRange(
        default=None,
        min=0,
        max=1,
        description="The dropout ratio for the classification head.",
        parameter_metadata=ENCODER_METADATA["ELECTRA"]["classifier_dropout"],
    )

    pretrained_kwargs: dict = schema_utils.Dict(
        default=None,
        description="Additional kwargs to pass to the pretrained model.",
        parameter_metadata=ENCODER_METADATA["ELECTRA"]["pretrained_kwargs"],
    )


@DeveloperAPI
@register_encoder_config("longformer", TEXT)
@dataclass(repr=False)
<<<<<<< HEAD
class LongformerConfig(SequenceEncoderConfig):
    """This dataclass configures the schema used for an Longformer encoder."""
=======
class LongformerConfig(BaseEncoderConfig):
    """This dataclass configures the schema used for a Longformer encoder."""

    @staticmethod
    def module_name():
        return "Longformer"
>>>>>>> 3d0c204a

    type: str = schema_utils.ProtectedString(
        "longformer",
        description=ENCODER_METADATA["Longformer"]["type"].long_description,
    )

    max_sequence_length: int = schema_utils.PositiveInteger(
        default=None,
        description="Maximum length of the input sequence.",
        parameter_metadata=ENCODER_METADATA["Longformer"]["max_sequence_length"],
    )

    use_pretrained: bool = schema_utils.Boolean(
        default=True,
        description="Whether to use the pretrained weights for the model.",
        parameter_metadata=ENCODER_METADATA["Longformer"]["use_pretrained"],
    )

    attention_window: Union[List[int], int] = schema_utils.OneOfOptionsField(
        default=512,
        description="Size of an attention window around each token. If an int, use the same size for all layers. To "
        "specify a different window size for each layer, use a List[int] where len(attention_window) == "
        "num_hidden_layers.",
        field_options=[
            schema_utils.PositiveInteger(allow_none=False, description="", default=None),
            schema_utils.List(list_type=int, allow_none=False),
        ],
        parameter_metadata=ENCODER_METADATA["Longformer"]["attention_window"],
    )

    sep_token_id: int = schema_utils.Integer(
        default=2,
        description="ID of the separator token, which is used when building a sequence from multiple sequences",
        parameter_metadata=ENCODER_METADATA["Longformer"]["sep_token_id"],
    )

    pretrained_model_name_or_path: str = schema_utils.String(
        default="allenai/longformer-base-4096",
        description="Name or path of the pretrained model.",
        parameter_metadata=ENCODER_METADATA["Longformer"]["pretrained_model_name_or_path"],
    )

    saved_weights_in_checkpoint: bool = schema_utils.Boolean(
        default=False,
        description="Are the pretrained encoder weights saved in this model's checkpoint? Automatically set to"
        "True for trained models to prevent loading pretrained encoder weights from model hub.",
        parameter_metadata=ParameterMetadata(internal_only=True),
    )

    reduce_output: str = schema_utils.String(
        default="cls_pooled",
        description="The method used to reduce a sequence of tensors down to a single tensor.",
        parameter_metadata=ENCODER_METADATA["Longformer"]["reduce_output"],
    )

    trainable: bool = schema_utils.Boolean(
        default=False,
        description="Whether to train the model.",
        parameter_metadata=ENCODER_METADATA["Longformer"]["trainable"],
    )

    vocab: list = schema_utils.List(
        default=None,
        description="Vocabulary for the encoder",
        parameter_metadata=ENCODER_METADATA["Longformer"]["vocab"],
    )

    vocab_size: int = schema_utils.PositiveInteger(
        default=None,
        description="Vocabulary size of the Longformer model.",
        parameter_metadata=ENCODER_METADATA["Longformer"]["vocab_size"],
    )

    num_tokens: int = schema_utils.PositiveInteger(
        default=None,
        description="Number of tokens",
        parameter_metadata=ENCODER_METADATA["Longformer"]["num_tokens"],
    )

    pretrained_kwargs: dict = schema_utils.Dict(
        default=None,
        description="Additional kwargs to pass to the pretrained model.",
        parameter_metadata=ENCODER_METADATA["Longformer"]["pretrained_kwargs"],
    )


@DeveloperAPI
@register_encoder_config("auto_transformer", TEXT)
@dataclass(repr=False)
class AutoTransformerConfig(SequenceEncoderConfig):
    """This dataclass configures the schema used for an AutoTransformer encoder."""

    @staticmethod
    def module_name():
        return "AutoTransformer"

    type: str = schema_utils.ProtectedString(
        "auto_transformer",
        description=ENCODER_METADATA["AutoTransformer"]["type"].long_description,
    )

    pretrained_model_name_or_path: str = schema_utils.String(
        default="xlm-roberta-base",
        description="Name or path of the pretrained model.",
        parameter_metadata=ENCODER_METADATA["AutoTransformer"]["pretrained_model_name_or_path"],
    )

    max_sequence_length: int = schema_utils.PositiveInteger(
        default=None,
        description="Maximum length of the input sequence.",
        parameter_metadata=ENCODER_METADATA["AutoTransformer"]["max_sequence_length"],
    )

    reduce_output: str = schema_utils.ReductionOptions(
        default="sum",
        description="The method used to reduce a sequence of tensors down to a single tensor.",
        parameter_metadata=ENCODER_METADATA["AutoTransformer"]["reduce_output"],
    )

    trainable: bool = schema_utils.Boolean(
        default=False,
        description="Whether to train the model.",
        parameter_metadata=ENCODER_METADATA["AutoTransformer"]["trainable"],
    )

    vocab: list = schema_utils.List(
        default=None,
        description="Vocabulary for the encoder",
        parameter_metadata=ENCODER_METADATA["AutoTransformer"]["vocab"],
    )

    vocab_size: int = schema_utils.PositiveInteger(
        default=None,
        description="Vocabulary size of the XLMRoBERTa model.",
        parameter_metadata=ENCODER_METADATA["AutoTransformer"]["vocab_size"],
    )

    pretrained_kwargs: dict = schema_utils.Dict(
        default=None,
        description="Additional kwargs to pass to the pretrained model.",
        parameter_metadata=ENCODER_METADATA["AutoTransformer"]["pretrained_kwargs"],
    )<|MERGE_RESOLUTION|>--- conflicted
+++ resolved
@@ -2768,17 +2768,12 @@
 @DeveloperAPI
 @register_encoder_config("longformer", TEXT)
 @dataclass(repr=False)
-<<<<<<< HEAD
 class LongformerConfig(SequenceEncoderConfig):
-    """This dataclass configures the schema used for an Longformer encoder."""
-=======
-class LongformerConfig(BaseEncoderConfig):
     """This dataclass configures the schema used for a Longformer encoder."""
 
     @staticmethod
     def module_name():
         return "Longformer"
->>>>>>> 3d0c204a
 
     type: str = schema_utils.ProtectedString(
         "longformer",
