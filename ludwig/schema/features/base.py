--- conflicted
+++ resolved
@@ -1,11 +1,6 @@
 import logging
-<<<<<<< HEAD
-from abc import abstractmethod
 from dataclasses import Field, field
 from typing import Any, Dict, Generic, Iterable, List, Optional, Tuple, TypeVar
-=======
-from typing import List
->>>>>>> 0de26ec9
 
 from marshmallow import fields, validate
 from marshmallow_dataclass import dataclass
@@ -166,13 +161,7 @@
         default=None,
         description="Size of the input to the decoder.",
         parameter_metadata=ParameterMetadata(internal_only=True),
-<<<<<<< HEAD
-    )
-
-    @staticmethod
-    @abstractmethod
-    def get_output_metric_functions():
-        pass
+    )
 
 
 T = TypeVar("T", bound=BaseFeatureConfig)
@@ -282,7 +271,4 @@
 
     @staticmethod
     def _jsonschema_type_mapping():
-        return get_output_feature_jsonschema(MODEL_GBM)
-=======
-    )
->>>>>>> 0de26ec9
+        return get_output_feature_jsonschema(MODEL_GBM)