from ludwig.api_annotations import DeveloperAPI
<<<<<<< HEAD
from ludwig.constants import ACCURACY, BINARY, BINARY_WEIGHTED_CROSS_ENTROPY, LOSS, MODEL_ECD, MODEL_GBM, ROC_AUC
=======
from ludwig.constants import BINARY, BINARY_WEIGHTED_CROSS_ENTROPY, ROC_AUC
>>>>>>> 0de26ec9
from ludwig.schema import utils as schema_utils
from ludwig.schema.decoders.base import BaseDecoderConfig
from ludwig.schema.decoders.utils import DecoderDataclassField
from ludwig.schema.encoders.base import BaseEncoderConfig
from ludwig.schema.encoders.utils import EncoderDataclassField
from ludwig.schema.features.base import BaseInputFeatureConfig, BaseOutputFeatureConfig
from ludwig.schema.features.loss.loss import BaseLossConfig
from ludwig.schema.features.loss.utils import LossDataclassField
from ludwig.schema.features.preprocessing.base import BasePreprocessingConfig
from ludwig.schema.features.preprocessing.utils import PreprocessingDataclassField
from ludwig.schema.features.utils import (
    defaults_config_registry,
    ecd_input_config_registry,
    gbm_input_config_registry,
    input_mixin_registry,
    output_config_registry,
    output_mixin_registry,
)
from ludwig.schema.metadata import FEATURE_METADATA
from ludwig.schema.metadata.parameter_metadata import INTERNAL_ONLY
from ludwig.schema.utils import BaseMarshmallowConfig, ludwig_dataclass


@DeveloperAPI
@input_mixin_registry.register(BINARY)
@ludwig_dataclass
class BinaryInputFeatureConfigMixin(BaseMarshmallowConfig):
    """BinaryInputFeatureConfigMixin is a dataclass that configures the parameters used in both the binary input
    feature and the binary global defaults section of the Ludwig Config."""

    preprocessing: BasePreprocessingConfig = PreprocessingDataclassField(feature_type=BINARY)


@DeveloperAPI
@dataclass
class BinaryInputFeatureConfig(BaseInputFeatureConfig, BinaryInputFeatureConfigMixin):
    """BinaryInputFeatureConfig is a dataclass that configures the parameters used for a binary input feature."""

    encoder: BaseEncoderConfig = None


@DeveloperAPI
@ecd_input_config_registry.register(BINARY)
@dataclass(repr=False)
class ECDBinaryInputFeatureConfig(BinaryInputFeatureConfig):
    encoder: BaseEncoderConfig = EncoderDataclassField(
        MODEL_ECD,
        feature_type=BINARY,
        default="passthrough",
    )


@DeveloperAPI
<<<<<<< HEAD
@gbm_input_config_registry.register(BINARY)
@dataclass(repr=False)
class GBMBinaryInputFeatureConfig(BinaryInputFeatureConfig):
    encoder: BaseEncoderConfig = EncoderDataclassField(
        MODEL_GBM,
        feature_type=BINARY,
        default="passthrough",
    )
=======
@input_config_registry.register(BINARY)
@ludwig_dataclass
class BinaryInputFeatureConfig(BaseInputFeatureConfig, BinaryInputFeatureConfigMixin):
    """BinaryInputFeatureConfig is a dataclass that configures the parameters used for a binary input feature."""

    pass
>>>>>>> 0de26ec9


@DeveloperAPI
@output_mixin_registry.register(BINARY)
@ludwig_dataclass
class BinaryOutputFeatureConfigMixin(BaseMarshmallowConfig):
    """BinaryOutputFeatureConfigMixin is a dataclass that configures the parameters used in both the binary output
    feature and the binary global defaults section of the Ludwig Config."""

    decoder: BaseDecoderConfig = DecoderDataclassField(
        feature_type=BINARY,
        default="regressor",
    )

    loss: BaseLossConfig = LossDataclassField(
        feature_type=BINARY,
        default=BINARY_WEIGHTED_CROSS_ENTROPY,
    )


@DeveloperAPI
@output_config_registry.register(BINARY)
@ludwig_dataclass
class BinaryOutputFeatureConfig(BaseOutputFeatureConfig, BinaryOutputFeatureConfigMixin):
    """BinaryOutputFeatureConfig is a dataclass that configures the parameters used for a binary output feature."""

    calibration: bool = schema_utils.Boolean(
        default=False,
        description="Calibrate the model's output probabilities using temperature scaling.",
        parameter_metadata=FEATURE_METADATA[BINARY]["calibration"],
    )

    default_validation_metric: str = schema_utils.StringOptions(
        [ROC_AUC],
        default=ROC_AUC,
        description="Internal only use parameter: default validation metric for binary output feature.",
        parameter_metadata=INTERNAL_ONLY,
    )

    dependencies: list = schema_utils.List(
        default=[],
        description="List of input features that this feature depends on.",
        parameter_metadata=FEATURE_METADATA[BINARY]["dependencies"],
    )

    preprocessing: BasePreprocessingConfig = PreprocessingDataclassField(feature_type="binary_output")

    reduce_dependencies: str = schema_utils.ReductionOptions(
        default="sum",
        description="How to reduce the dependencies of the output feature.",
        parameter_metadata=FEATURE_METADATA[BINARY]["reduce_dependencies"],
    )

    reduce_input: str = schema_utils.ReductionOptions(
        default="sum",
        description="How to reduce an input that is not a vector, but a matrix or a higher order tensor, on the first "
        "dimension (second if you count the batch dimension)",
        parameter_metadata=FEATURE_METADATA[BINARY]["reduce_input"],
    )

    threshold: float = schema_utils.FloatRange(
        default=0.5,
        min=0,
        max=1,
        description="The threshold used to convert output probabilities to predictions. Predicted probabilities greater"
        "than or equal to threshold are mapped to True.",
<<<<<<< HEAD
    )

    @staticmethod
    def get_output_metric_functions():
        return {LOSS: None, ACCURACY: None, ROC_AUC: None}


@DeveloperAPI
@defaults_config_registry.register(BINARY)
@dataclass
class BinaryDefaultsConfig(BinaryInputFeatureConfigMixin, BinaryOutputFeatureConfigMixin):
    # NOTE(travis): defaults use ECD input feature as it contains all the encoders
    encoder: BaseEncoderConfig = EncoderDataclassField(
        MODEL_ECD,
        feature_type=BINARY,
        default="passthrough",
=======
        parameter_metadata=FEATURE_METADATA[BINARY]["threshold"],
>>>>>>> 0de26ec9
    )<|MERGE_RESOLUTION|>--- conflicted
+++ resolved
@@ -1,9 +1,5 @@
 from ludwig.api_annotations import DeveloperAPI
-<<<<<<< HEAD
-from ludwig.constants import ACCURACY, BINARY, BINARY_WEIGHTED_CROSS_ENTROPY, LOSS, MODEL_ECD, MODEL_GBM, ROC_AUC
-=======
-from ludwig.constants import BINARY, BINARY_WEIGHTED_CROSS_ENTROPY, ROC_AUC
->>>>>>> 0de26ec9
+from ludwig.constants import BINARY, BINARY_WEIGHTED_CROSS_ENTROPY, MODEL_ECD, MODEL_GBM, ROC_AUC
 from ludwig.schema import utils as schema_utils
 from ludwig.schema.decoders.base import BaseDecoderConfig
 from ludwig.schema.decoders.utils import DecoderDataclassField
@@ -38,7 +34,7 @@
 
 
 @DeveloperAPI
-@dataclass
+@ludwig_dataclass
 class BinaryInputFeatureConfig(BaseInputFeatureConfig, BinaryInputFeatureConfigMixin):
     """BinaryInputFeatureConfig is a dataclass that configures the parameters used for a binary input feature."""
 
@@ -47,7 +43,7 @@
 
 @DeveloperAPI
 @ecd_input_config_registry.register(BINARY)
-@dataclass(repr=False)
+@ludwig_dataclass
 class ECDBinaryInputFeatureConfig(BinaryInputFeatureConfig):
     encoder: BaseEncoderConfig = EncoderDataclassField(
         MODEL_ECD,
@@ -57,23 +53,14 @@
 
 
 @DeveloperAPI
-<<<<<<< HEAD
 @gbm_input_config_registry.register(BINARY)
-@dataclass(repr=False)
+@ludwig_dataclass
 class GBMBinaryInputFeatureConfig(BinaryInputFeatureConfig):
     encoder: BaseEncoderConfig = EncoderDataclassField(
         MODEL_GBM,
         feature_type=BINARY,
         default="passthrough",
     )
-=======
-@input_config_registry.register(BINARY)
-@ludwig_dataclass
-class BinaryInputFeatureConfig(BaseInputFeatureConfig, BinaryInputFeatureConfigMixin):
-    """BinaryInputFeatureConfig is a dataclass that configures the parameters used for a binary input feature."""
-
-    pass
->>>>>>> 0de26ec9
 
 
 @DeveloperAPI
@@ -140,24 +127,17 @@
         max=1,
         description="The threshold used to convert output probabilities to predictions. Predicted probabilities greater"
         "than or equal to threshold are mapped to True.",
-<<<<<<< HEAD
+        parameter_metadata=FEATURE_METADATA[BINARY]["threshold"],
     )
-
-    @staticmethod
-    def get_output_metric_functions():
-        return {LOSS: None, ACCURACY: None, ROC_AUC: None}
 
 
 @DeveloperAPI
 @defaults_config_registry.register(BINARY)
-@dataclass
+@ludwig_dataclass
 class BinaryDefaultsConfig(BinaryInputFeatureConfigMixin, BinaryOutputFeatureConfigMixin):
     # NOTE(travis): defaults use ECD input feature as it contains all the encoders
     encoder: BaseEncoderConfig = EncoderDataclassField(
         MODEL_ECD,
         feature_type=BINARY,
         default="passthrough",
-=======
-        parameter_metadata=FEATURE_METADATA[BINARY]["threshold"],
->>>>>>> 0de26ec9
     )