from marshmallow_dataclass import dataclass

from ludwig.constants import CATEGORY, SOFTMAX_CROSS_ENTROPY
from ludwig.schema import utils as schema_utils
from ludwig.schema.decoders.base import BaseDecoderConfig
from ludwig.schema.decoders.utils import DecoderDataclassField
from ludwig.schema.encoders.base import BaseEncoderConfig
from ludwig.schema.encoders.utils import EncoderDataclassField
from ludwig.schema.features.base import BaseInputFeatureConfig, BaseOutputFeatureConfig
from ludwig.schema.preprocessing import BasePreprocessingConfig, PreprocessingDataclassField
from ludwig.schema.encoders.utils import EncoderDataclassField
from ludwig.schema.encoders.base import BaseEncoderConfig
from ludwig.schema.decoders.utils import DecoderDataclassField
from ludwig.schema.decoders.base import BaseDecoderConfig


@dataclass
class CategoryInputFeatureConfig(BaseInputFeatureConfig):
<<<<<<< HEAD
    """CategoryInputFeatureConfig is a dataclass that configures the parameters used for a category input feature."""
=======
    """CategoryInputFeatureConfig is a dataclass that configures the parameters used for a category input
    feature."""
>>>>>>> b55ed6c1

    preprocessing: BasePreprocessingConfig = PreprocessingDataclassField(feature_type=CATEGORY)

    encoder: BaseEncoderConfig = EncoderDataclassField(
        feature_type=CATEGORY,
<<<<<<< HEAD
        default='dense',
=======
        default="dense",
>>>>>>> b55ed6c1
    )


@dataclass
class CategoryOutputFeatureConfig(BaseOutputFeatureConfig):
<<<<<<< HEAD
    """CategoryOutputFeatureConfig is a dataclass that configures the parameters used for a category output feature."""

    loss: dict = schema_utils.Dict(
=======
    """CategoryOutputFeatureConfig is a dataclass that configures the parameters used for a category output
    feature."""

    loss: dict = schema_utils.Dict(  # TODO: Schema for loss
>>>>>>> b55ed6c1
        default={
            "type": SOFTMAX_CROSS_ENTROPY,
            "class_weights": 1,
            "robust_lambda": 0,
            "confidence_penalty": 0,
            "class_similarities_temperature": 0,
            "weight": 1,
<<<<<<< HEAD
            },
        description="A dictionary containing a loss type and its hyper-parameters.",
    )

    decoder: BaseDecoderConfig = DecoderDataclassField(
        feature_type=CATEGORY,
        default='classifier',
    )

    top_k: int = schema_utils.NonNegativeInteger(
        default=3,
        description="Determines the parameter k, the number of categories to consider when computing the top_k "
                    "measure. It computes accuracy but considering as a match if the true category appears in the "
                    "first k predicted categories ranked by decoder's confidence.",
=======
        },
        description="A dictionary containing a loss type and its hyper-parameters.",
    )

    decoder: BaseDecoderConfig = DecoderDataclassField(
        feature_type=CATEGORY,
        default="classifier",
    )

    top_k: int = schema_utils.NonNegativeInteger(
        default=3,
        description="Determines the parameter k, the number of categories to consider when computing the top_k "
        "measure. It computes accuracy but considering as a match if the true category appears in the "
        "first k predicted categories ranked by decoder's confidence.",
>>>>>>> b55ed6c1
    )<|MERGE_RESOLUTION|>--- conflicted
+++ resolved
@@ -8,45 +8,27 @@
 from ludwig.schema.encoders.utils import EncoderDataclassField
 from ludwig.schema.features.base import BaseInputFeatureConfig, BaseOutputFeatureConfig
 from ludwig.schema.preprocessing import BasePreprocessingConfig, PreprocessingDataclassField
-from ludwig.schema.encoders.utils import EncoderDataclassField
-from ludwig.schema.encoders.base import BaseEncoderConfig
-from ludwig.schema.decoders.utils import DecoderDataclassField
-from ludwig.schema.decoders.base import BaseDecoderConfig
 
 
 @dataclass
 class CategoryInputFeatureConfig(BaseInputFeatureConfig):
-<<<<<<< HEAD
-    """CategoryInputFeatureConfig is a dataclass that configures the parameters used for a category input feature."""
-=======
     """CategoryInputFeatureConfig is a dataclass that configures the parameters used for a category input
     feature."""
->>>>>>> b55ed6c1
 
     preprocessing: BasePreprocessingConfig = PreprocessingDataclassField(feature_type=CATEGORY)
 
     encoder: BaseEncoderConfig = EncoderDataclassField(
         feature_type=CATEGORY,
-<<<<<<< HEAD
-        default='dense',
-=======
         default="dense",
->>>>>>> b55ed6c1
     )
 
 
 @dataclass
 class CategoryOutputFeatureConfig(BaseOutputFeatureConfig):
-<<<<<<< HEAD
-    """CategoryOutputFeatureConfig is a dataclass that configures the parameters used for a category output feature."""
-
-    loss: dict = schema_utils.Dict(
-=======
     """CategoryOutputFeatureConfig is a dataclass that configures the parameters used for a category output
     feature."""
 
     loss: dict = schema_utils.Dict(  # TODO: Schema for loss
->>>>>>> b55ed6c1
         default={
             "type": SOFTMAX_CROSS_ENTROPY,
             "class_weights": 1,
@@ -54,22 +36,6 @@
             "confidence_penalty": 0,
             "class_similarities_temperature": 0,
             "weight": 1,
-<<<<<<< HEAD
-            },
-        description="A dictionary containing a loss type and its hyper-parameters.",
-    )
-
-    decoder: BaseDecoderConfig = DecoderDataclassField(
-        feature_type=CATEGORY,
-        default='classifier',
-    )
-
-    top_k: int = schema_utils.NonNegativeInteger(
-        default=3,
-        description="Determines the parameter k, the number of categories to consider when computing the top_k "
-                    "measure. It computes accuracy but considering as a match if the true category appears in the "
-                    "first k predicted categories ranked by decoder's confidence.",
-=======
         },
         description="A dictionary containing a loss type and its hyper-parameters.",
     )
@@ -84,5 +50,4 @@
         description="Determines the parameter k, the number of categories to consider when computing the top_k "
         "measure. It computes accuracy but considering as a match if the true category appears in the "
         "first k predicted categories ranked by decoder's confidence.",
->>>>>>> b55ed6c1
     )