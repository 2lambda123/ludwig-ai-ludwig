<<<<<<< HEAD
from marshmallow_dataclass import dataclass

from ludwig.constants import MISSING_VALUE_STRATEGY_OPTIONS

from ludwig.constants import DROP_ROW, NUMBER, MEAN_SQUARED_ERROR, OUTPUT
from ludwig.schema import utils as schema_utils
from ludwig.schema.metadata.preprocessing_metadata import PREPROCESSING_METADATA
=======
from typing import List, Tuple, Union

from marshmallow_dataclass import dataclass

from ludwig.constants import MEAN_SQUARED_ERROR, NUMBER
from ludwig.schema import utils as schema_utils
>>>>>>> 1e6dbeff
from ludwig.schema.decoders.base import BaseDecoderConfig
from ludwig.schema.decoders.utils import DecoderDataclassField
from ludwig.schema.encoders.base import BaseEncoderConfig
from ludwig.schema.encoders.utils import EncoderDataclassField
<<<<<<< HEAD
from ludwig.schema.features.base import BaseInputFeatureConfig, BaseOutputFeatureConfig, BasePreprocessingConfig
from ludwig.schema.features.utils import register_preprocessor, PreprocessingDataclassField


@register_preprocessor(NUMBER)
@dataclass
class NumberPreprocessingConfig(BasePreprocessingConfig):
    """NumberPreprocessingConfig is a dataclass that configures the parameters used for a number input feature."""

    missing_value_strategy: str = schema_utils.StringOptions(
        MISSING_VALUE_STRATEGY_OPTIONS,
        default="fill_with_const",
        allow_none=False,
        description="What strategy to follow when there's a missing value in a number column",
    )

    fill_value: float = schema_utils.NonNegativeFloat(
        default=0.0,
        allow_none=False,
        description="The value to replace missing values with in case the missing_value_strategy is fill_with_const",
    )

    computed_fill_value: float = schema_utils.NonNegativeFloat(
        default=0.0,
        allow_none=False,
        description="The internally computed fill value to replace missing values with in case the "
        "missing_value_strategy is fill_with_mode or fill_with_mean",
        parameter_metadata=PREPROCESSING_METADATA["computed_fill_value"],
    )

    normalization: str = schema_utils.StringOptions(
        ["zscore", "minmax", "log1p"],
        default=None,
        allow_none=True,
        description="Normalization strategy to use for this number feature.",
    )


@register_preprocessor("number_output")
@dataclass
class NumberOutputPreprocessingConfig(BasePreprocessingConfig):

    missing_value_strategy: str = schema_utils.StringOptions(
        MISSING_VALUE_STRATEGY_OPTIONS,
        default=DROP_ROW,
        allow_none=False,
        description="What strategy to follow when there's a missing value in a number output feature",
    )
=======
from ludwig.schema.features.base import BaseInputFeatureConfig, BaseOutputFeatureConfig
from ludwig.schema.preprocessing import BasePreprocessingConfig, PreprocessingDataclassField
>>>>>>> 1e6dbeff


@dataclass
class NumberInputFeatureConfig(BaseInputFeatureConfig):
    """NumberInputFeatureConfig is a dataclass that configures the parameters used for a number input feature."""

    preprocessing: BasePreprocessingConfig = PreprocessingDataclassField(feature_type=NUMBER)

    encoder: BaseEncoderConfig = EncoderDataclassField(
        feature_type="number",
        default="passthrough",
    )


@dataclass
class NumberOutputFeatureConfig(BaseOutputFeatureConfig):
    """NumberOutputFeatureConfig is a dataclass that configures the parameters used for a category output
    feature."""
<<<<<<< HEAD

    preprocessing: BasePreprocessingConfig = PreprocessingDataclassField(feature_type="number_output")

    loss: dict = schema_utils.Dict(
        default={
            "type": MEAN_SQUARED_ERROR,
            "weight": 1,
        },
        description="A dictionary containing a loss type and its hyper-parameters.",
    )

=======

    loss: dict = schema_utils.Dict(
        default={
            "type": MEAN_SQUARED_ERROR,
            "weight": 1,
        },
        description="A dictionary containing a loss type and its hyper-parameters.",
    )

    clip: Union[List[int], Tuple[int]] = schema_utils.FloatRangeTupleDataclassField(
        n=2,
        default=None,
        allow_none=True,
        min=0,
        max=999999999,
        description="Clip the predicted output to the specified range.",
    )

>>>>>>> 1e6dbeff
    decoder: BaseDecoderConfig = DecoderDataclassField(
        feature_type=NUMBER,
        default="regressor",
    )

    reduce_input: str = schema_utils.ReductionOptions(
        default="sum",
        description="How to reduce an input that is not a vector, but a matrix or a higher order tensor, on the first "
        "dimension (second if you count the batch dimension)",
    )

    dependencies: list = schema_utils.List(
        default=[],
        description="List of input features that this feature depends on.",
    )

    reduce_dependencies: str = schema_utils.ReductionOptions(
        default="sum",
        description="How to reduce the dependencies of the output feature.",
    )<|MERGE_RESOLUTION|>--- conflicted
+++ resolved
@@ -1,24 +1,15 @@
-<<<<<<< HEAD
 from marshmallow_dataclass import dataclass
+from typing import List, Tuple, Union
 
 from ludwig.constants import MISSING_VALUE_STRATEGY_OPTIONS
 
-from ludwig.constants import DROP_ROW, NUMBER, MEAN_SQUARED_ERROR, OUTPUT
+from ludwig.constants import DROP_ROW, NUMBER, MEAN_SQUARED_ERROR
 from ludwig.schema import utils as schema_utils
 from ludwig.schema.metadata.preprocessing_metadata import PREPROCESSING_METADATA
-=======
-from typing import List, Tuple, Union
-
-from marshmallow_dataclass import dataclass
-
-from ludwig.constants import MEAN_SQUARED_ERROR, NUMBER
-from ludwig.schema import utils as schema_utils
->>>>>>> 1e6dbeff
 from ludwig.schema.decoders.base import BaseDecoderConfig
 from ludwig.schema.decoders.utils import DecoderDataclassField
 from ludwig.schema.encoders.base import BaseEncoderConfig
 from ludwig.schema.encoders.utils import EncoderDataclassField
-<<<<<<< HEAD
 from ludwig.schema.features.base import BaseInputFeatureConfig, BaseOutputFeatureConfig, BasePreprocessingConfig
 from ludwig.schema.features.utils import register_preprocessor, PreprocessingDataclassField
 
@@ -67,10 +58,6 @@
         allow_none=False,
         description="What strategy to follow when there's a missing value in a number output feature",
     )
-=======
-from ludwig.schema.features.base import BaseInputFeatureConfig, BaseOutputFeatureConfig
-from ludwig.schema.preprocessing import BasePreprocessingConfig, PreprocessingDataclassField
->>>>>>> 1e6dbeff
 
 
 @dataclass
@@ -89,19 +76,6 @@
 class NumberOutputFeatureConfig(BaseOutputFeatureConfig):
     """NumberOutputFeatureConfig is a dataclass that configures the parameters used for a category output
     feature."""
-<<<<<<< HEAD
-
-    preprocessing: BasePreprocessingConfig = PreprocessingDataclassField(feature_type="number_output")
-
-    loss: dict = schema_utils.Dict(
-        default={
-            "type": MEAN_SQUARED_ERROR,
-            "weight": 1,
-        },
-        description="A dictionary containing a loss type and its hyper-parameters.",
-    )
-
-=======
 
     loss: dict = schema_utils.Dict(
         default={
@@ -120,7 +94,6 @@
         description="Clip the predicted output to the specified range.",
     )
 
->>>>>>> 1e6dbeff
     decoder: BaseDecoderConfig = DecoderDataclassField(
         feature_type=NUMBER,
         default="regressor",
