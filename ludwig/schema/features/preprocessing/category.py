--- conflicted
+++ resolved
@@ -1,12 +1,8 @@
 from typing import List
 
 from ludwig.api_annotations import DeveloperAPI
-<<<<<<< HEAD
-from ludwig.constants import CATEGORY, DROP_ROW, FILL_WITH_CONST, MISSING_VALUE_STRATEGY_OPTIONS, PREPROCESSING, SHARED
-=======
 from ludwig.constants import CATEGORY, DROP_ROW, FILL_WITH_CONST, MISSING_VALUE_STRATEGY_OPTIONS, PREPROCESSING
 from ludwig.error import ConfigValidationError
->>>>>>> c19fc384
 from ludwig.schema import utils as schema_utils
 from ludwig.schema.features.preprocessing.base import BasePreprocessingConfig
 from ludwig.schema.features.preprocessing.utils import register_preprocessor
@@ -107,11 +103,7 @@
         allow_none=True,
         description="The maximum number of most common tokens to be considered. if the data contains more than this "
         "amount, the most infrequent tokens will be treated as unknown.",
-<<<<<<< HEAD
         parameter_metadata=FEATURE_METADATA[SHARED][PREPROCESSING]["most_common"],
-    )
-=======
-        parameter_metadata=FEATURE_METADATA[CATEGORY][PREPROCESSING]["most_common"],
     )
 
 
@@ -131,5 +123,4 @@
         parameter_metadata=FEATURE_METADATA[CATEGORY][PREPROCESSING]["missing_value_strategy"],
     )
 
-    vocab: List[str] = schema_utils.List(default=None)
->>>>>>> c19fc384
+    vocab: List[str] = schema_utils.List(default=None)