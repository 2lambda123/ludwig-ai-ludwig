--- conflicted
+++ resolved
@@ -40,8 +40,6 @@
         parameter_metadata=FEATURE_METADATA[TIMESERIES][PREPROCESSING]["padding"],
     )
 
-<<<<<<< HEAD
-=======
     missing_value_strategy: str = schema_utils.StringOptions(
         MISSING_VALUE_STRATEGY_OPTIONS,
         default=FILL_WITH_CONST,
@@ -54,7 +52,6 @@
         parameter_metadata=FEATURE_METADATA[TIMESERIES][PREPROCESSING]["missing_value_strategy"],
     )
 
->>>>>>> aa496364
     fill_value: str = schema_utils.String(
         default="",
         allow_none=False,
