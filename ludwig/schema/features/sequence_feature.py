--- conflicted
+++ resolved
@@ -1,22 +1,16 @@
 from marshmallow_dataclass import dataclass
 
-<<<<<<< HEAD
 from ludwig.constants import DROP_ROW, MISSING_VALUE_STRATEGY_OPTIONS
 
 from ludwig.utils import strings_utils
 
-from ludwig.constants import SEQUENCE_SOFTMAX_CROSS_ENTROPY, SEQUENCE, OUTPUT
+from ludwig.constants import SEQUENCE_SOFTMAX_CROSS_ENTROPY, SEQUENCE
 from ludwig.schema import utils as schema_utils
 from ludwig.schema.metadata.preprocessing_metadata import PREPROCESSING_METADATA
-=======
-from ludwig.constants import SEQUENCE, SEQUENCE_SOFTMAX_CROSS_ENTROPY
-from ludwig.schema import utils as schema_utils
->>>>>>> 1e6dbeff
 from ludwig.schema.decoders.base import BaseDecoderConfig
 from ludwig.schema.decoders.utils import DecoderDataclassField
 from ludwig.schema.encoders.base import BaseEncoderConfig
 from ludwig.schema.encoders.utils import EncoderDataclassField
-<<<<<<< HEAD
 from ludwig.schema.features.base import BaseInputFeatureConfig, BaseOutputFeatureConfig, BasePreprocessingConfig
 from ludwig.schema.features.utils import register_preprocessor, PreprocessingDataclassField
 
@@ -110,10 +104,6 @@
         allow_none=False,
         description="What strategy to follow when there's a missing value in a sequence output feature",
     )
-=======
-from ludwig.schema.features.base import BaseInputFeatureConfig, BaseOutputFeatureConfig
-from ludwig.schema.preprocessing import BasePreprocessingConfig, PreprocessingDataclassField
->>>>>>> 1e6dbeff
 
 
 @dataclass
@@ -134,11 +124,8 @@
     """SequenceOutputFeatureConfig is a dataclass that configures the parameters used for a sequence output
     feature."""
 
-<<<<<<< HEAD
     preprocessing: BasePreprocessingConfig = PreprocessingDataclassField(feature_type="sequence_output")
 
-=======
->>>>>>> 1e6dbeff
     loss: dict = schema_utils.Dict(  # TODO: Schema for loss
         default={
             "type": SEQUENCE_SOFTMAX_CROSS_ENTROPY,
