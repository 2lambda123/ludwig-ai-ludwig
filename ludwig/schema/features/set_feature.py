from ludwig.api_annotations import DeveloperAPI
<<<<<<< HEAD
from ludwig.constants import JACCARD, LOSS, MODEL_ECD, SET, SIGMOID_CROSS_ENTROPY
=======
from ludwig.constants import JACCARD, SET, SIGMOID_CROSS_ENTROPY
>>>>>>> 0de26ec9
from ludwig.schema import utils as schema_utils
from ludwig.schema.decoders.base import BaseDecoderConfig
from ludwig.schema.decoders.utils import DecoderDataclassField
from ludwig.schema.encoders.base import BaseEncoderConfig
from ludwig.schema.encoders.utils import EncoderDataclassField
from ludwig.schema.features.base import BaseInputFeatureConfig, BaseOutputFeatureConfig
from ludwig.schema.features.loss.loss import BaseLossConfig
from ludwig.schema.features.loss.utils import LossDataclassField
from ludwig.schema.features.preprocessing.base import BasePreprocessingConfig
from ludwig.schema.features.preprocessing.utils import PreprocessingDataclassField
from ludwig.schema.features.utils import (
    defaults_config_registry,
    ecd_input_config_registry,
    input_mixin_registry,
    output_config_registry,
    output_mixin_registry,
)
from ludwig.schema.metadata import FEATURE_METADATA
from ludwig.schema.metadata.parameter_metadata import INTERNAL_ONLY
from ludwig.schema.utils import BaseMarshmallowConfig, ludwig_dataclass


@DeveloperAPI
@input_mixin_registry.register(SET)
@ludwig_dataclass
class SetInputFeatureConfigMixin(BaseMarshmallowConfig):
    """SetInputFeatureConfigMixin is a dataclass that configures the parameters used in both the set input feature
    and the set global defaults section of the Ludwig Config."""

    preprocessing: BasePreprocessingConfig = PreprocessingDataclassField(feature_type=SET)

    encoder: BaseEncoderConfig = EncoderDataclassField(
        MODEL_ECD,
        feature_type=SET,
        default="embed",
    )


@DeveloperAPI
<<<<<<< HEAD
@ecd_input_config_registry.register(SET)
@dataclass(repr=False)
=======
@input_config_registry.register(SET)
@ludwig_dataclass
>>>>>>> 0de26ec9
class SetInputFeatureConfig(BaseInputFeatureConfig, SetInputFeatureConfigMixin):
    """SetInputFeatureConfig is a dataclass that configures the parameters used for a set input feature."""

    pass


@DeveloperAPI
@output_mixin_registry.register(SET)
@ludwig_dataclass
class SetOutputFeatureConfigMixin(BaseMarshmallowConfig):
    """SetOutputFeatureConfigMixin is a dataclass that configures the parameters used in both the set output
    feature and the set global defaults section of the Ludwig Config."""

    decoder: BaseDecoderConfig = DecoderDataclassField(
        feature_type=SET,
        default="classifier",
    )

    loss: BaseLossConfig = LossDataclassField(
        feature_type=SET,
        default=SIGMOID_CROSS_ENTROPY,
    )


@DeveloperAPI
@output_config_registry.register(SET)
@ludwig_dataclass
class SetOutputFeatureConfig(BaseOutputFeatureConfig, SetOutputFeatureConfigMixin):
    """SetOutputFeatureConfig is a dataclass that configures the parameters used for a set output feature."""

    default_validation_metric: str = schema_utils.StringOptions(
        [JACCARD],
        default=JACCARD,
        description="Internal only use parameter: default validation metric for set output feature.",
        parameter_metadata=INTERNAL_ONLY,
    )

    dependencies: list = schema_utils.List(
        default=[],
        description="List of input features that this feature depends on.",
        parameter_metadata=FEATURE_METADATA[SET]["dependencies"],
    )

    preprocessing: BasePreprocessingConfig = PreprocessingDataclassField(feature_type="set_output")

    reduce_dependencies: str = schema_utils.ReductionOptions(
        default="sum",
        description="How to reduce the dependencies of the output feature.",
        parameter_metadata=FEATURE_METADATA[SET]["reduce_dependencies"],
    )

    reduce_input: str = schema_utils.ReductionOptions(
        default="sum",
        description="How to reduce an input that is not a vector, but a matrix or a higher order tensor, on the first "
        "dimension (second if you count the batch dimension)",
        parameter_metadata=FEATURE_METADATA[SET]["reduce_input"],
    )

    threshold: float = schema_utils.FloatRange(
        default=0.5,
        min=0,
        max=1,
        description="The threshold used to convert output probabilities to predictions. Tokens with predicted"
        "probabilities greater than or equal to threshold are predicted to be in the output set (True).",
<<<<<<< HEAD
    )

    @staticmethod
    def get_output_metric_functions():
        return {LOSS: None, JACCARD: None}


@DeveloperAPI
@defaults_config_registry.register(SET)
@dataclass
class SetDefaultsConfig(SetInputFeatureConfigMixin, SetOutputFeatureConfigMixin):
    pass
=======
        parameter_metadata=FEATURE_METADATA[SET]["threshold"],
    )
>>>>>>> 0de26ec9
<|MERGE_RESOLUTION|>--- conflicted
+++ resolved
@@ -1,9 +1,5 @@
 from ludwig.api_annotations import DeveloperAPI
-<<<<<<< HEAD
-from ludwig.constants import JACCARD, LOSS, MODEL_ECD, SET, SIGMOID_CROSS_ENTROPY
-=======
-from ludwig.constants import JACCARD, SET, SIGMOID_CROSS_ENTROPY
->>>>>>> 0de26ec9
+from ludwig.constants import JACCARD, MODEL_ECD, SET, SIGMOID_CROSS_ENTROPY
 from ludwig.schema import utils as schema_utils
 from ludwig.schema.decoders.base import BaseDecoderConfig
 from ludwig.schema.decoders.utils import DecoderDataclassField
@@ -43,13 +39,8 @@
 
 
 @DeveloperAPI
-<<<<<<< HEAD
 @ecd_input_config_registry.register(SET)
-@dataclass(repr=False)
-=======
-@input_config_registry.register(SET)
 @ludwig_dataclass
->>>>>>> 0de26ec9
 class SetInputFeatureConfig(BaseInputFeatureConfig, SetInputFeatureConfigMixin):
     """SetInputFeatureConfig is a dataclass that configures the parameters used for a set input feature."""
 
@@ -114,20 +105,12 @@
         max=1,
         description="The threshold used to convert output probabilities to predictions. Tokens with predicted"
         "probabilities greater than or equal to threshold are predicted to be in the output set (True).",
-<<<<<<< HEAD
+        parameter_metadata=FEATURE_METADATA[SET]["threshold"],
     )
-
-    @staticmethod
-    def get_output_metric_functions():
-        return {LOSS: None, JACCARD: None}
 
 
 @DeveloperAPI
 @defaults_config_registry.register(SET)
-@dataclass
+@ludwig_dataclass
 class SetDefaultsConfig(SetInputFeatureConfigMixin, SetOutputFeatureConfigMixin):
-    pass
-=======
-        parameter_metadata=FEATURE_METADATA[SET]["threshold"],
-    )
->>>>>>> 0de26ec9
+    pass