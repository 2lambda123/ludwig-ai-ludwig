from marshmallow_dataclass import dataclass

<<<<<<< HEAD
from ludwig.constants import MISSING_VALUE_STRATEGY_OPTIONS

from ludwig.utils import strings_utils

from ludwig.constants import DROP_ROW, SET, SIGMOID_CROSS_ENTROPY, OUTPUT
=======
from ludwig.constants import SET, SIGMOID_CROSS_ENTROPY
>>>>>>> 1e6dbeff
from ludwig.schema import utils as schema_utils
from ludwig.schema.decoders.base import BaseDecoderConfig
from ludwig.schema.decoders.utils import DecoderDataclassField
from ludwig.schema.encoders.base import BaseEncoderConfig
from ludwig.schema.encoders.utils import EncoderDataclassField
<<<<<<< HEAD
from ludwig.schema.features.base import BaseInputFeatureConfig, BaseOutputFeatureConfig, BasePreprocessingConfig
from ludwig.schema.features.utils import register_preprocessor, PreprocessingDataclassField


@register_preprocessor(SET)
@dataclass
class SetPreprocessingConfig(BasePreprocessingConfig):

    tokenizer: str = schema_utils.String(
        default="space",
        allow_none=False,
        description="Defines how to transform the raw text content of the dataset column to a set of elements. The "
        "default value space splits the string on spaces. Common options include: underscore (splits on "
        "underscore), comma (splits on comma), json (decodes the string into a set or a list through a "
        "JSON parser).",
    )

    missing_value_strategy: str = schema_utils.StringOptions(
        MISSING_VALUE_STRATEGY_OPTIONS,
        default="fill_with_const",
        allow_none=False,
        description="What strategy to follow when there's a missing value in a set column",
    )

    fill_value: str = schema_utils.String(
        default=strings_utils.UNKNOWN_SYMBOL,
        allow_none=False,
        description="The value to replace missing values with in case the missing_value_strategy is fill_with_const",
    )

    computed_fill_value: str = schema_utils.String(
        default=strings_utils.UNKNOWN_SYMBOL,
        allow_none=False,
        description="The internally computed fill value to replace missing values with in case the "
        "missing_value_strategy is fill_with_mode or fill_with_mean",
    )

    lowercase: bool = schema_utils.Boolean(
        default=False,
        description="If true, converts the string to lowercase before tokenizing.",
    )

    most_common: int = schema_utils.PositiveInteger(
        default=10000,
        allow_none=True,
        description="The maximum number of most common tokens to be considered. If the data contains more than this "
        "amount, the most infrequent tokens will be treated as unknown.",
    )
=======
from ludwig.schema.features.base import BaseInputFeatureConfig, BaseOutputFeatureConfig
from ludwig.schema.preprocessing import BasePreprocessingConfig, PreprocessingDataclassField
>>>>>>> 1e6dbeff


@dataclass
class SetInputFeatureConfig(BaseInputFeatureConfig):
    """SetInputFeatureConfig is a dataclass that configures the parameters used for a set input feature."""

    preprocessing: BasePreprocessingConfig = PreprocessingDataclassField(feature_type=SET)

    encoder: BaseEncoderConfig = EncoderDataclassField(
        feature_type=SET,
        default="embed",
    )

    tied: str = schema_utils.String(
        default=None,
        allow_none=True,
        description="Name of input feature to tie the weights of the encoder with.  It needs to be the name of a "
        "feature of the same type and with the same encoder parameters.",
<<<<<<< HEAD
    )


@register_preprocessor("set_output")
@dataclass
class SetOutputPreprocessingConfig(BasePreprocessingConfig):

    missing_value_strategy: str = schema_utils.StringOptions(
        MISSING_VALUE_STRATEGY_OPTIONS,
        default=DROP_ROW,
        allow_none=False,
        description="What strategy to follow when there's a missing value in a set output feature",
=======
>>>>>>> 1e6dbeff
    )


@dataclass
class SetOutputFeatureConfig(BaseOutputFeatureConfig):
    """SetOutputFeatureConfig is a dataclass that configures the parameters used for a set output feature."""

<<<<<<< HEAD
    preprocessing: BasePreprocessingConfig = PreprocessingDataclassField(feature_type="set_output")

=======
>>>>>>> 1e6dbeff
    loss: dict = schema_utils.Dict(
        default={
            "type": SIGMOID_CROSS_ENTROPY,
            "class_weights": None,
            "weight": 1,
        },
        description="A dictionary containing a loss type and its hyper-parameters.",
    )

<<<<<<< HEAD
=======
    threshold: float = schema_utils.FloatRange(
        default=0.5,
        min=0,
        max=1,
        description="The threshold used to convert output probabilities to predictions. Tokens with predicted"
        "probabilities greater than or equal to threshold are predicted to be in the output set (True).",
    )

>>>>>>> 1e6dbeff
    decoder: BaseDecoderConfig = DecoderDataclassField(
        feature_type=SET,
        default="classifier",
    )

    reduce_input: str = schema_utils.ReductionOptions(
        default="sum",
        description="How to reduce an input that is not a vector, but a matrix or a higher order tensor, on the first "
        "dimension (second if you count the batch dimension)",
    )

    dependencies: list = schema_utils.List(
        default=[],
        description="List of input features that this feature depends on.",
    )

    reduce_dependencies: str = schema_utils.ReductionOptions(
        default="sum",
        description="How to reduce the dependencies of the output feature.",
    )<|MERGE_RESOLUTION|>--- conflicted
+++ resolved
@@ -1,20 +1,15 @@
 from marshmallow_dataclass import dataclass
 
-<<<<<<< HEAD
 from ludwig.constants import MISSING_VALUE_STRATEGY_OPTIONS
 
 from ludwig.utils import strings_utils
 
-from ludwig.constants import DROP_ROW, SET, SIGMOID_CROSS_ENTROPY, OUTPUT
-=======
-from ludwig.constants import SET, SIGMOID_CROSS_ENTROPY
->>>>>>> 1e6dbeff
+from ludwig.constants import DROP_ROW, SET, SIGMOID_CROSS_ENTROPY
 from ludwig.schema import utils as schema_utils
 from ludwig.schema.decoders.base import BaseDecoderConfig
 from ludwig.schema.decoders.utils import DecoderDataclassField
 from ludwig.schema.encoders.base import BaseEncoderConfig
 from ludwig.schema.encoders.utils import EncoderDataclassField
-<<<<<<< HEAD
 from ludwig.schema.features.base import BaseInputFeatureConfig, BaseOutputFeatureConfig, BasePreprocessingConfig
 from ludwig.schema.features.utils import register_preprocessor, PreprocessingDataclassField
 
@@ -63,10 +58,6 @@
         description="The maximum number of most common tokens to be considered. If the data contains more than this "
         "amount, the most infrequent tokens will be treated as unknown.",
     )
-=======
-from ludwig.schema.features.base import BaseInputFeatureConfig, BaseOutputFeatureConfig
-from ludwig.schema.preprocessing import BasePreprocessingConfig, PreprocessingDataclassField
->>>>>>> 1e6dbeff
 
 
 @dataclass
@@ -85,7 +76,6 @@
         allow_none=True,
         description="Name of input feature to tie the weights of the encoder with.  It needs to be the name of a "
         "feature of the same type and with the same encoder parameters.",
-<<<<<<< HEAD
     )
 
 
@@ -98,8 +88,6 @@
         default=DROP_ROW,
         allow_none=False,
         description="What strategy to follow when there's a missing value in a set output feature",
-=======
->>>>>>> 1e6dbeff
     )
 
 
@@ -107,11 +95,8 @@
 class SetOutputFeatureConfig(BaseOutputFeatureConfig):
     """SetOutputFeatureConfig is a dataclass that configures the parameters used for a set output feature."""
 
-<<<<<<< HEAD
     preprocessing: BasePreprocessingConfig = PreprocessingDataclassField(feature_type="set_output")
 
-=======
->>>>>>> 1e6dbeff
     loss: dict = schema_utils.Dict(
         default={
             "type": SIGMOID_CROSS_ENTROPY,
@@ -121,8 +106,6 @@
         description="A dictionary containing a loss type and its hyper-parameters.",
     )
 
-<<<<<<< HEAD
-=======
     threshold: float = schema_utils.FloatRange(
         default=0.5,
         min=0,
@@ -131,7 +114,6 @@
         "probabilities greater than or equal to threshold are predicted to be in the output set (True).",
     )
 
->>>>>>> 1e6dbeff
     decoder: BaseDecoderConfig = DecoderDataclassField(
         feature_type=SET,
         default="classifier",
