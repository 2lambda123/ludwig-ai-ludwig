--- conflicted
+++ resolved
@@ -57,10 +57,6 @@
         schema_cls = feature_cls.get_schema_cls()
         feature_schema = schema_utils.unload_jsonschema_from_marshmallow_class(schema_cls)
         feature_props = feature_schema["properties"]
-<<<<<<< HEAD
-        # update_encoders(feature_props, feature_type)
-=======
->>>>>>> b55ed6c1
         feature_cond = schema_utils.create_cond({"type": feature_type}, feature_props)
         conds.append(feature_cond)
     return conds
@@ -85,7 +81,7 @@
             "additionalProperties": True,
             "allOf": get_output_feature_conds(),
             "required": ["name", "type"],
-        }
+        },
     }
 
 
@@ -102,10 +98,6 @@
         schema_cls = feature_cls.get_schema_cls()
         feature_schema = schema_utils.unload_jsonschema_from_marshmallow_class(schema_cls)
         feature_props = feature_schema["properties"]
-<<<<<<< HEAD
-        # update_decoders(feature_props, feature_type)
-=======
->>>>>>> b55ed6c1
         feature_cond = schema_utils.create_cond({"type": feature_type}, feature_props)
         conds.append(feature_cond)
     return conds