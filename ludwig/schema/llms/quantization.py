import warnings

from transformers import BitsAndBytesConfig

from ludwig.api_annotations import DeveloperAPI
from ludwig.schema import utils as schema_utils
from ludwig.schema.utils import ludwig_dataclass

warnings.filterwarnings(
    action="ignore",
    category=UserWarning,
    module="bitsandbytes.cuda_setup.main",
)


@DeveloperAPI
@ludwig_dataclass
class QuantizationConfig(schema_utils.BaseMarshmallowConfig):
    bits: int = schema_utils.IntegerOptions(
        options=[4, 8],
        default=4,
        description="The quantization level to apply to weights on load.",
    )

    llm_int8_threshold: float = schema_utils.NonNegativeFloat(
        default=6.0,
        description=(
            "This corresponds to the outlier threshold for outlier detection as described in `LLM.int8() : 8-bit "
            "Matrix Multiplication for Transformers at Scale` paper: https://arxiv.org/abs/2208.07339. Any hidden "
            "states value that is above this threshold will be considered an outlier and the operation on those "
            "values will be done in fp16. Values are usually normally distributed, that is, most values are in the "
            "range [-3.5, 3.5], but there are some exceptional systematic outliers that are very differently "
            "distributed for large models. These outliers are often in the interval [-60, -6] or [6, 60]. Int8 "
            "quantization works well for values of magnitude ~5, but beyond that, there is a significant performance "
            "penalty. A good default threshold is 6, but a lower threshold might be needed for more unstable models "
            "(small models, fine-tuning)."
        ),
    )

    llm_int8_has_fp16_weight: bool = schema_utils.Boolean(
        default=False,
        description=(
            "This flag runs LLM.int8() with 16-bit main weights. This is useful for fine-tuning as the weights do "
            "not have to be converted back and forth for the backward pass."
        ),
    )

    bnb_4bit_compute_dtype: str = schema_utils.StringOptions(
        options=["float32", "float16", "bfloat16"],
        default="float16",
        description=(
            "This sets the computational type which might be different than the input type. For example, inputs "
            "might be fp32, but computation can be set to bf16 for speedups."
        ),
    )

    bnb_4bit_use_double_quant: bool = schema_utils.Boolean(
        default=True,
        description=(
            "This flag is used for nested quantization where the quantization constants from the first quantization "
            "are quantized again."
        ),
    )

    bnb_4bit_quant_type: str = schema_utils.StringOptions(
        options=["fp4", "nf4"],
        default="nf4",
        description="This sets the quantization data type in the bnb.nn.Linear4Bit layers.",
    )

    def to_bitsandbytes(self) -> BitsAndBytesConfig:
        return BitsAndBytesConfig(
            load_in_4bit=self.bits == 4,
            load_in_8bit=self.bits == 8,
            llm_int8_threshold=self.llm_int8_threshold,
            llm_int8_has_fp16_weight=self.llm_int8_has_fp16_weight,
            bnb_4bit_compute_dtype=self.bnb_4bit_compute_dtype,
            bnb_4bit_use_double_quant=self.bnb_4bit_use_double_quant,
            bnb_4bit_quant_type=self.bnb_4bit_quant_type,
        )


@DeveloperAPI
class QuantizationConfigField(schema_utils.DictMarshmallowField):
    def __init__(self):
        super().__init__(QuantizationConfig, default_missing=True)

    def _jsonschema_type_mapping(self):
        return {
            "oneOf": [
                {"type": "null", "title": "disabled", "description": "Disable quantization."},
                {
                    **schema_utils.unload_jsonschema_from_marshmallow_class(QuantizationConfig),
                    "title": "enabled",
                    "description": "Set quantization options.",
                },
            ],
            "title": "quantization",
<<<<<<< HEAD
            "description": "TODO",
=======
            "description": "",
>>>>>>> 446c747a
        }<|MERGE_RESOLUTION|>--- conflicted
+++ resolved
@@ -96,9 +96,5 @@
                 },
             ],
             "title": "quantization",
-<<<<<<< HEAD
-            "description": "TODO",
-=======
             "description": "",
->>>>>>> 446c747a
         }