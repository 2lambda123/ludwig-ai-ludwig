--- conflicted
+++ resolved
@@ -8326,16 +8326,6 @@
     vocab_size:
         internal_only: true
         ui_display_name: Not displayed
-<<<<<<< HEAD
-ViT:
-    type:
-        short_description:
-            ViT encoder divides images into patches, performs a linear transformation, and then applies a transformer.
-        long_description:
-            ViT, short for Vision Transformer, divides the image into equal-sized patches, uses a linear
-            transformation to encode each flattened patch, then applies a deep transformer architecture to
-            the sequence of encoded patches.
-=======
 TVAlexNetEncoder:
     model_variant:
         ui_display_name: Model Variant
@@ -8494,8 +8484,14 @@
         ui_display_name: Model Variant
     type:
         ui_display_name: Type
-ViTEncoder:
->>>>>>> 7ebe3b85
+ViT:
+    type:
+        short_description:
+            ViT encoder divides images into patches, performs a linear transformation, and then applies a transformer.
+        long_description:
+            ViT, short for Vision Transformer, divides the image into equal-sized patches, uses a linear
+            transformation to encode each flattened patch, then applies a deep transformer architecture to
+            the sequence of encoded patches.
     attention_probs_dropout_prob:
         default_value_reasoning: Taken from literature (https://arxiv.org/abs/2010.11929).
         description_implications:
