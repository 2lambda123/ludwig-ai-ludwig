--- conflicted
+++ resolved
@@ -134,13 +134,8 @@
         # ===== Backwards Compatibility =====
         upgraded_config_dict = self._upgrade_config(config_dict)
 
-<<<<<<< HEAD
-        # ===== Save the original user config =====
+        # ===== Save the original (upgraded) user config =====
         self._user_config_dict = upgraded_config_dict
-=======
-        # Keep track of the original (upgraded) user config dictionary.
-        self._user_config_dict = config_dict
->>>>>>> 05ed1000
 
         # ===== Initialize Top Level Config Sections =====
 
