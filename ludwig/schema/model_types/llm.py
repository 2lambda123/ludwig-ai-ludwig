from typing import Dict, Optional

from ludwig.api_annotations import DeveloperAPI
from ludwig.schema import utils as schema_utils

# from ludwig.schema.adapter_config import BaseAdapterConfig, AdapterDataclassField
from ludwig.schema.defaults.llm import LLMDefaultsConfig, LLMDefaultsField
from ludwig.schema.features.base import (
    BaseInputFeatureConfig,
    BaseOutputFeatureConfig,
    FeatureCollection,
    LLMInputFeatureSelection,
    LLMOutputFeatureSelection,
)
from ludwig.schema.generation import LLMGenerationConfig, LLMGenerationConfigField
from ludwig.schema.hyperopt import HyperoptConfig, HyperoptField
from ludwig.schema.model_types.base import ModelConfig, register_model_type
from ludwig.schema.preprocessing import PreprocessingConfig, PreprocessingField
from ludwig.schema.trainer import LLMTrainerConfig, LLMTrainerField
from ludwig.schema.utils import ludwig_dataclass


@DeveloperAPI
@register_model_type(name="llm")
@ludwig_dataclass
class LLMModelConfig(ModelConfig):
    """Parameters for LLM Model Type."""

    model_type: str = schema_utils.ProtectedString("llm")

    model_name: str = schema_utils.String(
        default="",
        allow_none=False,
        description=(
            "The name of the model to use. This can be a local path or a "
            "remote path. If it is a remote path, it must be a valid HuggingFace "
            "model name. If it is a local path, it must be a valid HuggingFace "
            "model name or a path to a local directory containing a valid "
            "HuggingFace model."
        ),
    )

<<<<<<< HEAD
    generation_config: LLMGenerationConfig = LLMGenerationConfigField().get_default_field()
    adapter: Optional[Dict] = schema_utils.Dict()
    # adapter: Optional[BaseAdapterConfig] = AdapterDataclassField() #.get_default_field()
=======
    generation: LLMGenerationConfig = LLMGenerationConfigField().get_default_field()
>>>>>>> 64d2369a

    input_features: FeatureCollection[BaseInputFeatureConfig] = LLMInputFeatureSelection().get_list_field()
    output_features: FeatureCollection[BaseOutputFeatureConfig] = LLMOutputFeatureSelection().get_list_field()

    trainer: LLMTrainerConfig = LLMTrainerField().get_default_field()
    preprocessing: PreprocessingConfig = PreprocessingField().get_default_field()
    defaults: Optional[LLMDefaultsConfig] = LLMDefaultsField().get_default_field()
    hyperopt: Optional[HyperoptConfig] = HyperoptField().get_default_field()<|MERGE_RESOLUTION|>--- conflicted
+++ resolved
@@ -40,13 +40,9 @@
         ),
     )
 
-<<<<<<< HEAD
-    generation_config: LLMGenerationConfig = LLMGenerationConfigField().get_default_field()
+    generation: LLMGenerationConfig = LLMGenerationConfigField().get_default_field()
     adapter: Optional[Dict] = schema_utils.Dict()
     # adapter: Optional[BaseAdapterConfig] = AdapterDataclassField() #.get_default_field()
-=======
-    generation: LLMGenerationConfig = LLMGenerationConfigField().get_default_field()
->>>>>>> 64d2369a
 
     input_features: FeatureCollection[BaseInputFeatureConfig] = LLMInputFeatureSelection().get_list_field()
     output_features: FeatureCollection[BaseOutputFeatureConfig] = LLMOutputFeatureSelection().get_list_field()
