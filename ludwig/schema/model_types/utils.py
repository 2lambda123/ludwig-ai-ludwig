import copy
import sys
<<<<<<< HEAD
from typing import Any, Dict, List, Mapping, TYPE_CHECKING, Set
=======
>>>>>>> 951e27f5
import warnings
from typing import Any, Dict, List, Mapping, TYPE_CHECKING

from marshmallow import ValidationError

from ludwig.api_annotations import DeveloperAPI
from ludwig.constants import (
    COLUMN,
    COMBINED,
    DECODER,
    DEFAULTS,
    ENCODER,
    EXECUTOR,
    HYPEROPT,
    INPUT_FEATURES,
    LOSS,
    NAME,
    OUTPUT_FEATURES,
    PREPROCESSING,
    PROC_COLUMN,
    RAY,
    TRAINER,
    TYPE,
)
from ludwig.features.feature_utils import compute_feature_hash
from ludwig.schema.encoders.utils import get_encoder_cls
from ludwig.schema.features.base import BaseOutputFeatureConfig, FeatureCollection
from ludwig.schema.features.utils import input_config_registry, output_config_registry
from ludwig.types import ModelConfigDict
from ludwig.utils.misc_utils import merge_dict, set_default_value

if TYPE_CHECKING:
    from ludwig.schema.model_types.base import ModelConfig


@DeveloperAPI
def merge_with_defaults(config_dict: ModelConfigDict) -> ModelConfigDict:
    # Recursive merge of the features, except that if we find a dictionary containing
    # an explicit "type" key, we ignore defaults if they don't match.
    defaults = config_dict.get(DEFAULTS)
    if not defaults:
        return config_dict

    config_dict = copy.deepcopy(config_dict)
    _merge_features_(config_dict.get(INPUT_FEATURES, []), defaults, {DECODER, LOSS})
    _merge_features_(config_dict.get(OUTPUT_FEATURES, []), defaults, {ENCODER, PREPROCESSING})
    return config_dict


def _merge_features_(features: List[Dict[str, Any]], defaults: Dict[str, Any], exclude_keys: Set[str]):
    for feature in features:
        ftype = feature.get(TYPE)
        if not ftype:
            continue

        default_feature = defaults.get(ftype, {})
        merged_feature = _merge_dict_with_types(default_feature, feature, exclude_keys)

        # In-place replacement of the old feature with the new
        feature.clear()
        feature.update(merged_feature)


def _merge_dict_with_types(dct: Dict[str, Any], merge_dct: Dict[str, Any], exclude_keys: Set[str]) -> Dict[str, Any]:
    dct = copy.deepcopy(dct)
    dct = {k: v for k, v in dct.items() if k not in exclude_keys}

    for k, v in merge_dct.items():
        # TODO(travis): below type comparison is not perfect, as it doesn't consider the case where the default type
        # is omitted while the encoder type is explicitly set to the default type, in which case they
        # should resolve to equal, but will be considered different.
        if (
            k in dct
            and isinstance(dct[k], dict)
            and isinstance(v, Mapping)
            and dct[k].get(TYPE) == v.get(TYPE, dct[k].get(TYPE))
        ):
            dct[k] = _merge_dict_with_types(dct[k], v, exclude_keys)
        else:
            dct[k] = v
    return dct


@DeveloperAPI
def merge_fixed_preprocessing_params(
    model_type: str, feature_type: str, preprocessing_params: Dict[str, Any], encoder_params: Dict[str, Any]
) -> Dict[str, Any]:
    """Update preprocessing parameters if encoders require fixed preprocessing parameters."""
    feature_cls = input_config_registry(model_type)[feature_type]
    encoder_type = encoder_params.get(TYPE, feature_cls().encoder.type)
    encoder_class = get_encoder_cls(model_type, feature_type, encoder_type)
    encoder = encoder_class.from_dict(encoder_params)
    return merge_dict(preprocessing_params, encoder.get_fixed_preprocessing_params())


def set_validation_parameters(config: "ModelConfig"):
    """Sets validation-related parameters used for early stopping, determining the best hyperopt trial, etc."""
    if not config.output_features:
        return

    # The user has explicitly set validation_field. Don't override any validation parameters.
    if config.trainer.validation_field:
        # TODO(Justin): Validate that validation_field is valid.
        return

    # The user has not explicitly set the validation_metric.
    if not config.trainer.validation_metric:
        # The user has not explicitly set any validation fields.
        # Default to using the first output feature's default validation metric.
        config.trainer.validation_field = config.output_features[0].name
        out_type = config.output_features[0].type
        config.trainer.validation_metric = output_config_registry[out_type].default_validation_metric

    # The user has explicitly set the validation_metric.
    # Loss is valid for all features.
    if config.trainer.validation_metric == LOSS:
        return

    # Determine the proper validation field for the user, like if the user specifies "accuracy" but forgets to
    # change the validation field from "combined" to the name of the feature that produces accuracy metrics.
    feature_to_metric_names_map = get_feature_to_metric_names_map(config.output_features)
    validation_field = None
    for feature_name, metric_names in feature_to_metric_names_map.items():
        if config.trainer.validation_metric in metric_names:
            if validation_field is None:
                validation_field = feature_name
            else:
                raise ValidationError(
                    f"The validation_metric: '{config.trainer.validation_metric}' corresponds to multiple "
                    f"possible validation_fields, '{validation_field}' and '{feature_name}'. Please explicitly "
                    "specify the validation_field that should be used with the validation_metric "
                    f"'{config.trainer.validation_metric}'."
                )
    if validation_field is None:
        raise ValidationError("User-specified trainer.validation_metric is not valid for any output feature.")

    config.trainer.validation_field = validation_field


def get_feature_to_metric_names_map(
    output_features: FeatureCollection[BaseOutputFeatureConfig],
) -> Dict[str, List[str]]:
    """Returns a dict of output_feature_name -> list of metric names."""
    from ludwig.features.feature_registries import get_output_type_registry

    metrics_names = {}
    for output_feature in output_features:
        output_feature_name = output_feature.name
        output_feature_type = output_feature.type
        metrics_names[output_feature_name] = get_output_type_registry()[output_feature_type].metric_functions
    metrics_names[COMBINED] = [LOSS]
    return metrics_names


def set_derived_feature_columns_(config: ModelConfigDict):
    for feature in config.get(INPUT_FEATURES, []) + config.get(OUTPUT_FEATURES, []):
        if COLUMN not in feature:
            feature[COLUMN] = feature[NAME]
        if PROC_COLUMN not in feature:
            feature[PROC_COLUMN] = compute_feature_hash(feature)


def set_hyperopt_defaults_(config: ModelConfigDict):
    """This function was migrated from defaults.py with the intention of setting some hyperopt defaults while the
    hyperopt section of the config object is not fully complete.

    Returns:
        None -> modifies trainer and hyperopt sections
    """
    hyperopt = config.get(HYPEROPT)
    if not hyperopt:
        return

    scheduler = hyperopt.get("executor", {}).get("scheduler")
    if not scheduler:
        return

    if EXECUTOR in hyperopt:
        set_default_value(hyperopt[EXECUTOR], TYPE, RAY)

    trainer = config.get(TRAINER, {})

    # Disable early stopping when using a scheduler. We achieve this by setting the parameter
    # to -1, which ensures the condition to apply early stopping is never met.
    early_stop = trainer.get("early_stop")
    if early_stop is not None and early_stop != -1:
        warnings.warn("Can't utilize `early_stop` while using a hyperopt scheduler. Setting early stop to -1.")
    trainer["early_stop"] = -1

    max_t = scheduler.get("max_t")
    time_attr = scheduler.get("time_attr")
    epochs = trainer.get("epochs")
    if max_t is not None:
        if time_attr == "time_total_s":
            if epochs is None:
                # Continue training until time limit hit
                trainer["epochs"] = sys.maxsize
            # else continue training until either time or trainer epochs limit hit
        elif epochs is not None and epochs != max_t:
            raise ValueError(
                "Cannot set trainer `epochs` when using hyperopt scheduler w/different training_iteration `max_t`. "
                "Unset one of these parameters in your config or make sure their values match."
            )
        else:
            # Run trainer until scheduler epochs limit hit
            trainer["epochs"] = max_t
    elif epochs is not None:
        scheduler["max_t"] = epochs  # run scheduler until trainer epochs limit hit

    config[TRAINER] = trainer<|MERGE_RESOLUTION|>--- conflicted
+++ resolved
@@ -1,11 +1,7 @@
 import copy
 import sys
-<<<<<<< HEAD
+import warnings
 from typing import Any, Dict, List, Mapping, TYPE_CHECKING, Set
-=======
->>>>>>> 951e27f5
-import warnings
-from typing import Any, Dict, List, Mapping, TYPE_CHECKING
 
 from marshmallow import ValidationError
 
