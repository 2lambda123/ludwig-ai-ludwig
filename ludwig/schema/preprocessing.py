--- conflicted
+++ resolved
@@ -10,23 +10,10 @@
 class PreprocessingConfig(schema_utils.BaseMarshmallowConfig):
     """Global preprocessing config is a dataclass that configures the parameters used for global preprocessing."""
 
-<<<<<<< HEAD
     sample_ratio: float = schema_utils.NonNegativeFloat(
         default=1.0,
         description="The ratio of the dataset to use. For instance, if 0.5, half of the dataset "
                     "provided will be used.",
-=======
-    split: BaseSplitConfig = SplitDataclassField(
-        default=RANDOM,
-    )
-
-    sample_ratio: float = schema_utils.FloatRange(
-        default=1.0,
-        min=0,
-        max=1,
-        min_inclusive=False,
-        description="Ratio of the dataset to use for training. If 1.0, all the data is used for training.",
->>>>>>> cb90e21a
         parameter_metadata=PREPROCESSING_METADATA["sample_ratio"],
     )
 
