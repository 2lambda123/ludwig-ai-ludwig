--- conflicted
+++ resolved
@@ -1,11 +1,5 @@
 from dataclasses import Field
 from typing import Type
-
-<<<<<<< HEAD
-from marshmallow_dataclass import dataclass
-=======
-from marshmallow import fields, ValidationError
->>>>>>> 0de26ec9
 
 from ludwig.api_annotations import DeveloperAPI
 from ludwig.constants import SPLIT, TYPE
