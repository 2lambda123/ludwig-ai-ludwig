from dataclasses import field
from typing import Dict as tDict
from typing import List, Tuple, Type, Union

from marshmallow import EXCLUDE, fields, schema, validate, ValidationError
from marshmallow_jsonschema import JSONSchema as js

from ludwig.modules.reduction_modules import reduce_mode_registry
from ludwig.utils.torch_utils import activations, initializer_registry


def load_config(cls: Type["BaseMarshmallowConfig"], **kwargs):  # noqa 0821
    """Takes a marshmallow class and instantiates it with the given keyword args as parameters."""
    assert_is_a_marshmallow_class(cls)
    schema = cls.Schema()
    return schema.load(kwargs)


<<<<<<< HEAD
def load_trainer_with_kwargs(model_type: str, backend: "Backend", kwargs):  # noqa: F821
    """Special case of `load_config_with_kwargs` for the trainer schemas.

    In particular, it chooses the correct default type for an incoming config (if it doesn't have one already), but
    otherwise passes all other parameters through without change.
    """
    from ludwig.constants import TYPE
    from ludwig.trainers.registry import ray_trainers_registry, trainers_registry
    from ludwig.utils.misc_utils import get_default_from_registry, get_from_registry

    def is_ray():
        """Check if the backend is ray."""
        try:
            from ludwig.backend.ray import RayBackend

            return isinstance(backend, RayBackend)
        except ImportError:
            return False

    # Get the default trainer registered for the given model type and backend:
    trainers_for_model_type = get_from_registry(model_type, ray_trainers_registry if is_ray() else trainers_registry)
    default_trainer_type, default_trainer_cls = get_default_from_registry(trainers_for_model_type)

    trainer_schema = default_trainer_cls.get_schema_cls()

    # Create a copy of kwargs with the correct default type (which will be overridden if kwargs already contains 'type')
    kwargs_with_type = {**{TYPE: default_trainer_type}, **kwargs}

    return load_config_with_kwargs(trainer_schema, kwargs_with_type)


def load_config_with_kwargs(cls, kwargs):
    """Takes a marshmallow class and dict of parameter values and appropriately instantiantes the schema."""
=======
def load_config_with_kwargs(
    cls: Type["BaseMarshmallowConfig"], kwargs_overrides
) -> "BaseMarshmallowConfig":  # noqa 0821
    """Instatiates an instance of the marshmallow class and kwargs overrides instantiantes the schema."""
>>>>>>> ae25cc4c
    assert_is_a_marshmallow_class(cls)
    schema = cls.Schema()
    fields = schema.fields.keys()
    return load_config(cls, **{k: v for k, v in kwargs_overrides.items() if k in fields}), {
        k: v for k, v in kwargs_overrides.items() if k not in fields
    }


def create_cond(if_pred: tDict, then_pred: tDict):
    """Returns a JSONSchema conditional for the given if-then predicates."""
    return {
        "if": {"properties": {k: {"const": v} for k, v in if_pred.items()}},
        "then": {"properties": {k: v for k, v in then_pred.items()}},
    }


class BaseMarshmallowConfig:
    """Base marshmallow class for common attributes and metadata."""

    class Meta:
        """Sub-class specifying meta information for Marshmallow.

        Currently only sets `unknown` flag to `EXCLUDE`. This is done to mirror Ludwig behavior: unknown properties are
        excluded from `load` calls so that the marshmallow_dataclass package can be used but
        `unload_jsonschema_from_marshmallow_class` will manually set a marshmallow schema's `additionalProperties` attr.
        to True so that JSON objects with extra properties do not raise errors; as a result properties are picked and
        filled in as necessary.
        """

        unknown = EXCLUDE
        "Flag that sets marshmallow `load` calls to ignore unknown properties passed as a parameter."


def assert_is_a_marshmallow_class(cls):
    assert hasattr(cls, "Schema") and isinstance(
        cls.Schema, schema.SchemaMeta
    ), f"Expected marshmallow class, but `{cls}` does not have the necessary `Schema` attribute."


def unload_jsonschema_from_marshmallow_class(mclass) -> tDict:
    """Helper method to directly get a marshmallow class's JSON schema without extra wrapping props."""
    assert_is_a_marshmallow_class(mclass)
    schema = js().dump(mclass.Schema())["definitions"][mclass.__name__]
    schema["additionalProperties"] = True
    return schema


def InitializerOptions(default: str = "xavier_uniform", description=""):
    """Utility wrapper that returns a `StringOptions` field with keys from `initializer_registry`."""
    return StringOptions(list(initializer_registry.keys()), default=default, allow_none=False, description=description)


def ActivationOptions(default: str = "relu", description=""):
    """Utility warapper that returns a `StringOptions` field with keys from `activations` registry."""
    return StringOptions(list(activations.keys()), default=default, allow_none=True, description=description)


def ReductionOptions(default: Union[None, str] = None, description=""):
    """Utility wrapper that returns a `StringOptions` field with keys from `reduce_mode_registry`."""
    return StringOptions(list(reduce_mode_registry.keys()), default=default, allow_none=True, description=description)


def RegularizerOptions(default: Union[None, str] = None, allow_none: bool = True, description=""):
    """Utility wrapper that returns a `StringOptions` field with prefilled regularizer options."""
    return StringOptions(["l1", "l2", "l1_l2"], default=default, allow_none=allow_none, description=description)


def String(default: Union[None, str] = None, allow_none: bool = True, description=""):
    if not allow_none and not isinstance(default, str):
        raise ValidationError(f"Provided default `{default}` should be a string!")
    return field(
        metadata={
            "marshmallow_field": fields.String(
                allow_none=allow_none, load_default=default, dump_default=default, metadata={"description": description}
            )
        },
        default=default,
    )


def StringOptions(options: List[str], default: Union[None, str] = None, allow_none: bool = True, description=""):
    """Returns a dataclass field with marshmallow metadata that enforces string inputs must be one of `options`.

    By default, None is allowed (and automatically appended) to the allowed list of options.
    """
    # If None should be allowed for an enum field, it also has to be defined as a valid
    # [option](https://github.com/json-schema-org/json-schema-spec/issues/258):
    if len(options) <= 0:
        raise ValidationError("Must provide non-empty list of options!")
    if default is not None and not isinstance(default, str):
        raise ValidationError(f"Provided default `{default}` should be a string!")
    if allow_none and None not in options:
        options += [None]
    if not allow_none and None in options:
        options.remove(None)
    if default not in options:
        raise ValidationError(f"Provided default `{default}` is not one of allowed options: {options} ")
    return field(
        metadata={
            "marshmallow_field": fields.String(
                validate=validate.OneOf(options),
                allow_none=allow_none,
                load_default=default,
                dump_default=default,
                metadata={"description": description},
            )
        },
        default=default,
    )


def Boolean(default: bool, description=""):
    if default is not None:
        try:
            assert isinstance(default, bool)
        except Exception:
            raise ValidationError(f"Invalid default: `{default}`")
    return field(
        metadata={
            "marshmallow_field": fields.Boolean(
                truthy={True},
                falsy={False},
                allow_none=False,
                load_default=default,
                dump_default=default,
                metadata={"description": description},
            )
        },
        default=default,
    )


def Integer(default: Union[None, int] = None, allow_none=False, description=""):
    """Returns a dataclass field with marshmallow metadata strictly enforcing (non-float) inputs."""
    allow_none = allow_none or default is None

    if default is not None:
        try:
            assert isinstance(default, int)
        except Exception:
            raise ValidationError(f"Invalid default: `{default}`")
    return field(
        metadata={
            "marshmallow_field": fields.Integer(
                strict=True,
                allow_none=allow_none,
                load_default=default,
                dump_default=default,
                metadata={"description": description},
            )
        },
        default=default,
    )


def PositiveInteger(default: Union[None, int] = None, allow_none=False, description=""):
    """Returns a dataclass field with marshmallow metadata strictly enforcing (non-float) inputs must be
    positive."""
    val = validate.Range(min=1)
    allow_none = allow_none or default is None

    if default is not None:
        try:
            assert isinstance(default, int)
            val(default)
        except Exception:
            raise ValidationError(f"Invalid default: `{default}`")
    return field(
        metadata={
            "marshmallow_field": fields.Integer(
                strict=True,
                validate=val,
                allow_none=allow_none,
                load_default=default,
                dump_default=default,
                metadata={"description": description},
            )
        },
        default=default,
    )


def NonNegativeInteger(default: Union[None, int] = None, allow_none=False, description=""):
    """Returns a dataclass field with marshmallow metadata strictly enforcing (non-float) inputs must be
    nonnegative."""
    val = validate.Range(min=0)
    allow_none = allow_none or default is None

    if default is not None:
        try:
            assert isinstance(default, int)
            val(default)
        except Exception:
            raise ValidationError(f"Invalid default: `{default}`")
    return field(
        metadata={
            "marshmallow_field": fields.Integer(
                strict=True,
                validate=val,
                allow_none=allow_none,
                load_default=default,
                dump_default=default,
                metadata={"description": description},
            )
        },
        default=default,
    )


def IntegerRange(default: Union[None, int] = None, allow_none=False, description="", **kwargs):
    """Returns a dataclass field with marshmallow metadata strictly enforcing (non-float) inputs must be in range
    set by relevant keyword args."""
    val = validate.Range(**kwargs)
    allow_none = allow_none or default is None

    if default is not None:
        try:
            assert isinstance(default, int)
            val(default)
        except Exception:
            raise ValidationError(f"Invalid default: `{default}`")
    return field(
        metadata={
            "marshmallow_field": fields.Integer(
                strict=True,
                validate=val,
                allow_none=allow_none,
                load_default=default,
                dump_default=default,
                metadata={"description": description},
            )
        },
        default=default,
    )


def NonNegativeFloat(default: Union[None, float] = None, allow_none=False, description=""):
    """Returns a dataclass field with marshmallow metadata enforcing numeric inputs must be nonnegative."""
    val = validate.Range(min=0.0)
    allow_none = allow_none or default is None

    if default is not None:
        try:
            assert isinstance(default, float) or isinstance(default, int)
            val(default)
        except Exception:
            raise ValidationError(f"Invalid default: `{default}`")
    return field(
        metadata={
            "marshmallow_field": fields.Float(
                validate=val,
                allow_none=allow_none,
                load_default=default,
                dump_default=default,
                metadata={"description": description},
            )
        },
        default=default,
    )


def FloatRange(default: Union[None, float] = None, allow_none=False, description="", **kwargs):
    """Returns a dataclass field with marshmallow metadata enforcing numeric inputs must be in range set by
    relevant keyword args."""
    val = validate.Range(**kwargs)
    allow_none = allow_none or default is None

    if default is not None:
        try:
            assert isinstance(default, float) or isinstance(default, int)
            val(default)
        except Exception:
            raise ValidationError(f"Invalid default: `{default}`")
    return field(
        metadata={
            "marshmallow_field": fields.Float(
                validate=val,
                allow_none=allow_none,
                load_default=default,
                dump_default=default,
                metadata={"description": description},
            )
        },
        default=default,
    )


def Dict(default: Union[None, tDict] = None, description=""):
    """Returns a dataclass field with marshmallow metadata enforcing input must be a dict."""
    if default is not None:
        try:
            assert isinstance(default, dict)
            assert all([isinstance(k, str) for k in default.keys()])
        except Exception:
            raise ValidationError(f"Invalid default: `{default}`")
    return field(
        metadata={
            "marshmallow_field": fields.Dict(
                fields.String(),
                allow_none=True,
                load_default=default,
                dump_default=default,
                metadata={"description": description},
            )
        },
        default_factory=lambda: default,
    )


def DictList(default: Union[None, List[tDict]] = None, description=""):
    """Returns a dataclass field with marshmallow metadata enforcing input must be a list of dicts."""
    if default is not None:
        try:
            assert isinstance(default, list)
            assert all([isinstance(d, dict) for d in default])
            for d in default:
                assert all([isinstance(k, str) for k in d.keys()])
        except Exception:
            raise ValidationError(f"Invalid default: `{default}`")

    return field(
        metadata={
            "marshmallow_field": fields.List(
                fields.Dict(fields.String()),
                allow_none=True,
                load_default=default,
                dump_default=default,
                metadata={"description": description},
            )
        },
        default_factory=lambda: default,
    )


def Embed():
    """Returns a dataclass field with marshmallow metadata enforcing valid values for embedding input feature
    names.

    In particular, int and str values are allowed, and in the latter case the value must be one of the allowed
    `_embed_options`.
    """
    _embed_options = ["add"]

    class EmbedInputFeatureNameField(fields.Field):
        def _deserialize(self, value, attr, data, **kwargs):
            if value is None:
                return value

            if isinstance(value, str):
                if value not in _embed_options:
                    raise ValidationError(f"Expected one of: {_embed_options}, found: {value}")
                return value

            if isinstance(value, int):
                return value

            raise ValidationError("Field should be int or str")

        def _jsonschema_type_mapping(self):
            return {
                "oneOf": [
                    {
                        "type": "string",
                        "enum": _embed_options,
                        "default": "add",
                        "title": "embed_string_option",
                        "description": "MISSING",
                    },
                    {"type": "integer", "title": "embed_integer_option", "description": "MISSING"},
                    {"type": "null", "title": "embed_null_option", "description": "MISSING"},
                ],
                "title": self.name,
                "description": "Valid options for embedding (or not embedding) input feature names.",
            }

    return field(
        metadata={
            "marshmallow_field": EmbedInputFeatureNameField(allow_none=True, load_default=None, dump_default=None)
        },
        default=None,
    )


def InitializerOrDict(default: str = "xavier_uniform", description=""):
    """Returns a dataclass field with marshmallow metadata allowing customizable initializers.

    In particular, allows str or dict types; in the former case the field is equivalent to `InitializerOptions` while in
    the latter case a dict can be defined with the `type` field enforced to be one of `initializer_registry` as usual
    while additional properties are unrestricted.
    """
    initializers = list(initializer_registry.keys())
    if not isinstance(default, str) or default not in initializers:
        raise ValidationError(f"Invalid default: `{default}`")

    class InitializerOptionsOrCustomDictField(fields.Field):
        def _deserialize(self, value, attr, data, **kwargs):
            if isinstance(value, str):
                if value not in initializers:
                    raise ValidationError(f"Expected one of: {initializers}, found: {value}")
                return value

            if isinstance(value, dict):
                if "type" not in value:
                    raise ValidationError("Dict must contain 'type'")
                if value["type"] not in initializers:
                    raise ValidationError(f"Dict expected key 'type' to be one of: {initializers}, found: {value}")
                return value

            raise ValidationError("Field should be str or dict")

        def _jsonschema_type_mapping(self):
            initializers = list(initializer_registry.keys())
            return {
                "oneOf": [
                    {
                        "type": "string",
                        "enum": initializers,
                        "default": default,
                        "title": "initializer_preconfigured_option",
                        "description": "Pick a preconfigured initializer.",
                    },
                    # Note: default not provided in the custom dict option:
                    {
                        "type": "object",
                        "properties": {
                            "type": {"type": "string", "enum": initializers},
                        },
                        "required": ["type"],
                        "title": "initializer_custom_option",
                        "additionalProperties": True,
                        "description": "Customize an existing initializer.",
                    },
                ],
                "title": self.name,
                "default": default,
                "description": description,
            }

    return field(
        metadata={
            "marshmallow_field": InitializerOptionsOrCustomDictField(
                allow_none=False, load_default=default, dump_default=default, metadata={"description": description}
            )
        },
        default=default,
    )


def FloatRangeTupleDataclassField(N=2, default: Tuple = (0.9, 0.999), min=0, max=1, description=""):
    """Returns a dataclass field with marshmallow metadata enforcing a `N`-dim. tuple with all values in given
    range.

    In particular, inputs must be N-dimensional tuples of purely numeric values within [min, max] range, i.e. inclusive.
    The generated JSON schema uses a restricted array type as the equivalent representation of a Python tuple.
    """
    if N != len(default):
        raise ValidationError(f"Dimension of tuple '{N}' must match dimension of default val. '{default}'")

    class FloatTupleMarshmallowField(fields.Tuple):
        def _jsonschema_type_mapping(self):
            validate_range(default)
            return {
                "type": "array",
                "items": [
                    {
                        "type": "number",
                        "minimum": min,
                        "maximum": max,
                    }
                ]
                * N,
                "default": default,
                "description": description,
            }

    def validate_range(data: Tuple):
        if isinstance(data, tuple) and all([isinstance(x, float) or isinstance(x, int) for x in data]):
            if all(list(map(lambda b: min <= b <= max, data))):
                return data
            raise ValidationError(
                f"Values in received tuple should be in range [{min},{max}], instead received: {data}"
            )
        raise ValidationError(f'Received value should be of {N}-dimensional "Tuple[float]", instead received: {data}')

    try:
        validate_range(default)
    except Exception:
        raise ValidationError(f"Invalid default: `{default}`")

    return field(
        metadata={
            "marshmallow_field": FloatTupleMarshmallowField(
                tuple_fields=[fields.Float()] * N,
                allow_none=False,
                validate=validate_range,
                load_default=default,
                dump_default=default,
                metadata={"description": description},
            )
        },
        default=default,
    )


def IntegerOrStringOptionsField(
    options: List[str],
    allow_none: bool,
    default: Union[None, int],
    default_numeric: Union[None, int],
    default_option: Union[None, str],
    is_integer: bool = True,
    min: Union[None, int] = None,
    max: Union[None, int] = None,
    min_exclusive: Union[None, int] = None,
    max_exclusive: Union[None, int] = None,
    description="",
):
    """Returns a dataclass field with marshmallow metadata enforcing strict integers or protected strings."""
    is_integer = True
    return NumericOrStringOptionsField(**locals())


def NumericOrStringOptionsField(
    options: List[str],
    allow_none: bool,
    default: Union[None, int, float, str],
    default_numeric: Union[None, int, float],
    default_option: Union[None, str],
    is_integer: bool = False,
    min: Union[None, int] = None,
    max: Union[None, int] = None,
    min_exclusive: Union[None, int] = None,
    max_exclusive: Union[None, int] = None,
    description="",
):
    """Returns a dataclass field with marshmallow metadata enforcing numeric values or protected strings.

    In particular, numeric values can be constrained to a range through the other arguments, both inclusive and
    exclusive. Strings must conform to the given set of options (and None/null must be set to be allowed or not).
    """

    class IntegerOrStringOptionsField(fields.Field):
        def _deserialize(self, value, attr, data, **kwargs):
            msg_type = "integer" if is_integer else "numeric"
            if (is_integer and isinstance(value, int)) or isinstance(value, float):
                if (
                    (min is not None and value < min)
                    or (min_exclusive is not None and value <= min_exclusive)
                    or (max is not None and value > max)
                    or (max_exclusive is not None and value >= max_exclusive)
                ):
                    err_min_r, err_min_n = "(", min_exclusive if min_exclusive is not None else "[", min
                    errMaxR, errMaxN = ")", max_exclusive if max_exclusive is not None else "]", max
                    raise ValidationError(
                        f"If value is {msg_type} should be in range: {err_min_r}{err_min_n},{errMaxN}{errMaxR}"
                    )
                return value
            if isinstance(value, str):
                if value not in options:
                    raise ValidationError(f"String value should be one of {options}")
                return value

            raise ValidationError(f"Field should be either a {msg_type} or string")

        def _jsonschema_type_mapping(self):
            # Note: schemas can normally support a list of enums that includes 'None' as an option, as we currently have
            # in 'initializers_registry'. But to make the schema here a bit more straightforward, the user must
            # explicitly state if 'None' is going to be supported; if this conflicts with the list of enums then an
            # error is raised and if it's going to be supported then it will be as a separate subschema rather than as
            # part of the string subschema (see below):
            if None in options and not self.allow_none:
                raise AssertionError(
                    f"Provided string options `{options}` includes `None`, but field is not set to allow `None`."
                )

            # Prepare numeric option:
            numeric_type = "integer" if is_integer else "number"
            numeric_option = {
                "type": numeric_type,
                "title": numeric_type + "_option",
                "default": default_numeric,
                "description": "Set to a valid number.",
            }
            if min is not None:
                numeric_option["minimum"] = min
            if min_exclusive is not None:
                numeric_option["exclusiveMinimum"] = min_exclusive
            if max is not None:
                numeric_option["maximum"] = max
            if max_exclusive is not None:
                numeric_option["exclusiveMaximum"] = max_exclusive

            # Prepare string option (remove None):
            if None in options:
                options.remove(None)
            string_option = {
                "type": "string",
                "enum": options,
                "default": default_option,
                "title": "preconfigured_option",
                "description": "Choose a preconfigured option.",
            }
            oneof_list = [
                numeric_option,
                string_option,
            ]

            # Add null as an option if applicable:
            oneof_list += (
                [{"type": "null", "title": "null_option", "description": "Disable this parameter."}]
                if allow_none
                else []
            )

            return {"oneOf": oneof_list, "title": self.name, "description": description, "default": default}

    return field(
        metadata={
            "marshmallow_field": IntegerOrStringOptionsField(
                allow_none=allow_none, load_default=default, dump_default=default, metadata={"description": description}
            )
        },
        default=default,
    )<|MERGE_RESOLUTION|>--- conflicted
+++ resolved
@@ -16,7 +16,6 @@
     return schema.load(kwargs)
 
 
-<<<<<<< HEAD
 def load_trainer_with_kwargs(model_type: str, backend: "Backend", kwargs):  # noqa: F821
     """Special case of `load_config_with_kwargs` for the trainer schemas.
 
@@ -48,14 +47,10 @@
     return load_config_with_kwargs(trainer_schema, kwargs_with_type)
 
 
-def load_config_with_kwargs(cls, kwargs):
-    """Takes a marshmallow class and dict of parameter values and appropriately instantiantes the schema."""
-=======
 def load_config_with_kwargs(
     cls: Type["BaseMarshmallowConfig"], kwargs_overrides
 ) -> "BaseMarshmallowConfig":  # noqa 0821
     """Instatiates an instance of the marshmallow class and kwargs overrides instantiantes the schema."""
->>>>>>> ae25cc4c
     assert_is_a_marshmallow_class(cls)
     schema = cls.Schema()
     fields = schema.fields.keys()
