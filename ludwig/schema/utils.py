--- conflicted
+++ resolved
@@ -527,13 +527,8 @@
 def List(
     list_type: Union[Type[str], Type[int], Type[float], Type[list]] = str,
     default: Union[None, TList[Any]] = None,
-<<<<<<< HEAD
     allow_none: bool = True,
-    description="",
-=======
     description: str = "",
-    allow_none: bool = True,
->>>>>>> c1a16dd7
     parameter_metadata: ParameterMetadata = None,
 ):
     """Returns a dataclass field with marshmallow metadata enforcing input must be a list."""
