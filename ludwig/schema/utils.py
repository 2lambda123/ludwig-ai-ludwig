from dataclasses import field
from typing import Any
from typing import Dict as TDict
from typing import List as TList
from typing import Tuple, Type, Union

from marshmallow import EXCLUDE, fields, schema, validate, ValidationError
from marshmallow_dataclass import dataclass as m_dataclass
from marshmallow_jsonschema import JSONSchema as js

from ludwig.modules.reduction_modules import reduce_mode_registry
from ludwig.schema.metadata.parameter_metadata import ParameterMetadata
from ludwig.utils.torch_utils import activations, initializer_registry


def load_config(cls: Type["BaseMarshmallowConfig"], **kwargs) -> "BaseMarshmallowConfig":  # noqa 0821
    """Takes a marshmallow class and instantiates it with the given keyword args as parameters."""
    assert_is_a_marshmallow_class(cls)
    schema = cls.Schema()
    return schema.load(kwargs)


def load_trainer_with_kwargs(
    model_type: str, kwargs: dict
) -> Tuple["BaseMarshmallowConfig", TDict[str, Any]]:  # noqa: F821
    """Special case of `load_config_with_kwargs` for the trainer schemas.

    In particular, it chooses the correct default type for an incoming config (if it doesn't have one already), but
    otherwise passes all other parameters through without change.
    """
    from ludwig.constants import MODEL_ECD, TYPE
    from ludwig.schema.trainer import ECDTrainerConfig, GBMTrainerConfig

    trainer_schema = ECDTrainerConfig if model_type == MODEL_ECD else GBMTrainerConfig

    def default_type_for_trainer_schema(cls):
        """Returns the default values for the "type" field on the given trainer schema."""
        return cls.Schema().fields[TYPE].dump_default

    # Create a copy of kwargs with the correct default type (which will be overridden if kwargs already contains 'type')
    kwargs_with_type = {**{TYPE: default_type_for_trainer_schema(trainer_schema)}, **kwargs}

    return load_config_with_kwargs(trainer_schema, kwargs_with_type)


def load_config_with_kwargs(
<<<<<<< HEAD
        cls: Type["BaseMarshmallowConfig"], kwargs_overrides
) -> "BaseMarshmallowConfig":  # noqa 0821
    """Instatiates an instance of the marshmallow class and kwargs overrides instantiantes the schema."""
=======
    cls: Type["BaseMarshmallowConfig"], kwargs_overrides
) -> Tuple["BaseMarshmallowConfig", TDict[str, Any]]:  # noqa 0821
    """Instatiates an instance of the marshmallow class and kwargs overrides instantiantes the schema.

    Returns a tuple of config, and a dictionary of any keys in kwargs_overrides which are no present in config.
    """
>>>>>>> a548254e
    assert_is_a_marshmallow_class(cls)
    schema = cls.Schema()
    fields = schema.fields.keys()
    return load_config(cls, **{k: v for k, v in kwargs_overrides.items() if k in fields}), {
        k: v for k, v in kwargs_overrides.items() if k not in fields
    }


def create_cond(if_pred: TDict, then_pred: TDict):
    """Returns a JSONSchema conditional for the given if-then predicates."""
    return {
        "if": {"properties": {k: {"const": v} for k, v in if_pred.items()}},
        "then": {"properties": {k: v for k, v in then_pred.items()}},
    }


class BaseMarshmallowConfig:
    """Base marshmallow class for common attributes and metadata."""

    class Meta:
        """Sub-class specifying meta information for Marshmallow.

        Currently only sets `unknown` flag to `EXCLUDE`. This is done to mirror Ludwig behavior: unknown properties are
        excluded from `load` calls so that the marshmallow_dataclass package can be used but
        `unload_jsonschema_from_marshmallow_class` will manually set a marshmallow schema's `additionalProperties` attr.
        to True so that JSON objects with extra properties do not raise errors; as a result properties are picked and
        filled in as necessary.
        """

        unknown = EXCLUDE
        "Flag that sets marshmallow `load` calls to ignore unknown properties passed as a parameter."


def assert_is_a_marshmallow_class(cls):
    assert hasattr(cls, "Schema") and isinstance(
        cls.Schema, schema.SchemaMeta
    ), f"Expected marshmallow class, but `{cls}` does not have the necessary `Schema` attribute."


def unload_jsonschema_from_marshmallow_class(mclass) -> TDict:
    """Helper method to directly get a marshmallow class's JSON schema without extra wrapping props."""
    assert_is_a_marshmallow_class(mclass)
    schema = js().dump(mclass.Schema())["definitions"][mclass.__name__]
    schema["additionalProperties"] = True
    return schema


def InitializerOptions(default: str = "xavier_uniform", description=""):
    """Utility wrapper that returns a `StringOptions` field with keys from `initializer_registry`."""
    return StringOptions(list(initializer_registry.keys()), default=default, allow_none=False, description=description)


def ActivationOptions(default: str = "relu", description=""):
    """Utility warapper that returns a `StringOptions` field with keys from `activations` registry."""
    return StringOptions(list(activations.keys()), default=default, allow_none=True, description=description)


def ReductionOptions(default: Union[None, str] = None, description=""):
    """Utility wrapper that returns a `StringOptions` field with keys from `reduce_mode_registry`."""
    return StringOptions(list(reduce_mode_registry.keys()), default=default, allow_none=True, description=description)


def RegularizerOptions(default: Union[None, str] = None, allow_none: bool = True, description=""):
    """Utility wrapper that returns a `StringOptions` field with prefilled regularizer options."""
    return StringOptions(["l1", "l2", "l1_l2"], default=default, allow_none=allow_none, description=description)


def String(
        description: str,
        default: Union[None, str] = None,
        allow_none: bool = True,
        pattern: str = None,
        parameter_metadata: ParameterMetadata = None,
):
    if not allow_none and not isinstance(default, str):
        raise ValidationError(f"Provided default `{default}` should be a string!")

    if pattern is not None:
        validation = validate.Regexp(pattern)
    else:
        validation = None

    return field(
        metadata={
            "marshmallow_field": fields.String(
                validate=validation,
                allow_none=allow_none,
                load_default=default,
                dump_default=default,
                metadata={"description": description},
            ),
            "parameter_metadata": parameter_metadata.to_json() if parameter_metadata else None,
        },
        default=default,
    )


def StringOptions(
        options: TList[str],
        default: Union[None, str] = None,
        allow_none: bool = True,
        description: str = "",
        parameter_metadata: ParameterMetadata = None,
):
    """Returns a dataclass field with marshmallow metadata that enforces string inputs must be one of `options`.

    By default, None is allowed (and automatically appended) to the allowed list of options.
    """
    # If None should be allowed for an enum field, it also has to be defined as a valid
    # [option](https://github.com/json-schema-org/json-schema-spec/issues/258):
    if len(options) <= 0:
        raise ValidationError("Must provide non-empty list of options!")
    if default is not None and not isinstance(default, str):
        raise ValidationError(f"Provided default `{default}` should be a string!")
    if allow_none and None not in options:
        options += [None]
    if not allow_none and None in options:
        options.remove(None)
    if default not in options:
        raise ValidationError(f"Provided default `{default}` is not one of allowed options: {options} ")
    return field(
        metadata={
            "marshmallow_field": fields.String(
                validate=validate.OneOf(options),
                allow_none=allow_none,
                load_default=default,
                dump_default=default,
                metadata={
                    "description": description,
                    "parameter_metadata": parameter_metadata.to_json() if parameter_metadata else None,
                },
            )
        },
        default=default,
    )


def Boolean(default: bool, description: str, parameter_metadata: ParameterMetadata = None):
    if default is not None:
        try:
            assert isinstance(default, bool)
        except Exception:
            raise ValidationError(f"Invalid default: `{default}`")
    return field(
        metadata={
            "marshmallow_field": fields.Boolean(
                truthy={True},
                falsy={False},
                allow_none=False,
                load_default=default,
                dump_default=default,
                metadata={
                    "description": description,
                    "parameter_metadata": parameter_metadata.to_json() if parameter_metadata else None,
                },
            )
        },
        default=default,
    )


def Integer(
        default: Union[None, int] = None, allow_none=False, description="", parameter_metadata: ParameterMetadata = None
):
    """Returns a dataclass field with marshmallow metadata strictly enforcing (non-float) inputs."""
    allow_none = allow_none or default is None

    if default is not None:
        try:
            assert isinstance(default, int)
        except Exception:
            raise ValidationError(f"Invalid default: `{default}`")
    return field(
        metadata={
            "marshmallow_field": fields.Integer(
                strict=True,
                allow_none=allow_none,
                load_default=default,
                dump_default=default,
                metadata={
                    "description": description,
                    "parameter_metadata": parameter_metadata.to_json() if parameter_metadata else None,
                },
            )
        },
        default=default,
    )


def PositiveInteger(
        description: str, default: Union[None, int], allow_none: bool = False,
        parameter_metadata: ParameterMetadata = None
):
    """Returns a dataclass field with marshmallow metadata strictly enforcing (non-float) inputs must be
    positive."""
    val = validate.Range(min=1)
    allow_none = allow_none or default is None

    if default is not None:
        try:
            assert isinstance(default, int)
            val(default)
        except Exception:
            raise ValidationError(f"Invalid default: `{default}`")
    return field(
        metadata={
            "marshmallow_field": fields.Integer(
                strict=True,
                validate=val,
                allow_none=allow_none,
                load_default=default,
                dump_default=default,
                metadata={
                    "description": description,
                    "parameter_metadata": parameter_metadata.to_json() if parameter_metadata else None,
                },
            )
        },
        default=default,
    )


def NonNegativeInteger(
        description: str,
        default: Union[None, int] = None,
        allow_none: bool = False,
        parameter_metadata: ParameterMetadata = None,
):
    """Returns a dataclass field with marshmallow metadata strictly enforcing (non-float) inputs must be
    nonnegative."""
    val = validate.Range(min=0)
    allow_none = allow_none or default is None

    if default is not None:
        try:
            assert isinstance(default, int)
            val(default)
        except Exception:
            raise ValidationError(f"Invalid default: `{default}`")
    return field(
        metadata={
            "marshmallow_field": fields.Integer(
                strict=True,
                validate=val,
                allow_none=allow_none,
                load_default=default,
                dump_default=default,
                metadata={
                    "description": description,
                    "parameter_metadata": parameter_metadata.to_json() if parameter_metadata else None,
                },
            )
        },
        default=default,
    )


def IntegerRange(
        description: str,
        default: Union[None, int] = None,
        allow_none=False,
        parameter_metadata: ParameterMetadata = None,
        min: int = None,
        max: int = None,
        min_inclusive: bool = True,
        max_inclusive: bool = True,
):
    """Returns a dataclass field with marshmallow metadata strictly enforcing (non-float) inputs must be in range
    set by relevant keyword args."""
    val = validate.Range(min=min, max=max, min_inclusive=min_inclusive, max_inclusive=max_inclusive)
    allow_none = allow_none or default is None

    if default is not None:
        try:
            assert isinstance(default, int)
            val(default)
        except Exception:
            raise ValidationError(f"Invalid default: `{default}`")
    return field(
        metadata={
            "marshmallow_field": fields.Integer(
                strict=True,
                validate=val,
                allow_none=allow_none,
                load_default=default,
                dump_default=default,
                metadata={
                    "description": description,
                    "parameter_metadata": parameter_metadata.to_json() if parameter_metadata else None,
                },
            )
        },
        default=default,
    )


def NonNegativeFloat(
        default: Union[None, float] = None,
        allow_none=False,
        description: str = "",
        parameter_metadata: ParameterMetadata = None,
):
    """Returns a dataclass field with marshmallow metadata enforcing numeric inputs must be nonnegative."""
    val = validate.Range(min=0.0)
    allow_none = allow_none or default is None

    if default is not None:
        try:
            assert isinstance(default, float) or isinstance(default, int)
            val(default)
        except Exception:
            raise ValidationError(f"Invalid default: `{default}`")
    return field(
        metadata={
            "marshmallow_field": fields.Float(
                validate=val,
                allow_none=allow_none,
                load_default=default,
                dump_default=default,
                metadata={
                    "description": description,
                    "parameter_metadata": parameter_metadata.to_json() if parameter_metadata else None,
                },
            )
        },
        default=default,
    )


def FloatRange(
        default: Union[None, float] = None,
        allow_none: bool = False,
        description: str = "",
        parameter_metadata: ParameterMetadata = None,
        min: int = None,
        max: int = None,
        min_inclusive: bool = True,
        max_inclusive: bool = True,
):
    """Returns a dataclass field with marshmallow metadata enforcing numeric inputs must be in range set by
    relevant keyword args."""
    val = validate.Range(min=min, max=max, min_inclusive=min_inclusive, max_inclusive=max_inclusive)
    allow_none = allow_none or default is None

    if default is not None:
        try:
            assert isinstance(default, float) or isinstance(default, int)
            val(default)
        except Exception:
            raise ValidationError(f"Invalid default: `{default}`")
    return field(
        metadata={
            "marshmallow_field": fields.Float(
                validate=val,
                allow_none=allow_none,
                load_default=default,
                dump_default=default,
                metadata={
                    "description": description,
                    "parameter_metadata": parameter_metadata.to_json() if parameter_metadata else None,
                },
            )
        },
        default=default,
    )


def IntegerOrSequenceOfIntegers(
<<<<<<< HEAD
        default: Union[None, int, Tuple[int, ...], TList[int]] = None, allow_none=False, description=""
=======
    default: Union[None, int, Tuple[int, ...], TList[int]] = None,
    default_integer: int = None,
    default_sequence: Union[TList[int], Tuple[int, ...]] = None,
    allow_none=False,
    non_negative: bool = True,
    description="",
>>>>>>> a548254e
):
    """Returns a dataclass field with marshmallow metadata enforcing numeric inputs or a tuple of numeric
    inputs."""

    class IntegerOrIntegerSequenceField(fields.Field):
        def _deserialize(self, value, attr, data, **kwargs):
            if isinstance(value, int):
                if non_negative:
                    if value < 0:
                        raise ValidationError("Value must be positive.")
                return value
            if isinstance(value, (tuple, list)):
                if non_negative:
                    for v in value:
                        if v < 0:
                            raise ValidationError("Values must be positive.")
                return value
            raise ValidationError("Field should be either an integer, tuple of integers, or a list of integers")

        def _jsonschema_type_mapping(self):
            numeric_option = {
                "type": "integer",
                "title": "integer_option",
                "default": default_integer,
                "description": "Set to a valid number.",
            }
            sequence_option = {
                "type": "array",
                "title": "sequence_option",
                "items": {"type": "number"},
                "default": default_sequence,
                "description": "Set to a valid number.",
            }

            oneof_list = [
                numeric_option,
                sequence_option,
            ]

            return {"oneOf": oneof_list, "title": self.name, "description": description, "default": default}

    return field(
        metadata={
            "marshmallow_field": IntegerOrIntegerSequenceField(
                allow_none=allow_none, load_default=default, dump_default=default, metadata={"description": description}
            )
        },
        default=default,
    )


def PositiveIntegerOrTupleOrStringOptions(
        options: TList[str] = None,
        allow_none=False,
        default: Union[None, int, Tuple[int, ...], str] = None,
        default_integer: Union[None, int] = None,
        default_tuple: Union[None, Tuple[int, ...]] = None,
        default_option: Union[None, str] = None,
        description="",
):
    """Returns a dataclass field with marshmallow metadata enforcing numeric inputs, a tuple of numeric inputs, or
    a string value."""

    class IntegerTupleStringOptionsField(fields.Field):
        def _deserialize(self, value, attr, data, **kwargs):
            if isinstance(value, int):
                if value < 0:
                    raise ValidationError("Value must be positive.")
                return value
            if isinstance(value, tuple):
                for v in value:
                    if v < 0:
                        raise ValidationError("Values must be positive.")
                return value
            if isinstance(value, str):
                if value not in options:
                    raise ValidationError(f"String value should be one of {options}")
                return value

            raise ValidationError("Field should be either an integer, tuple of integers, or a string")

        def _jsonschema_type_mapping(self):
            if None in options and not self.allow_none:
                raise AssertionError(
                    f"Provided string options `{options}` includes `None`, but field is not set to allow `None`."
                )

            # Prepare numeric option:
            numeric_option = {
                "type": "integer",
                "title": "integer_option",
                "default": default_integer,
                "description": "Set to a valid number.",
            }
            tuple_option = {
                "type": "array",
                "title": "tuple_option",
                "items": [{"type": "number", "minimum": 0, "maximum": 999999}] * 2,
                "default": default_tuple,
                "description": "Set to a valid number.",
            }

            # Prepare string option (remove None):
            if None in options:
                options.remove(None)
            string_option = {
                "type": "string",
                "enum": options,
                "default": default_option,
                "title": "preconfigured_option",
                "description": "Choose a preconfigured option.",
            }
            oneof_list = [
                numeric_option,
                tuple_option,
                string_option,
            ]

            return {"oneOf": oneof_list, "title": self.name, "description": description, "default": default}

    return field(
        metadata={
            "marshmallow_field": IntegerTupleStringOptionsField(
                allow_none=allow_none, load_default=default, dump_default=default, metadata={"description": description}
            )
        },
        default=default,
    )


def Dict(default: Union[None, TDict] = None, description: str = "", parameter_metadata: ParameterMetadata = None):
    """Returns a dataclass field with marshmallow metadata enforcing input must be a dict."""
    if default is not None:
        try:
            assert isinstance(default, dict)
            assert all([isinstance(k, str) for k in default.keys()])
        except Exception:
            raise ValidationError(f"Invalid default: `{default}`")
    return field(
        metadata={
            "marshmallow_field": fields.Dict(
                fields.String(),
                allow_none=True,
                load_default=default,
                dump_default=default,
                metadata={
                    "description": description,
                    "parameter_metadata": parameter_metadata.to_json() if parameter_metadata else None,
                },
            )
        },
        default_factory=lambda: default,
    )


def List(
        list_type: Union[Type[str], Type[int], Type[float]] = str, default: Union[None, TList[Any]] = None,
        description=""
):
    """Returns a dataclass field with marshmallow metadata enforcing input must be a list."""
    if default is not None:
        try:
            assert isinstance(default, list)

        except Exception:
            raise ValidationError(f"Invalid default: `{default}`")

    if list_type is str:
        field_type = fields.String()
    elif list_type is int:
        field_type = fields.Integer()
    elif list_type is float:
        field_type = fields.Float()
    else:
        raise ValueError(f"Invalid list type: `{list_type}`")

    return field(
        metadata={
            "marshmallow_field": fields.List(
                field_type,
                allow_none=True,
                load_default=default,
                dump_default=default,
                metadata={"description": description},
            )
        },
        default_factory=lambda: default,
    )


def DictList(
        default: Union[None, TList[TDict]] = None, description: str = "", parameter_metadata: ParameterMetadata = None
):
    """Returns a dataclass field with marshmallow metadata enforcing input must be a list of dicts."""
    if default is not None:
        try:
            assert isinstance(default, list)
            assert all([isinstance(d, dict) for d in default])
            for d in default:
                assert all([isinstance(k, str) for k in d.keys()])
        except Exception:
            raise ValidationError(f"Invalid default: `{default}`")

    return field(
        metadata={
            "marshmallow_field": fields.List(
                fields.Dict(fields.String()),
                allow_none=True,
                load_default=default,
                dump_default=default,
                metadata={
                    "description": description,
                    "parameter_metadata": parameter_metadata.to_json() if parameter_metadata else None,
                },
            )
        },
        default_factory=lambda: default,
    )


def Embed():
    """Returns a dataclass field with marshmallow metadata enforcing valid values for embedding input feature
    names.

    In particular, int and str values are allowed, and in the latter case the value must be one of the allowed
    `_embed_options`.
    """
    _embed_options = ["add"]

    class EmbedInputFeatureNameField(fields.Field):
        def _deserialize(self, value, attr, data, **kwargs):
            if value is None:
                return value

            if isinstance(value, str):
                if value not in _embed_options:
                    raise ValidationError(f"Expected one of: {_embed_options}, found: {value}")
                return value

            if isinstance(value, int):
                return value

            raise ValidationError("Field should be int or str")

        def _jsonschema_type_mapping(self):
            return {
                "oneOf": [
                    {
                        "type": "string",
                        "enum": _embed_options,
                        "default": "add",
                        "title": "embed_string_option",
                        "description": "MISSING",
                    },
                    {"type": "integer", "title": "embed_integer_option", "description": "MISSING"},
                    {"type": "null", "title": "embed_null_option", "description": "MISSING"},
                ],
                "title": self.name,
                "description": "Valid options for embedding (or not embedding) input feature names.",
            }

    return field(
        metadata={
            "marshmallow_field": EmbedInputFeatureNameField(allow_none=True, load_default=None, dump_default=None)
        },
        default=None,
    )


def InitializerOrDict(default: str = "xavier_uniform", description: str = ""):
    """Returns a dataclass field with marshmallow metadata allowing customizable initializers.

    In particular, allows str or dict types; in the former case the field is equivalent to `InitializerOptions` while in
    the latter case a dict can be defined with the `type` field enforced to be one of `initializer_registry` as usual
    while additional properties are unrestricted.
    """
    initializers = list(initializer_registry.keys())
    if not isinstance(default, str) or default not in initializers:
        raise ValidationError(f"Invalid default: `{default}`")

    class InitializerOptionsOrCustomDictField(fields.Field):
        def _deserialize(self, value, attr, data, **kwargs):
            if isinstance(value, str):
                if value not in initializers:
                    raise ValidationError(f"Expected one of: {initializers}, found: {value}")
                return value

            if isinstance(value, dict):
                if "type" not in value:
                    raise ValidationError("Dict must contain 'type'")
                if value["type"] not in initializers:
                    raise ValidationError(f"Dict expected key 'type' to be one of: {initializers}, found: {value}")
                return value

            raise ValidationError("Field should be str or dict")

        def _jsonschema_type_mapping(self):
            initializers = list(initializer_registry.keys())
            return {
                "oneOf": [
                    # Note: default not provided in the custom dict option:
                    {
                        "type": "object",
                        "properties": {
                            "type": {"type": "string", "enum": initializers},
                        },
                        "required": ["type"],
                        "title": "initializer_custom_option",
                        "additionalProperties": True,
                        "description": "Customize an existing initializer.",
                    },
                    {
                        "type": "string",
                        "enum": initializers,
                        "default": default,
                        "title": "initializer_preconfigured_option",
                        "description": "Pick a preconfigured initializer.",
                    },
                ],
                "title": self.name,
                "default": default,
                "description": description,
            }

    return field(
        metadata={
            "marshmallow_field": InitializerOptionsOrCustomDictField(
                allow_none=False, load_default=default, dump_default=default, metadata={"description": description}
            )
        },
        default=default,
    )


def FloatRangeTupleDataclassField(
<<<<<<< HEAD
        n=2,
        default: Union[Tuple, None] = (0.9, 0.999),
        allow_none: bool = False,
        min=0,
        max=1,
        description=""
):
    """Returns a dataclass field with marshmallow metadata enforcing a `N`-dim. tuple with all values in given
    range.
    In particular, inputs must be N-dimensional tuples of purely numeric values within [min, max] range, i.e. inclusive.
    The generated JSON schema uses a restricted array type as the equivalent representation of a Python tuple.
=======
    n=2, default: Tuple = (0.9, 0.999), allow_none: bool = False, min=0, max=1, description=""
):
    """Returns a dataclass field with marshmallow metadata enforcing a `N`-dim.

    tuple with all values in given range. In particular, inputs must be N-dimensional tuples of purely numeric values
    within [min, max] range, i.e. inclusive. The generated JSON schema uses a restricted array type as the equivalent
    representation of a Python tuple.
>>>>>>> a548254e
    """
    if default is not None and n != len(default):
        raise ValidationError(f"Dimension of tuple '{n}' must match dimension of default val. '{default}'")

    class FloatTupleMarshmallowField(fields.Tuple):
        def _jsonschema_type_mapping(self):
            if default is not None:
                validate_range(default)
            return {
                "oneOf": [
                    {
<<<<<<< HEAD
                        "type": "number",
                        "minimum": min,
                        "maximum": max,
                    }
                ]
                * n,
=======
                        "type": "array",
                        "items": [
                            {
                                "type": "number",
                                "minimum": min,
                                "maximum": max,
                            }
                        ]
                        * n,
                        "default": default,
                        "description": description,
                    },
                    {"type": "null", "title": "null_float_tuple_option", "description": "None"},
                ],
                "title": self.name,
>>>>>>> a548254e
                "default": default,
                "description": "Valid options for FloatRangeTupleDataclassField.",
            }

    def validate_range(data: Tuple):
        if isinstance(data, tuple) and all([isinstance(x, float) or isinstance(x, int) for x in data]):
            if all(list(map(lambda b: min <= b <= max, data))):
                return data
            raise ValidationError(
                f"Values in received tuple should be in range [{min},{max}], instead received: {data}"
            )
        raise ValidationError(f'Received value should be of {n}-dimensional "Tuple[float]", instead received: {data}')

    try:
        if default is not None:
            validate_range(default)
        if default is None and not allow_none:
<<<<<<< HEAD
            raise ValidationError(f"Default value must not be None if allow_none is False")
=======
            raise ValidationError("Default value must not be None if allow_none is False")
>>>>>>> a548254e
    except Exception:
        raise ValidationError(f"Invalid default: `{default}`")

    return field(
        metadata={
            "marshmallow_field": FloatTupleMarshmallowField(
                tuple_fields=[fields.Float()] * n,
                allow_none=allow_none,
                validate=validate_range,
                load_default=default,
                dump_default=default,
                metadata={"description": description},
            )
        },
        default=default,
    )


<<<<<<< HEAD
def FloatOrAutoField(
        allow_none: bool,
        description: str,
        parameter_metadata: ParameterMetadata,
        default: Union[None, int, str],
        default_numeric: Union[None, int] = None,
        default_option: Union[None, str] = "auto",
        min: Union[None, int] = None,
        max: Union[None, int] = None,
        min_exclusive: Union[None, int] = None,
        max_exclusive: Union[None, int] = None,
):
    """Float that also permits an `auto` string value."""
    options: TList[str] = ["auto"]
    return NumericOrStringOptionsField(**locals())


def IntegerOrAutoField(  # TODO: Write test for this
        allow_none: bool,
        description: str,
        parameter_metadata: ParameterMetadata,
        default: Union[None, int, str],
        default_numeric: Union[None, int] = None,
        default_option: Union[None, str] = "auto",
        min: Union[None, int] = None,
        max: Union[None, int] = None,
        min_exclusive: Union[None, int] = None,
        max_exclusive: Union[None, int] = None,
=======
def OneOfOptionsField(
    default: Any, description: str, allow_none: bool, field_options: TList, parameter_metadata: ParameterMetadata = None
>>>>>>> a548254e
):
    """Returns a dataclass field that is a combination of the other fields defined in `ludwig.schema.utils`."""
    field_options_allow_none = any(option.metadata["marshmallow_field"].allow_none for option in field_options)

    class OneOfOptionsCombinatorialField(fields.Field):
        def _serialize(self, value, attr, obj, **kwargs):
            if allow_none and value is None:
                return None
            for option in field_options:
                mfield_meta = option.metadata["marshmallow_field"]
                try:
                    if value is None and mfield_meta.allow_none:
                        return None
                    mfield_meta.validate(value)
                    return mfield_meta._serialize(value, attr, obj, **kwargs)
                except Exception:
                    continue
            raise ValidationError(f"Value to serialize does not match any valid option schemas: {value}")

        def _deserialize(self, value, attr, obj, **kwargs):
            if allow_none and value is None:
                return None
            for option in field_options:
                mfield_meta = option.metadata["marshmallow_field"]
                try:
                    mfield_meta.validate(value)
                    return mfield_meta._deserialize(value, attr, obj, **kwargs)
                except Exception:
                    continue
            raise ValidationError(f"Value to deserialize does not match any valid option schemas: {value}")

<<<<<<< HEAD
def IntegerOrStringOptionsField(
        options: TList[str],
        allow_none: bool,
        description: str,
        parameter_metadata: ParameterMetadata,
        default: Union[None, int],
        default_numeric: Union[None, int],
        default_option: Union[None, str],
        is_integer: bool = True,
        min: Union[None, int] = None,
        max: Union[None, int] = None,
        min_exclusive: Union[None, int] = None,
        max_exclusive: Union[None, int] = None,
):
    """Returns a dataclass field with marshmallow metadata enforcing strict integers or protected strings."""
    is_integer = True
    return NumericOrStringOptionsField(**locals())


def NumericOrStringOptionsField(
        options: TList[str],
        allow_none: bool,
        description: str,
        default: Union[None, int, float, str],
        default_numeric: Union[None, int, float],
        default_option: Union[None, str],
        parameter_metadata: ParameterMetadata = None,
        is_integer: bool = False,
        min: Union[None, int] = None,
        max: Union[None, int] = None,
        min_exclusive: Union[None, int] = None,
        max_exclusive: Union[None, int] = None,
):
    """Returns a dataclass field with marshmallow metadata enforcing numeric values or protected strings.
=======
        def _jsonschema_type_mapping(self):
            """Constructs a oneOf schema by iteratively adding the schemas of `field_options` to a list."""
            oneOf = {"oneOf": [], "description": description, "default": default}
>>>>>>> a548254e

            for option in field_options:
                mfield_meta = option.metadata["marshmallow_field"]

<<<<<<< HEAD
    class IntegerOrStringOptionsField(fields.Field):
        def _deserialize(self, value, attr, data, **kwargs):
            msg_type = "integer" if is_integer else "numeric"
            if (is_integer and isinstance(value, int)) or isinstance(value, float):
                if (
                        (min is not None and value < min)
                        or (min_exclusive is not None and value <= min_exclusive)
                        or (max is not None and value > max)
                        or (max_exclusive is not None and value >= max_exclusive)
                ):
                    err_min_r, err_min_n = "(", min_exclusive if min_exclusive is not None else "[", min
                    errMaxR, errMaxN = ")", max_exclusive if max_exclusive is not None else "]", max
                    raise ValidationError(
                        f"If value is {msg_type} should be in range: {err_min_r}{err_min_n},{errMaxN}{errMaxR}"
                    )
                return value
            if isinstance(value, str):
                if value not in options:
                    raise ValidationError(f"String value should be one of {options}")
                return value
=======
                # If the option inherits from a custom dataclass-field, then use the custom jsonschema:
                if hasattr(mfield_meta, "_jsonschema_type_mapping"):
                    oneOf["oneOf"].append(mfield_meta._jsonschema_type_mapping())
                # Otherwise, extract the jsonschema using a dummy dataclass as intermediary:
                else:
>>>>>>> a548254e

                    @m_dataclass
                    class DummyClass:
                        tmp: Any = option

                    dummy_schema = unload_jsonschema_from_marshmallow_class(DummyClass)
                    tmp_json_schema = dummy_schema["properties"]["tmp"]
                    oneOf["oneOf"].append(tmp_json_schema)

            # Add null as an option if none of the field options allow none:
            oneOf["oneOf"] += (
                [{"type": "null", "title": "null_option", "description": "Disable this parameter."}]
                if allow_none and not field_options_allow_none
                else []
            )

            return oneOf

    # Create correct default kwarg to pass to dataclass field constructor:
    def is_primitive(value):
        primitive = (int, str, bool)
        return isinstance(value, primitive)

    default_kwarg = {}
    if is_primitive(default):
        default_kwarg["default"] = default
    else:
        default_kwarg["default_factory"] = lambda: default

    return field(
        metadata={
            "marshmallow_field": OneOfOptionsCombinatorialField(
                allow_none=allow_none, load_default=default, dump_default=default, metadata={"description": description}
            ),
            "parameter_metadata": parameter_metadata.to_json() if parameter_metadata else None,
        },
        **default_kwarg,
    )<|MERGE_RESOLUTION|>--- conflicted
+++ resolved
@@ -44,18 +44,12 @@
 
 
 def load_config_with_kwargs(
-<<<<<<< HEAD
-        cls: Type["BaseMarshmallowConfig"], kwargs_overrides
-) -> "BaseMarshmallowConfig":  # noqa 0821
-    """Instatiates an instance of the marshmallow class and kwargs overrides instantiantes the schema."""
-=======
     cls: Type["BaseMarshmallowConfig"], kwargs_overrides
 ) -> Tuple["BaseMarshmallowConfig", TDict[str, Any]]:  # noqa 0821
     """Instatiates an instance of the marshmallow class and kwargs overrides instantiantes the schema.
 
     Returns a tuple of config, and a dictionary of any keys in kwargs_overrides which are no present in config.
     """
->>>>>>> a548254e
     assert_is_a_marshmallow_class(cls)
     schema = cls.Schema()
     fields = schema.fields.keys()
@@ -424,16 +418,12 @@
 
 
 def IntegerOrSequenceOfIntegers(
-<<<<<<< HEAD
-        default: Union[None, int, Tuple[int, ...], TList[int]] = None, allow_none=False, description=""
-=======
     default: Union[None, int, Tuple[int, ...], TList[int]] = None,
     default_integer: int = None,
     default_sequence: Union[TList[int], Tuple[int, ...]] = None,
     allow_none=False,
     non_negative: bool = True,
     description="",
->>>>>>> a548254e
 ):
     """Returns a dataclass field with marshmallow metadata enforcing numeric inputs or a tuple of numeric
     inputs."""
@@ -769,19 +759,6 @@
 
 
 def FloatRangeTupleDataclassField(
-<<<<<<< HEAD
-        n=2,
-        default: Union[Tuple, None] = (0.9, 0.999),
-        allow_none: bool = False,
-        min=0,
-        max=1,
-        description=""
-):
-    """Returns a dataclass field with marshmallow metadata enforcing a `N`-dim. tuple with all values in given
-    range.
-    In particular, inputs must be N-dimensional tuples of purely numeric values within [min, max] range, i.e. inclusive.
-    The generated JSON schema uses a restricted array type as the equivalent representation of a Python tuple.
-=======
     n=2, default: Tuple = (0.9, 0.999), allow_none: bool = False, min=0, max=1, description=""
 ):
     """Returns a dataclass field with marshmallow metadata enforcing a `N`-dim.
@@ -789,7 +766,6 @@
     tuple with all values in given range. In particular, inputs must be N-dimensional tuples of purely numeric values
     within [min, max] range, i.e. inclusive. The generated JSON schema uses a restricted array type as the equivalent
     representation of a Python tuple.
->>>>>>> a548254e
     """
     if default is not None and n != len(default):
         raise ValidationError(f"Dimension of tuple '{n}' must match dimension of default val. '{default}'")
@@ -801,14 +777,6 @@
             return {
                 "oneOf": [
                     {
-<<<<<<< HEAD
-                        "type": "number",
-                        "minimum": min,
-                        "maximum": max,
-                    }
-                ]
-                * n,
-=======
                         "type": "array",
                         "items": [
                             {
@@ -824,7 +792,6 @@
                     {"type": "null", "title": "null_float_tuple_option", "description": "None"},
                 ],
                 "title": self.name,
->>>>>>> a548254e
                 "default": default,
                 "description": "Valid options for FloatRangeTupleDataclassField.",
             }
@@ -842,11 +809,7 @@
         if default is not None:
             validate_range(default)
         if default is None and not allow_none:
-<<<<<<< HEAD
-            raise ValidationError(f"Default value must not be None if allow_none is False")
-=======
             raise ValidationError("Default value must not be None if allow_none is False")
->>>>>>> a548254e
     except Exception:
         raise ValidationError(f"Invalid default: `{default}`")
 
@@ -865,39 +828,8 @@
     )
 
 
-<<<<<<< HEAD
-def FloatOrAutoField(
-        allow_none: bool,
-        description: str,
-        parameter_metadata: ParameterMetadata,
-        default: Union[None, int, str],
-        default_numeric: Union[None, int] = None,
-        default_option: Union[None, str] = "auto",
-        min: Union[None, int] = None,
-        max: Union[None, int] = None,
-        min_exclusive: Union[None, int] = None,
-        max_exclusive: Union[None, int] = None,
-):
-    """Float that also permits an `auto` string value."""
-    options: TList[str] = ["auto"]
-    return NumericOrStringOptionsField(**locals())
-
-
-def IntegerOrAutoField(  # TODO: Write test for this
-        allow_none: bool,
-        description: str,
-        parameter_metadata: ParameterMetadata,
-        default: Union[None, int, str],
-        default_numeric: Union[None, int] = None,
-        default_option: Union[None, str] = "auto",
-        min: Union[None, int] = None,
-        max: Union[None, int] = None,
-        min_exclusive: Union[None, int] = None,
-        max_exclusive: Union[None, int] = None,
-=======
 def OneOfOptionsField(
     default: Any, description: str, allow_none: bool, field_options: TList, parameter_metadata: ParameterMetadata = None
->>>>>>> a548254e
 ):
     """Returns a dataclass field that is a combination of the other fields defined in `ludwig.schema.utils`."""
     field_options_allow_none = any(option.metadata["marshmallow_field"].allow_none for option in field_options)
@@ -929,78 +861,18 @@
                     continue
             raise ValidationError(f"Value to deserialize does not match any valid option schemas: {value}")
 
-<<<<<<< HEAD
-def IntegerOrStringOptionsField(
-        options: TList[str],
-        allow_none: bool,
-        description: str,
-        parameter_metadata: ParameterMetadata,
-        default: Union[None, int],
-        default_numeric: Union[None, int],
-        default_option: Union[None, str],
-        is_integer: bool = True,
-        min: Union[None, int] = None,
-        max: Union[None, int] = None,
-        min_exclusive: Union[None, int] = None,
-        max_exclusive: Union[None, int] = None,
-):
-    """Returns a dataclass field with marshmallow metadata enforcing strict integers or protected strings."""
-    is_integer = True
-    return NumericOrStringOptionsField(**locals())
-
-
-def NumericOrStringOptionsField(
-        options: TList[str],
-        allow_none: bool,
-        description: str,
-        default: Union[None, int, float, str],
-        default_numeric: Union[None, int, float],
-        default_option: Union[None, str],
-        parameter_metadata: ParameterMetadata = None,
-        is_integer: bool = False,
-        min: Union[None, int] = None,
-        max: Union[None, int] = None,
-        min_exclusive: Union[None, int] = None,
-        max_exclusive: Union[None, int] = None,
-):
-    """Returns a dataclass field with marshmallow metadata enforcing numeric values or protected strings.
-=======
         def _jsonschema_type_mapping(self):
             """Constructs a oneOf schema by iteratively adding the schemas of `field_options` to a list."""
             oneOf = {"oneOf": [], "description": description, "default": default}
->>>>>>> a548254e
 
             for option in field_options:
                 mfield_meta = option.metadata["marshmallow_field"]
 
-<<<<<<< HEAD
-    class IntegerOrStringOptionsField(fields.Field):
-        def _deserialize(self, value, attr, data, **kwargs):
-            msg_type = "integer" if is_integer else "numeric"
-            if (is_integer and isinstance(value, int)) or isinstance(value, float):
-                if (
-                        (min is not None and value < min)
-                        or (min_exclusive is not None and value <= min_exclusive)
-                        or (max is not None and value > max)
-                        or (max_exclusive is not None and value >= max_exclusive)
-                ):
-                    err_min_r, err_min_n = "(", min_exclusive if min_exclusive is not None else "[", min
-                    errMaxR, errMaxN = ")", max_exclusive if max_exclusive is not None else "]", max
-                    raise ValidationError(
-                        f"If value is {msg_type} should be in range: {err_min_r}{err_min_n},{errMaxN}{errMaxR}"
-                    )
-                return value
-            if isinstance(value, str):
-                if value not in options:
-                    raise ValidationError(f"String value should be one of {options}")
-                return value
-=======
                 # If the option inherits from a custom dataclass-field, then use the custom jsonschema:
                 if hasattr(mfield_meta, "_jsonschema_type_mapping"):
                     oneOf["oneOf"].append(mfield_meta._jsonschema_type_mapping())
                 # Otherwise, extract the jsonschema using a dummy dataclass as intermediary:
                 else:
->>>>>>> a548254e
 
                     @m_dataclass
                     class DummyClass:
