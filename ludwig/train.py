#! /usr/bin/env python
# coding=utf-8
# Copyright (c) 2019 Uber Technologies, Inc.
#
# Licensed under the Apache License, Version 2.0 (the "License");
# you may not use this file except in compliance with the License.
# You may obtain a copy of the License at
#
#     http://www.apache.org/licenses/LICENSE-2.0
#
# Unless required by applicable law or agreed to in writing, software
# distributed under the License is distributed on an "AS IS" BASIS,
# WITHOUT WARRANTIES OR CONDITIONS OF ANY KIND, either express or implied.
# See the License for the specific language governing permissions and
# limitations under the License.
# ==============================================================================
from __future__ import absolute_import
from __future__ import division
from __future__ import print_function

import argparse
import logging
import os
import os.path
import sys
from pprint import pformat

import yaml

from ludwig.constants import TRAINING, VALIDATION, TEST
from ludwig.contrib import contrib_command
from ludwig.constants import *
from ludwig.data.preprocessing import preprocess_for_training
from ludwig.features.feature_registries import input_type_registry
from ludwig.features.feature_registries import output_type_registry
from ludwig.globals import LUDWIG_VERSION, set_on_master, is_on_master
from ludwig.globals import TRAIN_SET_METADATA_FILE_NAME
from ludwig.models.model import Model
from ludwig.models.model import load_model_and_definition
from ludwig.models.modules.metric_modules import get_best_function
from ludwig.utils.data_utils import save_json
from ludwig.utils.defaults import default_random_seed
from ludwig.utils.defaults import merge_with_defaults
from ludwig.utils.misc import get_experiment_description, \
    find_non_existing_dir_by_adding_suffix
from ludwig.utils.misc import get_from_registry
from ludwig.utils.print_utils import logging_level_registry
from ludwig.utils.print_utils import print_boxed
from ludwig.utils.print_utils import print_ludwig

logger = logging.getLogger(__name__)


def full_train(
        model_definition=None,
        model_definition_file=None,
        data_df=None,
        data_train_df=None,
        data_validation_df=None,
        data_test_df=None,
        data_csv=None,
        data_train_csv=None,
        data_validation_csv=None,
        data_test_csv=None,
        data_hdf5=None,
        data_train_hdf5=None,
        data_validation_hdf5=None,
        data_test_hdf5=None,
        train_set_metadata_json=None,
        experiment_name='experiment',
        model_name='run',
        model_load_path=None,
        model_resume_path=None,
        skip_save_training_description=False,
        skip_save_training_statistics=False,
        skip_save_model=False,
        skip_save_progress=False,
        skip_save_log=False,
        skip_save_processed_input=False,
        output_directory='results',
        should_close_session=True,
        gpus=None,
        gpu_memory_limit=None,
        allow_parallel_threads=True,
        use_horovod=None,
        random_seed=42,
        debug=False,
        **kwargs
):
    """*full_train* defines the entire training procedure used by Ludwig's
    internals. Requires most of the parameters that are taken into the model.
    Builds a full ludwig model and performs the training.
    :param data_test_df:
    :param data_df:
    :param data_train_df:
    :param data_validation_df:
    :param model_definition: Model definition which defines the different
           parameters of the model, features, preprocessing and training.
    :type model_definition: Dictionary
    :param model_definition_file: The file that specifies the model definition.
           It is a yaml file.
    :type model_definition_file: filepath (str)
    :param data_csv: A CSV file containing the input data which is used to
           train, validate and test a model. The CSV either contains a
           split column or will be split.
    :type data_csv: filepath (str)
    :param data_train_csv: A CSV file containing the input data which is used
           to train a model.
    :type data_train_csv: filepath (str)
    :param data_validation_csv: A CSV file containing the input data which is used
           to validate a model..
    :type data_validation_csv: filepath (str)
    :param data_test_csv: A CSV file containing the input data which is used
           to test a model.
    :type data_test_csv: filepath (str)
    :param data_hdf5: If the dataset is in the hdf5 format, this is used instead
           of the csv file.
    :type data_hdf5: filepath (str)
    :param data_train_hdf5: If the training set is in the hdf5 format, this is
           used instead of the csv file.
    :type data_train_hdf5: filepath (str)
    :param data_validation_hdf5: If the validation set is in the hdf5 format,
           this is used instead of the csv file.
    :type data_validation_hdf5: filepath (str)
    :param data_test_hdf5: If the test set is in the hdf5 format, this is
           used instead of the csv file.
    :type data_test_hdf5: filepath (str)
    :param train_set_metadata_json: If the dataset is in hdf5 format, this is
           the associated json file containing metadata.
    :type train_set_metadata_json: filepath (str)
    :param experiment_name: The name for the experiment.
    :type experiment_name: Str
    :param model_name: Name of the model that is being used.
    :type model_name: Str
    :param model_load_path: If this is specified the loaded model will be used
           as initialization (useful for transfer learning).
    :type model_load_path: filepath (str)
    :param model_resume_path: Resumes training of the model from the path
           specified. The difference with model_load_path is that also training
           statistics like the current epoch and the loss and performance so
           far are also resumed effectively cotinuing a previously interrupted
           training process.
    :type model_resume_path: filepath (str)
    :param skip_save_training_description: Disables saving
           the description JSON file.
    :type skip_save_training_description: Boolean
    :param skip_save_training_statistics: Disables saving
           training statistics JSON file.
    :type skip_save_training_statistics: Boolean
    :param skip_save_model: Disables saving model weights
           and hyperparameters each time the model
           improves. By default Ludwig saves model weights after each epoch
           the validation metric improves, but if the model is really big
           that can be time consuming if you do not want to keep
           the weights and just find out what performance can a model get
           with a set of hyperparameters, use this parameter to skip it,
           but the model will not be loadable later on.
    :type skip_save_model: Boolean
    :param skip_save_progress: Disables saving
           progress each epoch. By default Ludwig saves weights and stats
           after each epoch for enabling resuming of training, but if
           the model is really big that can be time consuming and will uses
           twice as much space, use this parameter to skip it, but training
           cannot be resumed later on.
    :type skip_save_progress: Boolean
    :param skip_save_processed_input: If a CSV dataset is provided it is
           preprocessed and then saved as an hdf5 and json to avoid running
           the preprocessing again. If this parameter is False,
           the hdf5 and json file are not saved.
    :type skip_save_processed_input: Boolean
    :param skip_save_log: Disables saving TensorBoard
           logs. By default Ludwig saves logs for the TensorBoard, but if it
           is not needed turning it off can slightly increase the
           overall speed..
    :type skip_save_progress: Boolean
    :param output_directory: The directory that will contain the training
           statistics, the saved model and the training progress files.
    :type output_directory: filepath (str)
    :param gpus: List of GPUs that are available for training.
    :type gpus: List
    :param gpu_memory_limit: maximum memory in MB to allocate per GPU device.
    :type gpu_memory_limit: Integer
    :param allow_parallel_threads: allow TensorFlow to use multithreading parallelism
           to improve performance at the cost of determinism.
    :type allow_parallel_threads: Boolean
    :param random_seed: Random seed used for weights initialization,
           splits and any other random function.
    :type random_seed: Integer
    :param debug: If true turns on tfdbg with inf_or_nan checks.
    :type debug: Boolean
    :returns: None
    """
    set_on_master(use_horovod)

    # check for model_definition and model_definition_file
    if model_definition is None and model_definition_file is None:
        raise ValueError(
            'Either model_definition of model_definition_file have to be'
            'not None to initialize a LudwigModel'
        )
    if model_definition is not None and model_definition_file is not None:
        raise ValueError(
            'Only one between model_definition and '
            'model_definition_file can be provided'
        )

    # merge with default model definition to set defaults
    if model_definition_file is not None:
        with open(model_definition_file, 'r') as def_file:
            model_definition = merge_with_defaults(yaml.safe_load(def_file))
    else:
        model_definition = merge_with_defaults(model_definition)

    # setup directories and file names
    experiment_dir_name = None
    if model_resume_path is not None:
        if os.path.exists(model_resume_path):
            experiment_dir_name = model_resume_path
        else:
            if is_on_master():
                logger.info(
                    'Model resume path does not exists, '
                    'starting training from scratch'
                )
            model_resume_path = None

    if model_resume_path is None:
        if is_on_master():
            experiment_dir_name = get_experiment_dir_name(
                output_directory,
                experiment_name,
                model_name
            )
        else:
            experiment_dir_name = None

    # if model_load_path is not None, load its train_set_metadata
    if model_load_path is not None:
        train_set_metadata_json = os.path.join(
            model_load_path,
            TRAIN_SET_METADATA_FILE_NAME
        )

    # if we are skipping all saving,
    # there is no need to create a directory that will remain empty
    should_create_exp_dir = not (
            skip_save_training_description and
            skip_save_training_statistics and
            skip_save_model and
            skip_save_progress and
            skip_save_log and
            skip_save_processed_input
    )

    description_fn = training_stats_fn = model_dir = None
    if is_on_master():
        if should_create_exp_dir:
            if not os.path.exists(experiment_dir_name):
                os.makedirs(experiment_dir_name)
        description_fn, training_stats_fn, model_dir = get_file_names(experiment_dir_name)

    # save description
    description = get_experiment_description(
        model_definition,
        data_csv=data_csv,
        data_train_csv=data_train_csv,
        data_validation_csv=data_validation_csv,
        data_test_csv=data_test_csv,
        data_hdf5=data_hdf5,
        data_train_hdf5=data_train_hdf5,
        data_validation_hdf5=data_validation_hdf5,
        data_test_hdf5=data_test_hdf5,
        metadata_json=train_set_metadata_json,
        random_seed=random_seed
    )
    if is_on_master():
        if not skip_save_training_description:
            save_json(description_fn, description)
        # print description
        logger.info('Experiment name: {}'.format(experiment_name))
        logger.info('Model name: {}'.format(model_name))
        logger.info('Output path: {}'.format(experiment_dir_name))
        logger.info('\n')
        for key, value in description.items():
            logger.info('{}: {}'.format(key, pformat(value, indent=4)))
        logger.info('\n')

    # preprocess
    preprocessed_data = preprocess_for_training(
        model_definition,
        data_df=data_df,
        data_train_df=data_train_df,
        data_validation_df=data_validation_df,
        data_test_df=data_test_df,
        data_csv=data_csv,
        data_train_csv=data_train_csv,
        data_validation_csv=data_validation_csv,
        data_test_csv=data_test_csv,
        data_hdf5=data_hdf5,
        data_train_hdf5=data_train_hdf5,
        data_validation_hdf5=data_validation_hdf5,
        data_test_hdf5=data_test_hdf5,
        train_set_metadata_json=train_set_metadata_json,
        skip_save_processed_input=skip_save_processed_input,
        preprocessing_params=model_definition['preprocessing'],
        random_seed=random_seed
    )

    (training_set,
     validation_set,
     test_set,
     train_set_metadata) = preprocessed_data

    if is_on_master():
        logger.info('Training set: {0}'.format(training_set.size))
        if validation_set is not None:
            logger.info('Validation set: {0}'.format(validation_set.size))
        if test_set is not None:
            logger.info('Test set: {0}'.format(test_set.size))

    # update model definition with metadata properties
    update_model_definition_with_metadata(
        model_definition,
        train_set_metadata
    )

    if is_on_master():
        if not skip_save_model:
            # save train set metadata
            os.makedirs(model_dir, exist_ok=True)
            save_json(
                os.path.join(
                    model_dir,
                    TRAIN_SET_METADATA_FILE_NAME
                ),
                train_set_metadata
            )

    contrib_command("train_init", experiment_directory=experiment_dir_name,
                    experiment_name=experiment_name, model_name=model_name,
                    output_directory=output_directory,
                    resume=model_resume_path is not None)

    # run the experiment
    model, result = train(
        training_set=training_set,
        validation_set=validation_set,
        test_set=test_set,
        model_definition=model_definition,
        save_path=model_dir,
        model_load_path=model_load_path,
        resume=model_resume_path is not None,
        skip_save_model=skip_save_model,
        skip_save_progress=skip_save_progress,
        skip_save_log=skip_save_log,
        gpus=gpus,
        gpu_memory_limit=gpu_memory_limit,
        allow_parallel_threads=allow_parallel_threads,
        use_horovod=use_horovod,
        random_seed=random_seed,
        debug=debug
    )

    train_trainset_stats, train_valisest_stats, train_testset_stats = result
    train_stats = {
        TRAINING: train_trainset_stats,
        VALIDATION: train_valisest_stats,
        TEST: train_testset_stats
    }

    if should_close_session:
        model.close_session()

    # save training statistics
    if is_on_master():
        if not skip_save_training_statistics:
            save_json(training_stats_fn, train_stats)

    # grab the results of the model with highest validation test performance
<<<<<<< HEAD
    validation_field = model_definition['training']['validation_field']
    validation_metric = model_definition['training']['validation_metric']
=======
    validation_field = model_definition[TRAINING]['validation_field']
    validation_measure = model_definition[TRAINING]['validation_measure']
>>>>>>> 9b34c751
    validation_field_result = train_valisest_stats[validation_field]

    best_function = get_best_function(validation_metric)
    # results of the model with highest validation test performance
    if is_on_master() and validation_set is not None:
        epoch_best_vali_metric, best_vali_metric = best_function(
            enumerate(validation_field_result[validation_metric]),
            key=lambda pair: pair[1]
        )
        logger.info(
            'Best validation model epoch: {0}'.format(
                epoch_best_vali_metric + 1)
        )
        logger.info(
            'Best validation model {0} on validation set {1}: {2}'.format(
                validation_metric, validation_field, best_vali_metric
            ))
        if test_set is not None:
            best_vali_metric_epoch_test_metric = train_testset_stats[
                validation_field][validation_metric][epoch_best_vali_metric]

            logger.info(
                'Best validation model {0} on test set {1}: {2}'.format(
                    validation_metric,
                    validation_field,
                    best_vali_metric_epoch_test_metric
                )
            )
        logger.info('\nFinished: {0}_{1}'.format(experiment_name, model_name))
        logger.info('Saved to: {0}'.format(experiment_dir_name))

    contrib_command("train_save", experiment_dir_name)

    return (
        model,
        preprocessed_data,
        experiment_dir_name,
        train_stats,
        model_definition
    )


def train(
        training_set,
        validation_set,
        test_set,
        model_definition,
        save_path='model',
        model_load_path=None,
        resume=False,
        skip_save_model=False,
        skip_save_progress=False,
        skip_save_log=False,
        gpus=None,
        gpu_memory_limit=None,
        allow_parallel_threads=True,
        use_horovod=None,
        random_seed=default_random_seed,
        debug=False
):
    """
    :param training_set: Dataset contaning training data
    :type training_set: Dataset
    :param validation_set: Dataset contaning validation data
    :type validation_set: Datasetk
    :param test_set: Dataset contaning test data.
    :type test_set: Dataset
    :param model_definition: Model definition which defines the different
           parameters of the model, features, preprocessing and training.
    :type model_definition: Dictionary
    :param save_path: The path to save the model to.
    :type save_path: filepath (str)
    :param model_load_path: If this is specified the loaded model will be used
           as initialization (useful for transfer learning).
    :type model_load_path: filepath (str)
    :param skip_save_model: Disables
               saving model weights and hyperparameters each time the model
           improves. By default Ludwig saves model weights after each epoch
           the validation metric imrpvoes, but if the model is really big
           that can be time consuming if you do not want to keep
           the weights and just find out what performance can a model get
           with a set of hyperparameters, use this parameter to skip it,
           but the model will not be loadable later on.
    :type skip_save_model: Boolean
    :param skip_save_progress: Disables saving
           progress each epoch. By default Ludwig saves weights and stats
           after each epoch for enabling resuming of training, but if
           the model is really big that can be time consuming and will uses
           twice as much space, use this parameter to skip it, but training
           cannot be resumed later on.
    :type skip_save_progress: Boolean
    :param skip_save_log: Disables saving TensorBoard
           logs. By default Ludwig saves logs for the TensorBoard, but if it
           is not needed turning it off can slightly increase the
           overall speed..
    :type skip_save_log: Boolean
    :param gpus: List of GPUs that are available for training.
    :type gpus: List
    :param gpu_memory_limit: maximum memory in MB to allocate per GPU device.
    :type gpu_memory_limit: Integer
    :param allow_parallel_threads: allow TensorFlow to use multithreading parallelism
           to improve performance at the cost of determinism.
    :type allow_parallel_threads: Boolean
    :param random_seed: Random seed used for weights initialization,
           splits and any other random function.
    :type random_seed: Integer
    :param debug: If true turns on tfdbg with inf_or_nan checks.
    :type debug: Boolean
    :returns: None
    """
    if model_load_path is not None:
        # Load model
        if is_on_master():
            print_boxed('LOADING MODEL')
            logger.info('Loading model: {}\n'.format(model_load_path))
        model, _ = load_model_and_definition(model_load_path,
                                             use_horovod=use_horovod)
    else:
        # Build model
        if is_on_master():
            print_boxed('BUILDING MODEL', print_fun=logger.debug)

        model = Model(
            model_definition['input_features'],
            model_definition['output_features'],
            model_definition['combiner'],
            model_definition[TRAINING],
            model_definition['preprocessing'],
            use_horovod=use_horovod,
            random_seed=random_seed,
            debug=debug
        )

    contrib_command("train_model", model, model_definition, model_load_path)

    # Train model
    if is_on_master():
        print_boxed('TRAINING')
    return model, model.train(
        training_set,
        validation_set=validation_set,
        test_set=test_set,
        save_path=save_path,
        resume=resume,
        skip_save_model=skip_save_model,
        skip_save_progress=skip_save_progress,
        skip_save_log=skip_save_log,
        gpus=gpus,
<<<<<<< HEAD
        gpu_memory_limit=gpu_memory_limit,
        allow_parallel_threads=allow_parallel_threads,
=======
        gpu_fraction=gpu_fraction,
>>>>>>> 9b34c751
        random_seed=random_seed,
        **model_definition[TRAINING]
    )


def update_model_definition_with_metadata(model_definition, train_set_metadata):
    # populate input features fields depending on data
    # model_definition = merge_with_defaults(model_definition)
    for input_feature in model_definition['input_features']:
        feature = get_from_registry(
            input_feature[TYPE],
            input_type_registry
        )
        feature.populate_defaults(input_feature)
        feature.update_model_definition_with_metadata(
            input_feature,
            train_set_metadata[input_feature['name']],
            model_definition=model_definition
        )

    # populate output features fields depending on data
    for output_feature in model_definition['output_features']:
        feature = get_from_registry(
            output_feature[TYPE],
            output_type_registry
        )
        feature.populate_defaults(output_feature)
        feature.update_model_definition_with_metadata(
            output_feature,
            train_set_metadata[output_feature['name']]
        )

    for feature in (
            model_definition['input_features'] +
            model_definition['output_features']
    ):
        if 'preprocessing' in feature:
            feature['preprocessing'] = train_set_metadata[feature['name']][
                'preprocessing'
            ]


def get_experiment_dir_name(
        output_directory,
        experiment_name,
        model_name='run'
):
    base_dir_name = os.path.join(
        output_directory,
        experiment_name + ('_' if model_name else '') + model_name
    )
    return find_non_existing_dir_by_adding_suffix(base_dir_name)


def get_file_names(experiment_dir_name):
    description_fn = os.path.join(experiment_dir_name, 'description.json')
    training_stats_fn = os.path.join(
        experiment_dir_name, 'training_statistics.json')

    model_dir = os.path.join(experiment_dir_name, 'model')

    return description_fn, training_stats_fn, model_dir


def cli(sys_argv):
    parser = argparse.ArgumentParser(
        description='This script trains a model',
        prog='ludwig train',
        usage='%(prog)s [options]'
    )

    # ----------------------------
    # Experiment naming parameters
    # ----------------------------
    parser.add_argument(
        '--output_directory',
        type=str,
        default='results',
        help='directory that contains the results'
    )
    parser.add_argument(
        '--experiment_name',
        type=str,
        default='experiment',
        help='experiment name'
    )
    parser.add_argument(
        '--model_name',
        type=str,
        default='run',
        help='name for the model'
    )

    # ---------------
    # Data parameters
    # ---------------
    parser.add_argument(
        '--data_csv',
        help='input data CSV file. '
             'If it has a split column, it will be used for splitting '
             '(0: train, 1: validation, 2: test), '
             'otherwise the dataset will be randomly split'
    )
    parser.add_argument('--data_train_csv', help='input train data CSV file')
    parser.add_argument(
        '--data_validation_csv',
        help='input validation data CSV file'
    )
    parser.add_argument('--data_test_csv', help='input test data CSV file')

    parser.add_argument(
        '--data_hdf5',
        help='input data HDF5 file. It is an intermediate preprocess version of'
             ' the input CSV created the first time a CSV file is used in the '
             'same directory with the same name and a hdf5 extension'
    )
    parser.add_argument(
        '--data_train_hdf5',
        help='input train data HDF5 file. It is an intermediate preprocess '
             'version of the input CSV created the first time a CSV file is '
             'used in the same directory with the same name and a hdf5 '
             'extension'
    )
    parser.add_argument(
        '--data_validation_hdf5',
        help='input validation data HDF5 file. It is an intermediate preprocess'
             ' version of the input CSV created the first time a CSV file is '
             'used in the same directory with the same name and a hdf5 '
             'extension'
    )
    parser.add_argument(
        '--data_test_hdf5',
        help='input test data HDF5 file. It is an intermediate preprocess '
             'version of the input CSV created the first time a CSV file is '
             'used in the same directory with the same name and a hdf5 '
             'extension'
    )

    parser.add_argument(
        '--train_set_metadata_json',
        help='input metadata JSON file. It is an intermediate preprocess file '
             'containing the mappings of the input CSV created the first time a'
             ' CSV file is used in the same directory with the same name and a '
             'json extension'
    )

    parser.add_argument(
        '-sspi',
        '--skip_save_processed_input',
        help='skips saving intermediate HDF5 and JSON files',
        action='store_true',
        default=False
    )

    # ----------------
    # Model parameters
    # ----------------
    model_definition = parser.add_mutually_exclusive_group(required=True)
    model_definition.add_argument(
        '-md',
        '--model_definition',
        type=yaml.safe_load,
        help='model definition'
    )
    model_definition.add_argument(
        '-mdf',
        '--model_definition_file',
        help='YAML file describing the model. Ignores --model_hyperparameters'
    )

    parser.add_argument(
        '-mlp',
        '--model_load_path',
        help='path of a pretrained model to load as initialization'
    )
    parser.add_argument(
        '-mrp',
        '--model_resume_path',
        help='path of a the model directory to resume training of'
    )
    parser.add_argument(
        '-sstd',
        '--skip_save_training_description',
        action='store_true',
        default=False,
        help='disables saving the description JSON file'
    )
    parser.add_argument(
        '-ssts',
        '--skip_save_training_statistics',
        action='store_true',
        default=False,
        help='disables saving training statistics JSON file'
    )
    parser.add_argument(
        '-ssm',
        '--skip_save_model',
        action='store_true',
        default=False,
        help='disables saving weights each time the model imrpoves. '
             'By default Ludwig saves  weights after each epoch '
             'the validation metric imrpvoes, but  if the model is really big '
             'that can be time consuming if you do not want to keep '
             'the weights and just find out what performance can a model get '
             'with a set of hyperparameters, use this parameter to skip it'
    )
    parser.add_argument(
        '-ssp',
        '--skip_save_progress',
        action='store_true',
        default=False,
        help='disables saving weights after each epoch. By default ludwig saves '
             'weights after each epoch for enabling resuming of training, but '
             'if the model is really big that can be time consuming and will '
             'save twice as much space, use this parameter to skip it'
    )
    parser.add_argument(
        '-ssl',
        '--skip_save_log',
        action='store_true',
        default=False,
        help='disables saving TensorBoard logs. By default Ludwig saves '
             'logs for the TensorBoard, but if it is not needed turning it off '
             'can slightly increase the overall speed'
    )

    # ------------------
    # Runtime parameters
    # ------------------
    parser.add_argument(
        '-rs',
        '--random_seed',
        type=int,
        default=42,
        help='a random seed that is going to be used anywhere there is a call '
             'to a random number generator: data splitting, parameter '
             'initialization and training set shuffling'
    )
    parser.add_argument(
        '-g',
        '--gpus',
        nargs='+',
        type=int,
        default=None,
        help='list of gpus to use'
    )
    parser.add_argument(
        '-gml',
        '--gpu_memory_limit',
        type=int,
        default=None,
        help='maximum memory in MB to allocate per GPU device'
    )
    parser.add_argument(
        '-dpt',
        '--disable_parallel_threads',
        action='store_false',
        dest='allow_parallel_threads',
        help='disable TensorFlow from using multithreading for reproducibility'
    )
    parser.add_argument(
        '-uh',
        '--use_horovod',
        action='store_true',
        default=None,
        help='uses horovod for distributed training'
    )
    parser.add_argument(
        '-dbg',
        '--debug',
        action='store_true',
        default=False, help='enables debugging mode'
    )
    parser.add_argument(
        '-l',
        '--logging_level',
        default='info',
        help='the level of logging to use',
        choices=['critical', 'error', 'warning', 'info', 'debug', 'notset']
    )

    args = parser.parse_args(sys_argv)

    logging.getLogger('ludwig').setLevel(
        logging_level_registry[args.logging_level]
    )
    global logger
    logger = logging.getLogger('ludwig.train')

    set_on_master(args.use_horovod)

    if is_on_master():
        print_ludwig('Train', LUDWIG_VERSION)

    full_train(**vars(args))


if __name__ == '__main__':
    contrib_command("train", *sys.argv)
    cli(sys.argv[1:])<|MERGE_RESOLUTION|>--- conflicted
+++ resolved
@@ -377,13 +377,8 @@
             save_json(training_stats_fn, train_stats)
 
     # grab the results of the model with highest validation test performance
-<<<<<<< HEAD
-    validation_field = model_definition['training']['validation_field']
-    validation_metric = model_definition['training']['validation_metric']
-=======
     validation_field = model_definition[TRAINING]['validation_field']
-    validation_measure = model_definition[TRAINING]['validation_measure']
->>>>>>> 9b34c751
+    validation_metric = model_definition[TRAINING]['validation_metric']
     validation_field_result = train_valisest_stats[validation_field]
 
     best_function = get_best_function(validation_metric)
@@ -532,12 +527,8 @@
         skip_save_progress=skip_save_progress,
         skip_save_log=skip_save_log,
         gpus=gpus,
-<<<<<<< HEAD
         gpu_memory_limit=gpu_memory_limit,
         allow_parallel_threads=allow_parallel_threads,
-=======
-        gpu_fraction=gpu_fraction,
->>>>>>> 9b34c751
         random_seed=random_seed,
         **model_definition[TRAINING]
     )
