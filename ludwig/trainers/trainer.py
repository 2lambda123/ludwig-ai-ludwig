--- conflicted
+++ resolved
@@ -463,8 +463,7 @@
     ) -> int:
         logger.info("Tuning batch size...")
 
-<<<<<<< HEAD
-        if torch.device(self.device) == torch.device("cpu"):
+        if self.is_cpu_training():
             # TODO(geoffrey): add support for batch size tuning on CPU
             logger.warn("Batch size tuning is not supported on CPU")
             # batch size will default to max_batch_size if it is set
@@ -474,15 +473,6 @@
             else:
                 logger.warn(f"Falling back to default batch size: {DEFAULT_BATCH_SIZE}")
                 best_batch_size = DEFAULT_BATCH_SIZE
-=======
-        if self.is_cpu_training():
-            logger.warn(
-                f'Batch size tuning is not supported on CPU, setting batch size from "auto" to default value '
-                f"{DEFAULT_BATCH_SIZE}"
-            )
-            # TODO(geoffrey): Add support for batch size tuning on CPU
-            best_batch_size = DEFAULT_BATCH_SIZE
->>>>>>> 391e2503
         else:
 
             def _is_valid_batch_size(batch_size):
