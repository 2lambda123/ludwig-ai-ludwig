--- conflicted
+++ resolved
@@ -349,7 +349,7 @@
 
         train_summary_writer.flush()
 
-<<<<<<< HEAD
+
     def train_for_tuning(
         self,
         batch_size: int,
@@ -378,8 +378,6 @@
         med_duration_s = statistics.median(durations)
         return batch_size / med_duration_s
 
-=======
->>>>>>> b3d15a8d
     def is_cpu_training(self):
         return torch.device(self.device) == torch.device("cpu")
 
@@ -403,7 +401,6 @@
         self.skip_save_progress = True
         self.skip_save_log = True
 
-<<<<<<< HEAD
         best_samples_per_sec = 0
         best_batch_size = None
         try:
@@ -438,20 +435,20 @@
                         # Not a CUDA error
                         raise
                     break
-=======
-        # When training on CPU, larger batch sizes offer limited benefits due to lack of effective
-        # parallelization within a batch. As such, to increase chances of stable training, we cap the maximum
-        # batch size at MAX_CPU_BATCH_SIZE
-        max_batch_size = (
-            self.max_batch_size if torch.cuda.is_available() else min(self.max_batch_size, MAX_CPU_BATCH_SIZE)
-        )
-
-        self.dist_model.train()  # Sets model training mode.
-
-        evaluator = self._create_batch_size_evaluator()
-        try:
-            return evaluator.select_best_batch_size(len(training_set), max_batch_size, max_trials)
->>>>>>> b3d15a8d
+# =======
+#        # When training on CPU, larger batch sizes offer limited benefits due to lack of effective
+#        # parallelization within a batch. As such, to increase chances of stable training, we cap the maximum
+#        # batch size at MAX_CPU_BATCH_SIZE
+#        max_batch_size = (
+#            self.max_batch_size if torch.cuda.is_available() else min(self.max_batch_size, MAX_CPU_BATCH_SIZE)
+#        )
+#
+#        self.dist_model.train()  # Sets model training mode.
+#
+#        evaluator = self._create_batch_size_evaluator()
+#        try:
+#            return evaluator.select_best_batch_size(len(training_set), max_batch_size, max_trials)
+# >>>>>>> master
         finally:
             # Restore original parameters to defaults
             self.skip_save_model = skip_save_model
