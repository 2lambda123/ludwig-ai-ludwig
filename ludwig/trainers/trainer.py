#! /usr/bin/env python
# Copyright (c) 2019 Uber Technologies, Inc.
#
# Licensed under the Apache License, Version 2.0 (the "License");
# you may not use this file except in compliance with the License.
# You may obtain a copy of the License at
#
#     http://www.apache.org/licenses/LICENSE-2.0
#
# Unless required by applicable law or agreed to in writing, software
# distributed under the License is distributed on an "AS IS" BASIS,
# WITHOUT WARRANTIES OR CONDITIONS OF ANY KIND, either express or implied.
# See the License for the specific language governing permissions and
# limitations under the License.
# ==============================================================================
"""This module contains the class and auxiliary methods of a model."""
import contextlib
import gc
import logging
import math
import os
import os.path
import signal
import statistics
import sys
import threading
import time
from collections import OrderedDict
from typing import Dict, List, Optional, Tuple

import numpy as np
import psutil
import torch
from tabulate import tabulate
from torch.utils.tensorboard import SummaryWriter

from ludwig.constants import COMBINED, LOSS, MINIMIZE, MODEL_ECD, TEST, TRAINING, VALIDATION
from ludwig.data.dataset.base import Dataset
from ludwig.globals import (
    is_progressbar_disabled,
    MODEL_HYPERPARAMETERS_FILE_NAME,
    TRAINING_CHECKPOINTS_DIR_PATH,
    TRAINING_PROGRESS_TRACKER_FILE_NAME,
)
from ludwig.models.ecd import ECD
from ludwig.models.predictor import Predictor
from ludwig.modules.metric_modules import get_improved_fn, get_initial_validation_value
from ludwig.modules.metric_registry import metric_registry
from ludwig.modules.optimization_modules import create_clipper, create_optimizer
from ludwig.progress_bar import LudwigProgressBar
from ludwig.schema.trainer import ECDTrainerConfig
from ludwig.trainers.base import BaseTrainer
from ludwig.trainers.registry import register_trainer
from ludwig.types import ModelConfigDict
from ludwig.utils import time_utils
from ludwig.utils.checkpoint_utils import Checkpoint, CheckpointManager
from ludwig.utils.data_utils import load_json
from ludwig.utils.defaults import default_random_seed
from ludwig.utils.fs_utils import path_exists
from ludwig.utils.horovod_utils import return_first
from ludwig.utils.math_utils import exponential_decay, learning_rate_warmup, learning_rate_warmup_distributed
from ludwig.utils.metric_utils import get_metric_names, TrainerMetric
from ludwig.utils.misc_utils import set_random_seed
from ludwig.utils.torch_utils import get_torch_device
from ludwig.utils.trainer_utils import (
    append_metrics,
    get_final_steps_per_checkpoint,
    get_latest_metrics_dict,
    get_new_progress_tracker,
    get_total_steps,
    ProgressTracker,
)

logger = logging.getLogger(__name__)


@register_trainer(MODEL_ECD, default=True)
class Trainer(BaseTrainer):
    """Trainer is a class that trains a model."""

    @staticmethod
    def get_schema_cls():
        return ECDTrainerConfig

    def __init__(
        self,
        config: ECDTrainerConfig,
        model: ECD,
        resume: float = False,
        skip_save_model: bool = False,
        skip_save_progress: bool = False,
        skip_save_log: bool = False,
        callbacks: List = None,
        report_tqdm_to_ray=False,
        random_seed: float = default_random_seed,
        horovod: Optional[Dict] = None,
        device: Optional[str] = None,
        **kwargs,
    ):
        """Trains a model with a set of options and hyperparameters listed below. Customizable.

        :param model: Underlying Ludwig model
        :type model: `ludwig.models.ecd.ECD`
        :param resume: Resume training a model that was being trained. (default: False).
        :type resume: Boolean
        :param skip_save_model: Disables saving model weights and hyperparameters each time the model improves. By
                default Ludwig saves model weights after each round of evaluation the validation metric (improves, but
                if the model is really big that can be time consuming. If you do not want to keep the weights and just
                find out what performance a model can get with a set of hyperparameters, use this parameter to skip it,
                but the model will not be loadable later on. (default: False).
        :type skip_save_model: Boolean
        :param skip_save_progress: Disables saving progress each round of evaluation. By default Ludwig saves weights
                and stats after each round of evaluation for enabling resuming of training, but if the model is really
                big that can be time consuming and will uses twice as much space, use this parameter to skip it, but
                training cannot be resumed later on. (default: False).
        :type skip_save_progress: Boolean
        :param skip_save_log: Disables saving TensorBoard logs. By default Ludwig saves logs for the TensorBoard, but if
                it is not needed turning it off can slightly increase the overall speed. (default: False).
        :type skip_save_log: Boolean
        :param callbacks: List of `ludwig.callbacks.Callback` objects that provide hooks into the Ludwig pipeline.
                (default: None).
        :type callbacks: list
        :param report_tqdm_to_ray: Enables using the ray based tqdm Callback for progress bar reporting
        :param random_seed: Default initialization for the random seeds (default: 42).
        :type random_seed: Float
        :param horovod: Horovod parameters (default: None).
        :type horovod: dict
        :param device: Device to load the model on from a saved checkpoint (default: None).
        :type device: str
        :param config: `ludwig.schema.trainer.BaseTrainerConfig` instance that specifies training hyperparameters
                (default: `ludwig.schema.trainer.ECDTrainerConfig()`).
        """

        self.epochs = config.epochs
        self.train_steps = config.train_steps
        self.total_steps = 0  # Computed during training, after batcher has been initialized.

        self.regularization_lambda = config.regularization_lambda
        self.regularization_type = config.regularization_type
        self.learning_rate = config.learning_rate
        try:
            base_learning_rate = float(config.learning_rate)
        except ValueError:
            # TODO (ASN): Circle back on how we want to set default placeholder value
            base_learning_rate = 0.001  # Default initial learning rate for autoML.

        self.base_learning_rate = base_learning_rate
        self.decay = config.decay
        self.decay_rate = config.decay_rate
        self.decay_steps = config.decay_steps
        self.staircase = config.staircase
        self.batch_size = config.batch_size
        self.max_batch_size = config.max_batch_size
        self.eval_batch_size = config.batch_size if config.eval_batch_size is None else config.eval_batch_size
        self.should_shuffle = config.should_shuffle
        self._validation_field = config.validation_field
        self._validation_metric = config.validation_metric
        self.early_stop = config.early_stop
        self.steps_per_checkpoint = config.steps_per_checkpoint
        self.checkpoints_per_epoch = config.checkpoints_per_epoch
        self.evaluate_training_set = config.evaluate_training_set
        self.reduce_learning_rate_on_plateau = config.reduce_learning_rate_on_plateau
        self.reduce_learning_rate_on_plateau_patience = config.reduce_learning_rate_on_plateau_patience
        self.reduce_learning_rate_on_plateau_rate = config.reduce_learning_rate_on_plateau_rate
        self.reduce_learning_rate_eval_metric = config.reduce_learning_rate_eval_metric
        self.reduce_learning_rate_eval_split = config.reduce_learning_rate_eval_split
        self.increase_batch_size_on_plateau = config.increase_batch_size_on_plateau
        self.increase_batch_size_on_plateau_patience = config.increase_batch_size_on_plateau_patience
        self.increase_batch_size_on_plateau_rate = config.increase_batch_size_on_plateau_rate
        self.increase_batch_size_eval_metric = config.increase_batch_size_eval_metric
        self.increase_batch_size_eval_split = config.increase_batch_size_eval_split
        self.learning_rate_warmup_epochs = config.learning_rate_warmup_epochs
        self.resume = resume
        self.skip_save_model = skip_save_model
        self.skip_save_progress = skip_save_progress
        self.skip_save_log = skip_save_log
        self.random_seed = random_seed
        self.horovod = horovod
        self.received_sigint = False
        self.report_tqdm_to_ray = report_tqdm_to_ray
        self.callbacks = callbacks or []
        self.device = device
        if self.device is None:
            self.device = get_torch_device()

        self.model = model
        self.model = self.model.to(self.device)

        # ================ Optimizer tuning ================
        optimizer_config = config.optimizer
        # Most optimizers require 'lr' parameter.  set_optimizer_learning_rate will update this during training:
        optimizer_config.lr = base_learning_rate
        self.gradient_clipping_config = create_clipper(config.gradient_clipping)
        self.optimizer = create_optimizer(model, horovod=horovod, optimizer_config=optimizer_config)
        self.lr_scale_fn = learning_rate_scale_fns[config.learning_rate_scaling]

        # Setup for automatic mixed precision (AMP)
        self.use_amp = config.use_mixed_precision
        self.scaler = torch.cuda.amp.GradScaler() if self.use_amp else None
        if self.use_amp:
            logger.info("Enabling automatic mixed precision (AMP)")

        # when training starts the sigint handler will be replaced with
        # set_steps_to_1_or_quit so this is needed to remember
        # the original sigint to restore at the end of training
        # and before set_steps_to_1_or_quit returns
        self.original_sigint_handler = None

        # TODO(Justin): Move to config validation when that's ready.
        if config.checkpoints_per_epoch != 0 and config.steps_per_checkpoint != 0:
            raise ValueError(
                "It is invalid to specify both trainer.checkpoints_per_epoch AND "
                "trainer.steps_per_checkpoint. Please specify one or the other, or specify neither to checkpoint/eval "
                "the model every epoch."
            )

    def train_step(
        self, inputs: Dict[str, torch.Tensor], targets: Dict[str, torch.Tensor]
    ) -> Tuple[torch.Tensor, Dict[str, torch.Tensor]]:
        """Performs a single training step.

        Params:
            inputs: A dictionary of input data, from feature name to tensor.
            targets: A dictionary of target data, from feature name to tensor.

        Returns:
            A tuple of the loss tensor and a dictionary of loss for every output feature.
        """
        if isinstance(self.optimizer, torch.optim.LBFGS):
            # NOTE: Horovod is not supported for L-BFGS.
            # NOTE: AMP is not supported for L-BFGS yet.

            def closure():
                # Allows L-BFGS to reevaluate the loss function
                self.optimizer.zero_grad()
                model_outputs = self.model((inputs, targets))
                loss, all_losses = self.model.train_loss(
                    targets, model_outputs, self.regularization_type, self.regularization_lambda
                )
                loss.backward()
                return loss

            self.optimizer.step(closure)

            # Obtain model predictions and loss
            model_outputs = self.model((inputs, targets))
            loss, all_losses = self.model.train_loss(
                targets, model_outputs, self.regularization_type, self.regularization_lambda
            )

            if not self.evaluate_training_set:
                # Update evaluation metrics with current model params:
                # noisy but fast way to get metrics on the training set
                predictions = self.model.outputs_to_predictions(model_outputs)
                self.model.update_metrics(targets, predictions)

            return loss, all_losses

        self.optimizer.zero_grad()

        with torch.cuda.amp.autocast() if self.use_amp else contextlib.nullcontext():
            # Obtain model predictions and loss
            model_outputs = self.model((inputs, targets))
            loss, all_losses = self.model.train_loss(
                targets, model_outputs, self.regularization_type, self.regularization_lambda
            )

        # Begin the backward pass
        variables = self.model.parameters()
        if self.use_amp:
            self.scaler.scale(loss).backward()
        else:
            loss.backward()

        if self.horovod:
            # Wait for gradient aggregation to complete before clipping the gradients
            # When using AMP, we need to do this before unscaling.
            # See: https://github.com/horovod/horovod/blob/master/examples/pytorch/pytorch_mnist.py
            self.optimizer.synchronize()

        if self.use_amp:
            # In-place unscaling of all gradients before weights update
            # Do this before gradient clipping per docs:
            # https://pytorch.org/docs/master/notes/amp_examples.html#gradient-clipping
            self.scaler.unscale_(self.optimizer)

        # Clip gradients
        self.clip_grads(variables)

        # Apply gradient updates
        with self.optimizer.skip_synchronize() if self.horovod else contextlib.nullcontext():
            # Because we already synchronized above, we skip doing so here
            if self.use_amp:
                self.scaler.step(self.optimizer)
            else:
                self.optimizer.step()

        if self.use_amp:
            # Update scaler in case of overflow/underflow
            self.scaler.update()

        if not self.evaluate_training_set:
            # Update evaluation metrics with current model params:
            # noisy but fast way to get metrics on the training set
            predictions = self.model.outputs_to_predictions(model_outputs)
            self.model.update_metrics(targets, predictions)

        return loss, all_losses

    def clip_grads(self, variables):
        """Applies gradient clipping."""
        if self.gradient_clipping_config.clipglobalnorm:
            torch.nn.utils.clip_grad_norm_(variables, self.gradient_clipping_config.clipglobalnorm)
        if self.gradient_clipping_config.clipnorm:
            torch.nn.utils.clip_grad_norm_(variables, self.gradient_clipping_config.clipglobalnorm)
        if self.gradient_clipping_config.clipvalue:
            torch.nn.utils.clip_grad_value_(variables, self.gradient_clipping_config.clipvalue)

    def set_base_learning_rate(self, base_learning_rate):
        """Sets the target learning rate, and updates the optimizer learning rate."""
        if self.horovod:
            base_learning_rate *= self.lr_scale_fn(self.horovod.size())
        self.base_learning_rate = base_learning_rate  # The LR target for warmup and initial value for decay.
        self.set_optimizer_learning_rate(base_learning_rate)

    def set_optimizer_learning_rate(self, learning_rate):
        """Sets the learning rate of the optimizer."""
        for g in self.optimizer.param_groups:
            g["lr"] = learning_rate

    @classmethod
    def write_eval_summary(
        cls,
        summary_writer,
        metrics,
        step,
    ):
        if not summary_writer:
            return

        for feature_name, output_feature in metrics.items():
            for metric_name, metrics in output_feature.items():
                if metrics:
                    metric_tag = f"{feature_name}/epoch_{metric_name}"
                    metric_val = metrics[-1][-1]
                    summary_writer.add_scalar(metric_tag, metric_val, global_step=step)
        summary_writer.flush()

    @classmethod
    def write_step_summary(cls, train_summary_writer, combined_loss, all_losses, step, learning_rate=None):
        if not train_summary_writer:
            return

        # combined loss
        train_summary_writer.add_scalar("combined/step_training_loss", combined_loss, global_step=step)

        # all other losses
        for feature_name, loss in all_losses.items():
            loss_tag = f"{feature_name}/step_training_loss"
            train_summary_writer.add_scalar(loss_tag, loss, global_step=step)

        if learning_rate:
            train_summary_writer.add_scalar("combined/step_learning_rate", learning_rate, global_step=step)

        train_summary_writer.flush()

    def train_for_tuning(
        self,
        batch_size: int,
        total_steps: int = 5,
    ) -> float:
        """Function to be used by tune_batch_size.

        Return:
            Median throughput in samples / sec.
        """
        self.model.train()  # Sets model training mode.
        durations = []
        for _ in range(total_steps):
            self.model.reset_metrics()
            start_ts = time.time()
            inputs = {
                input_feature_name: input_feature.create_sample_input(batch_size=batch_size).to(self.device)
                for input_feature_name, input_feature in self.model.input_features.items()
            }
            targets = {
                output_feature_name: output_feature.create_sample_output(batch_size=batch_size).to(self.device)
                for output_feature_name, output_feature in self.model.output_features.items()
            }
            self.train_step(inputs, targets)
            durations.append(time.time() - start_ts)
        med_duration_s = statistics.median(durations)
        return batch_size / med_duration_s

    def is_cpu_training(self):
        return torch.device(self.device) == torch.device("cpu")

    def tune_batch_size(
        self,
        config: ModelConfigDict,
        training_set: Dataset,
        random_seed: int = default_random_seed,
        max_trials: int = 20,
        halving_limit: int = 3,
    ) -> int:
        logger.info("Tuning batch size...")

        def _is_valid_batch_size(batch_size):
            # make sure that batch size is valid (e.g. less than size of ds)
            is_smaller_than_training_set = batch_size < len(training_set)
            is_under_max_batch_size = batch_size <= self.max_batch_size
            is_valid = is_smaller_than_training_set and is_under_max_batch_size
            if not is_valid:
                logger.info(
                    f"Batch size {batch_size} is invalid, must be smaller than training set size "
                    f"{len(training_set)} and less than or equal to max batch size {self.max_batch_size}"
                )
            return is_valid

        # TODO (ASN) : Circle back on how we want to set default placeholder value
        # Currently, since self.batch_size is originally set to auto, we provide a
        # placeholder starting value
        batch_size = 2
        skip_save_model = self.skip_save_model
        skip_save_progress = self.skip_save_progress
        skip_save_log = self.skip_save_log

        # Set temporary values
        self.skip_save_model = True
        self.skip_save_progress = True
        self.skip_save_log = True

        best_samples_per_sec = 0
        best_batch_size = None
        try:
            count = 0
            while count < max_trials and _is_valid_batch_size(batch_size):
                logger.info(f"Exploring batch_size={batch_size}")
                gc.collect()

                try:
                    samples_per_sec = self.train_for_tuning(batch_size, total_steps=5)
                    logger.info(f"Throughput at batch_size={batch_size}: {samples_per_sec:.5f} samples/s")
                    if samples_per_sec < best_samples_per_sec:
                        # We assume that once the throughput starts degrading, it won't go up again
                        logger.info(f"Throughput decrease at batch_size={batch_size}")
                        break

                    best_samples_per_sec = samples_per_sec
                    best_batch_size = batch_size
                    count += 1

                    # double batch size
                    batch_size *= 2
                except RuntimeError as e:
                    # PyTorch only generates Runtime errors for CUDA OOM.
                    gc.collect()
                    if "CUDA out of memory" in str(e):
                        logger.info(f"OOM at batch_size={batch_size}")
                    else:
                        # Not a CUDA error
                        raise
                    break
        finally:
            # Restore original parameters to defaults
            self.skip_save_model = skip_save_model
            self.skip_save_progress = skip_save_progress
            self.skip_save_log = skip_save_log

        logger.info(f"Selected batch_size={best_batch_size}")
        return best_batch_size

    def run_evaluation(
        self,
        training_set,
        validation_set,
        test_set,
        progress_tracker,
        train_summary_writer,
        validation_summary_writer,
        test_summary_writer,
        model_hyperparameters_path,
        output_features,
        metrics_names,
        save_path,
        loss: torch.Tensor,
        all_losses: Dict[str, torch.Tensor],
        early_stopping_steps: int,
    ) -> bool:
        """Runs evaluation over training, validation, and test sets.

        Also:
        - Prints results, saves results to the progress tracker.
        - Saves the model if the validation score is the best so far
        - If there is no validation set, the model is always saved.

        Returns whether the trainer should early stop, based on validation metrics history.
        """
        start_time = time.time()
        self.callback(lambda c: c.on_eval_start(self, progress_tracker, save_path))

        progress_tracker.checkpoint_number += 1
        if self.is_coordinator():
            logger.info(f"\nRunning evaluation for step: {progress_tracker.steps}, epoch: {progress_tracker.epoch}")

        # ================ Eval ================
        # init tables
        tables = OrderedDict()
        for output_feature_name, output_feature in output_features.items():
            tables[output_feature_name] = [[output_feature_name] + metrics_names[output_feature_name]]
        tables[COMBINED] = [[COMBINED, LOSS]]

        # eval metrics on train
        self.eval_batch_size = max(self.eval_batch_size, progress_tracker.batch_size)

        if self.evaluate_training_set:
            # Run a separate pass over the training data to compute metrics
            self.evaluation(
                training_set, "train", progress_tracker.train_metrics, tables, self.eval_batch_size, progress_tracker
            )
        else:
            # Use metrics accumulated during training
            metrics = self.model.get_metrics()
            append_metrics(self.model, "train", metrics, progress_tracker.train_metrics, tables, progress_tracker)
            self.model.reset_metrics()

        self.write_eval_summary(
            summary_writer=train_summary_writer,
            metrics=progress_tracker.train_metrics,
            step=progress_tracker.steps,
        )

        if validation_set is not None:
            self.callback(lambda c: c.on_validation_start(self, progress_tracker, save_path))

            # eval metrics on validation set
            self.evaluation(
                validation_set,
                VALIDATION,
                progress_tracker.validation_metrics,
                tables,
                self.eval_batch_size,
                progress_tracker,
            )

            self.write_eval_summary(
                summary_writer=validation_summary_writer,
                metrics=progress_tracker.validation_metrics,
                step=progress_tracker.steps,
            )

            self.callback(lambda c: c.on_validation_end(self, progress_tracker, save_path))

        if test_set is not None:
            self.callback(lambda c: c.on_test_start(self, progress_tracker, save_path))

            # eval metrics on test set
            self.evaluation(
                test_set, TEST, progress_tracker.test_metrics, tables, self.eval_batch_size, progress_tracker
            )

            self.write_eval_summary(
                summary_writer=test_summary_writer,
                metrics=progress_tracker.test_metrics,
                step=progress_tracker.steps,
            )

            self.callback(lambda c: c.on_test_end(self, progress_tracker, save_path))

        elapsed_time = (time.time() - start_time) * 1000.0

        if self.is_coordinator():
            logger.info(f"Evaluation took {time_utils.strdelta(elapsed_time)}\n")
            for output_feature, table in tables.items():
                logger.info(tabulate(table, headers="firstrow", tablefmt="fancy_grid", floatfmt=".4f"))

        # ================ Validation Logic ================
        should_break = False
        if validation_set is not None and validation_set.size > 0:
            should_break = self.check_progress_on_validation(
                progress_tracker,
                self.validation_field,
                self.validation_metric,
                save_path,
                model_hyperparameters_path,
                self.reduce_learning_rate_on_plateau,
                self.reduce_learning_rate_on_plateau_patience,
                self.reduce_learning_rate_on_plateau_rate,
                self.reduce_learning_rate_eval_metric,
                self.reduce_learning_rate_eval_split,
                self.increase_batch_size_on_plateau,
                self.increase_batch_size_on_plateau_patience,
                self.increase_batch_size_on_plateau_rate,
                self.max_batch_size,
                self.increase_batch_size_eval_metric,
                self.increase_batch_size_eval_split,
                early_stopping_steps,
                self.skip_save_model,
            )
        else:
            # There's no validation, so we save the model.
            if self.is_coordinator() and not self.skip_save_model:
                self.model.save(save_path)

        # Trigger eval end callback after any model weights save for complete checkpoint
        self.callback(lambda c: c.on_eval_end(self, progress_tracker, save_path))

        return should_break

    def train(self, training_set, validation_set=None, test_set=None, save_path="model", **kwargs):
        """Trains a model with a set of hyperparameters listed below. Customizable.

        :param training_set: The training set
        :param validation_set: The validation dataset
        :param test_set: The test dataset
        """
        # ====== General setup =======
        output_features = self.model.output_features

        # Only use signals when on the main thread to avoid issues with CherryPy
        # https://github.com/ludwig-ai/ludwig/issues/286
        if threading.current_thread() == threading.main_thread():
            # set the original sigint signal handler
            # as we want to restore it at the end of training
            self.original_sigint_handler = signal.getsignal(signal.SIGINT)
            signal.signal(signal.SIGINT, self.set_steps_to_1_or_quit)

        metrics_names = get_metric_names(output_features)

        # check if validation_field is valid
        valid_validation_field = False
        if self.validation_field == "combined":
            valid_validation_field = True
            if self.validation_metric is not LOSS and len(output_features) == 1:
                only_of = next(iter(output_features))
                if self.validation_metric in metrics_names[only_of]:
                    self._validation_field = only_of
                    logger.warning(
                        "Replacing 'combined' validation field "
                        "with '{}' as the specified validation "
                        "metric {} is invalid for 'combined' "
                        "but is valid for '{}'.".format(only_of, self.validation_metric, only_of)
                    )
        else:
            for output_feature in output_features:
                if self.validation_field == output_feature:
                    valid_validation_field = True

        if not valid_validation_field:
            raise ValueError(
                "The specified validation_field {} is not valid."
                "Available ones are: {}".format(self.validation_field, list(output_features.keys()) + ["combined"])
            )

        # check if validation_metric is valid
        valid_validation_metric = self.validation_metric in metrics_names[self.validation_field]
        if not valid_validation_metric:
            raise ValueError(
                "The specified metric {} is not valid. "
                "Available metrics for {} output feature are: {}".format(
                    self.validation_metric, self.validation_field, metrics_names[self.validation_field]
                )
            )

        # ====== Setup file names =======
        model_hyperparameters_path = None
        training_checkpoints_path = training_progress_tracker_path = None
        tensorboard_log_dir = None
        if self.is_coordinator():
            os.makedirs(save_path, exist_ok=True)
            model_hyperparameters_path = os.path.join(save_path, MODEL_HYPERPARAMETERS_FILE_NAME)
            training_checkpoints_path = os.path.join(save_path, TRAINING_CHECKPOINTS_DIR_PATH)
            tensorboard_log_dir = os.path.join(save_path, "logs")
        if save_path:
            training_progress_tracker_path = os.path.join(save_path, TRAINING_PROGRESS_TRACKER_FILE_NAME)

        self.callback(
            lambda c: c.on_trainer_train_setup(self, save_path, self.is_coordinator()), coordinator_only=False
        )

        # ====== Setup session =======
        checkpoint = checkpoint_manager = None
        if self.is_coordinator() and not self.skip_save_progress:
            checkpoint = Checkpoint(model=self.model, optimizer=self.optimizer)
            checkpoint_manager = CheckpointManager(checkpoint, training_checkpoints_path, device=self.device)

        # ====== Setup Tensorboard writers =======
        train_summary_writer = None
        validation_summary_writer = None
        test_summary_writer = None
        if self.is_coordinator() and not self.skip_save_log and tensorboard_log_dir:
            train_summary_writer = SummaryWriter(os.path.join(tensorboard_log_dir, TRAINING))
            if validation_set is not None and validation_set.size > 0:
                validation_summary_writer = SummaryWriter(os.path.join(tensorboard_log_dir, VALIDATION))
            if test_set is not None and test_set.size > 0:
                test_summary_writer = SummaryWriter(os.path.join(tensorboard_log_dir, TEST))

        # ================ Resume logic ================
        if self.resume and self.resume_files_exist(training_progress_tracker_path, training_checkpoints_path):
            logger.info("Resuming training from previous run.")
            progress_tracker = self.resume_training_progress_tracker(training_progress_tracker_path)
            if self.is_coordinator():
                self.resume_weights_and_optimizer(training_checkpoints_path, checkpoint)
        else:
            logger.info("Creating fresh model training run.")
            progress_tracker = get_new_progress_tracker(
                batch_size=self.batch_size,
                learning_rate=self.base_learning_rate,
                best_eval_metric_value=get_initial_validation_value(self.validation_metric),
                best_reduce_learning_rate_eval_metric=get_initial_validation_value(
                    self.reduce_learning_rate_eval_metric
                ),
                best_increase_batch_size_eval_metric=get_initial_validation_value(self.increase_batch_size_eval_metric),
                output_features=output_features,
            )

        if self.horovod:
            # Horovod: broadcast initial variable states from rank 0 to all other processes.
            # This is necessary to ensure consistent initialization of all workers when
            # training is started with random weights or restored from a checkpoint.
            self.horovod.broadcast_parameters(self.model.state_dict(), root_rank=0)
            self.horovod.broadcast_optimizer_state(self.optimizer, root_rank=0)

        set_random_seed(self.random_seed)

        try:
            with training_set.initialize_batcher(
                batch_size=self.batch_size,
                should_shuffle=self.should_shuffle,
                seed=self.random_seed,
                horovod=self.horovod,
                ignore_last=True,
            ) as batcher:
                # ================ Training Loop ================
                self.total_steps = get_total_steps(self.epochs, batcher.steps_per_epoch, self.train_steps)

                # Get the terminal steps per checkpoint.
                final_steps_per_checkpoint = get_final_steps_per_checkpoint(
                    batcher.steps_per_epoch,
                    self.steps_per_checkpoint,
                    self.checkpoints_per_epoch,
                    self.is_coordinator(),
                )
                final_steps_per_checkpoint = min(final_steps_per_checkpoint, self.total_steps)

                early_stopping_steps = final_steps_per_checkpoint * self.early_stop

                if self.is_coordinator():
                    logger.info(
                        f"Training for {self.total_steps} step(s), approximately "
                        f"{int(self.total_steps / batcher.steps_per_epoch)} epoch(s)."
                    )
                    if self.early_stop < 0:
                        logger.info("Early stopping policy: None")
                    else:
                        logger.info(
                            f"Early stopping policy: {self.early_stop} round(s) of evaluation, or "
                            f"{early_stopping_steps} step(s), approximately "
                            f"{int(early_stopping_steps / batcher.steps_per_epoch)} epoch(s).\n"
                        )
                    logger.info(f"Starting with step {progress_tracker.steps}, epoch: {progress_tracker.epoch}")

                progress_bar_config = {
                    "desc": "Training",
                    "total": self.total_steps,
                    "disable": is_progressbar_disabled(),
                    "file": sys.stdout,
                }
                progress_bar = LudwigProgressBar(self.report_tqdm_to_ray, progress_bar_config, self.is_coordinator())

                while progress_tracker.steps < self.total_steps:
                    # note that batch size may change over epochs
                    batcher.set_epoch(progress_tracker.epoch, progress_tracker.batch_size)

                    # epoch init
                    start_time = time.time()

                    # Reset the metrics at the start of the next epoch
                    self.model.train()  # Sets model to training mode.
                    self.model.reset_metrics()

                    self.callback(lambda c: c.on_epoch_start(self, progress_tracker, save_path))

                    # Trains over a full epoch of data.
                    should_break = self._train_loop(
                        batcher,
                        progress_tracker,
                        save_path,
                        train_summary_writer,
                        progress_bar,
                        training_set,
                        validation_set,
                        test_set,
                        start_time,
                        validation_summary_writer,
                        test_summary_writer,
                        model_hyperparameters_path,
                        output_features,
                        metrics_names,
                        checkpoint_manager,
                        final_steps_per_checkpoint,
                        early_stopping_steps,
                    )

                    # ================ Post Training Epoch ================
                    progress_tracker.epoch += 1
                    self.callback(lambda c: c.on_epoch_end(self, progress_tracker, save_path))

                    if self.is_coordinator():
                        # ========== Save training progress ==========
                        logger.debug(
                            f"Epoch {progress_tracker.epoch} took: "
                            f"{time_utils.strdelta((time.time() - start_time) * 1000.0)}."
                        )
                        if not self.skip_save_progress:
                            checkpoint_manager.save(progress_tracker.steps)
                            progress_tracker.save(os.path.join(save_path, TRAINING_PROGRESS_TRACKER_FILE_NAME))

                    # Early stop if needed.
                    if should_break:
                        break
        finally:
            # ================ Finished Training ================
            self.callback(
                lambda c: c.on_trainer_train_teardown(self, progress_tracker, save_path, self.is_coordinator()),
                coordinator_only=False,
            )

            if train_summary_writer is not None:
                train_summary_writer.close()
            if validation_summary_writer is not None:
                validation_summary_writer.close()
            if test_summary_writer is not None:
                test_summary_writer.close()

            if self.is_coordinator() and not self.skip_save_progress:
                checkpoint_manager.close()

        # Load the best weights from saved checkpoint
        if self.is_coordinator() and not self.skip_save_model:
            self.model.load(save_path)

        # restore original sigint signal handler
        if self.original_sigint_handler and threading.current_thread() == threading.main_thread():
            signal.signal(signal.SIGINT, self.original_sigint_handler)

        return (
            self.model,
            progress_tracker.train_metrics,
            progress_tracker.validation_metrics,
            progress_tracker.test_metrics,
        )

    def _train_loop(
        self,
        batcher,
        progress_tracker,
        save_path,
        train_summary_writer,
        progress_bar,
        training_set,
        validation_set,
        test_set,
        start_time,
        validation_summary_writer,
        test_summary_writer,
        model_hyperparameters_path,
        output_features,
        metrics_names,
        checkpoint_manager,
        final_steps_per_checkpoint: int,
        early_stopping_steps: int,
    ) -> bool:
        """Completes up to one epoch through the data."""
        while not batcher.last_batch() and progress_tracker.steps < self.total_steps:
            self.callback(lambda c: c.on_batch_start(self, progress_tracker, save_path))

            # Set learning rate for this batch
            current_learning_rate = progress_tracker.learning_rate

            if self.decay:
                current_learning_rate = exponential_decay(
                    current_learning_rate,
                    self.decay_rate,
                    self.decay_steps,
                    progress_tracker.steps,
                    self.staircase,
                )

            if self.horovod:
                current_learning_rate = learning_rate_warmup_distributed(
                    current_learning_rate,
                    progress_tracker.epoch,
                    self.learning_rate_warmup_epochs,
                    self.horovod.size(),
                    batcher.step,
                    batcher.steps_per_epoch,
                ) * self.lr_scale_fn(self.horovod.size())
            else:
                current_learning_rate = learning_rate_warmup(
                    current_learning_rate,
                    progress_tracker.epoch,
                    self.learning_rate_warmup_epochs,
                    batcher.step,
                    batcher.steps_per_epoch,
                )
            self.set_optimizer_learning_rate(current_learning_rate)

            # obtain batch
            batch = batcher.next_batch()

            # Move tensors to cuda here.
            inputs = {
                i_feat.feature_name: torch.from_numpy(np.array(batch[i_feat.proc_column], copy=True)).to(self.device)
                for i_feat in self.model.input_features.values()
            }
            targets = {
                o_feat.feature_name: torch.from_numpy(np.array(batch[o_feat.proc_column], copy=True)).to(self.device)
                for o_feat in self.model.output_features.values()
            }

            loss, all_losses = self.train_step(
                inputs,
                targets,
            )

            if self.is_coordinator() and not self.skip_save_log:
                self.write_step_summary(
                    train_summary_writer=train_summary_writer,
                    combined_loss=loss,
                    all_losses=all_losses,
                    step=progress_tracker.steps,
                    learning_rate=current_learning_rate,
                )

            progress_tracker.steps += 1
            progress_bar.update(1)
            if self.is_coordinator():
                logger.debug(
                    f"training: completed batch {progress_bar.total_steps} "
                    f"memory used: "
                    f"{psutil.Process(os.getpid()).memory_info()[0] / 1e6:0.2f}MB"
                )

            if progress_tracker.steps % final_steps_per_checkpoint == 0:
                # Checkpoint the model.
                if self.is_coordinator() and not self.skip_save_progress:
                    checkpoint_manager.save(progress_tracker.steps)
                    progress_tracker.save(os.path.join(save_path, TRAINING_PROGRESS_TRACKER_FILE_NAME))

                should_break = self.run_evaluation(
                    training_set,
                    validation_set,
                    test_set,
                    progress_tracker,
                    train_summary_writer,
                    validation_summary_writer,
                    test_summary_writer,
                    model_hyperparameters_path,
                    output_features,
                    metrics_names,
                    save_path,
                    loss,
                    all_losses,
                    early_stopping_steps,
                )
                if should_break:
                    return should_break

            self.callback(lambda c: c.on_batch_end(self, progress_tracker, save_path))

        return False

    def train_online(self, dataset):
        self.model.train()  # Sets model training mode.
        with dataset.initialize_batcher(
            batch_size=self.batch_size, should_shuffle=self.should_shuffle, horovod=self.horovod, ignore_last=True
        ) as batcher:
            # training step loop
            progress_bar_config = {
                "desc": "Training online",
                "total": batcher.steps_per_epoch,
                "file": sys.stdout,
                "disable": is_progressbar_disabled(),
            }
            progress_bar = LudwigProgressBar(self.report_tqdm_to_ray, progress_bar_config, self.is_coordinator())

            while not batcher.last_batch():
                batch = batcher.next_batch()
                inputs = {
                    i_feat.feature_name: torch.from_numpy(np.array(batch[i_feat.proc_column], copy=True)).to(
                        self.device
                    )
                    for i_feat in self.model.input_features.values()
                }
                targets = {
                    o_feat.feature_name: torch.from_numpy(np.array(batch[o_feat.proc_column], copy=True)).to(
                        self.device
                    )
                    for o_feat in self.model.output_features.values()
                }

                self.train_step(
                    inputs,
                    targets,
                )

                progress_bar.update(1)

            progress_bar.close()
        return self.model

    @property
    def validation_field(self):
        return self._validation_field

    @property
    def validation_metric(self):
        return self._validation_metric

    def evaluation(self, dataset, dataset_name, metrics_log, tables, batch_size, progress_tracker):
        predictor = Predictor(
            self.model, batch_size=batch_size, horovod=self.horovod, report_tqdm_to_ray=self.report_tqdm_to_ray
        )
        metrics, _ = predictor.batch_evaluation(dataset, collect_predictions=False, dataset_name=dataset_name)

        append_metrics(self.model, dataset_name, metrics, metrics_log, tables, progress_tracker)

        return metrics_log, tables

    def check_progress_on_validation(
        self,
        progress_tracker,
        validation_output_feature_name,
        validation_metric: str,
        save_path,
        model_hyperparameters_path,
        reduce_learning_rate_on_plateau,
        reduce_learning_rate_on_plateau_patience,
        reduce_learning_rate_on_plateau_rate,
        reduce_learning_rate_eval_metric,
        reduce_learning_rate_eval_split,
        increase_batch_size_on_plateau,
        increase_batch_size_on_plateau_patience,
        increase_batch_size_on_plateau_rate,
        increase_batch_size_on_plateau_max,
        increase_batch_size_eval_metric,
        increase_batch_size_eval_split,
        early_stopping_steps: int,
        skip_save_model,
    ) -> bool:
        """Checks the history of validation scores.

        Uses history of validation scores to reduce learning rate, increase batch size, and decide whether training
        should stop.

        Saves the model if scores have improved.

        Returns whether the model should stop training.
        """
        should_break = False
        improved_fn = get_improved_fn(validation_metric)

<<<<<<< HEAD
        all_validation_metrics = progress_tracker.validation_metrics[validation_output_feature_name]
        # The most recent validation_metric metric.
        eval_metric: TrainerMetric = all_validation_metrics[validation_metric][-1]
        eval_metric_value = eval_metric[-1]
=======
        if last_validation_metric_value != last_validation_metric_value:
            # Fallback to 0 if the validation metric value is a NaN.
            # This is potentially relevant for small datasets like those used in testing where if there's only a
            # single output label, some metrics like ROC may turn out to be NaN.
            # However, we want to guarantee that the model will be saved at least once over a full
            # training-checkpoint-eval-loop.
            last_validation_metric_value = 0

        if improved(last_validation_metric_value, progress_tracker.best_eval_metric):
            progress_tracker.last_improvement_steps = progress_tracker.steps
            progress_tracker.best_eval_metric = last_validation_metric_value
>>>>>>> 05ed1000

        if improved_fn(eval_metric_value, progress_tracker.best_eval_metric_value):
            previous_best_eval_metric_value = progress_tracker.best_eval_metric_value

            # Save the value, steps, epoch, and checkpoint number.
            progress_tracker.best_eval_metric_value = eval_metric_value
            progress_tracker.best_eval_metric_steps = progress_tracker.steps
            progress_tracker.best_eval_metric_epoch = progress_tracker.epoch
            progress_tracker.best_eval_metric_checkpoint_number = progress_tracker.checkpoint_number

            # Save best metrics for all data subsets.
            progress_tracker.best_eval_train_metrics = get_latest_metrics_dict(progress_tracker.train_metrics)
            progress_tracker.best_eval_validation_metrics = get_latest_metrics_dict(progress_tracker.validation_metrics)
            progress_tracker.best_eval_test_metrics = get_latest_metrics_dict(progress_tracker.test_metrics)

            if self.is_coordinator():
                logger.info(
                    f"Evaluation validation metric: '{validation_output_feature_name}' '{validation_metric}' improved."
                )
                absolute_eval_metric_value_change = round(
                    abs(previous_best_eval_metric_value - progress_tracker.best_eval_metric_value), 3
                )
                if metric_registry[validation_metric].get_objective() == MINIMIZE:
                    logger.info(
                        f"'{validation_output_feature_name}' '{validation_metric}' decreased by "
                        f"{absolute_eval_metric_value_change}."
                    )
                else:
                    logger.info(
                        f"'{validation_output_feature_name}' '{validation_metric}' increased by "
                        f"{absolute_eval_metric_value_change}."
                    )
                # Save the model.
                if not skip_save_model:
                    logger.info("New best model saved.\n")
                    self.model.save(save_path)

        last_improvement_in_steps = progress_tracker.steps - progress_tracker.best_eval_metric_steps
        progress_tracker.last_improvement_steps = last_improvement_in_steps

        if last_improvement_in_steps != 0 and self.is_coordinator():
            logger.info(
                f"Last improvement of {validation_output_feature_name} validation {validation_metric} happened "
                + f"{last_improvement_in_steps} step(s) ago.\n"
            )

        # ========== Reduce Learning Rate Plateau logic ========
        if reduce_learning_rate_on_plateau > 0:
            self.reduce_learning_rate(
                progress_tracker,
                validation_output_feature_name,
                reduce_learning_rate_on_plateau,
                reduce_learning_rate_on_plateau_patience,
                reduce_learning_rate_on_plateau_rate,
                reduce_learning_rate_eval_metric,
                reduce_learning_rate_eval_split,
            )
            progress_tracker.last_learning_rate_reduction = (
                progress_tracker.steps - progress_tracker.last_learning_rate_reduction_steps
            )
            if (
                progress_tracker.last_learning_rate_reduction > 0
                and progress_tracker.last_reduce_learning_rate_eval_metric_improvement > 0
                and not progress_tracker.num_reductions_learning_rate >= reduce_learning_rate_on_plateau
            ):
                logger.info(
                    f"Last learning rate reduction happened {progress_tracker.last_learning_rate_reduction} step(s) "
                    f"ago, improvement of {validation_output_feature_name} {reduce_learning_rate_eval_split} "
                    f"{reduce_learning_rate_eval_metric} happened "
                    f"{progress_tracker.last_reduce_learning_rate_eval_metric_improvement} step(s) ago."
                )

        # ========== Increase Batch Size Plateau logic =========
        if increase_batch_size_on_plateau > 0:
            self.increase_batch_size(
                progress_tracker,
                validation_output_feature_name,
                increase_batch_size_on_plateau,
                increase_batch_size_on_plateau_patience,
                increase_batch_size_on_plateau_rate,
                increase_batch_size_on_plateau_max,
                increase_batch_size_eval_metric,
                increase_batch_size_eval_split,
            )
            progress_tracker.last_increase_batch_size = (
                progress_tracker.steps - progress_tracker.last_increase_batch_size_steps
            )
            if (
                progress_tracker.last_increase_batch_size > 0
                and progress_tracker.last_increase_batch_size_eval_metric_improvement > 0
                and not progress_tracker.num_increases_batch_size >= increase_batch_size_on_plateau
                and not progress_tracker.batch_size >= increase_batch_size_on_plateau_max
            ):
                logger.info(
                    "Last batch size increase "
                    f"happened {progress_tracker.last_increase_batch_size} step(s) ago, "
                    f"improvement of {validation_output_feature_name} {increase_batch_size_eval_split} "
                    f"{increase_batch_size_eval_metric} happened "
                    f"{progress_tracker.last_increase_batch_size_eval_metric_improvement} step(s) ago."
                )

        # ========== Early Stop logic ==========
        # If any early stopping condition is satisfied, either lack of improvement for many steps, or via callbacks on
        # any worker, then trigger early stopping.
        early_stop_bool = 0 < early_stopping_steps <= last_improvement_in_steps
        if not early_stop_bool:
            for callback in self.callbacks:
                if callback.should_early_stop(self, progress_tracker, self.is_coordinator()):
                    early_stop_bool = True
                    break

        should_early_stop = torch.as_tensor([early_stop_bool], dtype=torch.int)
        if self.horovod:
            should_early_stop = self.horovod.allreduce(should_early_stop)
        if should_early_stop.item():
            if self.is_coordinator():
                logger.info(
                    f"\nEARLY STOPPING due to lack of validation improvement. It has been {last_improvement_in_steps} "
                    "step(s) since last validation improvement."
                )
            should_break = True
        return should_break

    def set_steps_to_1_or_quit(self, signum, frame):
        """Custom SIGINT handler used to elegantly exit training.

        A single SIGINT will stop training after the next training step. A second SIGINT will stop training immediately.
        """
        if not self.received_sigint:
            self.total_steps = 1
            self.received_sigint = True
            logger.critical("\nReceived SIGINT, will finish this training step and then conclude training.")
            logger.critical("Send another SIGINT to immediately interrupt the process.")
        else:
            logger.critical("\nReceived a second SIGINT, will now quit")
            if self.original_sigint_handler:
                signal.signal(signal.SIGINT, self.original_sigint_handler)
            sys.exit(1)

    def resume_files_exist(
        self,
        training_progress_tracker_path: str,
        training_checkpoint_path: str,
    ) -> bool:
        missing_files = []
        if self.is_coordinator():
            # training_progress.json
            if not path_exists(training_progress_tracker_path):
                missing_files.append(training_progress_tracker_path)
            # latest.ckpt in training_checkpoints/
            latest_ckpt = os.path.join(training_checkpoint_path, "latest.ckpt")
            if not path_exists(latest_ckpt):
                missing_files.append(latest_ckpt)
        if missing_files:
            logger.warning(f"Could not find {missing_files} while trying to resume model training.")
            return False
        return True

    def resume_training_progress_tracker(self, training_progress_tracker_path):
        progress_tracker_dict = None
        if self.is_coordinator():
            logger.info(f"Loading progress tracker for model: {training_progress_tracker_path}")
            progress_tracker_dict = load_json(training_progress_tracker_path)
        if self.horovod:
            logger.debug("Broadcasting model progress tracker dict to all workers")
            progress_tracker_dict = self.horovod.broadcast_object(
                progress_tracker_dict, name="broadcast_progress_tracker"
            )
        progress_tracker = ProgressTracker.load(progress_tracker_dict)
        return progress_tracker

    def resume_weights_and_optimizer(
        self,
        model_weights_progress_path: str,
        checkpoint: Checkpoint,
    ):
        CheckpointManager.load_latest_checkpoint(checkpoint, model_weights_progress_path, self.device)

    def reduce_learning_rate(
        self,
        progress_tracker: ProgressTracker,
        validation_output_feature_name: str,
        reduce_learning_rate_on_plateau: int,
        reduce_learning_rate_on_plateau_patience: int,
        reduce_learning_rate_on_plateau_rate: float,
        reduce_learning_rate_eval_metric: str = LOSS,
        reduce_learning_rate_eval_split: str = TRAINING,
    ):
        """Uses the progress tracker to determine if the learning rate should be reduced."""
        if not (progress_tracker.num_reductions_learning_rate >= reduce_learning_rate_on_plateau):

            if reduce_learning_rate_eval_split == TRAINING:
                split_metrics = progress_tracker.train_metrics
            elif reduce_learning_rate_eval_split == VALIDATION:
                split_metrics = progress_tracker.validation_metrics
            else:  # if reduce_learning_rate_eval_split == TEST:
                split_metrics = progress_tracker.test_metrics

            validation_metric = reduce_learning_rate_eval_metric
            last_metric: TrainerMetric = split_metrics[validation_output_feature_name][validation_metric][-1]
            last_metric_value = last_metric[-1]

            improved_fn = get_improved_fn(validation_metric)
            is_improved = improved_fn(last_metric_value, progress_tracker.best_reduce_learning_rate_eval_metric)
            if is_improved:
                # we update the best metric value and set it to the current one
                # and reset last improvement step count
                progress_tracker.best_reduce_learning_rate_eval_metric = last_metric_value
                progress_tracker.last_reduce_learning_rate_eval_metric_improvement = 0
            else:
                progress_tracker.last_reduce_learning_rate_eval_metric_improvement += 1
                if not is_improved and (
                    # learning rate reduction happened more than N steps ago
                    progress_tracker.last_learning_rate_reduction >= reduce_learning_rate_on_plateau_patience
                    # No improvement of the evaluation metric since more than N steps ago
                    and progress_tracker.last_reduce_learning_rate_eval_metric_improvement
                    >= reduce_learning_rate_on_plateau_patience
                ):
                    progress_tracker.learning_rate *= reduce_learning_rate_on_plateau_rate

                    if self.is_coordinator():
                        logger.info(
                            f"PLATEAU REACHED, reducing learning rate to {progress_tracker.learning_rate} due to lack "
                            f"of improvement of {validation_output_feature_name} {reduce_learning_rate_eval_split} "
                            f"{validation_metric}."
                        )

                    progress_tracker.last_learning_rate_reduction_steps = progress_tracker.steps
                    progress_tracker.last_learning_rate_reduction = 0
                    progress_tracker.num_reductions_learning_rate += 1

                    if progress_tracker.num_reductions_learning_rate >= reduce_learning_rate_on_plateau:
                        if self.is_coordinator():
                            logger.info(
                                f"Learning rate was already reduced {progress_tracker.num_reductions_learning_rate} "
                                "time(s), not reducing it anymore."
                            )

    def increase_batch_size(
        self,
        progress_tracker: ProgressTracker,
        validation_output_feature_name: str,
        increase_batch_size_on_plateau: int,
        increase_batch_size_on_plateau_patience: int,
        increase_batch_size_on_plateau_rate: float,
        increase_batch_size_on_plateau_max: int,
        increase_batch_size_eval_metric: str = LOSS,
        increase_batch_size_eval_split: str = TRAINING,
    ):
        """Uses the progress tracker to determine if the batch size should be increased."""
        if (
            not progress_tracker.num_increases_batch_size >= increase_batch_size_on_plateau
            and not progress_tracker.batch_size == increase_batch_size_on_plateau_max
        ):

            if increase_batch_size_eval_split == TRAINING:
                split_metrics = progress_tracker.train_metrics
            elif increase_batch_size_eval_split == VALIDATION:
                split_metrics = progress_tracker.validation_metrics
            else:  # if increase_batch_size_eval_split == TEST:
                split_metrics = progress_tracker.test_metrics

            validation_metric = increase_batch_size_eval_metric
            last_metric = split_metrics[validation_output_feature_name][validation_metric][-1]
            last_metric_value = last_metric[-1]

            improved_fn = get_improved_fn(validation_metric)
            is_improved = improved_fn(last_metric_value, progress_tracker.best_increase_batch_size_eval_metric)
            if is_improved:
                # We update the best metric value and set it to the current one, and reset last
                # improvement step count
                progress_tracker.best_increase_batch_size_eval_metric = last_metric_value
                progress_tracker.last_increase_batch_size_eval_metric_improvement = 0
            else:
                progress_tracker.last_increase_batch_size_eval_metric_improvement += 1
                if not is_improved and (
                    # Batch size increase happened more than N steps ago
                    progress_tracker.last_increase_batch_size >= increase_batch_size_on_plateau_patience
                    and (
                        # No improvement of the evaluation metric since more than N steps ago
                        progress_tracker.last_increase_batch_size_eval_metric_improvement
                        >= increase_batch_size_on_plateau_patience
                    )
                ):
                    progress_tracker.batch_size = min(
                        int(increase_batch_size_on_plateau_rate * progress_tracker.batch_size),
                        increase_batch_size_on_plateau_max,
                    )

                    if self.is_coordinator():
                        logger.info(
                            f"PLATEAU REACHED, increasing batch size to {progress_tracker.batch_size} due to lack of "
                            f"improvement of {validation_output_feature_name} {increase_batch_size_eval_split} "
                            f"{validation_metric}."
                        )

                    progress_tracker.last_increase_batch_size_steps = progress_tracker.steps
                    progress_tracker.last_increase_batch_size = 0
                    progress_tracker.num_increases_batch_size += 1

                    if progress_tracker.num_increases_batch_size >= increase_batch_size_on_plateau:
                        if self.is_coordinator():
                            logger.info(
                                f"Batch size was already increased {progress_tracker.num_increases_batch_size} times, "
                                "not increasing it anymore."
                            )
                    elif progress_tracker.batch_size >= increase_batch_size_on_plateau_max:
                        if self.is_coordinator():
                            logger.info(
                                f"Batch size was already increased {progress_tracker.num_increases_batch_size} times, "
                                f"currently it is {progress_tracker.batch_size}, the maximum allowed."
                            )

    def is_coordinator(self):
        if not self.horovod:
            return True
        return self.horovod.rank() == 0

    @property
    def local_rank(self) -> int:
        if not self.horovod:
            return 0
        return self.horovod.local_rank()

    def barrier(self):
        if not self.horovod:
            return
        self.horovod.allreduce(torch.as_tensor([0], dtype=torch.int))

    def callback(self, fn, coordinator_only=True):
        if not coordinator_only or self.is_coordinator():
            for callback in self.callbacks:
                fn(callback)


class RemoteTrainer(Trainer):
    def __init__(self, gpus=None, gpu_memory_limit=None, allow_parallel_threads=True, **kwargs):
        super().__init__(**kwargs)

        # Only return results from rank 0 to reduce network overhead
        self.train = return_first(self.train)
        self.train_online = return_first(self.train_online)


learning_rate_scale_fns = {
    "linear": lambda n: n,
    "sqrt": lambda n: math.sqrt(n),
    "constant": lambda n: 1,
}<|MERGE_RESOLUTION|>--- conflicted
+++ resolved
@@ -1061,13 +1061,12 @@
         should_break = False
         improved_fn = get_improved_fn(validation_metric)
 
-<<<<<<< HEAD
         all_validation_metrics = progress_tracker.validation_metrics[validation_output_feature_name]
         # The most recent validation_metric metric.
         eval_metric: TrainerMetric = all_validation_metrics[validation_metric][-1]
         eval_metric_value = eval_metric[-1]
-=======
-        if last_validation_metric_value != last_validation_metric_value:
+
+        if eval_metric_value != eval_metric_value:
             # Fallback to 0 if the validation metric value is a NaN.
             # This is potentially relevant for small datasets like those used in testing where if there's only a
             # single output label, some metrics like ROC may turn out to be NaN.
@@ -1075,10 +1074,9 @@
             # training-checkpoint-eval-loop.
             last_validation_metric_value = 0
 
-        if improved(last_validation_metric_value, progress_tracker.best_eval_metric):
+        if improved_fn(last_validation_metric_value, progress_tracker.best_eval_metric):
             progress_tracker.last_improvement_steps = progress_tracker.steps
             progress_tracker.best_eval_metric = last_validation_metric_value
->>>>>>> 05ed1000
 
         if improved_fn(eval_metric_value, progress_tracker.best_eval_metric_value):
             previous_best_eval_metric_value = progress_tracker.best_eval_metric_value
