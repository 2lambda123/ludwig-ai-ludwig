--- conflicted
+++ resolved
@@ -309,7 +309,6 @@
     return zero_padded_matrix
 
 
-<<<<<<< HEAD
 def get_num_output_padded_to_fit_input(num_input: int, window_length_in_samp: int, window_shift_in_samp: int) -> int:
     num_output_valid = torch.tensor((num_input - window_length_in_samp) / window_shift_in_samp + 1)
     return int(torch.ceil(num_output_valid))
@@ -327,16 +326,11 @@
         return torch.hann_window(window_length_in_samp, periodic=False, dtype=torch.float64).to(torch.float32)
     else:
         raise ValueError(f"Unknown window type: {window_type}")
-=======
+
+
 def is_audio_score(src_path):
     # Used for AutoML
     return int(isinstance(src_path, str) and src_path.lower().endswith(AUDIO_EXTENSIONS))
-
-
-def get_num_output_padded_to_fit_input(num_input, window_length_in_samp, window_shift_in_samp):
-    num_output_valid = (num_input - window_length_in_samp) / float(window_shift_in_samp) + 1
-    return int(np.ceil(num_output_valid))
->>>>>>> b920c868
 
 
 def _weight_data_matrix(
