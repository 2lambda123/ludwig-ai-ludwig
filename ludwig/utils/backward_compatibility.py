#! /usr/bin/env python
# Copyright (c) 2022 Predibase, Inc.
#
# Licensed under the Apache License, Version 2.0 (the "License");
# you may not use this file except in compliance with the License.
# You may obtain a copy of the License at
#
#     http://www.apache.org/licenses/LICENSE-2.0
#
# Unless required by applicable law or agreed to in writing, software
# distributed under the License is distributed on an "AS IS" BASIS,
# WITHOUT WARRANTIES OR CONDITIONS OF ANY KIND, either express or implied.
# See the License for the specific language governing permissions and
# limitations under the License.
# ==============================================================================

import warnings
from typing import Any, Callable, Dict

from ludwig.constants import (
    AUDIO,
    BIAS,
    COLUMN,
    CONV_BIAS,
    CONV_USE_BIAS,
    DECODER,
    DEFAULT_BIAS,
    DEFAULT_USE_BIAS,
    DEFAULTS,
    ENCODER,
    EVAL_BATCH_SIZE,
    EXECUTOR,
    FORCE_SPLIT,
    HYPEROPT,
    INPUT_FEATURES,
    NUM_SAMPLES,
    NUMBER,
    OUTPUT_FEATURES,
    PARAMETERS,
    PREPROCESSING,
    PROBABILITIES,
    RANDOM,
    RAY,
    SAMPLER,
    SCHEDULER,
    SEARCH_ALG,
    SPLIT,
    SPLIT_PROBABILITIES,
    STRATIFY,
    TRAINER,
    TRAINING,
    TYPE,
    USE_BIAS,
)
from ludwig.features.feature_registries import base_type_registry
from ludwig.utils.misc_utils import merge_dict

INPUT_FEATURE_KEYS = [
    "name",
    "type",
    "column",
    "proc_column",
    "encoder",
    "tied",
    "preprocessing",
    "vector_size",
]

OUTPUT_FEATURE_KEYS = [
    "name",
    "type",
    "column",
    "proc_column",
    "decoder",
<<<<<<< HEAD
    "tied",
=======
    "num_classes",
>>>>>>> 1e6dbeff
    "preprocessing",
    "loss",
    "reduce_input",
    "dependencies",
    "reduce_dependencies",
    "top_k",
    "vector_size",
]

<<<<<<< HEAD
=======
FC_LAYER_KEYS = [
    "fc_layers",
    "num_fc_layers",
    "output_size",
    "use_bias",
    "weights_initializer",
    "bias_initializer",
    "norm",
    "norm_params",
    "activation",
    "dropout",
]

>>>>>>> 1e6dbeff

def _traverse_dicts(config: Any, f: Callable[[Dict], None]):
    """Applies function f to every dictionary contained in config.

    f should in-place modify the config dict. f will be called on leaves first, root last.
    """
    if isinstance(config, dict):
        for k, v in config.items():
            _traverse_dicts(v, f)
        f(config)
    elif isinstance(config, list):
        for v in config:
            _traverse_dicts(v, f)


def _upgrade_use_bias(config):
    if BIAS in config:
        warnings.warn('Parameter "bias" renamed to "use_bias" and will be removed in v0.6', DeprecationWarning)
        config[USE_BIAS] = config[BIAS]
        del config[BIAS]
    if CONV_BIAS in config:
        warnings.warn(
            'Parameter "conv_bias" renamed to "conv_use_bias" and will be removed in v0.6', DeprecationWarning
        )
        config[CONV_USE_BIAS] = config[CONV_BIAS]
        del config[CONV_BIAS]
    if DEFAULT_BIAS in config:
        warnings.warn(
            'Parameter "default_bias" renamed to "default_use_bias" and will be removed in v0.6', DeprecationWarning
        )
        config[DEFAULT_USE_BIAS] = config[DEFAULT_BIAS]
        del config[DEFAULT_BIAS]


def _upgrade_feature(feature: Dict[str, Any]):
    """Upgrades feature config (in-place)"""
    if feature.get(TYPE) == "numerical":
        warnings.warn('Feature type "numerical" renamed to "number" and will be removed in v0.6', DeprecationWarning)
        feature[TYPE] = NUMBER
    if feature.get(TYPE) == AUDIO:
        if PREPROCESSING in feature:
            if "audio_feature" in feature[PREPROCESSING]:
                for k, v in feature[PREPROCESSING]["audio_feature"].items():
                    feature[PREPROCESSING][k] = v
                del feature[PREPROCESSING]["audio_feature"]
        warnings.warn(
            "Parameters specified at the `audio_feature` parameter level have been unnested and should now "
            "be specified at the preprocessing level. Support for `audio_feature` will be removed in v0.7",
            DeprecationWarning,
        )
    _traverse_dicts(feature, _upgrade_use_bias)


def _upgrade_encoder_decoder_params(feature: Dict[str, Any], input_feature: bool) -> None:
    """
    This function nests un-nested encoder/decoder parameters to conform with the new config structure for 0.6
    Args:
        feature (Dict): Feature to nest encoder/decoder params for.
        input_feature (Bool): Whether this feature is an input feature or not.
    """
    warn = False
    if input_feature:
        module_type = ENCODER
    else:
        module_type = DECODER

    module = feature.get(module_type, {})
<<<<<<< HEAD
    keys = INPUT_FEATURE_KEYS if module_type == ENCODER else OUTPUT_FEATURE_KEYS + [ENCODER, DECODER]
=======
    keys = INPUT_FEATURE_KEYS if module_type == ENCODER else FC_LAYER_KEYS + OUTPUT_FEATURE_KEYS + [ENCODER, DECODER]
>>>>>>> 1e6dbeff
    if isinstance(module, str):
        module = {TYPE: module}
        feature[module_type] = module
        warn = True

    nested_params = []
    for k, v in feature.items():
        if k not in keys:
            module[k] = v
            nested_params.append(k)
            warn = True

    if module_type in feature:
        feature[module_type].update(module)
    else:
        feature[module_type] = module

    for k in nested_params:
<<<<<<< HEAD
        del feature[k]
=======
        # Some of these params exist in both the decoder and the output feature schemas - to preserve old behavior,
        # these params will be copied to the decoder and not removed from the feature.
        if k not in FC_LAYER_KEYS:
            del feature[k]
>>>>>>> 1e6dbeff

    if warn:
        warnings.warn(
            f"{module_type} specific parameters should now be nested within a dictionary under the '{module_type}' "
            f"parameter. Support for un-nested {module_type} specific parameters will be removed in v0.7",
            DeprecationWarning,
        )


def _upgrade_hyperopt(hyperopt: Dict[str, Any]):
    """Upgrades hyperopt config (in-place)"""
    # check for use of legacy "training" reference, if any found convert to "trainer"
    if PARAMETERS in hyperopt:
        hparams = hyperopt[PARAMETERS]
        for k, v in list(hparams.items()):
            substr = "training."
            if k.startswith(substr):
                warnings.warn(
                    'Config section "training" renamed to "trainer" and will be removed in v0.6', DeprecationWarning
                )
                hparams["trainer." + k[len(substr) :]] = v
                del hparams[k]

    # check for legacy parameters in "executor"
    if EXECUTOR in hyperopt:
        hpexecutor = hyperopt[EXECUTOR]
        executor_type = hpexecutor.get(TYPE, None)
        if executor_type is not None and executor_type != RAY:
            warnings.warn(
                f'executor type "{executor_type}" not supported, converted to "ray" will be flagged as error '
                "in v0.6",
                DeprecationWarning,
            )
            hpexecutor[TYPE] = RAY

        # if search_alg not at top level and is present in executor, promote to top level
        if SEARCH_ALG in hpexecutor:
            # promote only if not in top-level, otherwise use current top-level
            if SEARCH_ALG not in hyperopt:
                hyperopt[SEARCH_ALG] = hpexecutor[SEARCH_ALG]
            del hpexecutor[SEARCH_ALG]
    else:
        warnings.warn(
            'Missing "executor" section, adding "ray" executor will be flagged as error in v0.6', DeprecationWarning
        )
        hyperopt[EXECUTOR] = {TYPE: RAY}

    # check for legacy "sampler" section
    if SAMPLER in hyperopt:
        warnings.warn(
            f'"{SAMPLER}" is no longer supported, converted to "{SEARCH_ALG}". "{SAMPLER}" will be flagged as '
            "error in v0.6",
            DeprecationWarning,
        )
        if SEARCH_ALG in hyperopt[SAMPLER]:
            if SEARCH_ALG not in hyperopt:
                hyperopt[SEARCH_ALG] = hyperopt[SAMPLER][SEARCH_ALG]
                warnings.warn('Moved "search_alg" to hyperopt config top-level', DeprecationWarning)

        # if num_samples or scheduler exist in SAMPLER move to EXECUTOR Section
        if NUM_SAMPLES in hyperopt[SAMPLER] and NUM_SAMPLES not in hyperopt[EXECUTOR]:
            hyperopt[EXECUTOR][NUM_SAMPLES] = hyperopt[SAMPLER][NUM_SAMPLES]
            warnings.warn('Moved "num_samples" from "sampler" to "executor"', DeprecationWarning)

        if SCHEDULER in hyperopt[SAMPLER] and SCHEDULER not in hyperopt[EXECUTOR]:
            hyperopt[EXECUTOR][SCHEDULER] = hyperopt[SAMPLER][SCHEDULER]
            warnings.warn('Moved "scheduler" from "sampler" to "executor"', DeprecationWarning)

        # remove legacy section
        del hyperopt[SAMPLER]

    if SEARCH_ALG not in hyperopt:
        # make top-level as search_alg, if missing put in default value
        hyperopt[SEARCH_ALG] = {TYPE: "variant_generator"}
        warnings.warn(
            'Missing "search_alg" at hyperopt top-level, adding in default value, will be flagged as error ' "in v0.6",
            DeprecationWarning,
        )


def _upgrade_trainer(trainer: Dict[str, Any]):
    """Upgrades trainer config (in-place)"""
    eval_batch_size = trainer.get(EVAL_BATCH_SIZE)
    if eval_batch_size == 0:
        warnings.warn(
            "`trainer.eval_batch_size` value `0` changed to `None`, will be unsupported in v0.6", DeprecationWarning
        )
        trainer[EVAL_BATCH_SIZE] = None


def _upgrade_preprocessing_defaults(config: Dict[str, Any]):
    """Move feature-specific preprocessing parameters into defaults in config (in-place)"""
    type_specific_preprocessing_params = dict()

    # If preprocessing section specified and it contains feature specific preprocessing parameters,
    # make a copy and delete it from the preprocessing section
    for parameter in list(config.get(PREPROCESSING)):
        if parameter in base_type_registry:
            warnings.warn(
                f"Moving preprocessing configuration for `{parameter}` feature type from `preprocessing` section"
                " to `defaults` section in Ludwig config. This will be unsupported in v0.8.",
                DeprecationWarning,
            )
            type_specific_preprocessing_params[parameter] = config[PREPROCESSING].pop(parameter)

    # Delete empty preprocessing section if no other preprocessing parameters specified
    if PREPROCESSING in config and not config[PREPROCESSING]:
        del config[PREPROCESSING]

    if DEFAULTS not in config:
        config[DEFAULTS] = dict()

    # Update defaults with the default feature specific preprocessing parameters
    for feature_type, preprocessing_param in type_specific_preprocessing_params.items():
        # If defaults was empty, then create a new key with feature type
        if feature_type not in config.get(DEFAULTS):
            if PREPROCESSING in preprocessing_param:
                config[DEFAULTS][feature_type] = preprocessing_param
            else:
                config[DEFAULTS][feature_type] = {PREPROCESSING: preprocessing_param}
        # Feature type exists but preprocessing hasn't be specified
        elif PREPROCESSING not in config[DEFAULTS][feature_type]:
            config[DEFAULTS][feature_type][PREPROCESSING] = preprocessing_param[PREPROCESSING]
        # Update default feature specific preprocessing with parameters from config
        else:
            config[DEFAULTS][feature_type][PREPROCESSING].update(
                merge_dict(config[DEFAULTS][feature_type][PREPROCESSING], preprocessing_param[PREPROCESSING])
            )


def _upgrade_preprocessing_split(preprocessing: Dict[str, Any]):
    """Upgrade split related parameters in preprocessing."""
    split_params = {}

    force_split = preprocessing.pop(FORCE_SPLIT, None)
    split_probabilities = preprocessing.pop(SPLIT_PROBABILITIES, None)
    stratify = preprocessing.pop(STRATIFY, None)

    if split_probabilities is not None:
        split_params[PROBABILITIES] = split_probabilities
        warnings.warn(
            "`preprocessing.split_probabilities` has been replaced by `preprocessing.split.probabilities`, "
            "will be flagged as error in v0.7",
            DeprecationWarning,
        )

    if stratify is not None:
        split_params[TYPE] = STRATIFY
        split_params[COLUMN] = stratify
        warnings.warn(
            "`preprocessing.stratify` has been replaced by `preprocessing.split.column` "
            'when setting `preprocessing.split.type` to "stratify", '
            "will be flagged as error in v0.7",
            DeprecationWarning,
        )

    if force_split is not None:
        warnings.warn(
            "`preprocessing.force_split` has been replaced by `preprocessing.split.type`, "
            "will be flagged as error in v0.7",
            DeprecationWarning,
        )

        if TYPE not in split_params:
            split_params[TYPE] = RANDOM

    if split_params:
        preprocessing[SPLIT] = split_params

    if AUDIO in preprocessing:
        if "audio_feature" in preprocessing[AUDIO]:
            for k, v in preprocessing[AUDIO]["audio_feature"].items():
                preprocessing[AUDIO][k] = v
            del preprocessing[AUDIO]["audio_feature"]
        warnings.warn(
            "Parameters specified at the `audio_feature` parameter level have been unnested and should now "
            "be specified at the preprocessing level. Support for `audio_feature` will be removed in v0.7",
            DeprecationWarning,
        )


def upgrade_deprecated_fields(config: Dict[str, Any]):
    """Updates config (in-place) to use fields from earlier versions of Ludwig.

    Logs deprecation warnings
    """
    if TRAINING in config:
        warnings.warn('Config section "training" renamed to "trainer" and will be removed in v0.6', DeprecationWarning)
        config[TRAINER] = config[TRAINING]
        del config[TRAINING]

    for feature in config.get(INPUT_FEATURES, []) + config.get(OUTPUT_FEATURES, []):
        _upgrade_feature(feature)

    for feature in config.get(INPUT_FEATURES, []):
        _upgrade_encoder_decoder_params(feature, input_feature=True)

    for feature in config.get(OUTPUT_FEATURES, []):
        _upgrade_encoder_decoder_params(feature, input_feature=False)

    if HYPEROPT in config:
        _upgrade_hyperopt(config[HYPEROPT])

    if TRAINER in config:
        _upgrade_trainer(config[TRAINER])

    if PREPROCESSING in config:
        _upgrade_preprocessing_split(config[PREPROCESSING])
        _upgrade_preprocessing_defaults(config)<|MERGE_RESOLUTION|>--- conflicted
+++ resolved
@@ -72,11 +72,7 @@
     "column",
     "proc_column",
     "decoder",
-<<<<<<< HEAD
-    "tied",
-=======
     "num_classes",
->>>>>>> 1e6dbeff
     "preprocessing",
     "loss",
     "reduce_input",
@@ -86,8 +82,6 @@
     "vector_size",
 ]
 
-<<<<<<< HEAD
-=======
 FC_LAYER_KEYS = [
     "fc_layers",
     "num_fc_layers",
@@ -101,7 +95,6 @@
     "dropout",
 ]
 
->>>>>>> 1e6dbeff
 
 def _traverse_dicts(config: Any, f: Callable[[Dict], None]):
     """Applies function f to every dictionary contained in config.
@@ -169,11 +162,7 @@
         module_type = DECODER
 
     module = feature.get(module_type, {})
-<<<<<<< HEAD
-    keys = INPUT_FEATURE_KEYS if module_type == ENCODER else OUTPUT_FEATURE_KEYS + [ENCODER, DECODER]
-=======
     keys = INPUT_FEATURE_KEYS if module_type == ENCODER else FC_LAYER_KEYS + OUTPUT_FEATURE_KEYS + [ENCODER, DECODER]
->>>>>>> 1e6dbeff
     if isinstance(module, str):
         module = {TYPE: module}
         feature[module_type] = module
@@ -192,14 +181,10 @@
         feature[module_type] = module
 
     for k in nested_params:
-<<<<<<< HEAD
-        del feature[k]
-=======
         # Some of these params exist in both the decoder and the output feature schemas - to preserve old behavior,
         # these params will be copied to the decoder and not removed from the feature.
         if k not in FC_LAYER_KEYS:
             del feature[k]
->>>>>>> 1e6dbeff
 
     if warn:
         warnings.warn(
