#! /usr/bin/env python
# Copyright (c) 2022 Predibase, Inc.
#
# Licensed under the Apache License, Version 2.0 (the "License");
# you may not use this file except in compliance with the License.
# You may obtain a copy of the License at
#
#     http://www.apache.org/licenses/LICENSE-2.0
#
# Unless required by applicable law or agreed to in writing, software
# distributed under the License is distributed on an "AS IS" BASIS,
# WITHOUT WARRANTIES OR CONDITIONS OF ANY KIND, either express or implied.
# See the License for the specific language governing permissions and
# limitations under the License.
# ==============================================================================
import copy
import logging
import warnings
from typing import Any, Callable, Dict, List, Union

from ludwig.api_annotations import DeveloperAPI
from ludwig.constants import (
    AUDIO,
    BIAS,
    CLASS_WEIGHTS,
    COLUMN,
    CONV_BIAS,
    CONV_USE_BIAS,
    DECODER,
    DEFAULT_BIAS,
    DEFAULT_USE_BIAS,
    DEFAULTS,
    ENCODER,
    EVAL_BATCH_SIZE,
    EXECUTOR,
    FORCE_SPLIT,
    HEIGHT,
    IMAGE,
    INPUT_FEATURES,
    LOSS,
    MISSING_VALUE_STRATEGY,
    NAME,
    NUM_SAMPLES,
    NUMBER,
    OUTPUT_FEATURES,
    PARAMETERS,
    PREPROCESSING,
    PROBABILITIES,
    RANDOM,
    RAY,
    SAMPLER,
    SCHEDULER,
    SEARCH_ALG,
    SEQUENCE,
    SPLIT,
    SPLIT_PROBABILITIES,
    STRATIFY,
    TEXT,
    TIMESERIES,
    TRAINER,
    TRAINING,
    TYPE,
    USE_BIAS,
    WIDTH,
)
from ludwig.features.feature_registries import get_base_type_registry, get_input_type_registry, get_output_type_registry
from ludwig.globals import LUDWIG_VERSION
from ludwig.schema.encoders.utils import get_encoder_cls
from ludwig.types import (
    FeatureConfigDict,
    HyperoptConfigDict,
    ModelConfigDict,
    PreprocessingConfigDict,
    TrainerConfigDict,
    TrainingSetMetadataDict,
)
from ludwig.utils.metric_utils import TrainerMetric
from ludwig.utils.misc_utils import get_from_registry, merge_dict
from ludwig.utils.version_transformation import VersionTransformation, VersionTransformationRegistry

config_transformation_registry = VersionTransformationRegistry()


@DeveloperAPI
def register_config_transformation(version: str, prefixes: Union[str, List[str]] = []) -> Callable:
    """This decorator registers a transformation function for a config version. Version is the first version which
    requires the transform. For example, since "training" is renamed to "trainer" in 0.5, this change should be
    registered with 0.5.  from_version < version <= to_version.

    Args:
        version: The version to register this transformation with. The earliest ludwig version which requires this
                 transformation.
        prefixes: A list of keypath prefixes to apply this transformation to. If not specified, transforms the entire
                  config dict. If a prefix indicates a list, i.e. "input_features", the transformation is applied to
                  each element of the list (each input feature).
    """
    if isinstance(prefixes, str):
        prefixes = [prefixes]

    def wrap(fn: Callable[[Dict], Dict]):
        config_transformation_registry.register(VersionTransformation(transform=fn, version=version, prefixes=prefixes))
        return fn

    return wrap


@DeveloperAPI
def upgrade_config_dict_to_latest_version(config: ModelConfigDict) -> ModelConfigDict:
    """Updates config from an older version of Ludwig to the current version. If config does not have a
    "ludwig_version" key, all updates are applied.

    Args:
        config: A config saved by an older version of Ludwig.

    Returns A new copy of config, upgraded to the current Ludwig version. Returns config if config has no
            "ludwig_version".
    """
    return config_transformation_registry.update_config(
        config, from_version=config.get("ludwig_version", "0.0"), to_version=LUDWIG_VERSION
    )


def upgrade_model_progress(model_progress: Dict) -> Dict:
    """Updates model progress info to be compatible with latest ProgressTracker implementation.

    Notably, we convert epoch-based stats to their step-based equivalents and reformat metrics into `TrainerMetric`
    tuples.
    """
    ret = copy.deepcopy(model_progress)

    if "last_improvement_epoch" in ret:
        ret["last_improvement_steps"] = ret["last_improvement_epoch"] * ret["batch_size"]
        del ret["last_improvement_epoch"]

    if "last_learning_rate_reduction_epoch" in ret:
        ret["last_learning_rate_reduction_steps"] = ret["last_learning_rate_reduction_epoch"] * ret["batch_size"]
        del ret["last_learning_rate_reduction_epoch"]

    if "last_increase_batch_size_epoch" in ret:
        ret["last_increase_batch_size_steps"] = ret["last_increase_batch_size_epoch"] * ret["batch_size"]
        del ret["last_increase_batch_size_epoch"]

    if "vali_metrics" in ret:
        ret["validation_metrics"] = ret["vali_metrics"]
        del ret["vali_metrics"]

    for metric_group in ("train_metrics", "test_metrics", "validation_metrics"):
        for tgt in ret[metric_group]:
            for metric in ret[metric_group][tgt]:
                if len(ret[metric_group][tgt][metric]) == 0 or isinstance(
                    ret[metric_group][tgt][metric][0], (tuple, list)
                ):
                    continue

                ret[metric_group][tgt][metric] = [
                    TrainerMetric(i + 1, (i + 1) * ret["batch_size"], val)
                    for i, val in enumerate(ret[metric_group][tgt][metric])
                ]

    if "tune_checkpoint_num" not in ret:
        ret["tune_checkpoint_num"] = 0

    # Upgrades related to extending progress tracker with explicit bests.
    if "checkpoint_number" not in ret:
        ret["checkpoint_number"] = 0

    if "best_eval_metric_steps" not in ret:
        ret["best_eval_metric_steps"] = 0

    if "best_eval_metric_epoch" not in ret:
        ret["best_eval_metric_epoch"] = 0

    if "best_eval_metric_checkpoint_number" not in ret:
        ret["best_eval_metric_checkpoint_number"] = 0

    if "best_eval_train_metrics" not in ret:
        ret["best_eval_train_metrics"] = {}

    if "best_eval_validation_metrics" not in ret:
        ret["best_eval_validation_metrics"] = {}

    if "best_eval_test_metrics" not in ret:
        ret["best_eval_test_metrics"] = {}

    if "best_eval_metric" in ret:
        ret["best_eval_metric_value"] = ret["best_eval_metric"]
        del ret["best_eval_metric"]

    if "last_improvement" in ret:
        del ret["last_improvement"]

    # Delete learning-rate related fields removed in https://github.com/ludwig-ai/ludwig/pull/2877.
    if "best_reduce_learning_rate_eval_metric" in ret:
        del ret["best_reduce_learning_rate_eval_metric"]

    if "last_reduce_learning_rate_eval_metric_improvement" in ret:
        del ret["last_reduce_learning_rate_eval_metric_improvement"]

    return ret


def _traverse_dicts(config: Any, f: Callable[[Dict], None]):
    """Recursively applies function f to every dictionary contained in config.

    f should in-place modify the config dict. f will be called on leaves first, root last.
    """
    if isinstance(config, dict):
        for k, v in config.items():
            _traverse_dicts(v, f)
        f(config)
    elif isinstance(config, list):
        for v in config:
            _traverse_dicts(v, f)


@register_config_transformation("0.6", "backend")
def _update_backend_cache_credentials(backend: Dict[str, Any]) -> Dict[str, Any]:
    if "cache_credentials" in backend:
        credentials = backend.get("credentials", {})
        if "cache" in credentials:
            warnings.warn("`cache` already found in `backend.credentials`, ignoring `cache_credentials`")
        else:
            warnings.warn(
                "`backend.cache_credentials` has been renamed `backend.credentials.cache`", DeprecationWarning
            )
            credentials["cache"] = backend.pop("cache_credentials")
        backend["credentials"] = credentials
    return backend


@register_config_transformation("0.6", ["output_features"])
def update_class_weights_in_features(feature: FeatureConfigDict) -> FeatureConfigDict:
    if LOSS in feature:
        class_weights = feature[LOSS].get(CLASS_WEIGHTS, None)
        if not isinstance(class_weights, list):
            class_weights = None
        feature[LOSS][CLASS_WEIGHTS] = class_weights

    return feature


@register_config_transformation("0.4")
def _update_level_metadata(config: ModelConfigDict) -> ModelConfigDict:
    # Replace parameters represented as keys with params represented as values.
    # Precedence is defined by first in the dictionary order, so if multiple
    # provided keys map to the same value, the one that appears earlier in this
    # dictionary will take priority.
    drop_params = {
        "sequence_length_limit": "max_sequence_length",
        "word_most_common": "most_common",
        "word_sequence_length_limit": "max_sequence_length",
        "word_tokenizer": "tokenizer",
        "word_vocab_file": "vocab_file",
        "char_most_common": "most_common",
        "char_sequence_length_limit": "max_sequence_length",
        "char_tokenizer": "tokenizer",
        "char_vocab_file": "vocab_file",
    }

    def upgrade_params(params):
        for key, value in drop_params.items():
            if key in params:
                if value in params:
                    warnings.warn(
                        f"Removing deprecated config preprocessing parameter {key} as new param {value} already "
                        f"present in the config",
                        DeprecationWarning,
                    )
                else:
                    warnings.warn(
                        f"Renaming deprecated config preprocessing parameter {key} to {value}",
                        DeprecationWarning,
                    )
                    params[value] = params[key]
                del params[key]

    sequence_types = [SEQUENCE, TEXT, AUDIO, TIMESERIES]
    for dtype in sequence_types:
        params = config.get(PREPROCESSING, {}).get(dtype, {})
        upgrade_params(params)

    for feature in config[INPUT_FEATURES]:
        if feature.get(TYPE) not in sequence_types:
            continue
        params = feature.get(PREPROCESSING, {})
        upgrade_params(params)

    return config


@register_config_transformation("0.5")
def rename_training_to_trainer(config: ModelConfigDict) -> ModelConfigDict:
    if TRAINING in config:
        warnings.warn('Config section "training" renamed to "trainer" and will be removed in v0.6', DeprecationWarning)
        config[TRAINER] = config[TRAINING]
        del config[TRAINING]
    return config


@register_config_transformation("0.5", ["input_features", "output_features"])
def _upgrade_use_bias_in_features(feature: FeatureConfigDict) -> FeatureConfigDict:
    def upgrade_use_bias(config):
        if BIAS in config:
            warnings.warn('Parameter "bias" renamed to "use_bias" and will be removed in v0.6', DeprecationWarning)
            config[USE_BIAS] = config[BIAS]
            del config[BIAS]
        if CONV_BIAS in config:
            warnings.warn(
                'Parameter "conv_bias" renamed to "conv_use_bias" and will be removed in v0.6', DeprecationWarning
            )
            config[CONV_USE_BIAS] = config[CONV_BIAS]
            del config[CONV_BIAS]
        if DEFAULT_BIAS in config:
            warnings.warn(
                'Parameter "default_bias" renamed to "default_use_bias" and will be removed in v0.6', DeprecationWarning
            )
            config[DEFAULT_USE_BIAS] = config[DEFAULT_BIAS]
            del config[DEFAULT_BIAS]

    _traverse_dicts(feature, upgrade_use_bias)
    return feature


@register_config_transformation("0.5", ["input_features", "output_features"])
def _upgrade_feature(feature: FeatureConfigDict) -> FeatureConfigDict:
    """Upgrades feature config (in-place)"""
    if feature.get(TYPE) == "numerical":
        warnings.warn('Feature type "numerical" renamed to "number" and will be removed in v0.6', DeprecationWarning)
        feature[TYPE] = NUMBER
    if feature.get(TYPE) == AUDIO:
        if PREPROCESSING in feature:
            feature[PREPROCESSING] = upgrade_audio_preprocessing(feature[PREPROCESSING])
        warnings.warn(
            "Parameters specified at the `audio_feature` parameter level have been unnested and should now "
            "be specified at the preprocessing level. Support for `audio_feature` will be removed in v0.7",
            DeprecationWarning,
        )
    return feature


def upgrade_audio_preprocessing(preproc_dict: PreprocessingConfigDict) -> PreprocessingConfigDict:
    if "audio_feature" in preproc_dict:
        for k, v in preproc_dict["audio_feature"].items():
            preproc_dict[k] = v
        del preproc_dict["audio_feature"]
    return preproc_dict


@register_config_transformation("0.6", ["input_features"])
def _upgrade_encoder_params(feature: FeatureConfigDict) -> FeatureConfigDict:
    return _upgrade_encoder_decoder_params(feature, True)


@register_config_transformation("0.6", ["output_features"])
def _upgrade_decoder_params(feature: FeatureConfigDict) -> FeatureConfigDict:
    return _upgrade_encoder_decoder_params(feature, False)


def _upgrade_encoder_decoder_params(feature: FeatureConfigDict, input_feature: bool) -> FeatureConfigDict:
    """
    This function nests un-nested encoder/decoder parameters to conform with the new config structure for 0.6
    Args:
        feature (Dict): Feature to nest encoder/decoder params for.
        input_feature (Bool): Whether this feature is an input feature or not.
    """
<<<<<<< HEAD
    input_feature_keys = [
        # Encoder-external parameters.
        "name",
        "type",
        "encoder",
        "tied",
        "augmentation",  # TODO: is this the correct way to introduce this new parameter?
        # Internal-only parameters.
        "column",
        "proc_column",
        "preprocessing",
        "vector_size",
        "active",
    ]
=======
    if TYPE not in feature:
        return feature
>>>>>>> 5e57f8e9

    try:
        if input_feature:
            module_type = ENCODER
            feature_cls = get_from_registry(feature[TYPE], get_input_type_registry())
        else:
            module_type = DECODER
            feature_cls = get_from_registry(feature[TYPE], get_output_type_registry())
    except ValueError:
        logging.exception("Failed to obtain encoder / decoder from registry")
        return feature

    feature_schema_cls = feature_cls.get_schema_cls()
    feature_keys = feature_schema_cls.get_valid_field_names()

    # These keys have been renamed from the form below to `fc_<key>` in the new config
    fc_layer_keys = [
        "fc_layers",
        "output_size",
        "use_bias",
        "weights_initializer",
        "bias_initializer",
        "norm",
        "norm_params",
        "activation",
        "dropout",
    ]

    module = feature.get(module_type, {})

    warn = False
    if isinstance(module, str):
        module = {TYPE: module}
        feature[module_type] = module
        warn = True

    nested_params = []
    for k, v in feature.items():
        if k not in feature_keys:
            module[k] = v
            if k in fc_layer_keys and module_type == DECODER:
                module[f"fc_{k}"] = v
            nested_params.append(k)
            warn = True

    if module:
        if module_type in feature:
            feature[module_type].update(module)
        else:
            feature[module_type] = module

    for k in nested_params:
        del feature[k]

    if warn:
        warnings.warn(
            f"{module_type} specific parameters should now be nested within a dictionary under the '{module_type}' "
            f"parameter. Support for un-nested {module_type} specific parameters will be removed in v0.7",
            DeprecationWarning,
        )
    return feature


@register_config_transformation("0.5", ["hyperopt"])
def _upgrade_hyperopt(hyperopt: HyperoptConfigDict) -> HyperoptConfigDict:
    """Upgrades hyperopt config (in-place)"""
    # check for use of legacy "training" reference, if any found convert to "trainer"
    if PARAMETERS in hyperopt:
        hparams = hyperopt[PARAMETERS]
        for k, v in list(hparams.items()):
            substr = "training."
            if k.startswith(substr):
                warnings.warn(
                    'Config section "training" renamed to "trainer" and will be removed in v0.6', DeprecationWarning
                )
                hparams["trainer." + k[len(substr) :]] = v
                del hparams[k]

    # check for legacy parameters in "executor"
    if EXECUTOR in hyperopt:
        hpexecutor = hyperopt[EXECUTOR]
        executor_type = hpexecutor.get(TYPE, None)
        if executor_type is not None and executor_type != RAY:
            warnings.warn(
                f'executor type "{executor_type}" not supported, converted to "ray" will be flagged as error '
                "in v0.6",
                DeprecationWarning,
            )
            hpexecutor[TYPE] = RAY

        # if search_alg not at top level and is present in executor, promote to top level
        if SEARCH_ALG in hpexecutor:
            # promote only if not in top-level, otherwise use current top-level
            if SEARCH_ALG not in hyperopt:
                hyperopt[SEARCH_ALG] = hpexecutor[SEARCH_ALG]
                if isinstance(hyperopt[SEARCH_ALG], str):
                    hyperopt[SEARCH_ALG] = {TYPE: hyperopt[SEARCH_ALG]}
            del hpexecutor[SEARCH_ALG]
    else:
        warnings.warn(
            'Missing "executor" section, adding "ray" executor will be flagged as error in v0.6', DeprecationWarning
        )
        hyperopt[EXECUTOR] = {TYPE: RAY}

    # check for legacy "sampler" section
    if SAMPLER in hyperopt:
        warnings.warn(
            f'"{SAMPLER}" is no longer supported, converted to "{SEARCH_ALG}". "{SAMPLER}" will be flagged as '
            "error in v0.6",
            DeprecationWarning,
        )
        if SEARCH_ALG in hyperopt[SAMPLER]:
            if SEARCH_ALG not in hyperopt:
                hyperopt[SEARCH_ALG] = hyperopt[SAMPLER][SEARCH_ALG]
                if isinstance(hyperopt[SEARCH_ALG], str):
                    hyperopt[SEARCH_ALG] = {TYPE: hyperopt[SEARCH_ALG]}
                warnings.warn('Moved "search_alg" to hyperopt config top-level', DeprecationWarning)

        # if num_samples or scheduler exist in SAMPLER move to EXECUTOR Section
        if NUM_SAMPLES in hyperopt[SAMPLER] and NUM_SAMPLES not in hyperopt[EXECUTOR]:
            hyperopt[EXECUTOR][NUM_SAMPLES] = hyperopt[SAMPLER][NUM_SAMPLES]
            warnings.warn('Moved "num_samples" from "sampler" to "executor"', DeprecationWarning)

        if SCHEDULER in hyperopt[SAMPLER] and SCHEDULER not in hyperopt[EXECUTOR]:
            hyperopt[EXECUTOR][SCHEDULER] = hyperopt[SAMPLER][SCHEDULER]
            warnings.warn('Moved "scheduler" from "sampler" to "executor"', DeprecationWarning)

        if SCHEDULER in hyperopt[EXECUTOR] and len(hyperopt[EXECUTOR][SCHEDULER].keys()) == 0:
            del hyperopt[EXECUTOR][SCHEDULER]

        # remove legacy section
        del hyperopt[SAMPLER]

    if SEARCH_ALG not in hyperopt:
        # make top-level as search_alg, if missing put in default value
        hyperopt[SEARCH_ALG] = {TYPE: "variant_generator"}
        warnings.warn(
            'Missing "search_alg" at hyperopt top-level, adding in default value, will be flagged as error ' "in v0.6",
            DeprecationWarning,
        )
    return hyperopt


@register_config_transformation("0.5", ["trainer"])
def _upgrade_trainer(trainer: TrainerConfigDict) -> TrainerConfigDict:
    """Upgrades trainer config (in-place)"""
    eval_batch_size = trainer.get(EVAL_BATCH_SIZE)
    if eval_batch_size == 0:
        warnings.warn(
            "`trainer.eval_batch_size` value `0` changed to `None`, will be unsupported in v0.6", DeprecationWarning
        )
        trainer[EVAL_BATCH_SIZE] = None
    return trainer


@register_config_transformation("0.5")
def _upgrade_preprocessing_defaults(config: ModelConfigDict) -> ModelConfigDict:
    """Move feature-specific preprocessing parameters into defaults in config (in-place)"""
    type_specific_preprocessing_params = dict()

    # If preprocessing section specified and it contains feature specific preprocessing parameters,
    # make a copy and delete it from the preprocessing section
    for parameter in list(config.get(PREPROCESSING, {})):
        if parameter in get_base_type_registry():
            warnings.warn(
                f"Moving preprocessing configuration for `{parameter}` feature type from `preprocessing` section"
                " to `defaults` section in Ludwig config. This will be unsupported in v0.8.",
                DeprecationWarning,
            )
            type_specific_preprocessing_params[parameter] = config[PREPROCESSING].pop(parameter)

        if parameter == "numerical":
            warnings.warn(
                f"Moving preprocessing configuration for `{parameter}` feature type from `preprocessing` section"
                " to `defaults` section in Ludwig config. This will be unsupported in v0.8.",
                DeprecationWarning,
            )
            type_specific_preprocessing_params[NUMBER] = config[PREPROCESSING].pop(parameter)

    # Delete empty preprocessing section if no other preprocessing parameters specified
    if PREPROCESSING in config and not config[PREPROCESSING]:
        del config[PREPROCESSING]

    # Update defaults with the default feature specific preprocessing parameters
    defaults = config.get(DEFAULTS, {})
    for feature_type, preprocessing_param in type_specific_preprocessing_params.items():
        if PREPROCESSING in preprocessing_param:
            preprocessing_param = preprocessing_param[PREPROCESSING]

        if feature_type == AUDIO:
            preprocessing_param = upgrade_audio_preprocessing(preprocessing_param)

        # If defaults was empty, then create a new key with feature type
        if feature_type not in defaults:
            defaults[feature_type] = {PREPROCESSING: preprocessing_param}
        # Feature type exists but preprocessing hasn't be specified
        elif PREPROCESSING not in defaults[feature_type]:
            defaults[feature_type][PREPROCESSING] = preprocessing_param
        # Update default feature specific preprocessing with parameters from config
        else:
            defaults[feature_type][PREPROCESSING].update(
                merge_dict(defaults[feature_type][PREPROCESSING], preprocessing_param)
            )

    if defaults:
        config[DEFAULTS] = defaults

    return config


@register_config_transformation("0.5", "preprocessing")
def _upgrade_preprocessing_split(preprocessing: PreprocessingConfigDict) -> PreprocessingConfigDict:
    """Upgrade split related parameters in preprocessing."""
    split_params = {}

    force_split = preprocessing.pop(FORCE_SPLIT, None)
    split_probabilities = preprocessing.pop(SPLIT_PROBABILITIES, None)
    stratify = preprocessing.pop(STRATIFY, None)

    if split_probabilities is not None:
        split_params[PROBABILITIES] = split_probabilities
        warnings.warn(
            "`preprocessing.split_probabilities` has been replaced by `preprocessing.split.probabilities`, "
            "will be flagged as error in v0.7",
            DeprecationWarning,
        )

    if stratify is not None:
        split_params[TYPE] = STRATIFY
        split_params[COLUMN] = stratify
        warnings.warn(
            "`preprocessing.stratify` has been replaced by `preprocessing.split.column` "
            'when setting `preprocessing.split.type` to "stratify", '
            "will be flagged as error in v0.7",
            DeprecationWarning,
        )

    if force_split is not None:
        warnings.warn(
            "`preprocessing.force_split` has been replaced by `preprocessing.split.type`, "
            "will be flagged as error in v0.7",
            DeprecationWarning,
        )

        if TYPE not in split_params:
            split_params[TYPE] = RANDOM

    if split_params:
        preprocessing[SPLIT] = split_params

    if AUDIO in preprocessing:
        if "audio_feature" in preprocessing[AUDIO]:
            for k, v in preprocessing[AUDIO]["audio_feature"].items():
                preprocessing[AUDIO][k] = v
            del preprocessing[AUDIO]["audio_feature"]
        warnings.warn(
            "Parameters specified at the `audio_feature` parameter level have been unnested and should now "
            "be specified at the preprocessing level. Support for `audio_feature` will be removed in v0.7",
            DeprecationWarning,
        )
    return preprocessing


@register_config_transformation("0.5")
def update_training(config: ModelConfigDict) -> ModelConfigDict:
    if TRAINING in config:
        warnings.warn('Config section "training" renamed to "trainer" and will be removed in v0.6', DeprecationWarning)
        config[TRAINER] = config[TRAINING]
        del config[TRAINING]
    return config


@register_config_transformation("0.6")
def upgrade_missing_value_strategy(config: FeatureConfigDict) -> FeatureConfigDict:
    for input_feature in config.get(INPUT_FEATURES, []):
        if _is_old_missing_value_strategy(input_feature):
            _update_old_missing_value_strategy(input_feature)

    for output_feature in config.get(OUTPUT_FEATURES, []):
        if _is_old_missing_value_strategy(output_feature):
            _update_old_missing_value_strategy(output_feature)

    for feature, feature_defaults in config.get(DEFAULTS, {}).items():
        if _is_old_missing_value_strategy(feature_defaults):
            _update_old_missing_value_strategy(config.get(DEFAULTS).get(feature))

    return config


@register_config_transformation("0.6", ["trainer"])
def _upgrade_max_batch_size(trainer: TrainerConfigDict) -> TrainerConfigDict:
    if "increase_batch_size_on_plateau_max" in trainer:
        warnings.warn(
            'Config param "increase_batch_size_on_plateau_max" renamed to "max_batch_size" and will be '
            "removed in v0.8",
            DeprecationWarning,
        )
        increase_batch_size_on_plateau_max_val = trainer.pop("increase_batch_size_on_plateau_max")
        if "max_batch_size" in trainer:
            warnings.warn('"max_batch_size" config param already set. Discarding "increase_batch_size_on_plateau_max".')
        else:
            warnings.warn(
                f'Setting "max_batch_size" config param to "increase_batch_size_on_plateau_max" value '
                f'({increase_batch_size_on_plateau_max_val}) and discarding "increase_batch_size_on_plateau_max"'
            )
            trainer["max_batch_size"] = increase_batch_size_on_plateau_max_val
    return trainer


@register_config_transformation("0.6", ["trainer"])
def remove_trainer_type(trainer: TrainerConfigDict) -> TrainerConfigDict:
    if TYPE in trainer:
        warnings.warn(
            "Config param `type` has been removed from the trainer. The trainer type is determined by the top level "
            " `model_type` parameter. Support for the `type` params in trainer will be removed in v0.8",
            DeprecationWarning,
        )
        del trainer[TYPE]

    return trainer


@register_config_transformation("0.7", ["trainer"])
def learning_rate_scheduler(trainer: TrainerConfigDict) -> TrainerConfigDict:
    key_mapping = {
        "reduce_learning_rate_on_plateau": "reduce_on_plateau",
        "reduce_learning_rate_on_plateau_patience": "reduce_on_plateau_patience",
        "reduce_learning_rate_on_plateau_rate": "reduce_on_plateau_rate",
        "reduce_learning_rate_eval_metric": "reduce_eval_metric",
        "reduce_learning_rate_eval_split": "reduce_eval_split",
        "decay": "decay",
        "decay_steps": "decay_steps",
        "decay_rate": "decay_rate",
        "staircase": "staircase",
        "learning_rate_warmup_epochs": "warmup_evaluations",
    }

    lr_scheduler = trainer.get("learning_rate_scheduler", {})
    for old_key, new_key in key_mapping.items():
        if old_key in trainer:
            warnings.warn(
                f"Config param `trainer.{old_key}` has been moved to `trainer.learning_rate_scheduler.{new_key}`.",
                DeprecationWarning,
            )
            if new_key in lr_scheduler:
                warnings.warn(
                    f"`trainer.learning_rate_scheduler.{new_key}` config param already set. "
                    f"Discarding `trainer.{old_key}`."
                )
            else:
                value = trainer[old_key]
                if old_key == "decay" and isinstance(value, bool):
                    # Decay has changed from a bool to an optional enum
                    lr_scheduler[new_key] = "exponential" if value else None
                else:
                    lr_scheduler[new_key] = value
            del trainer[old_key]

    if lr_scheduler:
        trainer["learning_rate_scheduler"] = lr_scheduler

    return trainer


@register_config_transformation("0.7", ["input_features"])
def _upgrade_legacy_image_encoders(feature: FeatureConfigDict) -> FeatureConfigDict:
    if feature.get(TYPE) != IMAGE:
        return feature

    encoder_mapping = {
        "resnet": "_resnet_legacy",
        "vit": "_vit_legacy",
    }

    encoder = feature.get(ENCODER, {})
    encoder_type = encoder.get(TYPE)
    if encoder_type not in encoder_mapping:
        return feature

    new_encoder_cls = get_encoder_cls(feature[TYPE], encoder_type)
    new_encoder_fields = new_encoder_cls.get_valid_field_names()

    legacy_encoder_cls = get_encoder_cls(feature[TYPE], encoder_mapping[encoder_type])
    legacy_encoder_fields = legacy_encoder_cls.get_valid_field_names()

    user_fields = set(encoder.keys())
    user_fields.remove(TYPE)

    removed_fields = legacy_encoder_fields.difference(new_encoder_fields)
    added_fields = new_encoder_fields.difference(legacy_encoder_fields)

    user_legacy_fields = user_fields.intersection(removed_fields)
    user_new_fields = user_fields.intersection(added_fields)
    if len(user_legacy_fields) > 0:
        if len(user_new_fields) > 0:
            raise ValueError(
                f"Intended encoder type is ambiguous. "
                f"Provided encoder fields matching encoder '{encoder_type}' {user_new_fields} and "
                f"legacy encoder '{encoder_mapping[encoder_type]}' {user_legacy_fields}. "
                f"Please remove features unique to one of these encoder types from your configuration."
            )

        warnings.warn(
            f"Encoder '{encoder_type}' with params '{user_legacy_fields}' has been renamed to "
            f"'{encoder_mapping[encoder_type]}'. Please upgrade your config to use the new '{encoder_type}' as "
            f"support for '{encoder_mapping[encoder_type]}' is not guaranteed past v0.8.",
            DeprecationWarning,
        )

        # User provided legacy fields and no new fields, so we assume they intended to use the legacy encoder
        encoder[TYPE] = encoder_mapping[encoder_type]

    return feature


def upgrade_metadata(metadata: TrainingSetMetadataDict) -> TrainingSetMetadataDict:
    # TODO(travis): stopgap solution, we should make it so we don't need to do this
    # by decoupling config and metadata
    metadata = copy.deepcopy(metadata)
    _upgrade_metadata_missing_values(metadata)
    return metadata


def _upgrade_metadata_missing_values(metadata: TrainingSetMetadataDict):
    for k, v in metadata.items():
        if isinstance(v, dict) and _is_old_missing_value_strategy(v):
            _update_old_missing_value_strategy(v)
        elif isinstance(v, dict) and _is_image_feature(v):
            _update_old_image_preprocessing(v)


def _update_old_missing_value_strategy(feature_config: FeatureConfigDict):
    missing_value_strategy = feature_config.get(PREPROCESSING).get(MISSING_VALUE_STRATEGY)
    replacement_strategy = "bfill" if missing_value_strategy == "backfill" else "ffill"
    feature_name = feature_config.get(NAME)
    warnings.warn(
        f"Using `{replacement_strategy}` instead of `{missing_value_strategy}` as the missing value strategy"
        f" for `{feature_name}`. These are identical. `{missing_value_strategy}` will be removed in v0.8",
        DeprecationWarning,
    )
    feature_config[PREPROCESSING].update({MISSING_VALUE_STRATEGY: replacement_strategy})


def _is_old_missing_value_strategy(feature_config: FeatureConfigDict):
    if PREPROCESSING not in feature_config:
        return False
    missing_value_strategy = feature_config.get(PREPROCESSING).get(MISSING_VALUE_STRATEGY, None)
    if not missing_value_strategy or missing_value_strategy not in ("backfill", "pad"):
        return False
    return True


def _is_image_feature(feature_config: FeatureConfigDict):
    preproc = feature_config.get(PREPROCESSING, {})
    return HEIGHT in preproc and WIDTH in preproc


def _update_old_image_preprocessing(feature_config: FeatureConfigDict):
    preprocessing = feature_config.get(PREPROCESSING)
    if not preprocessing:
        return
    preprocessing["standardize_image"] = preprocessing.get("standardize_image")<|MERGE_RESOLUTION|>--- conflicted
+++ resolved
@@ -363,25 +363,8 @@
         feature (Dict): Feature to nest encoder/decoder params for.
         input_feature (Bool): Whether this feature is an input feature or not.
     """
-<<<<<<< HEAD
-    input_feature_keys = [
-        # Encoder-external parameters.
-        "name",
-        "type",
-        "encoder",
-        "tied",
-        "augmentation",  # TODO: is this the correct way to introduce this new parameter?
-        # Internal-only parameters.
-        "column",
-        "proc_column",
-        "preprocessing",
-        "vector_size",
-        "active",
-    ]
-=======
     if TYPE not in feature:
         return feature
->>>>>>> 5e57f8e9
 
     try:
         if input_feature:
