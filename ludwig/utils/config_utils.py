--- conflicted
+++ resolved
@@ -2,16 +2,12 @@
 
 from ludwig.constants import DECODER, ENCODER, INPUT_FEATURES, PREPROCESSING, TYPE
 from ludwig.features.feature_registries import input_type_registry, output_type_registry
-<<<<<<< HEAD
-from ludwig.types import LudwigConfig
-=======
 from ludwig.schema.model_config import ModelConfig
->>>>>>> b1ec7d74
 from ludwig.utils.misc_utils import get_from_registry
 
 
 def get_feature_type_parameter_values_from_section(
-    config: LudwigConfig, features_section: str, feature_type: str, parameter_name: str
+    config: ModelConfig, features_section: str, feature_type: str, parameter_name: str
 ) -> Set:
     """Returns the set of all parameter values used for the given features_section, feature_type, and
     parameter_name."""
