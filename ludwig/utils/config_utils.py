from typing import Any, Dict, Set, Union

<<<<<<< HEAD
from ludwig.constants import DECODER, ENCODER, TYPE
=======
from ludwig.constants import INPUT_FEATURES, PREPROCESSING, TYPE
from ludwig.features.feature_registries import input_type_registry, output_type_registry
from ludwig.utils.misc_utils import get_from_registry
>>>>>>> ec11c4ab


def get_feature_type_parameter_values_from_section(
    config: Dict[str, Any], features_section: str, feature_type: str, parameter_name: str
) -> Set:
    """Returns the set of all parameter values used for the given features_section, feature_type, and
    parameter_name."""
    parameter_values = set()
    for feature in config[features_section]:
        if feature[TYPE] == feature_type:
<<<<<<< HEAD
            if parameter_name in feature:
                parameter_values.add(feature[parameter_name])
            elif parameter_name in feature[ENCODER]:
                parameter_values.add(feature[ENCODER][parameter_name])
            elif parameter_name in feature[DECODER]:
                parameter_values.add(feature[DECODER][parameter_name])
    return parameter_values
=======
            parameter_values.add(feature[parameter_name])
    return parameter_values


def get_defaults_section_for_feature_type(
    feature_type: str,
    config_defaults: Dict[str, Dict[str, Any]],
    config_defaults_section: str,
) -> Union[Dict[str, Any], Dict]:
    """Returns a dictionary of all default parameter values specified in the global defaults section for the
    config_defaults_section of the feature_type."""

    if feature_type not in config_defaults:
        return {}

    if config_defaults_section not in config_defaults[feature_type]:
        return {}

    return config_defaults[feature_type][config_defaults_section]


def merge_config_preprocessing_with_feature_specific_defaults(
    config_preprocessing: Dict[str, Any], config_defaults: Dict[str, Dict[str, Any]]
) -> Dict[str, Any]:
    """Returns a new dictionary that merges preprocessing section of config with type-specific preprocessing
    parameters from config defaults."""
    preprocessing_params = {}
    preprocessing_params.update(config_preprocessing)
    for feature_type in config_defaults:
        preprocessing_params[feature_type] = config_defaults[feature_type].get(PREPROCESSING, {})
    return preprocessing_params


def get_default_encoder_or_decoder(feature: Dict[str, Any], config_feature_group: str) -> str:
    """Returns the default encoder or decoder for a feature."""
    if config_feature_group == INPUT_FEATURES:
        return get_from_registry(feature.get(TYPE), input_type_registry).encoder
    return get_from_registry(feature.get(TYPE), output_type_registry).decoder
>>>>>>> ec11c4ab
<|MERGE_RESOLUTION|>--- conflicted
+++ resolved
@@ -1,12 +1,8 @@
 from typing import Any, Dict, Set, Union
 
-<<<<<<< HEAD
-from ludwig.constants import DECODER, ENCODER, TYPE
-=======
-from ludwig.constants import INPUT_FEATURES, PREPROCESSING, TYPE
+from ludwig.constants import DECODER, ENCODER, INPUT_FEATURES, PREPROCESSING, TYPE
 from ludwig.features.feature_registries import input_type_registry, output_type_registry
 from ludwig.utils.misc_utils import get_from_registry
->>>>>>> ec11c4ab
 
 
 def get_feature_type_parameter_values_from_section(
@@ -17,16 +13,12 @@
     parameter_values = set()
     for feature in config[features_section]:
         if feature[TYPE] == feature_type:
-<<<<<<< HEAD
             if parameter_name in feature:
                 parameter_values.add(feature[parameter_name])
             elif parameter_name in feature[ENCODER]:
                 parameter_values.add(feature[ENCODER][parameter_name])
             elif parameter_name in feature[DECODER]:
                 parameter_values.add(feature[DECODER][parameter_name])
-    return parameter_values
-=======
-            parameter_values.add(feature[parameter_name])
     return parameter_values
 
 
@@ -63,5 +55,4 @@
     """Returns the default encoder or decoder for a feature."""
     if config_feature_group == INPUT_FEATURES:
         return get_from_registry(feature.get(TYPE), input_type_registry).encoder
-    return get_from_registry(feature.get(TYPE), output_type_registry).decoder
->>>>>>> ec11c4ab
+    return get_from_registry(feature.get(TYPE), output_type_registry).decoder