--- conflicted
+++ resolved
@@ -44,12 +44,7 @@
     return config_defaults[feature_type][config_defaults_section]
 
 
-<<<<<<< HEAD
 def get_preprocessing_params(config_obj: ModelConfig) -> PreprocessingConfigDict:
-=======
-@DeveloperAPI
-def get_preprocessing_params(config_obj: ModelConfig) -> Dict[str, Any]:
->>>>>>> 6ee67ef2
     """Returns a new dictionary that merges preprocessing section of config with type-specific preprocessing
     parameters from config defaults."""
     preprocessing_params = {}
@@ -72,12 +67,8 @@
     return preprocessing_params
 
 
-<<<<<<< HEAD
+@DeveloperAPI
 def get_default_encoder_or_decoder(feature: FeatureConfigDict, config_feature_group: str) -> str:
-=======
-@DeveloperAPI
-def get_default_encoder_or_decoder(feature: Dict[str, Any], config_feature_group: str) -> str:
->>>>>>> 6ee67ef2
     """Returns the default encoder or decoder for a feature."""
     if config_feature_group == INPUT_FEATURES:
         feature_schema = get_from_registry(feature.get(TYPE), input_type_registry).get_schema_cls()
