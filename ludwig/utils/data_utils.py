#! /usr/bin/env python
# coding=utf-8
# Copyright (c) 2019 Uber Technologies, Inc.
#
# Licensed under the Apache License, Version 2.0 (the "License");
# you may not use this file except in compliance with the License.
# You may obtain a copy of the License at
#
#     http://www.apache.org/licenses/LICENSE-2.0
#
# Unless required by applicable law or agreed to in writing, software
# distributed under the License is distributed on an "AS IS" BASIS,
# WITHOUT WARRANTIES OR CONDITIONS OF ANY KIND, either express or implied.
# See the License for the specific language governing permissions and
# limitations under the License.
# ==============================================================================
import collections
import csv
import functools
import json
import logging
import os.path
import pickle
import random
import re

import h5py
import numpy as np
import pandas as pd
from pandas.errors import ParserError
from sklearn.model_selection import KFold

<<<<<<< HEAD
try:
    import dask.dataframe as dd
    DASK_DF_FORMATS = {dd.core.DataFrame}
except ImportError:
    DASK_DF_FORMATS = set()

from ludwig.constants import NAME, PREPROCESSING, SPLIT
=======
from ludwig.constants import PREPROCESSING, SPLIT, PROC_COLUMN
>>>>>>> 576b74b2
from ludwig.globals import (MODEL_HYPERPARAMETERS_FILE_NAME,
                            MODEL_WEIGHTS_FILE_NAME,
                            TRAIN_SET_METADATA_FILE_NAME)

logger = logging.getLogger(__name__)

DATASET_SPLIT_URL = 'dataset_{}_fp'
DATA_PROCESSED_CACHE_DIR = 'data_processed_cache_dir'
DATA_TRAIN_HDF5_FP = 'data_train_hdf5_fp'
<<<<<<< HEAD
HDF5_DATASET_KEY = 'dataset'
=======
HDF5_COLUMNS_KEY = 'columns'
>>>>>>> 576b74b2
DICT_FORMATS = {'dict', 'dictionary', dict}
DATAFRAME_FORMATS = {'dataframe', 'df', pd.DataFrame} | DASK_DF_FORMATS
CSV_FORMATS = {'csv'}
TSV_FORMATS = {'tsv'}
JSON_FORMATS = {'json'}
JSONL_FORMATS = {'jsonl'}
EXCEL_FORMATS = {'excel'}
PARQUET_FORMATS = {'parquet'}
PICKLE_FORMATS = {'pickle'}
FEATHER_FORMATS = {'feather'}
FWF_FORMATS = {'fwf'}
HTML_FORMATS = {'html'}
ORC_FORMATS = {'orc'}
SAS_FORMATS = {'sas'}
SPSS_FORMATS = {'spss'}
STATA_FORMATS = {'stata'}
HDF5_FORMATS = {'hdf5', 'h5'}
CACHEABLE_FORMATS = set.union(*(CSV_FORMATS, TSV_FORMATS,
                                JSON_FORMATS, JSONL_FORMATS,
                                EXCEL_FORMATS, PARQUET_FORMATS, PICKLE_FORMATS,
                                FEATHER_FORMATS, FWF_FORMATS, HTML_FORMATS,
                                ORC_FORMATS, SAS_FORMATS, SPSS_FORMATS,
                                STATA_FORMATS))

PANDAS_DF = pd

<<<<<<< HEAD
=======

def get_split_path(dataset_fp):
    return os.path.splitext(dataset_fp)[0] + '.split.csv'

>>>>>>> 576b74b2

def get_abs_path(data_csv_path, file_path):
    if data_csv_path is not None:
        return os.path.join(data_csv_path, file_path)
    else:
        return file_path


def load_csv(data_fp):
    data = []
    with open(data_fp, 'rb') as f:
        data = list(csv.reader(f))
    return data


def read_xsv(data_fp, df_lib=PANDAS_DF, separator=',', header=0, nrows=None, skiprows=None):
    """
    Helper method to read a csv file. Wraps around pd.read_csv to handle some
    exceptions. Can extend to cover cases as necessary
    :param data_fp: path to the xsv file
    :param df_lib: DataFrame library used to read in the CSV
    :param separator: defaults separator to use for splitting
    :param header: header argument for pandas to read the csv
    :param nrows: number of rows to read from the csv, None means all
    :param skiprows: number of rows to skip from the csv, None means no skips
    :return: Pandas dataframe with the data
    """
    with open(data_fp, 'r', encoding="utf8") as csvfile:
        try:
            dialect = csv.Sniffer().sniff(csvfile.read(1024 * 100),
                                          delimiters=[',', '\t', '|'])
            separator = dialect.delimiter
        except csv.Error:
            # Could not conclude the delimiter, defaulting to user provided
            pass

    try:
        df = df_lib.read_csv(data_fp, sep=separator, header=header,
                             nrows=nrows, skiprows=skiprows)
    except ParserError:
        logger.warning('Failed to parse the CSV with pandas default way,'
                       ' trying \\ as escape character.')
        df = df_lib.read_csv(data_fp, sep=separator, header=header,
                             escapechar='\\',
                             nrows=nrows, skiprows=skiprows)

    return df


read_csv = functools.partial(read_xsv, separator=',')
read_tsv = functools.partial(read_xsv, separator='\t')


def read_json(data_fp, df_lib, normalize=False):
    if normalize:
        return df_lib.json_normalize(load_json(data_fp))
    else:
        return df_lib.read_json(data_fp)


def read_jsonl(data_fp, df_lib):
    return df_lib.read_json(data_fp, lines=True)


def read_excel(data_fp, df_lib):
<<<<<<< HEAD
    return df_lib.read_excel(data_fp)
=======
    fp_split = os.path.splitext(data_fp)
    if fp_split[1] == '.xls':
        excel_engine = 'xlrd'
    else:
        excel_engine = 'openpyxl'
    return df_lib.read_excel(data_fp, engine=excel_engine)
>>>>>>> 576b74b2


def read_parquet(data_fp, df_lib):
    return df_lib.read_parquet(data_fp)


def read_pickle(data_fp, df_lib):
    return df_lib.read_pickle(data_fp)


def read_fwf(data_fp, df_lib):
    return df_lib.read_fwf(data_fp)


def read_feather(data_fp, df_lib):
    return df_lib.read_feather(data_fp)


def read_html(data_fp, df_lib):
    return df_lib.read_html(data_fp)[0]


def read_orc(data_fp, df_lib):
    return df_lib.read_orc(data_fp)


def read_sas(data_fp, df_lib):
    return df_lib.read_sas(data_fp)


def read_spss(data_fp, df_lib):
    return df_lib.read_spss(data_fp)


def read_stata(data_fp, df_lib):
    return df_lib.read_stata(data_fp)


def save_csv(data_fp, data):
    with open(data_fp, 'w', encoding='utf-8') as csv_file:
        writer = csv.writer(csv_file)
        for row in data:
            if not isinstance(row, collections.Iterable) or isinstance(row,
                                                                       str):
                row = [row]
            writer.writerow(row)


def csv_contains_column(data_fp, column_name):
    return column_name in read_csv(data_fp, nrows=0)  # only loads header


def load_json(data_fp):
    with open(data_fp, 'r') as input_file:
        data = json.load(input_file)
    return data


def save_json(data_fp, data, sort_keys=True, indent=4):
    with open(data_fp, 'w') as output_file:
        json.dump(data, output_file, cls=NumpyEncoder, sort_keys=sort_keys,
                  indent=indent)


<<<<<<< HEAD
def save_hdf5(data_fp, data, metadata=None):
    mode = 'w'
    if os.path.isfile(data_fp):
        mode = 'r+'
    data.to_hdf(data_fp, key=HDF5_DATASET_KEY, mode=mode)
=======
def to_numpy_dataset(df):
    dataset = {}
    for col in df.columns:
        dataset[col] = np.stack(df[col].to_numpy())
    return dataset


def from_numpy_dataset(dataset):
    col_mapping = {}
    for k, v in dataset.items():
        if len(v.shape) > 1:
            # unstacking, needed for ndarrays of dimension 2 and more
            *vals, = v
        else:
            # not unstacking. Needed because otherwise pandas casts types
            # the way it wants, like converting a list of float32 scalats
            # to a column of float64
            vals = v
        col_mapping[k] = vals
    return pd.DataFrame.from_dict(col_mapping)


def save_hdf5(data_fp, data):
    mode = 'w'
    if os.path.isfile(data_fp):
        mode = 'r+'

    numpy_dataset = to_numpy_dataset(data)
    with h5py.File(data_fp, mode) as h5_file:
        h5_file.create_dataset(HDF5_COLUMNS_KEY, data=np.array(data.columns.values, dtype='S'))
        for column in data.columns:
            h5_file.create_dataset(column, data=numpy_dataset[column])


def load_hdf5(data_fp):
    hdf5_data = h5py.File(data_fp, 'r')
    columns = [s.decode('utf-8') for s in hdf5_data[HDF5_COLUMNS_KEY][()].tolist()]

    numpy_dataset = {}
    for column in columns:
        numpy_dataset[column] = hdf5_data[column][()]

    return from_numpy_dataset(numpy_dataset)
>>>>>>> 576b74b2


def load_object(object_fp):
    with open(object_fp, 'rb') as f:
        return pickle.load(f)


def save_object(object_fp, obj):
    with open(object_fp, 'wb') as f:
        pickle.dump(obj, f)


def load_array(data_fp, dtype=float):
    list_num = []
    with open(data_fp, 'r') as input_file:
        for x in input_file:
            list_num.append(dtype(x.strip()))
    return np.array(list_num)


def load_matrix(data_fp, dtype=float):
    list_num = []
    with open(data_fp, 'r') as input_file:
        for row in input_file:
            list_num.append([dtype(elem) for elem in row.strip().split()])
    return np.squeeze(np.array(list_num))


def save_array(data_fp, array):
    with open(data_fp, 'w') as output_file:
        for x in np.nditer(array):
            output_file.write(str(x) + '\n')


def load_pretrained_embeddings(embeddings_path, vocab):
    embeddings = load_glove(embeddings_path)

    # find out the size of the embeddings
    embeddings_size = len(next(iter(embeddings.values())))

    # calculate an average embedding, to use for initializing missing words
    avg_embedding = np.zeros(embeddings_size)
    count = 0
    for word in vocab:
        if word in embeddings:
            avg_embedding += embeddings[word]
            count += 1
    if count > 0:
        avg_embedding /= count

    # create the embedding matrix
    embeddings_vectors = []
    for word in vocab:
        if word in embeddings:
            embeddings_vectors.append(embeddings[word])
        else:
            embeddings_vectors.append(
                avg_embedding + np.random.uniform(-0.01, 0.01, embeddings_size)
            )
    embeddings_matrix = np.stack(embeddings_vectors)

    # let's help the garbage collector free some memory
    embeddings = None

    return embeddings_matrix


@functools.lru_cache(1)
def load_glove(file_path):
    logger.info('  Loading Glove format file {}'.format(file_path))
    embeddings = {}
    embedding_size = 0

    # collect embeddings size assuming the first line is correct
    with open(file_path, 'r', encoding='utf-8') as f:
        found_line = False
        while not found_line:
            line = f.readline()
            if line:
                embedding_size = len(line.split()) - 1
                found_line = True

    # collect embeddings
    with open(file_path, 'r', encoding='utf-8') as f:
        for line_number, line in enumerate(f):
            if line:
                try:
                    split = line.split()
                    if len(split) != embedding_size + 1:
                        raise ValueError
                    word = split[0]
                    embedding = np.array(
                        [float(val) for val in split[-embedding_size:]]
                    )
                    embeddings[word] = embedding
                except ValueError:
                    logger.warning(
                        'Line {} in the GloVe file {} is malformed, '
                        'skipping it'.format(
                            line_number, file_path
                        )
                    )
    logger.info('  {0} embeddings loaded'.format(len(embeddings)))
    return embeddings


def split_data(split, data):
    # type: (float, list) -> (list, list)
    split_length = int(round(split * len(data)))
    random.shuffle(data)
    return data[:split_length], data[split_length:]


def shuffle_unison_inplace(list_of_lists, random_state=None):
    if list_of_lists:
        assert all(len(l) == len(list_of_lists[0]) for l in list_of_lists)
        if random_state is not None:
            p = random_state.permutation(len(list_of_lists[0]))
        else:
            p = np.random.permutation(len(list_of_lists[0]))
        return [l[p] for l in list_of_lists]
    return None


def shuffle_dict_unison_inplace(np_dict, random_state=None):
    keys = list(np_dict.keys())
    list_of_lists = list(np_dict.values())

    # shuffle up the list of lists according to previous fct
    shuffled_list = shuffle_unison_inplace(list_of_lists, random_state)

    recon = {}
    for ii in range(len(keys)):
        dkey = keys[ii]
        recon[dkey] = shuffled_list[ii]

    # we've shuffled the dictionary in place!
    return recon


def split_dataset_ttv(dataset, split):
    training_set = split_dataset(dataset, split, 0)
    validation_set = split_dataset(dataset, split, 1)
    test_set = split_dataset(dataset, split, 2)
    return training_set, test_set, validation_set


def split_dataset(dataset, split, value_to_split=0):
    split_df = dataset[dataset[split] == value_to_split]
    if len(split_df) == 0:
        return None
    return split_df.reset_index()


def collapse_rare_labels(labels, labels_limit):
    if labels_limit > 0:
        labels[labels >= labels_limit] = labels_limit
    return labels


def class_counts(dataset, labels_field):
    return np.bincount(dataset[labels_field].flatten()).tolist()


def text_feature_data_field(text_feature):
    return text_feature[PROC_COLUMN] + '_' + text_feature['level']


def load_from_file(file_name, field=None, dtype=int, ground_truth_split=2):
    """Load experiment data from supported file formats.

    Experiment data can be test/train statistics, model predictions,
    probability, ground truth,  ground truth metadata.
    :param file_name: Path to file to be loaded
    :param field: Target Prediction field.
    :param dtype:
    :param ground_truth_split: Ground truth split filter where 0 is train 1 is
    validation and 2 is test split. By default test split is used when loading
    ground truth from hdf5.
    :return: Experiment data as array
    """
    if file_name.endswith('.hdf5') and field is not None:
<<<<<<< HEAD
        dataset = pd.read_hdf(file_name, key=HDF5_DATASET_KEY)
=======
        dataset = pd.read_hdf(file_name, key=HDF5_COLUMNS_KEY)
>>>>>>> 576b74b2
        column = dataset[field]
        array = column[dataset[SPLIT] == ground_truth_split].values  # ground truth
    elif file_name.endswith('.npy'):
        array = np.load(file_name)
    elif file_name.endswith('.csv'):
        array = read_csv(file_name, header=None).values
    else:
        array = load_matrix(file_name, dtype)
    return array


def replace_file_extension(file_path, extension):
    """
    Return a file path for a file with same name but different format.
    a.csv, json -> a.json
    a.csv, hdf5 -> a.hdf5
    :param file_path: original file path
    :param extension: file extension
    :return: file path with same name but different format
    """
    if file_path is None:
        return None
    extension = extension.strip()
    if extension.startswith('.'):
        # Handle the case if the user calls with '.hdf5' instead of 'hdf5'
        extension = extension[1:]

    return os.path.splitext(file_path)[0] + '.' + extension


def file_exists_with_diff_extension(file_path, extension):
    return file_path is None or \
           os.path.isfile(replace_file_extension(file_path, extension))


def add_sequence_feature_column(df, col_name, seq_length):
    """
    Adds a new column to the dataframe computed from an existing column.
    Values in the new column are space-delimited strings composed of preceding
    values of the same column up to seq_length.
    For example values of the i-th row of the new column will be a
    space-delimited string of df[col_name][i-seq_length].
     :param df: input dataframe
    :param col_name: column name containing sequential data
    :param seq_length: length of an array of preceeding column values to use
    """
    if col_name not in df.columns.values:
        logger.error('{} column does not exist'.format(col_name))
        return

    new_col_name = col_name + '_feature'
    if new_col_name in df.columns.values:
        logger.warning(
            '{} column already exists, values will be overridden'.format(
                new_col_name
            )
        )

    new_data = [None] * seq_length
    old_data = np.array(df[col_name])

    for i in range(seq_length, len(df)):
        new_data.append(' '.join(
            str(j) for j in old_data[i - seq_length: i]
        ))

    df[new_col_name] = new_data
    df[new_col_name] = df[new_col_name].fillna(method='backfill')


def override_in_memory_flag(input_features, override_value):
    num_overrides = 0
    for feature in input_features:
        if PREPROCESSING in feature:
            if 'in_memory' in feature[PREPROCESSING]:
                feature[PREPROCESSING]['in_memory'] = override_value
                num_overrides += 1
    return num_overrides


def normalize_numpy(obj):
    if isinstance(obj, np.integer):
        return int(obj)
    elif isinstance(obj, np.floating):
        return float(obj)
    elif isinstance(obj, np.ndarray):
        return normalize_numpy(obj.tolist())
    elif isinstance(obj, list):
        return [normalize_numpy(v) for v in obj]
    else:
        return obj


class NumpyEncoder(json.JSONEncoder):
    def default(self, obj):
        if isinstance(obj, (set, tuple)):
            return list(obj)
        elif isinstance(obj, np.integer):
            return int(obj)
        elif isinstance(obj, np.floating):
            return float(obj)
        elif isinstance(obj, np.ndarray):
            return obj.tolist()
        else:
            return json.JSONEncoder.default(self, obj)


def generate_kfold_splits(data_df, num_folds, random_state):
    kf = KFold(n_splits=num_folds, shuffle=True, random_state=random_state)
    fold_num = 0
    for train_indices, test_indices in kf.split(data_df):
        fold_num += 1
        yield train_indices, test_indices, fold_num


def get_path_size(
        start_path,
        regex_accept=None,
        regex_reject=None
):
    total_size = 0
    pattern_accept = re.compile(regex_accept) if regex_accept else None
    pattern_reject = re.compile(regex_reject) if regex_reject else None

    for dirpath, dirnames, filenames in os.walk(start_path):
        for filename in filenames:
            filepath = os.path.join(dirpath, filename)
            if not os.path.islink(filepath):
                accepted = True
                if pattern_accept:
                    accepted = accepted and pattern_accept.match(filename)
                if pattern_reject:
                    accepted = accepted and not pattern_reject.match(filename)
                if accepted:
                    total_size += os.path.getsize(filepath)

    return total_size


def clear_data_cache():
    """Clears any cached data objects (e.g., embeddings)"""
    load_glove.cache_clear()


def figure_data_format_dataset(dataset):
    if isinstance(dataset, pd.DataFrame):
        return pd.DataFrame
    elif isinstance(dataset, dd.core.DataFrame):
        return dd.core.DataFrame
    elif isinstance(dataset, dict):
        return dict
    elif isinstance(dataset, str):
        dataset = dataset.lower()
        if dataset.endswith('.csv'):
            return 'csv'
        elif dataset.endswith('.tsv'):
            return 'tsv'
        elif dataset.endswith('.json'):
            return 'json'
        elif dataset.endswith('.jsonl'):
            return 'jsonl'
        elif (dataset.endswith('.xls') or dataset.endswith('.xlsx') or
              dataset.endswith('.xlsm') or dataset.endswith('.xlsb') or
              dataset.endswith('.odf') or dataset.endswith('.ods') or
              dataset.endswith('.odt')):
            return 'excel'
        elif dataset.endswith('.parquet'):
            return 'parquet'
        elif dataset.endswith('.pickle') or dataset.endswith('.p'):
            return 'pickle'
        elif dataset.endswith('.feather'):
            return 'feather'
        elif dataset.endswith('.fwf'):
            return 'fwf'
        elif dataset.endswith('.html'):
            return 'html'
        elif dataset.endswith('.orc'):
            return 'orc'
        elif dataset.endswith('.sas'):
            return 'sas'
        elif dataset.endswith('.spss'):
            return 'spss'
        elif dataset.endswith('.dta') or dataset.endswith('.stata'):
            return 'stata'
        elif dataset.endswith('.h5') or dataset.endswith('.hdf5'):
            return 'hdf5'
        else:
            raise ValueError(
                "Dataset path string {} "
                "does not contain a valid extension".format(dataset)
            )
    else:
        raise ValueError(
            "Cannot figure out the format of dataset {}".format(dataset)
        )


def figure_data_format(
        dataset=None, training_set=None, validation_set=None, test_set=None
):
    if dataset is not None:
        data_format = figure_data_format_dataset(dataset)
    elif training_set is not None:
        data_formats = [figure_data_format_dataset(training_set)]
        if validation_set is not None:
            data_formats.append(figure_data_format_dataset(validation_set))
        if test_set is not None:
            data_formats.append(figure_data_format_dataset(test_set))
        data_formats_set = set(data_formats)
        if len(data_formats_set) > 1:
            error_message = "Datasets have different formats. Training: "
            error_message += str(data_formats[0])
            if validation_set:
                error_message = ", Validation: "
                error_message += str(data_formats[1])
            if test_set:
                error_message = ", Test: "
                error_message += str(data_formats[-1])
            raise ValueError(error_message)
        else:
            data_format = next(iter(data_formats_set))
    else:
        raise ValueError(
            "At least one between dataset and training_set must be not None"
        )
    return data_format


def is_model_dir(path: str) -> bool:
    hyperparameters_fn = os.path.join(path, MODEL_HYPERPARAMETERS_FILE_NAME)
    ts_metadata_fn = os.path.join(path, TRAIN_SET_METADATA_FILE_NAME)
    is_model_dir = False
    if (os.path.isdir(path)
            and os.path.isfile(hyperparameters_fn)
            and os.path.isfile(ts_metadata_fn)):
        weights_files_count = 0
        for file_name in os.listdir(path):
            if file_name.startswith(MODEL_WEIGHTS_FILE_NAME):
                weights_files_count += 1
        if weights_files_count >= 2:
            is_model_dir = True
    return is_model_dir


external_data_reader_registry = {
    **{fmt: read_csv for fmt in CSV_FORMATS},
    **{fmt: read_tsv for fmt in TSV_FORMATS},
    **{fmt: read_json for fmt in JSON_FORMATS},
    **{fmt: read_jsonl for fmt in JSONL_FORMATS},
    **{fmt: read_excel for fmt in EXCEL_FORMATS},
    **{fmt: read_parquet for fmt in PARQUET_FORMATS},
    **{fmt: read_pickle for fmt in PICKLE_FORMATS},
    **{fmt: read_fwf for fmt in FWF_FORMATS},
    **{fmt: read_feather for fmt in FEATHER_FORMATS},
    **{fmt: read_html for fmt in HTML_FORMATS},
    **{fmt: read_orc for fmt in ORC_FORMATS},
    **{fmt: read_sas for fmt in SAS_FORMATS},
    **{fmt: read_spss for fmt in SPSS_FORMATS},
    **{fmt: read_stata for fmt in STATA_FORMATS}
}<|MERGE_RESOLUTION|>--- conflicted
+++ resolved
@@ -30,17 +30,13 @@
 from pandas.errors import ParserError
 from sklearn.model_selection import KFold
 
-<<<<<<< HEAD
 try:
     import dask.dataframe as dd
     DASK_DF_FORMATS = {dd.core.DataFrame}
 except ImportError:
     DASK_DF_FORMATS = set()
 
-from ludwig.constants import NAME, PREPROCESSING, SPLIT
-=======
 from ludwig.constants import PREPROCESSING, SPLIT, PROC_COLUMN
->>>>>>> 576b74b2
 from ludwig.globals import (MODEL_HYPERPARAMETERS_FILE_NAME,
                             MODEL_WEIGHTS_FILE_NAME,
                             TRAIN_SET_METADATA_FILE_NAME)
@@ -50,11 +46,7 @@
 DATASET_SPLIT_URL = 'dataset_{}_fp'
 DATA_PROCESSED_CACHE_DIR = 'data_processed_cache_dir'
 DATA_TRAIN_HDF5_FP = 'data_train_hdf5_fp'
-<<<<<<< HEAD
-HDF5_DATASET_KEY = 'dataset'
-=======
 HDF5_COLUMNS_KEY = 'columns'
->>>>>>> 576b74b2
 DICT_FORMATS = {'dict', 'dictionary', dict}
 DATAFRAME_FORMATS = {'dataframe', 'df', pd.DataFrame} | DASK_DF_FORMATS
 CSV_FORMATS = {'csv'}
@@ -81,13 +73,10 @@
 
 PANDAS_DF = pd
 
-<<<<<<< HEAD
-=======
 
 def get_split_path(dataset_fp):
     return os.path.splitext(dataset_fp)[0] + '.split.csv'
 
->>>>>>> 576b74b2
 
 def get_abs_path(data_csv_path, file_path):
     if data_csv_path is not None:
@@ -153,16 +142,12 @@
 
 
 def read_excel(data_fp, df_lib):
-<<<<<<< HEAD
-    return df_lib.read_excel(data_fp)
-=======
     fp_split = os.path.splitext(data_fp)
     if fp_split[1] == '.xls':
         excel_engine = 'xlrd'
     else:
         excel_engine = 'openpyxl'
     return df_lib.read_excel(data_fp, engine=excel_engine)
->>>>>>> 576b74b2
 
 
 def read_parquet(data_fp, df_lib):
@@ -227,13 +212,6 @@
                   indent=indent)
 
 
-<<<<<<< HEAD
-def save_hdf5(data_fp, data, metadata=None):
-    mode = 'w'
-    if os.path.isfile(data_fp):
-        mode = 'r+'
-    data.to_hdf(data_fp, key=HDF5_DATASET_KEY, mode=mode)
-=======
 def to_numpy_dataset(df):
     dataset = {}
     for col in df.columns:
@@ -277,7 +255,6 @@
         numpy_dataset[column] = hdf5_data[column][()]
 
     return from_numpy_dataset(numpy_dataset)
->>>>>>> 576b74b2
 
 
 def load_object(object_fp):
@@ -460,11 +437,7 @@
     :return: Experiment data as array
     """
     if file_name.endswith('.hdf5') and field is not None:
-<<<<<<< HEAD
-        dataset = pd.read_hdf(file_name, key=HDF5_DATASET_KEY)
-=======
         dataset = pd.read_hdf(file_name, key=HDF5_COLUMNS_KEY)
->>>>>>> 576b74b2
         column = dataset[field]
         array = column[dataset[SPLIT] == ground_truth_split].values  # ground truth
     elif file_name.endswith('.npy'):
