from typing import Dict, Optional, Tuple

import numpy as np
import pandas as pd

from ludwig.constants import DASK_MODULE_NAME
from ludwig.datasets.base_dataset import BaseDataset
from ludwig.utils.types import DataFrame


def is_dask_lib(df_lib) -> bool:
    """Returns whether the dataframe library is dask."""
    return df_lib.__name__ == DASK_MODULE_NAME


def is_dask_backend(backend: Optional["Backend"]) -> bool:  # noqa: F821
    """Returns whether the backend's dataframe is dask."""
    return backend is not None and is_dask_lib(backend.df_engine.df_lib)


<<<<<<< HEAD
def is_dask_df_or_series(df: DataFrame, backend: Optional["Backend"]) -> bool:  # noqa: F821
=======
def is_dask_series_or_df(df: DataFrame, backend: Optional["Backend"]) -> bool:  # noqa: F821
>>>>>>> 727d1f72
    if is_dask_backend(backend):
        import dask.dataframe as dd

        return isinstance(df, dd.Series) or isinstance(df, dd.DataFrame)
    return False


def flatten_df(df: DataFrame, backend: "Backend") -> Tuple[DataFrame, Dict[str, Tuple]]:  # noqa: F821
    """Returns a flattened dataframe with a dictionary of the original shapes, keyed by dataframe columns."""
    # Workaround for: https://issues.apache.org/jira/browse/ARROW-5645
    column_shapes = {}
    for c in df.columns:
        df = backend.df_engine.persist(df)
        shape = backend.df_engine.compute(
            backend.df_engine.map_objects(
                df[c],
                lambda x: np.array(x).shape,
            ).max()
        )

        if len(shape) > 1:
            column_shapes[c] = shape
            df[c] = backend.df_engine.map_objects(df[c], lambda x: np.array(x).reshape(-1))
    return df, column_shapes


def unflatten_df(df: DataFrame, column_shapes: Dict[str, Tuple], backend: "Backend") -> DataFrame:  # noqa: F821
    """Returns an unflattened dataframe, the reverse of flatten_df."""
    for c in df.columns:
        shape = column_shapes.get(c)
        if shape:
            df[c] = backend.df_engine.map_objects(df[c], lambda x: np.array(x).reshape(shape))
    return df


def to_numpy_dataset(df: DataFrame, backend: Optional["Backend"] = None) -> Dict[str, np.ndarray]:  # noqa: F821
    """Returns a dictionary of numpy arrays, keyed by the columns of the given dataframe."""
    dataset = {}
    for col in df.columns:
        res = df[col]
        if backend and is_dask_backend(backend):
            res = res.compute()
        dataset[col] = np.stack(res.to_numpy())
    return dataset


def from_numpy_dataset(dataset: BaseDataset) -> pd.DataFrame:
    """Returns a pandas dataframe from the dataset."""
    col_mapping = {}
    for k, v in dataset.items():
        if len(v.shape) > 1:
            # unstacking, needed for ndarrays of dimension 2 and more
            (*vals,) = v
        else:
            # not unstacking. Needed because otherwise pandas casts types
            # the way it wants, like converting a list of float32 scalats
            # to a column of float64
            vals = v
        col_mapping[k] = vals
    return pd.DataFrame.from_dict(col_mapping)


def set_index_name(pd_df: pd.DataFrame, name: str) -> pd.DataFrame:
    pd_df.index.name = name
    return pd_df<|MERGE_RESOLUTION|>--- conflicted
+++ resolved
@@ -18,11 +18,7 @@
     return backend is not None and is_dask_lib(backend.df_engine.df_lib)
 
 
-<<<<<<< HEAD
-def is_dask_df_or_series(df: DataFrame, backend: Optional["Backend"]) -> bool:  # noqa: F821
-=======
 def is_dask_series_or_df(df: DataFrame, backend: Optional["Backend"]) -> bool:  # noqa: F821
->>>>>>> 727d1f72
     if is_dask_backend(backend):
         import dask.dataframe as dd
 
