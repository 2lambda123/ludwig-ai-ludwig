--- conflicted
+++ resolved
@@ -26,10 +26,7 @@
     COLUMN,
     COMBINER,
     DECODER,
-<<<<<<< HEAD
-=======
     DEFAULTS,
->>>>>>> 2fcd9b31
     DROP_ROW,
     ENCODER,
     EXECUTOR,
@@ -294,11 +291,7 @@
     # ===== Input Features =====
     for input_feature in config[INPUT_FEATURES]:
         if config[MODEL_TYPE] == MODEL_GBM:
-<<<<<<< HEAD
             set_default_values(input_feature, {ENCODER: {TYPE: "passthrough"}})
-=======
-            input_feature[ENCODER] = "passthrough"
->>>>>>> 2fcd9b31
             remove_ecd_params(input_feature)
         get_from_registry(input_feature[TYPE], input_type_registry).populate_defaults(input_feature)
 
@@ -315,11 +308,7 @@
     # ===== Output features =====
     for output_feature in config[OUTPUT_FEATURES]:
         if config[MODEL_TYPE] == MODEL_GBM:
-<<<<<<< HEAD
             set_default_values(output_feature, {DECODER: {TYPE: "passthrough"}})
-=======
-            output_feature[DECODER] = "passthrough"
->>>>>>> 2fcd9b31
             remove_ecd_params(output_feature)
         get_from_registry(output_feature[TYPE], output_type_registry).populate_defaults(output_feature)
 
