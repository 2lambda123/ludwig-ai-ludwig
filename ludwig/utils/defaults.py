--- conflicted
+++ resolved
@@ -16,29 +16,16 @@
 import argparse
 import copy
 import logging
-<<<<<<< HEAD
-import sys
-from dataclasses import asdict
-from typing import Dict
-=======
->>>>>>> b1ec7d74
 
 import yaml
 
 from ludwig.contrib import add_contrib_callback_args
 from ludwig.features.feature_registries import input_type_registry
 from ludwig.globals import LUDWIG_VERSION
-<<<<<<< HEAD
-from ludwig.schema.combiners.utils import combiner_registry
-from ludwig.schema.utils import load_config_with_kwargs, load_trainer_with_kwargs
-from ludwig.types import LudwigConfig, LudwigFeature
-from ludwig.utils.config_utils import get_default_encoder_or_decoder, get_defaults_section_for_feature_type
-=======
 from ludwig.schema import validate_config
 from ludwig.schema.model_config import ModelConfig
 from ludwig.schema.preprocessing import PreprocessingConfig
 from ludwig.utils.backward_compatibility import upgrade_config_dict_to_latest_version
->>>>>>> b1ec7d74
 from ludwig.utils.data_utils import load_config_from_str, load_yaml
 from ludwig.utils.fs_utils import open_file
 from ludwig.utils.print_utils import print_ludwig
@@ -53,287 +40,7 @@
 }
 
 default_preprocessing_parameters = copy.deepcopy(default_feature_specific_preprocessing_parameters)
-<<<<<<< HEAD
-default_preprocessing_parameters.update(base_preprocessing_parameters)
-
-default_model_type = MODEL_ECD
-
-default_combiner_type = "concat"
-
-
-def _perform_sanity_checks(config):
-    assert INPUT_FEATURES in config, "config does not define any input features"
-
-    assert OUTPUT_FEATURES in config, "config does not define any output features"
-
-    assert isinstance(config[INPUT_FEATURES], list), (
-        "Ludwig expects input features in a list. Check your model " "config format"
-    )
-
-    assert isinstance(config[OUTPUT_FEATURES], list), (
-        "Ludwig expects output features in a list. Check your model " "config format"
-    )
-
-    assert len(config[INPUT_FEATURES]) > 0, "config needs to have at least one input feature"
-
-    assert len(config[OUTPUT_FEATURES]) > 0, "config needs to have at least one output feature"
-
-    if TRAINER in config:
-        assert isinstance(config[TRAINER], dict), (
-            "There is an issue while reading the training section of the "
-            "config. The parameters are expected to be"
-            "read as a dictionary. Please check your config format."
-        )
-
-    if PREPROCESSING in config:
-        assert isinstance(config[PREPROCESSING], dict), (
-            "There is an issue while reading the preprocessing section of the "
-            "config. The parameters are expected to be read"
-            "as a dictionary. Please check your config format."
-        )
-
-    if COMBINER in config:
-        assert isinstance(config[COMBINER], dict), (
-            "There is an issue while reading the combiner section of the "
-            "config. The parameters are expected to be read"
-            "as a dictionary. Please check your config format."
-        )
-
-    if MODEL_TYPE in config:
-        assert isinstance(
-            config[MODEL_TYPE], str
-        ), "Ludwig expects model type as a string. Please check your model config format."
-
-    if DEFAULTS in config:
-        for feature_type in config.get(DEFAULTS).keys():
-            # output_feature_types is a subset of input_feature_types so just check input_feature_types
-            assert feature_type in set(
-                input_type_registry.keys()
-            ), f"""Defaults specified for `{feature_type}` but `{feature_type}` is
-                not a feature type recognised by Ludwig."""
-
-            for feature_type_param in config.get(DEFAULTS).get(feature_type).keys():
-                assert feature_type_param in {
-                    PREPROCESSING,
-                    ENCODER,
-                    DECODER,
-                    LOSS,
-                }, f"""`{feature_type_param}` is not a recognised subsection of Ludwig defaults. Valid default config
-                 sections are {PREPROCESSING}, {ENCODER}, {DECODER} and {LOSS}."""
-
-
-def _set_feature_column(config: LudwigConfig) -> None:
-    for feature in config["input_features"] + config["output_features"]:
-        if COLUMN not in feature:
-            feature[COLUMN] = feature[NAME]
-
-
-def _set_proc_column(config: LudwigConfig) -> None:
-    for feature in config["input_features"] + config["output_features"]:
-        if PROC_COLUMN not in feature:
-            feature[PROC_COLUMN] = compute_feature_hash(feature)
-
-
-def _merge_hyperopt_with_trainer(config: LudwigConfig) -> None:
-    if "hyperopt" not in config:
-        return
-
-    scheduler = config["hyperopt"].get("executor", {}).get("scheduler")
-    if not scheduler:
-        return
-
-    if TRAINER not in config:
-        config[TRAINER] = {}
-
-    # Disable early stopping when using a scheduler. We achieve this by setting the parameter
-    # to -1, which ensures the condition to apply early stopping is never met.
-    trainer = config[TRAINER]
-    early_stop = trainer.get("early_stop")
-    if early_stop is not None and early_stop != -1:
-        raise ValueError(
-            "Cannot set trainer parameter `early_stop` when using a hyperopt scheduler. "
-            "Unset this parameter in your config."
-        )
-    trainer["early_stop"] = -1
-
-    max_t = scheduler.get("max_t")
-    time_attr = scheduler.get("time_attr")
-    epochs = trainer.get("epochs")
-    if max_t is not None:
-        if time_attr == "time_total_s":
-            if epochs is None:
-                trainer["epochs"] = sys.maxsize  # continue training until time limit hit
-            # else continue training until either time or trainer epochs limit hit
-        elif epochs is not None and epochs != max_t:
-            raise ValueError(
-                "Cannot set trainer `epochs` when using hyperopt scheduler w/different training_iteration `max_t`. "
-                "Unset one of these parameters in your config or make sure their values match."
-            )
-        else:
-            trainer["epochs"] = max_t  # run trainer until scheduler epochs limit hit
-    elif epochs is not None:
-        scheduler["max_t"] = epochs  # run scheduler until trainer epochs limit hit
-
-
-def update_feature_from_defaults(
-    config: LudwigConfig, feature_dict: Dict[str, LudwigFeature], config_feature_group: str
-):
-    """Updates feature_dict using the Ludwig config's feature type defaults for encoders, decoders, and loss.
-
-    :param config: Ludwig configuration containing parameters for different sections, including global default
-        parameters for preprocessing, encoder, decoder and loss.
-    :type config: LudwigConfig
-    :param feature_dict: Underlying config for the specific input/output feature. This may be updated with values
-        from the global defaults specified in config.
-    :type feature_dict: Dict[str, LudwigFeature]
-    :param config_feature_group: Indicates whether the feature is an input feature or output feature (can be either of
-        `input_features` or `output_features`).
-    :type config_feature_group: str
-    """
-    parameter = ENCODER if config_feature_group == INPUT_FEATURES else DECODER
-    registry_type = input_type_registry if config_feature_group == INPUT_FEATURES else output_type_registry
-
-    default_params_for_feature_type = get_defaults_section_for_feature_type(
-        feature_dict[TYPE], config[DEFAULTS], parameter
-    )
-
-    # Update input feature encoder or output feature decoder if it is specified in global defaults
-    # TODO(#2125): This code block needs some refactoring.
-    if TYPE in default_params_for_feature_type:
-        # Only update encoder or decoder if the feature isn't already using a default encoder or decoder
-        default_encoder_or_decoder = get_default_encoder_or_decoder(feature_dict, config_feature_group)
-        if default_params_for_feature_type[TYPE] != default_encoder_or_decoder:
-            # Update type and populate defaults for the encoder or decoder type
-            feature_dict[parameter] = default_params_for_feature_type
-            get_from_registry(feature_dict[TYPE], registry_type).populate_defaults(feature_dict)
-        # Make a copy of default encoder or decoder parameters without the type key.
-        default_params_for_feature_type = copy.deepcopy(default_params_for_feature_type)
-        default_params_for_feature_type.pop(TYPE, None)
-
-    # Update encoder or decoder with other encoder/decoder related parameters
-    feature_dict.update(merge_dict(feature_dict, default_params_for_feature_type))
-
-    # Update loss parameters for output feature from global defaults
-    if parameter == DECODER:
-        default_loss_params_for_feature_type = get_defaults_section_for_feature_type(
-            feature_dict[TYPE], config[DEFAULTS], LOSS
-        )
-        feature_dict[LOSS].update(merge_dict(feature_dict[LOSS], default_loss_params_for_feature_type))
-
-
-def merge_with_defaults(config: dict) -> dict:  # noqa: F821
-    config = copy.deepcopy(config)
-    _perform_sanity_checks(config)
-    _set_feature_column(config)
-    _set_proc_column(config)
-    _merge_hyperopt_with_trainer(config)
-
-    # ===== Defaults =====
-    if DEFAULTS not in config:
-        config[DEFAULTS] = dict()
-
-    # Update defaults with the default feature specific preprocessing parameters
-    for feature_type, preprocessing_defaults in default_feature_specific_preprocessing_parameters.items():
-        # Create a new key with feature type if defaults is empty
-        if feature_type not in config.get(DEFAULTS):
-            if PREPROCESSING in preprocessing_defaults:
-                config[DEFAULTS][feature_type] = preprocessing_defaults
-            else:
-                config[DEFAULTS][feature_type] = {PREPROCESSING: preprocessing_defaults}
-        # Feature type exists but preprocessing hasn't been specified
-        elif PREPROCESSING not in config[DEFAULTS][feature_type]:
-            config[DEFAULTS][feature_type][PREPROCESSING] = preprocessing_defaults
-        # Preprocessing parameters exist for feature type, update defaults with parameters from config
-        else:
-            config[DEFAULTS][feature_type][PREPROCESSING].update(
-                merge_dict(preprocessing_defaults, config[DEFAULTS][feature_type][PREPROCESSING])
-            )
-
-    # ===== Preprocessing =====
-    config[PREPROCESSING] = merge_dict(base_preprocessing_parameters, config.get(PREPROCESSING, {}))
-    splitter = get_splitter(**config[PREPROCESSING].get(SPLIT, {}))
-    splitter.validate(config)
-
-    # ===== Model Type =====
-    set_default_value(config, MODEL_TYPE, default_model_type)
-
-    # ===== Trainer =====
-    # Convert config dictionary into an instance of BaseTrainerConfig.
-    full_trainer_config, _ = load_trainer_with_kwargs(config[MODEL_TYPE], config.get(TRAINER, {}))
-    config[TRAINER] = asdict(full_trainer_config)
-
-    set_default_value(
-        config[TRAINER],
-        "validation_metric",
-        output_type_registry[config[OUTPUT_FEATURES][0][TYPE]].default_validation_metric,
-    )
-
-    # ===== Input Features =====
-    for input_feature in config[INPUT_FEATURES]:
-        if config[MODEL_TYPE] == MODEL_GBM:
-            set_default_values(input_feature, {ENCODER: {TYPE: "passthrough"}})
-            remove_ecd_params(input_feature)
-        get_from_registry(input_feature[TYPE], input_type_registry).populate_defaults(input_feature)
-
-        # Update encoder parameters for output feature from global defaults
-        update_feature_from_defaults(config, input_feature, INPUT_FEATURES)
-
-    # ===== Combiner =====
-    set_default_value(config, COMBINER, {TYPE: default_combiner_type})
-    full_combiner_config, _ = load_config_with_kwargs(
-        combiner_registry[config[COMBINER][TYPE]].get_schema_cls(), config[COMBINER]
-    )
-    config[COMBINER].update(asdict(full_combiner_config))
-
-    # ===== Output features =====
-    for output_feature in config[OUTPUT_FEATURES]:
-        if config[MODEL_TYPE] == MODEL_GBM:
-            set_default_values(output_feature, {DECODER: {TYPE: "passthrough"}})
-            remove_ecd_params(output_feature)
-        get_from_registry(output_feature[TYPE], output_type_registry).populate_defaults(output_feature)
-
-        # By default, drop rows with missing output features
-        set_default_value(output_feature, PREPROCESSING, {})
-        set_default_value(output_feature[PREPROCESSING], "missing_value_strategy", DROP_ROW)
-
-        # Update decoder and loss related parameters for output feature from global defaults
-        update_feature_from_defaults(config, output_feature, OUTPUT_FEATURES)
-
-    # ===== Hyperpot =====
-    if HYPEROPT in config:
-        set_default_value(config[HYPEROPT][EXECUTOR], TYPE, RAY)
-    return config
-
-
-def remove_ecd_params(feature):
-    feature.pop("tied", None)
-    feature.pop("fc_layers", None)
-    feature.pop("num_layers", None)
-    feature.pop("output_size", None)
-    feature.pop("use_bias", None)
-    feature.pop("weights_initializer", None)
-    feature.pop("bias_initializer", None)
-    feature.pop("norm", None)
-    feature.pop("norm_params", None)
-    feature.pop("activation", None)
-    feature.pop("dropout", None)
-    feature.pop("embedding_size", None)
-    feature.pop("embeddings_on_cpu", None)
-    feature.pop("pretrained_embeddings", None)
-    feature.pop("embeddings_trainable", None)
-    feature.pop("embedding_initializer", None)
-    # decoder params
-    feature.pop("reduce_input", None)
-    feature.pop("dependencies", None)
-    feature.pop("reduce_dependencies", None)
-    feature.pop("loss", None)
-    feature.pop("num_fc_layers", None)
-    feature.pop("threshold", None)
-    feature.pop("clip", None)
-    feature.pop("top_k", None)
-=======
 default_preprocessing_parameters.update(PreprocessingConfig().to_dict())
->>>>>>> b1ec7d74
 
 
 def render_config(config=None, output=None, **kwargs):
