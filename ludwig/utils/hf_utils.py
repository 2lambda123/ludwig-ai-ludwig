--- conflicted
+++ resolved
@@ -21,20 +21,4 @@
     """
     print("ASDFASDF using real function :/")
     exit(1)
-<<<<<<< HEAD
-    return modelClass.from_pretrained(pretrained_model_name_or_path, **pretrained_kwargs)
-=======
-    return modelClass.from_pretrained(pretrained_model_name_or_path, **pretrained_kwargs)
-
-
-@default_retry()
-def load_pretrained_hf_config(
-    configClass: Type, pretrained_model_name_or_path: Optional[Union[str, PathLike]], **pretrained_kwargs
-) -> AutoConfig:
-    """Downloads a HuggingFace model config.
-
-    This is useful for instantiating a HF model architecture without loading its weights. Primarily used for loading an
-    existing LudwigModel from a checkpoint.
-    """
-    return configClass.from_pretrained(pretrained_model_name_or_path, **pretrained_kwargs)
->>>>>>> 2bbe9af5
+    return modelClass.from_pretrained(pretrained_model_name_or_path, **pretrained_kwargs)