#! /usr/bin/env python
# Copyright (c) 2019 Uber Technologies, Inc.
#
# Licensed under the Apache License, Version 2.0 (the "License");
# you may not use this file except in compliance with the License.
# You may obtain a copy of the License at
#
#     http://www.apache.org/licenses/LICENSE-2.0
#
# Unless required by applicable law or agreed to in writing, software
# distributed under the License is distributed on an "AS IS" BASIS,
# WITHOUT WARRANTIES OR CONDITIONS OF ANY KIND, either express or implied.
# See the License for the specific language governing permissions and
# limitations under the License.
# ==============================================================================
import functools
import logging
import os
import sys
from collections.abc import Iterable
from io import BytesIO
from typing import BinaryIO, List, Optional, TextIO, Tuple, Union
from urllib.error import HTTPError

import numpy as np
import torch
import torchvision.transforms.functional as F
from torchvision.io import decode_image

from ludwig.constants import CROP_OR_PAD, INTERPOLATE
from ludwig.utils.data_utils import get_abs_path
from ludwig.utils.fs_utils import is_http, open_file, upgrade_http

logger = logging.getLogger(__name__)


def get_gray_default_image(height: int, width: int, num_channels: int) -> np.ndarray:
    return np.full((height, width, num_channels), 128, dtype=np.uint8)


def get_average_image(image_lst: List[np.ndarray]) -> np.array:
    return np.mean([x for x in image_lst if x is not None], axis=(0))


@functools.lru_cache(maxsize=32)
def get_image_from_http_bytes(img_entry) -> BytesIO:
    import requests

    data = requests.get(img_entry, stream=True)
    if data.status_code == 404:
        upgraded = upgrade_http(img_entry)
        if upgraded:
            logger.info(f"reading image url {img_entry} failed. upgrading to https and retrying")
            return get_image_from_http_bytes(upgraded)
        else:
            raise requests.exceptions.HTTPError(f"reading image url {img_entry} failed and cannot be upgraded to https")
    return BytesIO(data.raw.read())


def get_image_from_path(
    src_path: Union[str, torch.Tensor], img_entry: Union[str, bytes], ret_bytes: bool = False
) -> Union[BytesIO, BinaryIO, TextIO, bytes, str]:
    if not isinstance(img_entry, str):
        return img_entry
    if is_http(img_entry):
        if ret_bytes:
            # Returns BytesIO.
            return get_image_from_http_bytes(img_entry)
        return img_entry
    if src_path or os.path.isabs(img_entry):
        return get_abs_path(src_path, img_entry)
    with open_file(img_entry, "rb") as f:
        if ret_bytes:
            return f.read()
        return f


def is_image(src_path: str, img_entry: Union[bytes, str]) -> bool:
    if not isinstance(img_entry, str):
        return False
    try:
        import imghdr

        img = get_image_from_path(src_path, img_entry, True)
        if isinstance(img, bytes):
            return imghdr.what(None, img) is not None
        return imghdr.what(img) is not None
<<<<<<< HEAD
    except:  # noqa: E722
=======
    except Exception as e:
        logger.warning(f"While assessing potential image in is_image(), encountered exception: {e}")
>>>>>>> 22e3b79d
        return False


# For image inference, want to bias towards both readable images, but also account for unreadable (i.e. expired) urls
# with image extensions
def is_image_score(src_path, img_entry):
    if is_image(src_path, img_entry):
        return 1
    elif isinstance(img_entry, str) and img_entry.lower().endswith((".png", ".jpg", ".jpeg", ".tiff", ".bmp", ".gif")):
        return 0.5
    return 0


@functools.lru_cache(maxsize=32)
def read_image(img: Union[str, bytes, BytesIO, torch.Tensor], num_channels: Optional[int] = None) -> torch.Tensor:
    """Returns a tensor with CHW format.

    If num_channels is not provided, the image is read in unchanged format. Returns None if the image could not be read.
    """
    if isinstance(img, torch.Tensor):
        return img
    if isinstance(img, str):
        return read_image_from_str(img, num_channels)
    if isinstance(img, bytes):
        with BytesIO(img) as buffer:
            buffer_view = buffer.getbuffer()
            image_tensor = decode_image(torch.frombuffer(buffer_view, dtype=torch.uint8))
            del buffer_view
            return image_tensor
    if isinstance(img, BytesIO):
        buffer_view = img.getbuffer()
        try:
            image_tensor = decode_image(torch.frombuffer(buffer_view, dtype=torch.uint8))
            del buffer_view
            return image_tensor
        except RuntimeError as e:
            logger.warning(f"Encountered torchvision error while reading {img}: {e}")
    logger.warning(f"Could not read image {img}, unsupported type {type(img)}")


@functools.lru_cache(maxsize=32)
def read_image_from_str(img: str, num_channels: Optional[int] = None) -> torch.Tensor:
    try:
        from torchvision.io import ImageReadMode, read_image
    except ImportError:
        logger.error(
            " torchvision is not installed. "
            "In order to install all image feature dependencies run "
            "pip install ludwig[image]"
        )
        sys.exit(-1)

    try:
        if num_channels == 1:
            return read_image(img, mode=ImageReadMode.GRAY)
        elif num_channels == 2:
            return read_image(img, mode=ImageReadMode.GRAY_ALPHA)
        elif num_channels == 3:
            return read_image(img, mode=ImageReadMode.RGB)
        elif num_channels == 4:
            return read_image(img, mode=ImageReadMode.RGB_ALPHA)
        else:
            return read_image(img)
    except HTTPError as e:
        upgraded = upgrade_http(img)
        if upgraded:
            logger.info(f"reading image url {img} failed due to {e}. upgrading to https and retrying")
            return read_image(upgraded)
        logger.info(f"reading image url {img} failed due to {e} and cannot be upgraded to https")
        return None
    except Exception as e:
        logger.info(f"reading image url {img} failed with error: ", e)


def pad(
    img: torch.Tensor,
    size: Union[int, Tuple[int]],
) -> torch.Tensor:
    old_size = np.array(img.shape[1:])
    pad_size = (to_np_tuple(size) - old_size) / 2
    padding = np.concatenate((np.floor(pad_size), np.ceil(pad_size)))
    padding[padding < 0] = 0
    padding = tuple(padding.astype(int).tolist())
    return F.pad(img, padding=padding, padding_mode="edge")


def crop(
    img: torch.Tensor,
    size: Union[int, Tuple[int]],
) -> torch.Tensor:
    return F.center_crop(img, output_size=size)


def crop_or_pad(img: torch.Tensor, new_size: Union[int, Tuple[int]]):
    new_size = to_np_tuple(new_size)
    if new_size.tolist() == list(img.shape[1:]):
        return img
    img = pad(img, new_size)
    img = crop(img, new_size)
    return img


def resize_image(img: torch.Tensor, new_size: Union[int, Tuple[int, int]], resize_method: str) -> torch.Tensor:
    try:
        import torchvision.transforms.functional as F
    except ImportError:
        logger.error(
            "torchvision is not installed. "
            "In order to install all image feature dependencies run "
            "pip install ludwig[image]"
        )
        sys.exit(-1)

    new_size = to_np_tuple(new_size)
    if list(img.shape[:1]) != new_size.tolist():
        if resize_method == CROP_OR_PAD:
            return crop_or_pad(img, new_size.tolist())
        elif resize_method == INTERPOLATE:
            return F.resize(img, new_size.tolist())
        raise ValueError(f"Invalid image resize method: {resize_method}")
    return img


def grayscale(img: torch.Tensor) -> torch.Tensor:
    try:
        import torchvision.transforms.functional as F
    except ImportError:
        logger.error(
            "torchvision is not installed. "
            "In order to install all image feature dependencies run "
            "pip install ludwig[image]"
        )
        sys.exit(-1)

    return F.rgb_to_grayscale(img)


def num_channels_in_image(img: torch.Tensor):
    if img is None or img.ndim < 2:
        raise ValueError("Invalid image data")

    if img.ndim == 2:
        return 1
    else:
        return img.shape[0]


def to_np_tuple(prop: Union[int, Iterable]) -> np.ndarray:
    """Creates a np array of length 2 from a Conv2D property.

    E.g., stride=(2, 3) gets converted into np.array([2, 3]), where the
    height_stride = 2 and width_stride = 3. stride=2 gets converted into
    np.array([2, 2]).
    """
    if type(prop) == int:
        return np.ones(2).astype(int) * prop
    elif isinstance(prop, Iterable) and len(prop) == 2:
        return np.array(list(prop)).astype(int)
    elif type(prop) == np.ndarray and prop.size == 2:
        return prop.astype(int)
    else:
        raise TypeError(f"prop must be int or iterable of length 2, but is {prop}.")


def get_img_output_shape(
    img_height: int,
    img_width: int,
    kernel_size: Union[int, Tuple[int]],
    stride: Union[int, Tuple[int]],
    padding: Union[int, Tuple[int], str],
    dilation: Union[int, Tuple[int]],
) -> Tuple[int]:
    """Returns the height and width of an image after a 2D img op.

    Currently supported for Conv2D, MaxPool2D and AvgPool2d ops.
    """

    if padding == "same":
        return (img_height, img_width)
    elif padding == "valid":
        padding = np.zeros(2)
    else:
        padding = to_np_tuple(padding)

    kernel_size = to_np_tuple(kernel_size)
    stride = to_np_tuple(stride)
    dilation = to_np_tuple(dilation)
    shape = np.array([img_height, img_width])

    out_shape = np.floor(((shape + 2 * padding - dilation * (kernel_size - 1) - 1) / stride) + 1)

    return tuple(out_shape.astype(int))<|MERGE_RESOLUTION|>--- conflicted
+++ resolved
@@ -85,12 +85,8 @@
         if isinstance(img, bytes):
             return imghdr.what(None, img) is not None
         return imghdr.what(img) is not None
-<<<<<<< HEAD
-    except:  # noqa: E722
-=======
     except Exception as e:
         logger.warning(f"While assessing potential image in is_image(), encountered exception: {e}")
->>>>>>> 22e3b79d
         return False
 
 
