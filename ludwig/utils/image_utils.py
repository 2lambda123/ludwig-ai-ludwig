--- conflicted
+++ resolved
@@ -24,37 +24,6 @@
 import torch
 import torchvision.transforms.functional as F
 from torchvision.io import decode_image, ImageReadMode
-<<<<<<< HEAD
-from torchvision.models import (
-    resnet18,
-    ResNet18_Weights,
-    resnet34,
-    ResNet34_Weights,
-    resnet50,
-    ResNet50_Weights,
-    resnet101,
-    ResNet101_Weights,
-    resnet152,
-    ResNet152_Weights,
-    vgg11,
-    vgg11_bn,
-    VGG11_BN_Weights,
-    VGG11_Weights,
-    vgg13,
-    vgg13_bn,
-    VGG13_BN_Weights,
-    VGG13_Weights,
-    vgg16,
-    vgg16_bn,
-    VGG16_BN_Weights,
-    VGG16_Weights,
-    vgg19,
-    vgg19_bn,
-    VGG19_BN_Weights,
-    VGG19_Weights,
-)
-=======
->>>>>>> c8ab45f5
 
 from ludwig.constants import CROP_OR_PAD, INTERPOLATE
 from ludwig.utils.data_utils import get_abs_path
