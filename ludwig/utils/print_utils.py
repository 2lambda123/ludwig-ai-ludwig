#! /usr/bin/env python
# Copyright (c) 2019 Uber Technologies, Inc.
#
# Licensed under the Apache License, Version 2.0 (the "License");
# you may not use this file except in compliance with the License.
# You may obtain a copy of the License at
#
#     http://www.apache.org/licenses/LICENSE-2.0
#
# Unless required by applicable law or agreed to in writing, software
# distributed under the License is distributed on an "AS IS" BASIS,
# WITHOUT WARRANTIES OR CONDITIONS OF ANY KIND, either express or implied.
# See the License for the specific language governing permissions and
# limitations under the License.
# ==============================================================================
import logging
from collections import OrderedDict
from pprint import pformat
from typing import Dict, Union

from ludwig.api_annotations import DeveloperAPI


@DeveloperAPI
def get_logging_level_registry() -> Dict[str, int]:
    return {
        "critical": logging.CRITICAL,
        "error": logging.ERROR,
        "warning": logging.WARNING,
        "info": logging.INFO,
        "debug": logging.DEBUG,
        "notset": logging.NOTSET,
    }

<<<<<<< HEAD
=======
from ludwig.api_annotations import DeveloperAPI

logging_level_registry = {
    "critical": logging.CRITICAL,
    "error": logging.ERROR,
    "warning": logging.WARNING,
    "info": logging.INFO,
    "debug": logging.DEBUG,
    "notset": logging.NOTSET,
}
>>>>>>> 24c80817

logger = logging.getLogger(__name__)


@DeveloperAPI
def get_logo(message, ludwig_version):
    return "\n".join(
        [
            "███████████████████████",
            "█ █ █ █  ▜█ █ █ █ █   █",
            "█ █ █ █ █ █ █ █ █ █ ███",
            "█ █   █ █ █ █ █ █ █ ▌ █",
            "█ █████ █ █ █ █ █ █ █ █",
            "█     █  ▟█     █ █   █",
            "███████████████████████",
            f"ludwig v{ludwig_version} - {message}",
            "",
        ]
    )


@DeveloperAPI
def print_ludwig(message, ludwig_version):
    logger.info(get_logo(message, ludwig_version))


@DeveloperAPI
def print_boxed(text, print_fun=logger.info):
    box_width = len(text) + 2
    print_fun("")
    print_fun("╒{}╕".format("═" * box_width))
    print_fun(f"│ {text.upper()} │")
    print_fun("╘{}╛".format("═" * box_width))
    print_fun("")


@DeveloperAPI
def repr_ordered_dict(d: OrderedDict):
    return "{" + ",\n  ".join(f"{x}: {pformat(y, indent=4)}" for x, y in d.items()) + "}"


@DeveloperAPI
def query_yes_no(question: str, default: Union[str, None] = "yes"):
    """Ask a yes/no question via raw_input() and return their answer.

    Args:
        question: String presented to the user
        default: The presumed answer from the user. Must be "yes", "no", or None (Answer is required)

    Returns: Boolean based on prompt response
    """
    valid = {"yes": True, "y": True, "ye": True, "no": False, "n": False}
    if default is None:
        prompt = " [y/n] "
    elif default == "yes":
        prompt = " [Y/n] "
    elif default == "no":
        prompt = " [y/N] "
    else:
        raise ValueError("invalid default answer: '%s'" % default)

    while True:
        logger.info(question + prompt)
        choice = input().lower()
        if default is not None and choice == "":
            return valid[default]
        elif choice in valid:
            return valid[choice]
        else:
            logger.info("Please respond with 'yes' or 'no' " "(or 'y' or 'n').\n")<|MERGE_RESOLUTION|>--- conflicted
+++ resolved
@@ -20,6 +20,8 @@
 
 from ludwig.api_annotations import DeveloperAPI
 
+logger = logging.getLogger(__name__)
+
 
 @DeveloperAPI
 def get_logging_level_registry() -> Dict[str, int]:
@@ -31,22 +33,6 @@
         "debug": logging.DEBUG,
         "notset": logging.NOTSET,
     }
-
-<<<<<<< HEAD
-=======
-from ludwig.api_annotations import DeveloperAPI
-
-logging_level_registry = {
-    "critical": logging.CRITICAL,
-    "error": logging.ERROR,
-    "warning": logging.WARNING,
-    "info": logging.INFO,
-    "debug": logging.DEBUG,
-    "notset": logging.NOTSET,
-}
->>>>>>> 24c80817
-
-logger = logging.getLogger(__name__)
 
 
 @DeveloperAPI
