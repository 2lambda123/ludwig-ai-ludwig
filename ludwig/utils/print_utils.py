--- conflicted
+++ resolved
@@ -32,17 +32,7 @@
 
 
 def print_ludwig(message, ludwig_version):
-<<<<<<< HEAD
-    logger.info('\n'.join([' _         _        _      ',
-                           '| |_  _ __| |_ __ _(_)__ _ ',
-                           '| | || / _` \\ V  V / / _` |',
-                           '|_|\\_,_\\__,_|\\_/\\_/|_\\__, |',
-                           '                     |___/ ',
-                           'ludwig v{1} - {0}'.format(message, ludwig_version),
-                           '']
-                          ))
-=======
-    logging.info('\n'.join([
+    logger.info('\n'.join([
         '███████████████████████',
         '█ █ █ █  ▜█ █ █ █ █   █',
         '█ █ █ █ █ █ █ █ █ █ ███',
@@ -53,7 +43,6 @@
         'ludwig v{0} - {1}'.format(ludwig_version, message),
         ''
     ]))
->>>>>>> c01767dd
 
 
 def print_boxed(text, print_fun=logger.info):
