"""Ludwig string tokenizers including string-based, spacy-based, and huggingface-based implementations.

To add a new tokenizer, 1) implement a subclass of BaseTokenizer and 2) add it to the tokenizer_registry.

Once it's in the registry, tokenizers can be used in a ludwig config, e.g..

```
input_features:
    -   name: title
        type: text
        preprocessing:
            tokenizer: <NEW_TOKENIZER>
```
"""

import logging
import re
from abc import abstractmethod
from typing import Any, Optional, Union

import torch
import torchtext

from ludwig.constants import PADDING_SYMBOL, UNKNOWN_SYMBOL
from ludwig.utils.data_utils import load_json
from ludwig.utils.hf_utils import load_pretrained_hf_tokenizer
from ludwig.utils.nlp_utils import load_nlp_pipeline, process_text

logger = logging.getLogger(__name__)
torchtext_version = torch.torch_version.TorchVersion(torchtext.__version__)

SPACE_PUNCTUATION_REGEX = re.compile(r"\w+|[^\w\s]")
COMMA_REGEX = re.compile(r"\s*,\s*")
UNDERSCORE_REGEX = re.compile(r"\s*_\s*")

TORCHSCRIPT_COMPATIBLE_TOKENIZERS = {"space", "space_punct"}
TORCHTEXT_0_12_0_TOKENIZERS = {"sentencepiece", "clip", "gpt2bpe"}
TORCHTEXT_0_13_0_TOKENIZERS = {"bert"}

HF_TOKENIZER_SAMPLE_INPUTS = ["UNwant\u00E9d,running", "ah\u535A\u63A8zz", " \tHeLLo!how  \n Are yoU? [UNK]"]


class BaseTokenizer:
    @abstractmethod
    def __init__(self, **kwargs):
        pass

    @abstractmethod
    def __call__(self, text: str):
        pass


class CharactersToListTokenizer(BaseTokenizer):
    def __call__(self, text):
        return [char for char in text]


class SpaceStringToListTokenizer(torch.nn.Module):
    """Implements torchscript-compatible whitespace tokenization."""

    def __init__(self, **kwargs):
        super().__init__()

    def forward(self, v: Union[str, list[str], torch.Tensor]) -> Any:
        if isinstance(v, torch.Tensor):
            raise ValueError(f"Unsupported input: {v}")

        inputs: list[str] = []
        # Ludwig calls map on list[str] objects, so we need to handle individual strings as well.
        if isinstance(v, str):
            inputs.append(v)
        else:
            inputs.extend(v)

        tokens: list[list[str]] = []
        for sequence in inputs:
            split_sequence = sequence.strip().split(" ")
            token_sequence: list[str] = []
            for token in self.get_tokens(split_sequence):
                if len(token) > 0:
                    token_sequence.append(token)
            tokens.append(token_sequence)

        return tokens[0] if isinstance(v, str) else tokens

    def get_tokens(self, tokens: list[str]) -> list[str]:
        return tokens


class NgramTokenizer(SpaceStringToListTokenizer):
    """Implements torchscript-compatible n-gram tokenization."""

    def __init__(self, ngram_size: int = 2, **kwargs):
        super().__init__()
        self.n = ngram_size or 2

    def get_tokens(self, tokens: list[str]) -> list[str]:
        from torchtext.data.utils import ngrams_iterator

        return list(ngrams_iterator(tokens, ngrams=self.n))


class SpacePunctuationStringToListTokenizer(torch.nn.Module):
    """Implements torchscript-compatible space_punct tokenization."""

    def __init__(self, **kwargs):
        super().__init__()

    def is_regex_w(self, c: str) -> bool:
        return c.isalnum() or c == "_"

    def forward(self, v: Union[str, list[str], torch.Tensor]) -> Any:
        if isinstance(v, torch.Tensor):
            raise ValueError(f"Unsupported input: {v}")

        inputs: list[str] = []
        # Ludwig calls map on list[str] objects, so we need to handle individual strings as well.
        if isinstance(v, str):
            inputs.append(v)
        else:
            inputs.extend(v)

        tokens: list[list[str]] = []
        for sequence in inputs:
            token_sequence: list[str] = []
            word: list[str] = []
            for c in sequence:
                if self.is_regex_w(c):
                    word.append(c)
                elif len(word) > 0:  # if non-empty word and non-alphanumeric char, append word to token sequence
                    token_sequence.append("".join(word))
                    word.clear()

                if not self.is_regex_w(c) and not c.isspace():  # non-alphanumeric, non-space char is punctuation
                    token_sequence.append(c)

            if len(word) > 0:  # add last word
                token_sequence.append("".join(word))

            tokens.append(token_sequence)

        return tokens[0] if isinstance(v, str) else tokens


class UnderscoreStringToListTokenizer(BaseTokenizer):
    def __call__(self, text):
        return UNDERSCORE_REGEX.split(text.strip())


class CommaStringToListTokenizer(BaseTokenizer):
    def __call__(self, text):
        return COMMA_REGEX.split(text.strip())


class UntokenizedStringToListTokenizer(BaseTokenizer):
    def __call__(self, text):
        return [text]


class StrippedStringToListTokenizer(BaseTokenizer):
    def __call__(self, text):
        return [text.strip()]


class EnglishTokenizer(BaseTokenizer):
    def __call__(self, text):
        return process_text(text, load_nlp_pipeline("en"))


class EnglishFilterTokenizer(BaseTokenizer):
    def __call__(self, text):
        return process_text(
            text, load_nlp_pipeline("en"), filter_numbers=True, filter_punctuation=True, filter_short_tokens=True
        )


class EnglishRemoveStopwordsTokenizer(BaseTokenizer):
    def __call__(self, text):
        return process_text(text, load_nlp_pipeline("en"), filter_stopwords=True)


class EnglishLemmatizeTokenizer(BaseTokenizer):
    def __call__(self, text):
        process_text(text, load_nlp_pipeline("en"), return_lemma=True)


class EnglishLemmatizeFilterTokenizer(BaseTokenizer):
    def __call__(self, text):
        return process_text(
            text,
            load_nlp_pipeline("en"),
            return_lemma=True,
            filter_numbers=True,
            filter_punctuation=True,
            filter_short_tokens=True,
        )


class EnglishLemmatizeRemoveStopwordsTokenizer(BaseTokenizer):
    def __call__(self, text):
        return process_text(text, load_nlp_pipeline("en"), return_lemma=True, filter_stopwords=True)


class ItalianTokenizer(BaseTokenizer):
    def __call__(self, text):
        return process_text(text, load_nlp_pipeline("it"))


class ItalianFilterTokenizer(BaseTokenizer):
    def __call__(self, text):
        return process_text(
            text, load_nlp_pipeline("it"), filter_numbers=True, filter_punctuation=True, filter_short_tokens=True
        )


class ItalianRemoveStopwordsTokenizer(BaseTokenizer):
    def __call__(self, text):
        return process_text(text, load_nlp_pipeline("it"), filter_stopwords=True)


class ItalianLemmatizeTokenizer(BaseTokenizer):
    def __call__(self, text):
        return process_text(text, load_nlp_pipeline("it"), return_lemma=True)


class ItalianLemmatizeFilterTokenizer(BaseTokenizer):
    def __call__(self, text):
        return process_text(
            text,
            load_nlp_pipeline("it"),
            return_lemma=True,
            filter_numbers=True,
            filter_punctuation=True,
            filter_short_tokens=True,
        )


class ItalianLemmatizeRemoveStopwordsTokenizer(BaseTokenizer):
    def __call__(self, text):
        return process_text(text, load_nlp_pipeline("it"), return_lemma=True, filter_stopwords=True)


class SpanishTokenizer(BaseTokenizer):
    def __call__(self, text):
        return process_text(text, load_nlp_pipeline("es"))


class SpanishFilterTokenizer(BaseTokenizer):
    def __call__(self, text):
        return process_text(
            text, load_nlp_pipeline("es"), filter_numbers=True, filter_punctuation=True, filter_short_tokens=True
        )


class SpanishRemoveStopwordsTokenizer(BaseTokenizer):
    def __call__(self, text):
        return process_text(text, load_nlp_pipeline("es"), filter_stopwords=True)


class SpanishLemmatizeTokenizer(BaseTokenizer):
    def __call__(self, text):
        return process_text(text, load_nlp_pipeline("es"), return_lemma=True)


class SpanishLemmatizeFilterTokenizer(BaseTokenizer):
    def __call__(self, text):
        return process_text(
            text,
            load_nlp_pipeline("es"),
            return_lemma=True,
            filter_numbers=True,
            filter_punctuation=True,
            filter_short_tokens=True,
        )


class SpanishLemmatizeRemoveStopwordsTokenizer(BaseTokenizer):
    def __call__(self, text):
        return process_text(text, load_nlp_pipeline("es"), return_lemma=True, filter_stopwords=True)


class GermanTokenizer(BaseTokenizer):
    def __call__(self, text):
        return process_text(text, load_nlp_pipeline("de"))


class GermanFilterTokenizer(BaseTokenizer):
    def __call__(self, text):
        return process_text(
            text, load_nlp_pipeline("de"), filter_numbers=True, filter_punctuation=True, filter_short_tokens=True
        )


class GermanRemoveStopwordsTokenizer(BaseTokenizer):
    def __call__(self, text):
        return process_text(text, load_nlp_pipeline("de"), filter_stopwords=True)


class GermanLemmatizeTokenizer(BaseTokenizer):
    def __call__(self, text):
        return process_text(text, load_nlp_pipeline("de"), return_lemma=True)


class GermanLemmatizeFilterTokenizer(BaseTokenizer):
    def __call__(self, text):
        return process_text(
            text,
            load_nlp_pipeline("de"),
            return_lemma=True,
            filter_numbers=True,
            filter_punctuation=True,
            filter_short_tokens=True,
        )


class GermanLemmatizeRemoveStopwordsTokenizer(BaseTokenizer):
    def __call__(self, text):
        return process_text(text, load_nlp_pipeline("de"), return_lemma=True, filter_stopwords=True)


class FrenchTokenizer(BaseTokenizer):
    def __call__(self, text):
        return process_text(text, load_nlp_pipeline("fr"))


class FrenchFilterTokenizer(BaseTokenizer):
    def __call__(self, text):
        return process_text(
            text, load_nlp_pipeline("fr"), filter_numbers=True, filter_punctuation=True, filter_short_tokens=True
        )


class FrenchRemoveStopwordsTokenizer(BaseTokenizer):
    def __call__(self, text):
        return process_text(text, load_nlp_pipeline("fr"), filter_stopwords=True)


class FrenchLemmatizeTokenizer(BaseTokenizer):
    def __call__(self, text):
        return process_text(text, load_nlp_pipeline("fr"), return_lemma=True)


class FrenchLemmatizeFilterTokenizer(BaseTokenizer):
    def __call__(self, text):
        return process_text(
            text,
            load_nlp_pipeline("fr"),
            return_lemma=True,
            filter_numbers=True,
            filter_punctuation=True,
            filter_short_tokens=True,
        )


class FrenchLemmatizeRemoveStopwordsTokenizer(BaseTokenizer):
    def __call__(self, text):
        return process_text(text, load_nlp_pipeline("fr"), return_lemma=True, filter_stopwords=True)


class PortugueseTokenizer(BaseTokenizer):
    def __call__(self, text):
        return process_text(text, load_nlp_pipeline("pt"))


class PortugueseFilterTokenizer(BaseTokenizer):
    def __call__(self, text):
        return process_text(
            text, load_nlp_pipeline("pt"), filter_numbers=True, filter_punctuation=True, filter_short_tokens=True
        )


class PortugueseRemoveStopwordsTokenizer(BaseTokenizer):
    def __call__(self, text):
        return process_text(text, load_nlp_pipeline("pt"), filter_stopwords=True)


class PortugueseLemmatizeTokenizer(BaseTokenizer):
    def __call__(self, text):
        return process_text(text, load_nlp_pipeline("pt"), return_lemma=True)


class PortugueseLemmatizeFilterTokenizer(BaseTokenizer):
    def __call__(self, text):
        return process_text(
            text,
            load_nlp_pipeline("pt"),
            return_lemma=True,
            filter_numbers=True,
            filter_punctuation=True,
            filter_short_tokens=True,
        )


class PortugueseLemmatizeRemoveStopwordsTokenizer(BaseTokenizer):
    def __call__(self, text):
        return process_text(text, load_nlp_pipeline("pt"), return_lemma=True, filter_stopwords=True)


class DutchTokenizer(BaseTokenizer):
    def __call__(self, text):
        return process_text(text, load_nlp_pipeline("nl"))


class DutchFilterTokenizer(BaseTokenizer):
    def __call__(self, text):
        return process_text(
            text, load_nlp_pipeline("nl"), filter_numbers=True, filter_punctuation=True, filter_short_tokens=True
        )


class DutchRemoveStopwordsTokenizer(BaseTokenizer):
    def __call__(self, text):
        return process_text(text, load_nlp_pipeline("nl"), filter_stopwords=True)


class DutchLemmatizeTokenizer(BaseTokenizer):
    def __call__(self, text):
        return process_text(text, load_nlp_pipeline("nl"), return_lemma=True)


class DutchLemmatizeFilterTokenizer(BaseTokenizer):
    def __call__(self, text):
        return process_text(
            text,
            load_nlp_pipeline("nl"),
            return_lemma=True,
            filter_numbers=True,
            filter_punctuation=True,
            filter_short_tokens=True,
        )


class DutchLemmatizeRemoveStopwordsTokenizer(BaseTokenizer):
    def __call__(self, text):
        return process_text(text, load_nlp_pipeline("nl"), return_lemma=True, filter_stopwords=True)


class GreekTokenizer(BaseTokenizer):
    def __call__(self, text):
        return process_text(text, load_nlp_pipeline("el"))


class GreekFilterTokenizer(BaseTokenizer):
    def __call__(self, text):
        return process_text(
            text, load_nlp_pipeline("el"), filter_numbers=True, filter_punctuation=True, filter_short_tokens=True
        )


class GreekRemoveStopwordsTokenizer(BaseTokenizer):
    def __call__(self, text):
        return process_text(text, load_nlp_pipeline("el"), filter_stopwords=True)


class GreekLemmatizeTokenizer(BaseTokenizer):
    def __call__(self, text):
        return process_text(text, load_nlp_pipeline("el"), return_lemma=True)


class GreekLemmatizeFilterTokenizer(BaseTokenizer):
    def __call__(self, text):
        return process_text(
            text,
            load_nlp_pipeline("el"),
            return_lemma=True,
            filter_numbers=True,
            filter_punctuation=True,
            filter_short_tokens=True,
        )


class GreekLemmatizeRemoveStopwordsFilterTokenizer(BaseTokenizer):
    def __call__(self, text):
        return process_text(text, load_nlp_pipeline("el"), return_lemma=True, filter_stopwords=True)


class NorwegianTokenizer(BaseTokenizer):
    def __call__(self, text):
        return process_text(text, load_nlp_pipeline("nb"))


class NorwegianFilterTokenizer(BaseTokenizer):
    def __call__(self, text):
        return process_text(
            text, load_nlp_pipeline("nb"), filter_numbers=True, filter_punctuation=True, filter_short_tokens=True
        )


class NorwegianRemoveStopwordsTokenizer(BaseTokenizer):
    def __call__(self, text):
        return process_text(text, load_nlp_pipeline("nb"), filter_stopwords=True)


class NorwegianLemmatizeTokenizer(BaseTokenizer):
    def __call__(self, text):
        return process_text(text, load_nlp_pipeline("nb"), return_lemma=True)


class NorwegianLemmatizeFilterTokenizer(BaseTokenizer):
    def __call__(self, text):
        return process_text(
            text,
            load_nlp_pipeline("nb"),
            return_lemma=True,
            filter_numbers=True,
            filter_punctuation=True,
            filter_short_tokens=True,
        )


class NorwegianLemmatizeRemoveStopwordsFilterTokenizer(BaseTokenizer):
    def __call__(self, text):
        return process_text(text, load_nlp_pipeline("nb"), return_lemma=True, filter_stopwords=True)


class LithuanianTokenizer(BaseTokenizer):
    def __call__(self, text):
        return process_text(text, load_nlp_pipeline("lt"))


class LithuanianFilterTokenizer(BaseTokenizer):
    def __call__(self, text):
        return process_text(
            text, load_nlp_pipeline("lt"), filter_numbers=True, filter_punctuation=True, filter_short_tokens=True
        )


class LithuanianRemoveStopwordsTokenizer(BaseTokenizer):
    def __call__(self, text):
        return process_text(text, load_nlp_pipeline("lt"), filter_stopwords=True)


class LithuanianLemmatizeTokenizer(BaseTokenizer):
    def __call__(self, text):
        return process_text(text, load_nlp_pipeline("lt"), return_lemma=True)


class LithuanianLemmatizeFilterTokenizer(BaseTokenizer):
    def __call__(self, text):
        return process_text(
            text,
            load_nlp_pipeline("lt"),
            return_lemma=True,
            filter_numbers=True,
            filter_punctuation=True,
            filter_short_tokens=True,
        )


class LithuanianLemmatizeRemoveStopwordsFilterTokenizer(BaseTokenizer):
    def __call__(self, text):
        return process_text(text, load_nlp_pipeline("lt"), return_lemma=True, filter_stopwords=True)


class DanishTokenizer(BaseTokenizer):
    def __call__(self, text):
        return process_text(text, load_nlp_pipeline("da"))


class DanishFilterTokenizer(BaseTokenizer):
    def __call__(self, text):
        return process_text(
            text, load_nlp_pipeline("da"), filter_numbers=True, filter_punctuation=True, filter_short_tokens=True
        )


class DanishRemoveStopwordsTokenizer(BaseTokenizer):
    def __call__(self, text):
        return process_text(text, load_nlp_pipeline("da"), filter_stopwords=True)


class DanishLemmatizeTokenizer(BaseTokenizer):
    def __call__(self, text):
        return process_text(text, load_nlp_pipeline("da"), return_lemma=True)


class DanishLemmatizeFilterTokenizer(BaseTokenizer):
    def __call__(self, text):
        return process_text(
            text,
            load_nlp_pipeline("da"),
            return_lemma=True,
            filter_numbers=True,
            filter_punctuation=True,
            filter_short_tokens=True,
        )


class DanishLemmatizeRemoveStopwordsFilterTokenizer(BaseTokenizer):
    def __call__(self, text):
        return process_text(text, load_nlp_pipeline("da"), return_lemma=True, filter_stopwords=True)


class PolishTokenizer(BaseTokenizer):
    def __call__(self, text):
        return process_text(text, load_nlp_pipeline("pl"))


class PolishFilterTokenizer(BaseTokenizer):
    def __call__(self, text):
        return process_text(
            text, load_nlp_pipeline("pl"), filter_numbers=True, filter_punctuation=True, filter_short_tokens=True
        )


class PolishRemoveStopwordsTokenizer(BaseTokenizer):
    def __call__(self, text):
        return process_text(text, load_nlp_pipeline("pl"), filter_stopwords=True)


class PolishLemmatizeTokenizer(BaseTokenizer):
    def __call__(self, text):
        return process_text(text, load_nlp_pipeline("pl"), return_lemma=True)


class PolishLemmatizeFilterTokenizer(BaseTokenizer):
    def __call__(self, text):
        return process_text(
            text,
            load_nlp_pipeline("pl"),
            return_lemma=True,
            filter_numbers=True,
            filter_punctuation=True,
            filter_short_tokens=True,
        )


class PolishLemmatizeRemoveStopwordsFilterTokenizer(BaseTokenizer):
    def __call__(self, text):
        return process_text(text, load_nlp_pipeline("pl"), return_lemma=True, filter_stopwords=True)


class RomanianTokenizer(BaseTokenizer):
    def __call__(self, text):
        return process_text(text, load_nlp_pipeline("ro"))


class RomanianFilterTokenizer(BaseTokenizer):
    def __call__(self, text):
        return process_text(
            text, load_nlp_pipeline("ro"), filter_numbers=True, filter_punctuation=True, filter_short_tokens=True
        )


class RomanianRemoveStopwordsTokenizer(BaseTokenizer):
    def __call__(self, text):
        return process_text(text, load_nlp_pipeline("ro"), filter_stopwords=True)


class RomanianLemmatizeTokenizer(BaseTokenizer):
    def __call__(self, text):
        return process_text(text, load_nlp_pipeline("ro"), return_lemma=True)


class RomanianLemmatizeFilterTokenizer(BaseTokenizer):
    def __call__(self, text):
        return process_text(
            text,
            load_nlp_pipeline("ro"),
            return_lemma=True,
            filter_numbers=True,
            filter_punctuation=True,
            filter_short_tokens=True,
        )


class RomanianLemmatizeRemoveStopwordsFilterTokenizer(BaseTokenizer):
    def __call__(self, text):
        return process_text(text, load_nlp_pipeline("ro"), return_lemma=True, filter_stopwords=True)


class JapaneseTokenizer(BaseTokenizer):
    def __call__(self, text):
        return process_text(text, load_nlp_pipeline("jp"))


class JapaneseFilterTokenizer(BaseTokenizer):
    def __call__(self, text):
        return process_text(
            text, load_nlp_pipeline("jp"), filter_numbers=True, filter_punctuation=True, filter_short_tokens=True
        )


class JapaneseRemoveStopwordsTokenizer(BaseTokenizer):
    def __call__(self, text):
        return process_text(text, load_nlp_pipeline("jp"), filter_stopwords=True)


class JapaneseLemmatizeTokenizer(BaseTokenizer):
    def __call__(self, text):
        return process_text(text, load_nlp_pipeline("jp"), return_lemma=True)


class JapaneseLemmatizeFilterTokenizer(BaseTokenizer):
    def __call__(self, text):
        return process_text(
            text,
            load_nlp_pipeline("jp"),
            return_lemma=True,
            filter_numbers=True,
            filter_punctuation=True,
            filter_short_tokens=True,
        )


class JapaneseLemmatizeRemoveStopwordsFilterTokenizer(BaseTokenizer):
    def __call__(self, text):
        return process_text(text, load_nlp_pipeline("jp"), return_lemma=True, filter_stopwords=True)


class ChineseTokenizer(BaseTokenizer):
    def __call__(self, text):
        return process_text(text, load_nlp_pipeline("zh"))


class ChineseFilterTokenizer(BaseTokenizer):
    def __call__(self, text):
        return process_text(
            text, load_nlp_pipeline("zh"), filter_numbers=True, filter_punctuation=True, filter_short_tokens=True
        )


class ChineseRemoveStopwordsTokenizer(BaseTokenizer):
    def __call__(self, text):
        return process_text(text, load_nlp_pipeline("zh"), filter_stopwords=True)


class ChineseLemmatizeTokenizer(BaseTokenizer):
    def __call__(self, text):
        return process_text(text, load_nlp_pipeline("zh"), return_lemma=True)


class ChineseLemmatizeFilterTokenizer(BaseTokenizer):
    def __call__(self, text):
        return process_text(
            text,
            load_nlp_pipeline("zh"),
            return_lemma=True,
            filter_numbers=True,
            filter_punctuation=True,
            filter_short_tokens=True,
        )


class ChineseLemmatizeRemoveStopwordsFilterTokenizer(BaseTokenizer):
    def __call__(self, text):
        return process_text(text, load_nlp_pipeline("zh"), return_lemma=True, filter_stopwords=True)


class MultiTokenizer(BaseTokenizer):
    def __call__(self, text):
        return process_text(
            text, load_nlp_pipeline("xx"), filter_numbers=True, filter_punctuation=True, filter_short_tokens=True
        )


class MultiFilterTokenizer(BaseTokenizer):
    def __call__(self, text):
        return process_text(
            text, load_nlp_pipeline("xx"), filter_numbers=True, filter_punctuation=True, filter_short_tokens=True
        )


class MultiRemoveStopwordsTokenizer(BaseTokenizer):
    def __call__(self, text):
        return process_text(text, load_nlp_pipeline("xx"), filter_stopwords=True)


class MultiLemmatizeTokenizer(BaseTokenizer):
    def __call__(self, text):
        return process_text(text, load_nlp_pipeline("xx"), return_lemma=True)


class MultiLemmatizeFilterTokenizer(BaseTokenizer):
    def __call__(self, text):
        return process_text(
            text,
            load_nlp_pipeline("xx"),
            return_lemma=True,
            filter_numbers=True,
            filter_punctuation=True,
            filter_short_tokens=True,
        )


class MultiLemmatizeRemoveStopwordsTokenizer(BaseTokenizer):
    def __call__(self, text):
        return process_text(text, load_nlp_pipeline("xx"), return_lemma=True, filter_stopwords=True)


class HFTokenizer(BaseTokenizer):
    def __init__(self, pretrained_model_name_or_path, **kwargs):
        super().__init__()
        self.pretrained_model_name_or_path = pretrained_model_name_or_path
        self.tokenizer = load_pretrained_hf_tokenizer(self.pretrained_model_name_or_path)

    def __call__(self, text):
        return self.tokenizer.encode(text, truncation=True)

    def get_vocab(self):
        return self.tokenizer.get_vocab()

    def get_pad_token(self) -> str:
        # HACK(geoffrey): gpt2 has no pad token. Recommendation is to use eos token instead.
        # https://github.com/huggingface/transformers/issues/2630#issuecomment-1290809338
        # https://github.com/huggingface/transformers/issues/2648#issuecomment-616177044
        if self.pretrained_model_name_or_path == "gpt2":
            self.tokenizer.pad_token = self.tokenizer.eos_token
        return self.tokenizer.pad_token

    def get_unk_token(self) -> str:
        return self.tokenizer.unk_token


tokenizer_registry = {
    # Torchscript-compatible tokenizers. Torchtext tokenizers are also available below (requires torchtext>=0.12.0).
    "space": SpaceStringToListTokenizer,
    "space_punct": SpacePunctuationStringToListTokenizer,
    "ngram": NgramTokenizer,
    # Tokenizers not compatible with torchscript
    "characters": CharactersToListTokenizer,
    "underscore": UnderscoreStringToListTokenizer,
    "comma": CommaStringToListTokenizer,
    "untokenized": UntokenizedStringToListTokenizer,
    "stripped": StrippedStringToListTokenizer,
    "english_tokenize": EnglishTokenizer,
    "english_tokenize_filter": EnglishFilterTokenizer,
    "english_tokenize_remove_stopwords": EnglishRemoveStopwordsTokenizer,
    "english_lemmatize": EnglishLemmatizeTokenizer,
    "english_lemmatize_filter": EnglishLemmatizeFilterTokenizer,
    "english_lemmatize_remove_stopwords": EnglishLemmatizeRemoveStopwordsTokenizer,
    "italian_tokenize": ItalianTokenizer,
    "italian_tokenize_filter": ItalianFilterTokenizer,
    "italian_tokenize_remove_stopwords": ItalianRemoveStopwordsTokenizer,
    "italian_lemmatize": ItalianLemmatizeTokenizer,
    "italian_lemmatize_filter": ItalianLemmatizeFilterTokenizer,
    "italian_lemmatize_remove_stopwords": ItalianLemmatizeRemoveStopwordsTokenizer,
    "spanish_tokenize": SpanishTokenizer,
    "spanish_tokenize_filter": SpanishFilterTokenizer,
    "spanish_tokenize_remove_stopwords": SpanishRemoveStopwordsTokenizer,
    "spanish_lemmatize": SpanishLemmatizeTokenizer,
    "spanish_lemmatize_filter": SpanishLemmatizeFilterTokenizer,
    "spanish_lemmatize_remove_stopwords": SpanishLemmatizeRemoveStopwordsTokenizer,
    "german_tokenize": GermanTokenizer,
    "german_tokenize_filter": GermanFilterTokenizer,
    "german_tokenize_remove_stopwords": GermanRemoveStopwordsTokenizer,
    "german_lemmatize": GermanLemmatizeTokenizer,
    "german_lemmatize_filter": GermanLemmatizeFilterTokenizer,
    "german_lemmatize_remove_stopwords": GermanLemmatizeRemoveStopwordsTokenizer,
    "french_tokenize": FrenchTokenizer,
    "french_tokenize_filter": FrenchFilterTokenizer,
    "french_tokenize_remove_stopwords": FrenchRemoveStopwordsTokenizer,
    "french_lemmatize": FrenchLemmatizeTokenizer,
    "french_lemmatize_filter": FrenchLemmatizeFilterTokenizer,
    "french_lemmatize_remove_stopwords": FrenchLemmatizeRemoveStopwordsTokenizer,
    "portuguese_tokenize": PortugueseTokenizer,
    "portuguese_tokenize_filter": PortugueseFilterTokenizer,
    "portuguese_tokenize_remove_stopwords": PortugueseRemoveStopwordsTokenizer,
    "portuguese_lemmatize": PortugueseLemmatizeTokenizer,
    "portuguese_lemmatize_filter": PortugueseLemmatizeFilterTokenizer,
    "portuguese_lemmatize_remove_stopwords": PortugueseLemmatizeRemoveStopwordsTokenizer,
    "dutch_tokenize": DutchTokenizer,
    "dutch_tokenize_filter": DutchFilterTokenizer,
    "dutch_tokenize_remove_stopwords": DutchRemoveStopwordsTokenizer,
    "dutch_lemmatize": DutchLemmatizeTokenizer,
    "dutch_lemmatize_filter": DutchLemmatizeFilterTokenizer,
    "dutch_lemmatize_remove_stopwords": DutchLemmatizeRemoveStopwordsTokenizer,
    "greek_tokenize": GreekTokenizer,
    "greek_tokenize_filter": GreekFilterTokenizer,
    "greek_tokenize_remove_stopwords": GreekRemoveStopwordsTokenizer,
    "greek_lemmatize": GreekLemmatizeTokenizer,
    "greek_lemmatize_filter": GreekLemmatizeFilterTokenizer,
    "greek_lemmatize_remove_stopwords": GreekLemmatizeRemoveStopwordsFilterTokenizer,
    "norwegian_tokenize": NorwegianTokenizer,
    "norwegian_tokenize_filter": NorwegianFilterTokenizer,
    "norwegian_tokenize_remove_stopwords": NorwegianRemoveStopwordsTokenizer,
    "norwegian_lemmatize": NorwegianLemmatizeTokenizer,
    "norwegian_lemmatize_filter": NorwegianLemmatizeFilterTokenizer,
    "norwegian_lemmatize_remove_stopwords": NorwegianLemmatizeRemoveStopwordsFilterTokenizer,
    "lithuanian_tokenize": LithuanianTokenizer,
    "lithuanian_tokenize_filter": LithuanianFilterTokenizer,
    "lithuanian_tokenize_remove_stopwords": LithuanianRemoveStopwordsTokenizer,
    "lithuanian_lemmatize": LithuanianLemmatizeTokenizer,
    "lithuanian_lemmatize_filter": LithuanianLemmatizeFilterTokenizer,
    "lithuanian_lemmatize_remove_stopwords": LithuanianLemmatizeRemoveStopwordsFilterTokenizer,
    "danish_tokenize": DanishTokenizer,
    "danish_tokenize_filter": DanishFilterTokenizer,
    "danish_tokenize_remove_stopwords": DanishRemoveStopwordsTokenizer,
    "danish_lemmatize": DanishLemmatizeTokenizer,
    "danish_lemmatize_filter": DanishLemmatizeFilterTokenizer,
    "danish_lemmatize_remove_stopwords": DanishLemmatizeRemoveStopwordsFilterTokenizer,
    "polish_tokenize": PolishTokenizer,
    "polish_tokenize_filter": PolishFilterTokenizer,
    "polish_tokenize_remove_stopwords": PolishRemoveStopwordsTokenizer,
    "polish_lemmatize": PolishLemmatizeTokenizer,
    "polish_lemmatize_filter": PolishLemmatizeFilterTokenizer,
    "polish_lemmatize_remove_stopwords": PolishLemmatizeRemoveStopwordsFilterTokenizer,
    "romanian_tokenize": RomanianTokenizer,
    "romanian_tokenize_filter": RomanianFilterTokenizer,
    "romanian_tokenize_remove_stopwords": RomanianRemoveStopwordsTokenizer,
    "romanian_lemmatize": RomanianLemmatizeTokenizer,
    "romanian_lemmatize_filter": RomanianLemmatizeFilterTokenizer,
    "romanian_lemmatize_remove_stopwords": RomanianLemmatizeRemoveStopwordsFilterTokenizer,
    "japanese_tokenize": JapaneseTokenizer,
    "japanese_tokenize_filter": JapaneseFilterTokenizer,
    "japanese_tokenize_remove_stopwords": JapaneseRemoveStopwordsTokenizer,
    "japanese_lemmatize": JapaneseLemmatizeTokenizer,
    "japanese_lemmatize_filter": JapaneseLemmatizeFilterTokenizer,
    "japanese_lemmatize_remove_stopwords": JapaneseLemmatizeRemoveStopwordsFilterTokenizer,
    "chinese_tokenize": ChineseTokenizer,
    "chinese_tokenize_filter": ChineseFilterTokenizer,
    "chinese_tokenize_remove_stopwords": ChineseRemoveStopwordsTokenizer,
    "chinese_lemmatize": ChineseLemmatizeTokenizer,
    "chinese_lemmatize_filter": ChineseLemmatizeFilterTokenizer,
    "chinese_lemmatize_remove_stopwords": ChineseLemmatizeRemoveStopwordsFilterTokenizer,
    "multi_tokenize": MultiTokenizer,
    "multi_tokenize_filter": MultiFilterTokenizer,
    "multi_tokenize_remove_stopwords": MultiRemoveStopwordsTokenizer,
    "multi_lemmatize": MultiLemmatizeTokenizer,
    "multi_lemmatize_filter": MultiLemmatizeFilterTokenizer,
    "multi_lemmatize_remove_stopwords": MultiLemmatizeRemoveStopwordsTokenizer,
}

"""torchtext 0.12.0 tokenizers.

Only available with torchtext>=0.12.0.
"""


class SentencePieceTokenizer(torch.nn.Module):
    def __init__(self, pretrained_model_name_or_path: Optional[str] = None, **kwargs):
        super().__init__()
        if pretrained_model_name_or_path is None:
            pretrained_model_name_or_path = "https://download.pytorch.org/models/text/xlmr.sentencepiece.bpe.model"
        self.tokenizer = torchtext.transforms.SentencePieceTokenizer(sp_model_path=pretrained_model_name_or_path)

    def forward(self, v: Union[str, List[str], torch.Tensor]):
        if isinstance(v, torch.Tensor):
            raise ValueError(f"Unsupported input: {v}")
        return self.tokenizer(v)


class _BPETokenizer(torch.nn.Module):
    """Superclass for tokenizers that use BPE, such as CLIPTokenizer and GPT2BPETokenizer."""

    def __init__(self, pretrained_model_name_or_path: str, vocab_file: str):
        super().__init__()
        self.str2idx, self.idx2str = self._init_vocab(vocab_file)
        self.tokenizer = self._init_tokenizer(pretrained_model_name_or_path, vocab_file)

    def _init_vocab(self, vocab_file: str) -> Dict[str, str]:
        """Loads the vocab from the vocab file."""
        str2idx = load_json(torchtext.utils.get_asset_local_path(vocab_file))
        _, idx2str = zip(*sorted((v, k) for k, v in str2idx.items()))
        return str2idx, idx2str

    def _init_tokenizer(self, pretrained_model_name_or_path: str, vocab_file: str) -> Any:
        """Initializes and returns the tokenizer."""
        raise NotImplementedError

    def forward(self, v: Union[str, List[str], torch.Tensor]) -> Any:
        """Implements forward pass for tokenizer.

        BPE tokenizers from torchtext return ids directly, which is inconsistent with the Ludwig tokenizer API. The
        below implementation works around this by converting the ids back to their original string tokens.
        """
        if isinstance(v, torch.Tensor):
            raise ValueError(f"Unsupported input: {v}")

<<<<<<< HEAD
        class SentencePieceTokenizer(torch.nn.Module):
            def __init__(self, pretrained_model_name_or_path: Optional[str] = None, **kwargs):
                super().__init__()
                if pretrained_model_name_or_path is None:
                    pretrained_model_name_or_path = (
                        "https://download.pytorch.org/models/text/xlmr.sentencepiece.bpe.model"
                    )
                self.tokenizer = torchtext.transforms.SentencePieceTokenizer(
                    sp_model_path=pretrained_model_name_or_path
                )

            def forward(self, v: Union[str, list[str], torch.Tensor]):
                if isinstance(v, torch.Tensor):
                    raise ValueError(f"Unsupported input: {v}")
                return self.tokenizer(v)

        class _BPETokenizer(torch.nn.Module):
            """Superclass for tokenizers that use BPE, such as CLIPTokenizer and GPT2BPETokenizer."""

            def __init__(self, pretrained_model_name_or_path: str, vocab_file: str):
                super().__init__()
                self.str2idx, self.idx2str = self._init_vocab(vocab_file)
                self.tokenizer = self._init_tokenizer(pretrained_model_name_or_path, vocab_file)

            def _init_vocab(self, vocab_file: str) -> dict[str, str]:
                """Loads the vocab from the vocab file."""
                str2idx = load_json(torchtext.utils.get_asset_local_path(vocab_file))
                _, idx2str = zip(*sorted((v, k) for k, v in str2idx.items()))
                return str2idx, idx2str

            def _init_tokenizer(self, pretrained_model_name_or_path: str, vocab_file: str) -> Any:
                """Initializes and returns the tokenizer."""
                raise NotImplementedError

            def forward(self, v: Union[str, list[str], torch.Tensor]) -> Any:
                """Implements forward pass for tokenizer.

                BPE tokenizers from torchtext return ids directly, which is inconsistent with the Ludwig tokenizer API.
                The below implementation works around this by converting the ids back to their original string tokens.
                """
                if isinstance(v, torch.Tensor):
                    raise ValueError(f"Unsupported input: {v}")

                inputs: list[str] = []
                # Ludwig calls map on list[str] objects, so we need to handle individual strings as well.
                if isinstance(v, str):
                    inputs.append(v)
                else:
                    inputs.extend(v)

                token_ids = self.tokenizer(inputs)
                assert torch.jit.isinstance(token_ids, list[list[str]])

                tokens = [[self.idx2str[int(unit_idx)] for unit_idx in sequence] for sequence in token_ids]
                return tokens[0] if isinstance(v, str) else tokens

            def get_vocab(self) -> dict[str, str]:
                return self.str2idx

        class CLIPTokenizer(_BPETokenizer):
            def __init__(
                self, pretrained_model_name_or_path: Optional[str] = None, vocab_file: Optional[str] = None, **kwargs
            ):
                if pretrained_model_name_or_path is None:
                    pretrained_model_name_or_path = "http://download.pytorch.org/models/text/clip_merges.bpe"
                if vocab_file is None:
                    vocab_file = "http://download.pytorch.org/models/text/clip_encoder.json"
                super().__init__(pretrained_model_name_or_path, vocab_file)

            def _init_tokenizer(self, pretrained_model_name_or_path: str, vocab_file: str):
                return torchtext.transforms.CLIPTokenizer(
                    encoder_json_path=vocab_file, merges_path=pretrained_model_name_or_path
                )

        class GPT2BPETokenizer(_BPETokenizer):
            def __init__(
                self, pretrained_model_name_or_path: Optional[str] = None, vocab_file: Optional[str] = None, **kwargs
            ):
                if pretrained_model_name_or_path is None:
                    pretrained_model_name_or_path = "https://download.pytorch.org/models/text/gpt2_bpe_vocab.bpe"
                if vocab_file is None:
                    vocab_file = "https://download.pytorch.org/models/text/gpt2_bpe_encoder.json"
                super().__init__(pretrained_model_name_or_path, vocab_file)

            def _init_tokenizer(self, pretrained_model_name_or_path: str, vocab_file: str):
                return torchtext.transforms.GPT2BPETokenizer(
                    encoder_json_path=vocab_file, vocab_bpe_path=pretrained_model_name_or_path
                )

        tokenizer_registry.update(
            {
                "sentencepiece": SentencePieceTokenizer,
                "clip": CLIPTokenizer,
                "gpt2bpe": GPT2BPETokenizer,
            }
=======
        inputs: List[str] = []
        # Ludwig calls map on List[str] objects, so we need to handle individual strings as well.
        if isinstance(v, str):
            inputs.append(v)
        else:
            inputs.extend(v)

        token_ids = self.tokenizer(inputs)
        assert torch.jit.isinstance(token_ids, List[List[str]])

        tokens = [[self.idx2str[int(unit_idx)] for unit_idx in sequence] for sequence in token_ids]
        return tokens[0] if isinstance(v, str) else tokens

    def get_vocab(self) -> Dict[str, str]:
        return self.str2idx


class CLIPTokenizer(_BPETokenizer):
    def __init__(self, pretrained_model_name_or_path: Optional[str] = None, vocab_file: Optional[str] = None, **kwargs):
        if pretrained_model_name_or_path is None:
            pretrained_model_name_or_path = "http://download.pytorch.org/models/text/clip_merges.bpe"
        if vocab_file is None:
            vocab_file = "http://download.pytorch.org/models/text/clip_encoder.json"
        super().__init__(pretrained_model_name_or_path, vocab_file)

    def _init_tokenizer(self, pretrained_model_name_or_path: str, vocab_file: str):
        return torchtext.transforms.CLIPTokenizer(
            encoder_json_path=vocab_file, merges_path=pretrained_model_name_or_path
>>>>>>> c0edd02b
        )


class GPT2BPETokenizer(_BPETokenizer):
    def __init__(self, pretrained_model_name_or_path: Optional[str] = None, vocab_file: Optional[str] = None, **kwargs):
        if pretrained_model_name_or_path is None:
            pretrained_model_name_or_path = "https://download.pytorch.org/models/text/gpt2_bpe_vocab.bpe"
        if vocab_file is None:
            vocab_file = "https://download.pytorch.org/models/text/gpt2_bpe_encoder.json"
        super().__init__(pretrained_model_name_or_path, vocab_file)

    def _init_tokenizer(self, pretrained_model_name_or_path: str, vocab_file: str):
        return torchtext.transforms.GPT2BPETokenizer(
            encoder_json_path=vocab_file, vocab_bpe_path=pretrained_model_name_or_path
        )


<<<<<<< HEAD
    if torchtext_version >= (0, 13, 0):
        pass
    else:
        raise ImportError(f"torchtext>=0.13.0 is required to use these tokenizers: {TORCHTEXT_0_13_0_TOKENIZERS}.")

    class BERTTokenizer(torch.nn.Module):
        def __init__(
            self,
            vocab_file: Optional[str] = None,
            is_hf_tokenizer: Optional[bool] = False,
            hf_tokenizer_attrs: Optional[dict[str, Any]] = None,
            **kwargs,
        ):
            super().__init__()

            if vocab_file is None:
                # If vocab_file not passed in, use default "bert-base-uncased" vocab and kwargs.
                kwargs = _get_bert_config("bert-base-uncased")
                vocab_file = kwargs["vocab_file"]
                vocab = self._init_vocab(vocab_file)
                hf_tokenizer_attrs = {
                    "pad_token": "[PAD]",
                    "unk_token": "[UNK]",
                    "sep_token_id": vocab["[SEP]"],
                    "cls_token_id": vocab["[CLS]"],
                }
            else:
                vocab = self._init_vocab(vocab_file)

            self.vocab = vocab

            self.is_hf_tokenizer = is_hf_tokenizer
            if self.is_hf_tokenizer:
                # Values used by Ludwig extracted from the corresponding HF model.
                self.pad_token = hf_tokenizer_attrs["pad_token"]  # Used as padding symbol
                self.unk_token = hf_tokenizer_attrs["unk_token"]  # Used as unknown symbol
                self.cls_token_id = hf_tokenizer_attrs["cls_token_id"]  # Used as start symbol. Only used if HF.
                self.sep_token_id = hf_tokenizer_attrs["sep_token_id"]  # Used as stop symbol. Only used if HF.
                self.never_split = hf_tokenizer_attrs["all_special_tokens"]
            else:
                self.pad_token = PADDING_SYMBOL
                self.unk_token = UNKNOWN_SYMBOL
                self.cls_token_id = None
                self.sep_token_id = None
                self.never_split = [UNKNOWN_SYMBOL]

            tokenizer_kwargs = {}
            if "do_lower_case" in kwargs:
                tokenizer_kwargs["do_lower_case"] = kwargs["do_lower_case"]
            if "strip_accents" in kwargs:
                tokenizer_kwargs["strip_accents"] = kwargs["strip_accents"]

            # Return tokens as raw tokens only if not being used as a HF tokenizer.
            self.return_tokens = not self.is_hf_tokenizer

            tokenizer_init_kwargs = {
                **tokenizer_kwargs,
                "vocab_path": vocab_file,
                "return_tokens": self.return_tokens,
            }
            if torchtext_version >= (0, 14, 0):
                # never_split kwarg added in torchtext 0.14.0
                tokenizer_init_kwargs["never_split"] = self.never_split

            self.tokenizer = torchtext.transforms.BERTTokenizer(**tokenizer_init_kwargs)

        def _init_vocab(self, vocab_file: str) -> dict[str, int]:
            from transformers.models.bert.tokenization_bert import load_vocab

            return load_vocab(vocab_file)

        def forward(self, v: Union[str, list[str], torch.Tensor]) -> Any:
            """Implements forward pass for tokenizer.

            If the is_hf_tokenizer flag is set to True, then the output follows the HF convention, i.e. the output is an
            list[list[int]] of tokens and the cls and sep tokens are automatically added as the start and stop symbols.

            If the is_hf_tokenizer flag is set to False, then the output follows the Ludwig convention, i.e. the output
            is a list[list[str]] of tokens.
            """
            if isinstance(v, torch.Tensor):
                raise ValueError(f"Unsupported input: {v}")

            inputs: list[str] = []
            # Ludwig calls map on list[str] objects, so we need to handle individual strings as well.
            if isinstance(v, str):
                inputs.append(v)
            else:
                inputs.extend(v)

            if self.is_hf_tokenizer:
                token_ids_str = self.tokenizer(inputs)
                assert torch.jit.isinstance(token_ids_str, list[list[str]])
                # Must cast token_ids to ints because they are used directly as indices.
                token_ids: list[list[int]] = []
                for token_ids_str_i in token_ids_str:
                    token_ids_i = [int(token_id_str) for token_id_str in token_ids_str_i]
                    token_ids_i = self._add_special_token_ids(token_ids_i)
                    token_ids.append(token_ids_i)
                return token_ids[0] if isinstance(v, str) else token_ids

            tokens = self.tokenizer(inputs)
            assert torch.jit.isinstance(tokens, list[list[str]])
            return tokens[0] if isinstance(v, str) else tokens

        def get_vocab(self) -> dict[str, int]:
            return self.vocab

        def get_pad_token(self) -> str:
            return self.pad_token

        def get_unk_token(self) -> str:
            return self.unk_token

        def _add_special_token_ids(self, token_ids: list[int]) -> list[int]:
            """Adds special token ids to the token_ids list."""
            if torch.jit.isinstance(self.cls_token_id, int) and torch.jit.isinstance(self.sep_token_id, int):
                token_ids.insert(0, self.cls_token_id)
                token_ids.append(self.sep_token_id)
            return token_ids

    tokenizer_registry.update(
        {
            "bert": BERTTokenizer,
=======
tokenizer_registry.update(
    {
        "sentencepiece": SentencePieceTokenizer,
        "clip": CLIPTokenizer,
        "gpt2bpe": GPT2BPETokenizer,
    }
)
TORCHSCRIPT_COMPATIBLE_TOKENIZERS.update(TORCHTEXT_0_12_0_TOKENIZERS)


class BERTTokenizer(torch.nn.Module):
    def __init__(
        self,
        vocab_file: Optional[str] = None,
        is_hf_tokenizer: Optional[bool] = False,
        hf_tokenizer_attrs: Optional[Dict[str, Any]] = None,
        **kwargs,
    ):
        super().__init__()

        if vocab_file is None:
            # If vocab_file not passed in, use default "bert-base-uncased" vocab and kwargs.
            kwargs = _get_bert_config("bert-base-uncased")
            vocab_file = kwargs["vocab_file"]
            vocab = self._init_vocab(vocab_file)
            hf_tokenizer_attrs = {
                "pad_token": "[PAD]",
                "unk_token": "[UNK]",
                "sep_token_id": vocab["[SEP]"],
                "cls_token_id": vocab["[CLS]"],
            }
        else:
            vocab = self._init_vocab(vocab_file)

        self.vocab = vocab

        self.is_hf_tokenizer = is_hf_tokenizer
        if self.is_hf_tokenizer:
            # Values used by Ludwig extracted from the corresponding HF model.
            self.pad_token = hf_tokenizer_attrs["pad_token"]  # Used as padding symbol
            self.unk_token = hf_tokenizer_attrs["unk_token"]  # Used as unknown symbol
            self.cls_token_id = hf_tokenizer_attrs["cls_token_id"]  # Used as start symbol. Only used if HF.
            self.sep_token_id = hf_tokenizer_attrs["sep_token_id"]  # Used as stop symbol. Only used if HF.
            self.never_split = hf_tokenizer_attrs["all_special_tokens"]
        else:
            self.pad_token = PADDING_SYMBOL
            self.unk_token = UNKNOWN_SYMBOL
            self.cls_token_id = None
            self.sep_token_id = None
            self.never_split = [UNKNOWN_SYMBOL]

        tokenizer_kwargs = {}
        if "do_lower_case" in kwargs:
            tokenizer_kwargs["do_lower_case"] = kwargs["do_lower_case"]
        if "strip_accents" in kwargs:
            tokenizer_kwargs["strip_accents"] = kwargs["strip_accents"]

        # Return tokens as raw tokens only if not being used as a HF tokenizer.
        self.return_tokens = not self.is_hf_tokenizer

        tokenizer_init_kwargs = {
            **tokenizer_kwargs,
            "vocab_path": vocab_file,
            "return_tokens": self.return_tokens,
>>>>>>> c0edd02b
        }
        if torchtext_version >= (0, 14, 0):
            # never_split kwarg added in torchtext 0.14.0
            tokenizer_init_kwargs["never_split"] = self.never_split

        self.tokenizer = torchtext.transforms.BERTTokenizer(**tokenizer_init_kwargs)

    def _init_vocab(self, vocab_file: str) -> Dict[str, int]:
        from transformers.models.bert.tokenization_bert import load_vocab

        return load_vocab(vocab_file)

    def forward(self, v: Union[str, List[str], torch.Tensor]) -> Any:
        """Implements forward pass for tokenizer.

        If the is_hf_tokenizer flag is set to True, then the output follows the HF convention, i.e. the output is an
        List[List[int]] of tokens and the cls and sep tokens are automatically added as the start and stop symbols.

        If the is_hf_tokenizer flag is set to False, then the output follows the Ludwig convention, i.e. the output
        is a List[List[str]] of tokens.
        """
        if isinstance(v, torch.Tensor):
            raise ValueError(f"Unsupported input: {v}")

        inputs: List[str] = []
        # Ludwig calls map on List[str] objects, so we need to handle individual strings as well.
        if isinstance(v, str):
            inputs.append(v)
        else:
            inputs.extend(v)

        if self.is_hf_tokenizer:
            token_ids_str = self.tokenizer(inputs)
            assert torch.jit.isinstance(token_ids_str, List[List[str]])
            # Must cast token_ids to ints because they are used directly as indices.
            token_ids: List[List[int]] = []
            for token_ids_str_i in token_ids_str:
                token_ids_i = [int(token_id_str) for token_id_str in token_ids_str_i]
                token_ids_i = self._add_special_token_ids(token_ids_i)
                token_ids.append(token_ids_i)
            return token_ids[0] if isinstance(v, str) else token_ids

        tokens = self.tokenizer(inputs)
        assert torch.jit.isinstance(tokens, List[List[str]])
        return tokens[0] if isinstance(v, str) else tokens

    def get_vocab(self) -> Dict[str, int]:
        return self.vocab

    def get_pad_token(self) -> str:
        return self.pad_token

    def get_unk_token(self) -> str:
        return self.unk_token

    def _add_special_token_ids(self, token_ids: List[int]) -> List[int]:
        """Adds special token ids to the token_ids list."""
        if torch.jit.isinstance(self.cls_token_id, int) and torch.jit.isinstance(self.sep_token_id, int):
            token_ids.insert(0, self.cls_token_id)
            token_ids.append(self.sep_token_id)
        return token_ids


tokenizer_registry.update(
    {
        "bert": BERTTokenizer,
    }
)
TORCHSCRIPT_COMPATIBLE_TOKENIZERS.update(TORCHTEXT_0_13_0_TOKENIZERS)


def get_hf_tokenizer(pretrained_model_name_or_path, **kwargs):
    """Gets a potentially torchscript-compatible tokenizer that follows HF convention.

    Args:
        pretrained_model_name_or_path: Name of the model in the HF repo. Example: "bert-base-uncased".
    Returns:
        A torchscript-able HF tokenizer if it is available. Else, returns vanilla HF tokenizer.
    """
    from transformers import BertTokenizer, DistilBertTokenizer, ElectraTokenizer

    # HuggingFace has implemented a DO Repeat Yourself policy for models
    # https://github.com/huggingface/transformers/issues/19303
    # We now need to manually track BERT-like tokenizers to map onto the TorchText implementation
    # until PyTorch improves TorchScript to be able to compile HF tokenizers. This would require
    #  1. Support for string inputs for torch.jit.trace, or
    #  2. Support for `kwargs` in torch.jit.script
    # This is populated in the `get_hf_tokenizer` since the set requires `transformers` to be installed
    HF_BERTLIKE_TOKENIZER_CLS_SET = {BertTokenizer, DistilBertTokenizer, ElectraTokenizer}

    hf_name = pretrained_model_name_or_path
    # use_fast=False to leverage python class inheritance
    # cannot tokenize HF tokenizers directly because HF lacks strict typing and list[str] cannot be traced
    hf_tokenizer = load_pretrained_hf_tokenizer(hf_name, use_fast=False)

    torchtext_tokenizer = None
    if "bert" in TORCHSCRIPT_COMPATIBLE_TOKENIZERS and any(
        isinstance(hf_tokenizer, cls) for cls in HF_BERTLIKE_TOKENIZER_CLS_SET
    ):
        tokenizer_kwargs = _get_bert_config(hf_name)
        torchtext_tokenizer = BERTTokenizer(
            **tokenizer_kwargs,
            is_hf_tokenizer=True,
            hf_tokenizer_attrs={
                "pad_token": hf_tokenizer.pad_token,
                "unk_token": hf_tokenizer.unk_token,
                "cls_token_id": hf_tokenizer.cls_token_id,
                "sep_token_id": hf_tokenizer.sep_token_id,
                "all_special_tokens": hf_tokenizer.all_special_tokens,
            },
        )

    use_torchtext = torchtext_tokenizer is not None
    if use_torchtext:
        # If a torchtext tokenizer is instantiable, tenatively we will use it. However,
        # if the tokenizer does not pass (lightweight) validation, then we will fall back to the vanilla HF tokenizer.
        # TODO(geoffrey): can we better validate tokenizer parity before swapping in the TorchText tokenizer?
        # Samples from https://github.com/huggingface/transformers/blob/main/tests/models/bert/test_tokenization_bert.py
        for sample_input in HF_TOKENIZER_SAMPLE_INPUTS:
            hf_output = hf_tokenizer.encode(sample_input)
            tt_output = torchtext_tokenizer(sample_input)
            if hf_output != tt_output:
                use_torchtext = False
                logger.warning("Falling back to HuggingFace tokenizer because TorchText tokenizer failed validation.")
                logger.warning(f"Sample input: {sample_input}\nHF output: {hf_output}\nTT output: {tt_output}")
                break

    if use_torchtext:
        logger.info(f"Loaded TorchText implementation of {hf_name} tokenizer")
        return torchtext_tokenizer
    else:
        # If hf_name does not have a torchtext equivalent implementation, load the
        # HuggingFace implementation.
        logger.info(f"Loaded HuggingFace implementation of {hf_name} tokenizer")
        return HFTokenizer(hf_name)


def _get_bert_config(hf_name):
    """Gets configs from BERT tokenizers in HuggingFace.

    `vocab_file` is required for BERT tokenizers. `tokenizer_config.json` are optional keyword arguments used to
    initialize the tokenizer object. If no `tokenizer_config.json` is found, then we instantiate the tokenizer with
    default arguments.
    """
    from huggingface_hub import hf_hub_download
    from huggingface_hub.utils import EntryNotFoundError

    vocab_file = hf_hub_download(repo_id=hf_name, filename="vocab.txt")

    try:
        tokenizer_config = load_json(hf_hub_download(repo_id=hf_name, filename="tokenizer_config.json"))
    except EntryNotFoundError:
        tokenizer_config = {}

    return {"vocab_file": vocab_file, **tokenizer_config}


tokenizer_registry.update(
    {
        "hf_tokenizer": get_hf_tokenizer,
    }
)


def get_tokenizer_from_registry(tokenizer_name: str) -> torch.nn.Module:
    """Returns the appropriate tokenizer from the tokenizer registry.

    Raises a KeyError if a tokenizer that does not exist in the registry is requested, with additional help text if the
    requested tokenizer would be available for a different version of torchtext.
    """
    if tokenizer_name in tokenizer_registry:
        return tokenizer_registry[tokenizer_name]

    if (
        torch.torch_version.TorchVersion(torchtext.__version__) < (0, 12, 0)
        and tokenizer_name in TORCHTEXT_0_12_0_TOKENIZERS
    ):
        raise KeyError(
            f"torchtext>=0.12.0 is not installed, so '{tokenizer_name}' and the following tokenizers are not "
            f"available: {TORCHTEXT_0_12_0_TOKENIZERS}"
        )

    if (
        torch.torch_version.TorchVersion(torchtext.__version__) < (0, 13, 0)
        and tokenizer_name in TORCHTEXT_0_13_0_TOKENIZERS
    ):
        raise KeyError(
            f"torchtext>=0.13.0 is not installed, so '{tokenizer_name}' and the following tokenizers are not "
            f"available: {TORCHTEXT_0_13_0_TOKENIZERS}"
        )

    # Tokenizer does not exist or is unavailable.
    raise KeyError(f"Invalid tokenizer name: '{tokenizer_name}'. Available tokenizers: {tokenizer_registry.keys()}")<|MERGE_RESOLUTION|>--- conflicted
+++ resolved
@@ -958,7 +958,7 @@
         """Initializes and returns the tokenizer."""
         raise NotImplementedError
 
-    def forward(self, v: Union[str, List[str], torch.Tensor]) -> Any:
+    def forward(self, v: Union[str, list[str], torch.Tensor]) -> Any:
         """Implements forward pass for tokenizer.
 
         BPE tokenizers from torchtext return ids directly, which is inconsistent with the Ludwig tokenizer API. The
@@ -967,104 +967,7 @@
         if isinstance(v, torch.Tensor):
             raise ValueError(f"Unsupported input: {v}")
 
-<<<<<<< HEAD
-        class SentencePieceTokenizer(torch.nn.Module):
-            def __init__(self, pretrained_model_name_or_path: Optional[str] = None, **kwargs):
-                super().__init__()
-                if pretrained_model_name_or_path is None:
-                    pretrained_model_name_or_path = (
-                        "https://download.pytorch.org/models/text/xlmr.sentencepiece.bpe.model"
-                    )
-                self.tokenizer = torchtext.transforms.SentencePieceTokenizer(
-                    sp_model_path=pretrained_model_name_or_path
-                )
-
-            def forward(self, v: Union[str, list[str], torch.Tensor]):
-                if isinstance(v, torch.Tensor):
-                    raise ValueError(f"Unsupported input: {v}")
-                return self.tokenizer(v)
-
-        class _BPETokenizer(torch.nn.Module):
-            """Superclass for tokenizers that use BPE, such as CLIPTokenizer and GPT2BPETokenizer."""
-
-            def __init__(self, pretrained_model_name_or_path: str, vocab_file: str):
-                super().__init__()
-                self.str2idx, self.idx2str = self._init_vocab(vocab_file)
-                self.tokenizer = self._init_tokenizer(pretrained_model_name_or_path, vocab_file)
-
-            def _init_vocab(self, vocab_file: str) -> dict[str, str]:
-                """Loads the vocab from the vocab file."""
-                str2idx = load_json(torchtext.utils.get_asset_local_path(vocab_file))
-                _, idx2str = zip(*sorted((v, k) for k, v in str2idx.items()))
-                return str2idx, idx2str
-
-            def _init_tokenizer(self, pretrained_model_name_or_path: str, vocab_file: str) -> Any:
-                """Initializes and returns the tokenizer."""
-                raise NotImplementedError
-
-            def forward(self, v: Union[str, list[str], torch.Tensor]) -> Any:
-                """Implements forward pass for tokenizer.
-
-                BPE tokenizers from torchtext return ids directly, which is inconsistent with the Ludwig tokenizer API.
-                The below implementation works around this by converting the ids back to their original string tokens.
-                """
-                if isinstance(v, torch.Tensor):
-                    raise ValueError(f"Unsupported input: {v}")
-
-                inputs: list[str] = []
-                # Ludwig calls map on list[str] objects, so we need to handle individual strings as well.
-                if isinstance(v, str):
-                    inputs.append(v)
-                else:
-                    inputs.extend(v)
-
-                token_ids = self.tokenizer(inputs)
-                assert torch.jit.isinstance(token_ids, list[list[str]])
-
-                tokens = [[self.idx2str[int(unit_idx)] for unit_idx in sequence] for sequence in token_ids]
-                return tokens[0] if isinstance(v, str) else tokens
-
-            def get_vocab(self) -> dict[str, str]:
-                return self.str2idx
-
-        class CLIPTokenizer(_BPETokenizer):
-            def __init__(
-                self, pretrained_model_name_or_path: Optional[str] = None, vocab_file: Optional[str] = None, **kwargs
-            ):
-                if pretrained_model_name_or_path is None:
-                    pretrained_model_name_or_path = "http://download.pytorch.org/models/text/clip_merges.bpe"
-                if vocab_file is None:
-                    vocab_file = "http://download.pytorch.org/models/text/clip_encoder.json"
-                super().__init__(pretrained_model_name_or_path, vocab_file)
-
-            def _init_tokenizer(self, pretrained_model_name_or_path: str, vocab_file: str):
-                return torchtext.transforms.CLIPTokenizer(
-                    encoder_json_path=vocab_file, merges_path=pretrained_model_name_or_path
-                )
-
-        class GPT2BPETokenizer(_BPETokenizer):
-            def __init__(
-                self, pretrained_model_name_or_path: Optional[str] = None, vocab_file: Optional[str] = None, **kwargs
-            ):
-                if pretrained_model_name_or_path is None:
-                    pretrained_model_name_or_path = "https://download.pytorch.org/models/text/gpt2_bpe_vocab.bpe"
-                if vocab_file is None:
-                    vocab_file = "https://download.pytorch.org/models/text/gpt2_bpe_encoder.json"
-                super().__init__(pretrained_model_name_or_path, vocab_file)
-
-            def _init_tokenizer(self, pretrained_model_name_or_path: str, vocab_file: str):
-                return torchtext.transforms.GPT2BPETokenizer(
-                    encoder_json_path=vocab_file, vocab_bpe_path=pretrained_model_name_or_path
-                )
-
-        tokenizer_registry.update(
-            {
-                "sentencepiece": SentencePieceTokenizer,
-                "clip": CLIPTokenizer,
-                "gpt2bpe": GPT2BPETokenizer,
-            }
-=======
-        inputs: List[str] = []
+        inputs: list[str] = []
         # Ludwig calls map on List[str] objects, so we need to handle individual strings as well.
         if isinstance(v, str):
             inputs.append(v)
@@ -1072,12 +975,12 @@
             inputs.extend(v)
 
         token_ids = self.tokenizer(inputs)
-        assert torch.jit.isinstance(token_ids, List[List[str]])
+        assert torch.jit.isinstance(token_ids, list[list[str]])
 
         tokens = [[self.idx2str[int(unit_idx)] for unit_idx in sequence] for sequence in token_ids]
         return tokens[0] if isinstance(v, str) else tokens
 
-    def get_vocab(self) -> Dict[str, str]:
+    def get_vocab(self) -> dict[str, str]:
         return self.str2idx
 
 
@@ -1092,7 +995,6 @@
     def _init_tokenizer(self, pretrained_model_name_or_path: str, vocab_file: str):
         return torchtext.transforms.CLIPTokenizer(
             encoder_json_path=vocab_file, merges_path=pretrained_model_name_or_path
->>>>>>> c0edd02b
         )
 
 
@@ -1110,132 +1012,6 @@
         )
 
 
-<<<<<<< HEAD
-    if torchtext_version >= (0, 13, 0):
-        pass
-    else:
-        raise ImportError(f"torchtext>=0.13.0 is required to use these tokenizers: {TORCHTEXT_0_13_0_TOKENIZERS}.")
-
-    class BERTTokenizer(torch.nn.Module):
-        def __init__(
-            self,
-            vocab_file: Optional[str] = None,
-            is_hf_tokenizer: Optional[bool] = False,
-            hf_tokenizer_attrs: Optional[dict[str, Any]] = None,
-            **kwargs,
-        ):
-            super().__init__()
-
-            if vocab_file is None:
-                # If vocab_file not passed in, use default "bert-base-uncased" vocab and kwargs.
-                kwargs = _get_bert_config("bert-base-uncased")
-                vocab_file = kwargs["vocab_file"]
-                vocab = self._init_vocab(vocab_file)
-                hf_tokenizer_attrs = {
-                    "pad_token": "[PAD]",
-                    "unk_token": "[UNK]",
-                    "sep_token_id": vocab["[SEP]"],
-                    "cls_token_id": vocab["[CLS]"],
-                }
-            else:
-                vocab = self._init_vocab(vocab_file)
-
-            self.vocab = vocab
-
-            self.is_hf_tokenizer = is_hf_tokenizer
-            if self.is_hf_tokenizer:
-                # Values used by Ludwig extracted from the corresponding HF model.
-                self.pad_token = hf_tokenizer_attrs["pad_token"]  # Used as padding symbol
-                self.unk_token = hf_tokenizer_attrs["unk_token"]  # Used as unknown symbol
-                self.cls_token_id = hf_tokenizer_attrs["cls_token_id"]  # Used as start symbol. Only used if HF.
-                self.sep_token_id = hf_tokenizer_attrs["sep_token_id"]  # Used as stop symbol. Only used if HF.
-                self.never_split = hf_tokenizer_attrs["all_special_tokens"]
-            else:
-                self.pad_token = PADDING_SYMBOL
-                self.unk_token = UNKNOWN_SYMBOL
-                self.cls_token_id = None
-                self.sep_token_id = None
-                self.never_split = [UNKNOWN_SYMBOL]
-
-            tokenizer_kwargs = {}
-            if "do_lower_case" in kwargs:
-                tokenizer_kwargs["do_lower_case"] = kwargs["do_lower_case"]
-            if "strip_accents" in kwargs:
-                tokenizer_kwargs["strip_accents"] = kwargs["strip_accents"]
-
-            # Return tokens as raw tokens only if not being used as a HF tokenizer.
-            self.return_tokens = not self.is_hf_tokenizer
-
-            tokenizer_init_kwargs = {
-                **tokenizer_kwargs,
-                "vocab_path": vocab_file,
-                "return_tokens": self.return_tokens,
-            }
-            if torchtext_version >= (0, 14, 0):
-                # never_split kwarg added in torchtext 0.14.0
-                tokenizer_init_kwargs["never_split"] = self.never_split
-
-            self.tokenizer = torchtext.transforms.BERTTokenizer(**tokenizer_init_kwargs)
-
-        def _init_vocab(self, vocab_file: str) -> dict[str, int]:
-            from transformers.models.bert.tokenization_bert import load_vocab
-
-            return load_vocab(vocab_file)
-
-        def forward(self, v: Union[str, list[str], torch.Tensor]) -> Any:
-            """Implements forward pass for tokenizer.
-
-            If the is_hf_tokenizer flag is set to True, then the output follows the HF convention, i.e. the output is an
-            list[list[int]] of tokens and the cls and sep tokens are automatically added as the start and stop symbols.
-
-            If the is_hf_tokenizer flag is set to False, then the output follows the Ludwig convention, i.e. the output
-            is a list[list[str]] of tokens.
-            """
-            if isinstance(v, torch.Tensor):
-                raise ValueError(f"Unsupported input: {v}")
-
-            inputs: list[str] = []
-            # Ludwig calls map on list[str] objects, so we need to handle individual strings as well.
-            if isinstance(v, str):
-                inputs.append(v)
-            else:
-                inputs.extend(v)
-
-            if self.is_hf_tokenizer:
-                token_ids_str = self.tokenizer(inputs)
-                assert torch.jit.isinstance(token_ids_str, list[list[str]])
-                # Must cast token_ids to ints because they are used directly as indices.
-                token_ids: list[list[int]] = []
-                for token_ids_str_i in token_ids_str:
-                    token_ids_i = [int(token_id_str) for token_id_str in token_ids_str_i]
-                    token_ids_i = self._add_special_token_ids(token_ids_i)
-                    token_ids.append(token_ids_i)
-                return token_ids[0] if isinstance(v, str) else token_ids
-
-            tokens = self.tokenizer(inputs)
-            assert torch.jit.isinstance(tokens, list[list[str]])
-            return tokens[0] if isinstance(v, str) else tokens
-
-        def get_vocab(self) -> dict[str, int]:
-            return self.vocab
-
-        def get_pad_token(self) -> str:
-            return self.pad_token
-
-        def get_unk_token(self) -> str:
-            return self.unk_token
-
-        def _add_special_token_ids(self, token_ids: list[int]) -> list[int]:
-            """Adds special token ids to the token_ids list."""
-            if torch.jit.isinstance(self.cls_token_id, int) and torch.jit.isinstance(self.sep_token_id, int):
-                token_ids.insert(0, self.cls_token_id)
-                token_ids.append(self.sep_token_id)
-            return token_ids
-
-    tokenizer_registry.update(
-        {
-            "bert": BERTTokenizer,
-=======
 tokenizer_registry.update(
     {
         "sentencepiece": SentencePieceTokenizer,
@@ -1251,7 +1027,7 @@
         self,
         vocab_file: Optional[str] = None,
         is_hf_tokenizer: Optional[bool] = False,
-        hf_tokenizer_attrs: Optional[Dict[str, Any]] = None,
+        hf_tokenizer_attrs: Optional[dict[str, Any]] = None,
         **kwargs,
     ):
         super().__init__()
@@ -1300,7 +1076,6 @@
             **tokenizer_kwargs,
             "vocab_path": vocab_file,
             "return_tokens": self.return_tokens,
->>>>>>> c0edd02b
         }
         if torchtext_version >= (0, 14, 0):
             # never_split kwarg added in torchtext 0.14.0
@@ -1313,7 +1088,7 @@
 
         return load_vocab(vocab_file)
 
-    def forward(self, v: Union[str, List[str], torch.Tensor]) -> Any:
+    def forward(self, v: Union[str, list[str], torch.Tensor]) -> Any:
         """Implements forward pass for tokenizer.
 
         If the is_hf_tokenizer flag is set to True, then the output follows the HF convention, i.e. the output is an
@@ -1325,7 +1100,7 @@
         if isinstance(v, torch.Tensor):
             raise ValueError(f"Unsupported input: {v}")
 
-        inputs: List[str] = []
+        inputs: list[str] = []
         # Ludwig calls map on List[str] objects, so we need to handle individual strings as well.
         if isinstance(v, str):
             inputs.append(v)
@@ -1334,9 +1109,9 @@
 
         if self.is_hf_tokenizer:
             token_ids_str = self.tokenizer(inputs)
-            assert torch.jit.isinstance(token_ids_str, List[List[str]])
+            assert torch.jit.isinstance(token_ids_str, list[list[str]])
             # Must cast token_ids to ints because they are used directly as indices.
-            token_ids: List[List[int]] = []
+            token_ids: list[list[int]] = []
             for token_ids_str_i in token_ids_str:
                 token_ids_i = [int(token_id_str) for token_id_str in token_ids_str_i]
                 token_ids_i = self._add_special_token_ids(token_ids_i)
@@ -1344,7 +1119,7 @@
             return token_ids[0] if isinstance(v, str) else token_ids
 
         tokens = self.tokenizer(inputs)
-        assert torch.jit.isinstance(tokens, List[List[str]])
+        assert torch.jit.isinstance(tokens, list[list[str]])
         return tokens[0] if isinstance(v, str) else tokens
 
     def get_vocab(self) -> Dict[str, int]:
@@ -1356,7 +1131,7 @@
     def get_unk_token(self) -> str:
         return self.unk_token
 
-    def _add_special_token_ids(self, token_ids: List[int]) -> List[int]:
+    def _add_special_token_ids(self, token_ids: list[int]) -> list[int]:
         """Adds special token ids to the token_ids list."""
         if torch.jit.isinstance(self.cls_token_id, int) and torch.jit.isinstance(self.sep_token_id, int):
             token_ids.insert(0, self.cls_token_id)
