--- conflicted
+++ resolved
@@ -34,11 +34,7 @@
     "clip_tokenizer",
     "gpt2bpe_tokenizer",
 }  # requires torchtext>=0.12.0
-<<<<<<< HEAD
-TORCHSCRIPT_ENABLED_TOKENIZERS = {"space_punct", *TORCHTEXT_TOKENIZERS}
-=======
-TORCHSCRIPT_ENABLED_TOKENIZERS = {"space", *TORCHTEXT_TOKENIZERS}
->>>>>>> 908fb7d8
+TORCHSCRIPT_ENABLED_TOKENIZERS = {"space", "space_punct", *TORCHTEXT_TOKENIZERS}
 
 
 class BaseTokenizer:
@@ -791,20 +787,12 @@
 
 
 tokenizer_registry = {
-<<<<<<< HEAD
-    # Compatible with torchscript
-    "space_punct": SpacePunctuationStringToListTokenizer,
-    # Not compatible with torchscript
-    "characters": CharactersToListTokenizer,
-    "space": SpaceStringToListTokenizer,
-    "legacy_space_punct": LegacySpacePunctuationStringToListTokenizer,
-=======
     # Torchscript-compatible tokenizers. Torchtext tokenizers are also available below (requires torchtext>=0.12.0).
     "space": SpaceStringToListTokenizer,
+    "space_punct": SpacePunctuationStringToListTokenizer,
     # Tokenizers not compatible with torchscript
     "characters": CharactersToListTokenizer,
-    "space_punct": SpacePunctuationStringToListTokenizer,
->>>>>>> 908fb7d8
+    "legacy_space_punct": LegacySpacePunctuationStringToListTokenizer,
     "underscore": UnderscoreStringToListTokenizer,
     "comma": CommaStringToListTokenizer,
     "untokenized": UntokenizedStringToListTokenizer,
