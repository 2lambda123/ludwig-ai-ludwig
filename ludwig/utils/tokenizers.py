"""Ludwig string tokenizers including string-based, spacy-based, and huggingface-based implementations.

To add a new tokenizer, 1) implement a subclass of BaseTokenizer and 2) add it to the tokenizer_registry.

Once it's in the registry, tokenizers can be used in a ludwig config, e.g..

```
input_features:
    -   name: title
        type: text
        preprocessing:
            tokenizer: <NEW_TOKENIZER>
```
"""

import logging
import re
from abc import abstractmethod
from typing import Any, List, Optional, Union

import torch

from ludwig.utils.data_utils import load_json
from ludwig.utils.nlp_utils import load_nlp_pipeline, process_text

logger = logging.getLogger(__name__)


SPLIT_REGEX = re.compile(r"\s+")
SPACE_PUNCTUATION_REGEX = re.compile(r"\w+|[^\w\s]")
COMMA_REGEX = re.compile(r"\s*,\s*")
UNDERSCORE_REGEX = re.compile(r"\s*_\s*")
# requires torchtext>=0.12.0
TORCHSCRIPT_ENABLED_TOKENIZERS = {"sentencepiece_tokenizer", "clip_tokenizer", "gpt2bpe_tokenizer"}


class BaseTokenizer:
    @abstractmethod
    def __init__(self, **kwargs):
        pass

    @abstractmethod
    def __call__(self, text: str):
        pass


class CharactersToListTokenizer(BaseTokenizer):
    def __call__(self, text):
        return [char for char in text]


class SpaceStringToListTokenizer(BaseTokenizer):
    def __call__(self, text):
        return SPLIT_REGEX.split(text.strip())


class SpacePunctuationStringToListTokenizer(BaseTokenizer):
    def __call__(self, text):
        return SPACE_PUNCTUATION_REGEX.findall(text.strip())


class UnderscoreStringToListTokenizer(BaseTokenizer):
    def __call__(self, text):
        return UNDERSCORE_REGEX.split(text.strip())


class CommaStringToListTokenizer(BaseTokenizer):
    def __call__(self, text):
        return COMMA_REGEX.split(text.strip())


class UntokenizedStringToListTokenizer(BaseTokenizer):
    def __call__(self, text):
        return [text]


class StrippedStringToListTokenizer(BaseTokenizer):
    def __call__(self, text):
        return [text.strip()]


class EnglishTokenizer(BaseTokenizer):
    def __call__(self, text):
        return process_text(text, load_nlp_pipeline("en"))


class EnglishFilterTokenizer(BaseTokenizer):
    def __call__(self, text):
        return process_text(
            text, load_nlp_pipeline("en"), filter_numbers=True, filter_punctuation=True, filter_short_tokens=True
        )


class EnglishRemoveStopwordsTokenizer(BaseTokenizer):
    def __call__(self, text):
        return process_text(text, load_nlp_pipeline("en"), filter_stopwords=True)


class EnglishLemmatizeTokenizer(BaseTokenizer):
    def __call__(self, text):
        process_text(text, load_nlp_pipeline("en"), return_lemma=True)


class EnglishLemmatizeFilterTokenizer(BaseTokenizer):
    def __call__(self, text):
        return process_text(
            text,
            load_nlp_pipeline("en"),
            return_lemma=True,
            filter_numbers=True,
            filter_punctuation=True,
            filter_short_tokens=True,
        )


class EnglishLemmatizeRemoveStopwordsTokenizer(BaseTokenizer):
    def __call__(self, text):
        return process_text(text, load_nlp_pipeline("en"), return_lemma=True, filter_stopwords=True)


class ItalianTokenizer(BaseTokenizer):
    def __call__(self, text):
        return process_text(text, load_nlp_pipeline("it"))


class ItalianFilterTokenizer(BaseTokenizer):
    def __call__(self, text):
        return process_text(
            text, load_nlp_pipeline("it"), filter_numbers=True, filter_punctuation=True, filter_short_tokens=True
        )


class ItalianRemoveStopwordsTokenizer(BaseTokenizer):
    def __call__(self, text):
        return process_text(text, load_nlp_pipeline("it"), filter_stopwords=True)


class ItalianLemmatizeTokenizer(BaseTokenizer):
    def __call__(self, text):
        return process_text(text, load_nlp_pipeline("it"), return_lemma=True)


class ItalianLemmatizeFilterTokenizer(BaseTokenizer):
    def __call__(self, text):
        return process_text(
            text,
            load_nlp_pipeline("it"),
            return_lemma=True,
            filter_numbers=True,
            filter_punctuation=True,
            filter_short_tokens=True,
        )


class ItalianLemmatizeRemoveStopwordsTokenizer(BaseTokenizer):
    def __call__(self, text):
        return process_text(text, load_nlp_pipeline("it"), return_lemma=True, filter_stopwords=True)


class SpanishTokenizer(BaseTokenizer):
    def __call__(self, text):
        return process_text(text, load_nlp_pipeline("es"))


class SpanishFilterTokenizer(BaseTokenizer):
    def __call__(self, text):
        return process_text(
            text, load_nlp_pipeline("es"), filter_numbers=True, filter_punctuation=True, filter_short_tokens=True
        )


class SpanishRemoveStopwordsTokenizer(BaseTokenizer):
    def __call__(self, text):
        return process_text(text, load_nlp_pipeline("es"), filter_stopwords=True)


class SpanishLemmatizeTokenizer(BaseTokenizer):
    def __call__(self, text):
        return process_text(text, load_nlp_pipeline("es"), return_lemma=True)


class SpanishLemmatizeFilterTokenizer(BaseTokenizer):
    def __call__(self, text):
        return process_text(
            text,
            load_nlp_pipeline("es"),
            return_lemma=True,
            filter_numbers=True,
            filter_punctuation=True,
            filter_short_tokens=True,
        )


class SpanishLemmatizeRemoveStopwordsTokenizer(BaseTokenizer):
    def __call__(self, text):
        return process_text(text, load_nlp_pipeline("es"), return_lemma=True, filter_stopwords=True)


class GermanTokenizer(BaseTokenizer):
    def __call__(self, text):
        return process_text(text, load_nlp_pipeline("de"))


class GermanFilterTokenizer(BaseTokenizer):
    def __call__(self, text):
        return process_text(
            text, load_nlp_pipeline("de"), filter_numbers=True, filter_punctuation=True, filter_short_tokens=True
        )


class GermanRemoveStopwordsTokenizer(BaseTokenizer):
    def __call__(self, text):
        return process_text(text, load_nlp_pipeline("de"), filter_stopwords=True)


class GermanLemmatizeTokenizer(BaseTokenizer):
    def __call__(self, text):
        return process_text(text, load_nlp_pipeline("de"), return_lemma=True)


class GermanLemmatizeFilterTokenizer(BaseTokenizer):
    def __call__(self, text):
        return process_text(
            text,
            load_nlp_pipeline("de"),
            return_lemma=True,
            filter_numbers=True,
            filter_punctuation=True,
            filter_short_tokens=True,
        )


class GermanLemmatizeRemoveStopwordsTokenizer(BaseTokenizer):
    def __call__(self, text):
        return process_text(text, load_nlp_pipeline("de"), return_lemma=True, filter_stopwords=True)


class FrenchTokenizer(BaseTokenizer):
    def __call__(self, text):
        return process_text(text, load_nlp_pipeline("fr"))


class FrenchFilterTokenizer(BaseTokenizer):
    def __call__(self, text):
        return process_text(
            text, load_nlp_pipeline("fr"), filter_numbers=True, filter_punctuation=True, filter_short_tokens=True
        )


class FrenchRemoveStopwordsTokenizer(BaseTokenizer):
    def __call__(self, text):
        return process_text(text, load_nlp_pipeline("fr"), filter_stopwords=True)


class FrenchLemmatizeTokenizer(BaseTokenizer):
    def __call__(self, text):
        return process_text(text, load_nlp_pipeline("fr"), return_lemma=True)


class FrenchLemmatizeFilterTokenizer(BaseTokenizer):
    def __call__(self, text):
        return process_text(
            text,
            load_nlp_pipeline("fr"),
            return_lemma=True,
            filter_numbers=True,
            filter_punctuation=True,
            filter_short_tokens=True,
        )


class FrenchLemmatizeRemoveStopwordsTokenizer(BaseTokenizer):
    def __call__(self, text):
        return process_text(text, load_nlp_pipeline("fr"), return_lemma=True, filter_stopwords=True)


class PortugueseTokenizer(BaseTokenizer):
    def __call__(self, text):
        return process_text(text, load_nlp_pipeline("pt"))


class PortugueseFilterTokenizer(BaseTokenizer):
    def __call__(self, text):
        return process_text(
            text, load_nlp_pipeline("pt"), filter_numbers=True, filter_punctuation=True, filter_short_tokens=True
        )


class PortugueseRemoveStopwordsTokenizer(BaseTokenizer):
    def __call__(self, text):
        return process_text(text, load_nlp_pipeline("pt"), filter_stopwords=True)


class PortugueseLemmatizeTokenizer(BaseTokenizer):
    def __call__(self, text):
        return process_text(text, load_nlp_pipeline("pt"), return_lemma=True)


class PortugueseLemmatizeFilterTokenizer(BaseTokenizer):
    def __call__(self, text):
        return process_text(
            text,
            load_nlp_pipeline("pt"),
            return_lemma=True,
            filter_numbers=True,
            filter_punctuation=True,
            filter_short_tokens=True,
        )


class PortugueseLemmatizeRemoveStopwordsTokenizer(BaseTokenizer):
    def __call__(self, text):
        return process_text(text, load_nlp_pipeline("pt"), return_lemma=True, filter_stopwords=True)


class DutchTokenizer(BaseTokenizer):
    def __call__(self, text):
        return process_text(text, load_nlp_pipeline("nl"))


class DutchFilterTokenizer(BaseTokenizer):
    def __call__(self, text):
        return process_text(
            text, load_nlp_pipeline("nl"), filter_numbers=True, filter_punctuation=True, filter_short_tokens=True
        )


class DutchRemoveStopwordsTokenizer(BaseTokenizer):
    def __call__(self, text):
        return process_text(text, load_nlp_pipeline("nl"), filter_stopwords=True)


class DutchLemmatizeTokenizer(BaseTokenizer):
    def __call__(self, text):
        return process_text(text, load_nlp_pipeline("nl"), return_lemma=True)


class DutchLemmatizeFilterTokenizer(BaseTokenizer):
    def __call__(self, text):
        return process_text(
            text,
            load_nlp_pipeline("nl"),
            return_lemma=True,
            filter_numbers=True,
            filter_punctuation=True,
            filter_short_tokens=True,
        )


class DutchLemmatizeRemoveStopwordsTokenizer(BaseTokenizer):
    def __call__(self, text):
        return process_text(text, load_nlp_pipeline("nl"), return_lemma=True, filter_stopwords=True)


class GreekTokenizer(BaseTokenizer):
    def __call__(self, text):
        return process_text(text, load_nlp_pipeline("el"))


class GreekFilterTokenizer(BaseTokenizer):
    def __call__(self, text):
        return process_text(
            text, load_nlp_pipeline("el"), filter_numbers=True, filter_punctuation=True, filter_short_tokens=True
        )


class GreekRemoveStopwordsTokenizer(BaseTokenizer):
    def __call__(self, text):
        return process_text(text, load_nlp_pipeline("el"), filter_stopwords=True)


class GreekLemmatizeTokenizer(BaseTokenizer):
    def __call__(self, text):
        return process_text(text, load_nlp_pipeline("el"), return_lemma=True)


class GreekLemmatizeFilterTokenizer(BaseTokenizer):
    def __call__(self, text):
        return process_text(
            text,
            load_nlp_pipeline("el"),
            return_lemma=True,
            filter_numbers=True,
            filter_punctuation=True,
            filter_short_tokens=True,
        )


class GreekLemmatizeRemoveStopwordsFilterTokenizer(BaseTokenizer):
    def __call__(self, text):
        return process_text(text, load_nlp_pipeline("el"), return_lemma=True, filter_stopwords=True)


class NorwegianTokenizer(BaseTokenizer):
    def __call__(self, text):
        return process_text(text, load_nlp_pipeline("nb"))


class NorwegianFilterTokenizer(BaseTokenizer):
    def __call__(self, text):
        return process_text(
            text, load_nlp_pipeline("nb"), filter_numbers=True, filter_punctuation=True, filter_short_tokens=True
        )


class NorwegianRemoveStopwordsTokenizer(BaseTokenizer):
    def __call__(self, text):
        return process_text(text, load_nlp_pipeline("nb"), filter_stopwords=True)


class NorwegianLemmatizeTokenizer(BaseTokenizer):
    def __call__(self, text):
        return process_text(text, load_nlp_pipeline("nb"), return_lemma=True)


class NorwegianLemmatizeFilterTokenizer(BaseTokenizer):
    def __call__(self, text):
        return process_text(
            text,
            load_nlp_pipeline("nb"),
            return_lemma=True,
            filter_numbers=True,
            filter_punctuation=True,
            filter_short_tokens=True,
        )


class NorwegianLemmatizeRemoveStopwordsFilterTokenizer(BaseTokenizer):
    def __call__(self, text):
        return process_text(text, load_nlp_pipeline("nb"), return_lemma=True, filter_stopwords=True)


class LithuanianTokenizer(BaseTokenizer):
    def __call__(self, text):
        return process_text(text, load_nlp_pipeline("lt"))


class LithuanianFilterTokenizer(BaseTokenizer):
    def __call__(self, text):
        return process_text(
            text, load_nlp_pipeline("lt"), filter_numbers=True, filter_punctuation=True, filter_short_tokens=True
        )


class LithuanianRemoveStopwordsTokenizer(BaseTokenizer):
    def __call__(self, text):
        return process_text(text, load_nlp_pipeline("lt"), filter_stopwords=True)


class LithuanianLemmatizeTokenizer(BaseTokenizer):
    def __call__(self, text):
        return process_text(text, load_nlp_pipeline("lt"), return_lemma=True)


class LithuanianLemmatizeFilterTokenizer(BaseTokenizer):
    def __call__(self, text):
        return process_text(
            text,
            load_nlp_pipeline("lt"),
            return_lemma=True,
            filter_numbers=True,
            filter_punctuation=True,
            filter_short_tokens=True,
        )


class LithuanianLemmatizeRemoveStopwordsFilterTokenizer(BaseTokenizer):
    def __call__(self, text):
        return process_text(text, load_nlp_pipeline("lt"), return_lemma=True, filter_stopwords=True)


class DanishTokenizer(BaseTokenizer):
    def __call__(self, text):
        return process_text(text, load_nlp_pipeline("da"))


class DanishFilterTokenizer(BaseTokenizer):
    def __call__(self, text):
        return process_text(
            text, load_nlp_pipeline("da"), filter_numbers=True, filter_punctuation=True, filter_short_tokens=True
        )


class DanishRemoveStopwordsTokenizer(BaseTokenizer):
    def __call__(self, text):
        return process_text(text, load_nlp_pipeline("da"), filter_stopwords=True)


class DanishLemmatizeTokenizer(BaseTokenizer):
    def __call__(self, text):
        return process_text(text, load_nlp_pipeline("da"), return_lemma=True)


class DanishLemmatizeFilterTokenizer(BaseTokenizer):
    def __call__(self, text):
        return process_text(
            text,
            load_nlp_pipeline("da"),
            return_lemma=True,
            filter_numbers=True,
            filter_punctuation=True,
            filter_short_tokens=True,
        )


class DanishLemmatizeRemoveStopwordsFilterTokenizer(BaseTokenizer):
    def __call__(self, text):
        return process_text(text, load_nlp_pipeline("da"), return_lemma=True, filter_stopwords=True)


class PolishTokenizer(BaseTokenizer):
    def __call__(self, text):
        return process_text(text, load_nlp_pipeline("pl"))


class PolishFilterTokenizer(BaseTokenizer):
    def __call__(self, text):
        return process_text(
            text, load_nlp_pipeline("pl"), filter_numbers=True, filter_punctuation=True, filter_short_tokens=True
        )


class PolishRemoveStopwordsTokenizer(BaseTokenizer):
    def __call__(self, text):
        return process_text(text, load_nlp_pipeline("pl"), filter_stopwords=True)


class PolishLemmatizeTokenizer(BaseTokenizer):
    def __call__(self, text):
        return process_text(text, load_nlp_pipeline("pl"), return_lemma=True)


class PolishLemmatizeFilterTokenizer(BaseTokenizer):
    def __call__(self, text):
        return process_text(
            text,
            load_nlp_pipeline("pl"),
            return_lemma=True,
            filter_numbers=True,
            filter_punctuation=True,
            filter_short_tokens=True,
        )


class PolishLemmatizeRemoveStopwordsFilterTokenizer(BaseTokenizer):
    def __call__(self, text):
        return process_text(text, load_nlp_pipeline("pl"), return_lemma=True, filter_stopwords=True)


class RomanianTokenizer(BaseTokenizer):
    def __call__(self, text):
        return process_text(text, load_nlp_pipeline("ro"))


class RomanianFilterTokenizer(BaseTokenizer):
    def __call__(self, text):
        return process_text(
            text, load_nlp_pipeline("ro"), filter_numbers=True, filter_punctuation=True, filter_short_tokens=True
        )


class RomanianRemoveStopwordsTokenizer(BaseTokenizer):
    def __call__(self, text):
        return process_text(text, load_nlp_pipeline("ro"), filter_stopwords=True)


class RomanianLemmatizeTokenizer(BaseTokenizer):
    def __call__(self, text):
        return process_text(text, load_nlp_pipeline("ro"), return_lemma=True)


class RomanianLemmatizeFilterTokenizer(BaseTokenizer):
    def __call__(self, text):
        return process_text(
            text,
            load_nlp_pipeline("ro"),
            return_lemma=True,
            filter_numbers=True,
            filter_punctuation=True,
            filter_short_tokens=True,
        )


class RomanianLemmatizeRemoveStopwordsFilterTokenizer(BaseTokenizer):
    def __call__(self, text):
        return process_text(text, load_nlp_pipeline("ro"), return_lemma=True, filter_stopwords=True)


class JapaneseTokenizer(BaseTokenizer):
    def __call__(self, text):
        return process_text(text, load_nlp_pipeline("jp"))


class JapaneseFilterTokenizer(BaseTokenizer):
    def __call__(self, text):
        return process_text(
            text, load_nlp_pipeline("jp"), filter_numbers=True, filter_punctuation=True, filter_short_tokens=True
        )


class JapaneseRemoveStopwordsTokenizer(BaseTokenizer):
    def __call__(self, text):
        return process_text(text, load_nlp_pipeline("jp"), filter_stopwords=True)


class JapaneseLemmatizeTokenizer(BaseTokenizer):
    def __call__(self, text):
        return process_text(text, load_nlp_pipeline("jp"), return_lemma=True)


class JapaneseLemmatizeFilterTokenizer(BaseTokenizer):
    def __call__(self, text):
        return process_text(
            text,
            load_nlp_pipeline("jp"),
            return_lemma=True,
            filter_numbers=True,
            filter_punctuation=True,
            filter_short_tokens=True,
        )


class JapaneseLemmatizeRemoveStopwordsFilterTokenizer(BaseTokenizer):
    def __call__(self, text):
        return process_text(text, load_nlp_pipeline("jp"), return_lemma=True, filter_stopwords=True)


class ChineseTokenizer(BaseTokenizer):
    def __call__(self, text):
        return process_text(text, load_nlp_pipeline("zh"))


class ChineseFilterTokenizer(BaseTokenizer):
    def __call__(self, text):
        return process_text(
            text, load_nlp_pipeline("zh"), filter_numbers=True, filter_punctuation=True, filter_short_tokens=True
        )


class ChineseRemoveStopwordsTokenizer(BaseTokenizer):
    def __call__(self, text):
        return process_text(text, load_nlp_pipeline("zh"), filter_stopwords=True)


class ChineseLemmatizeTokenizer(BaseTokenizer):
    def __call__(self, text):
        return process_text(text, load_nlp_pipeline("zh"), return_lemma=True)


class ChineseLemmatizeFilterTokenizer(BaseTokenizer):
    def __call__(self, text):
        return process_text(
            text,
            load_nlp_pipeline("zh"),
            return_lemma=True,
            filter_numbers=True,
            filter_punctuation=True,
            filter_short_tokens=True,
        )


class ChineseLemmatizeRemoveStopwordsFilterTokenizer(BaseTokenizer):
    def __call__(self, text):
        return process_text(text, load_nlp_pipeline("zh"), return_lemma=True, filter_stopwords=True)


class MultiTokenizer(BaseTokenizer):
    def __call__(self, text):
        return process_text(
            text, load_nlp_pipeline("xx"), filter_numbers=True, filter_punctuation=True, filter_short_tokens=True
        )


class MultiFilterTokenizer(BaseTokenizer):
    def __call__(self, text):
        return process_text(
            text, load_nlp_pipeline("xx"), filter_numbers=True, filter_punctuation=True, filter_short_tokens=True
        )


class MultiRemoveStopwordsTokenizer(BaseTokenizer):
    def __call__(self, text):
        return process_text(text, load_nlp_pipeline("xx"), filter_stopwords=True)


class MultiLemmatizeTokenizer(BaseTokenizer):
    def __call__(self, text):
        return process_text(text, load_nlp_pipeline("xx"), return_lemma=True)


class MultiLemmatizeFilterTokenizer(BaseTokenizer):
    def __call__(self, text):
        return process_text(
            text,
            load_nlp_pipeline("xx"),
            return_lemma=True,
            filter_numbers=True,
            filter_punctuation=True,
            filter_short_tokens=True,
        )


class MultiLemmatizeRemoveStopwordsTokenizer(BaseTokenizer):
    def __call__(self, text):
        return process_text(text, load_nlp_pipeline("xx"), return_lemma=True, filter_stopwords=True)


class HFTokenizer(BaseTokenizer):
    def __init__(self, pretrained_model_name_or_path, **kwargs):
        super().__init__()
        from transformers import AutoTokenizer

        self.tokenizer = AutoTokenizer.from_pretrained(
            pretrained_model_name_or_path,
        )

    def __call__(self, text):
        return self.tokenizer.encode(text, truncation=True)


tokenizer_registry = {
    "characters": CharactersToListTokenizer,
    "space": SpaceStringToListTokenizer,
    "space_punct": SpacePunctuationStringToListTokenizer,
    "underscore": UnderscoreStringToListTokenizer,
    "comma": CommaStringToListTokenizer,
    "untokenized": UntokenizedStringToListTokenizer,
    "stripped": StrippedStringToListTokenizer,
    "english_tokenize": EnglishTokenizer,
    "english_tokenize_filter": EnglishFilterTokenizer,
    "english_tokenize_remove_stopwords": EnglishRemoveStopwordsTokenizer,
    "english_lemmatize": EnglishLemmatizeTokenizer,
    "english_lemmatize_filter": EnglishLemmatizeFilterTokenizer,
    "english_lemmatize_remove_stopwords": EnglishLemmatizeRemoveStopwordsTokenizer,
    "italian_tokenize": ItalianTokenizer,
    "italian_tokenize_filter": ItalianFilterTokenizer,
    "italian_tokenize_remove_stopwords": ItalianRemoveStopwordsTokenizer,
    "italian_lemmatize": ItalianLemmatizeTokenizer,
    "italian_lemmatize_filter": ItalianLemmatizeFilterTokenizer,
    "italian_lemmatize_remove_stopwords": ItalianLemmatizeRemoveStopwordsTokenizer,
    "spanish_tokenize": SpanishTokenizer,
    "spanish_tokenize_filter": SpanishFilterTokenizer,
    "spanish_tokenize_remove_stopwords": SpanishRemoveStopwordsTokenizer,
    "spanish_lemmatize": SpanishLemmatizeTokenizer,
    "spanish_lemmatize_filter": SpanishLemmatizeFilterTokenizer,
    "spanish_lemmatize_remove_stopwords": SpanishLemmatizeRemoveStopwordsTokenizer,
    "german_tokenize": GermanTokenizer,
    "german_tokenize_filter": GermanFilterTokenizer,
    "german_tokenize_remove_stopwords": GermanRemoveStopwordsTokenizer,
    "german_lemmatize": GermanLemmatizeTokenizer,
    "german_lemmatize_filter": GermanLemmatizeFilterTokenizer,
    "german_lemmatize_remove_stopwords": GermanLemmatizeRemoveStopwordsTokenizer,
    "french_tokenize": FrenchTokenizer,
    "french_tokenize_filter": FrenchFilterTokenizer,
    "french_tokenize_remove_stopwords": FrenchRemoveStopwordsTokenizer,
    "french_lemmatize": FrenchLemmatizeTokenizer,
    "french_lemmatize_filter": FrenchLemmatizeFilterTokenizer,
    "french_lemmatize_remove_stopwords": FrenchLemmatizeRemoveStopwordsTokenizer,
    "portuguese_tokenize": PortugueseTokenizer,
    "portuguese_tokenize_filter": PortugueseFilterTokenizer,
    "portuguese_tokenize_remove_stopwords": PortugueseRemoveStopwordsTokenizer,
    "portuguese_lemmatize": PortugueseLemmatizeTokenizer,
    "portuguese_lemmatize_filter": PortugueseLemmatizeFilterTokenizer,
    "portuguese_lemmatize_remove_stopwords": PortugueseLemmatizeRemoveStopwordsTokenizer,
    "dutch_tokenize": DutchTokenizer,
    "dutch_tokenize_filter": DutchFilterTokenizer,
    "dutch_tokenize_remove_stopwords": DutchRemoveStopwordsTokenizer,
    "dutch_lemmatize": DutchLemmatizeTokenizer,
    "dutch_lemmatize_filter": DutchLemmatizeFilterTokenizer,
    "dutch_lemmatize_remove_stopwords": DutchLemmatizeRemoveStopwordsTokenizer,
    "greek_tokenize": GreekTokenizer,
    "greek_tokenize_filter": GreekFilterTokenizer,
    "greek_tokenize_remove_stopwords": GreekRemoveStopwordsTokenizer,
    "greek_lemmatize": GreekLemmatizeTokenizer,
    "greek_lemmatize_filter": GreekLemmatizeFilterTokenizer,
    "greek_lemmatize_remove_stopwords": GreekLemmatizeRemoveStopwordsFilterTokenizer,
    "norwegian_tokenize": NorwegianTokenizer,
    "norwegian_tokenize_filter": NorwegianFilterTokenizer,
    "norwegian_tokenize_remove_stopwords": NorwegianRemoveStopwordsTokenizer,
    "norwegian_lemmatize": NorwegianLemmatizeTokenizer,
    "norwegian_lemmatize_filter": NorwegianLemmatizeFilterTokenizer,
    "norwegian_lemmatize_remove_stopwords": NorwegianLemmatizeRemoveStopwordsFilterTokenizer,
    "lithuanian_tokenize": LithuanianTokenizer,
    "lithuanian_tokenize_filter": LithuanianFilterTokenizer,
    "lithuanian_tokenize_remove_stopwords": LithuanianRemoveStopwordsTokenizer,
    "lithuanian_lemmatize": LithuanianLemmatizeTokenizer,
    "lithuanian_lemmatize_filter": LithuanianLemmatizeFilterTokenizer,
    "lithuanian_lemmatize_remove_stopwords": LithuanianLemmatizeRemoveStopwordsFilterTokenizer,
    "danish_tokenize": DanishTokenizer,
    "danish_tokenize_filter": DanishFilterTokenizer,
    "danish_tokenize_remove_stopwords": DanishRemoveStopwordsTokenizer,
    "danish_lemmatize": DanishLemmatizeTokenizer,
    "danish_lemmatize_filter": DanishLemmatizeFilterTokenizer,
    "danish_lemmatize_remove_stopwords": DanishLemmatizeRemoveStopwordsFilterTokenizer,
    "polish_tokenize": PolishTokenizer,
    "polish_tokenize_filter": PolishFilterTokenizer,
    "polish_tokenize_remove_stopwords": PolishRemoveStopwordsTokenizer,
    "polish_lemmatize": PolishLemmatizeTokenizer,
    "polish_lemmatize_filter": PolishLemmatizeFilterTokenizer,
    "polish_lemmatize_remove_stopwords": PolishLemmatizeRemoveStopwordsFilterTokenizer,
    "romanian_tokenize": RomanianTokenizer,
    "romanian_tokenize_filter": RomanianFilterTokenizer,
    "romanian_tokenize_remove_stopwords": RomanianRemoveStopwordsTokenizer,
    "romanian_lemmatize": RomanianLemmatizeTokenizer,
    "romanian_lemmatize_filter": RomanianLemmatizeFilterTokenizer,
    "romanian_lemmatize_remove_stopwords": RomanianLemmatizeRemoveStopwordsFilterTokenizer,
    "japanese_tokenize": JapaneseTokenizer,
    "japanese_tokenize_filter": JapaneseFilterTokenizer,
    "japanese_tokenize_remove_stopwords": JapaneseRemoveStopwordsTokenizer,
    "japanese_lemmatize": JapaneseLemmatizeTokenizer,
    "japanese_lemmatize_filter": JapaneseLemmatizeFilterTokenizer,
    "japanese_lemmatize_remove_stopwords": JapaneseLemmatizeRemoveStopwordsFilterTokenizer,
    "chinese_tokenize": ChineseTokenizer,
    "chinese_tokenize_filter": ChineseFilterTokenizer,
    "chinese_tokenize_remove_stopwords": ChineseRemoveStopwordsTokenizer,
    "chinese_lemmatize": ChineseLemmatizeTokenizer,
    "chinese_lemmatize_filter": ChineseLemmatizeFilterTokenizer,
    "chinese_lemmatize_remove_stopwords": ChineseLemmatizeRemoveStopwordsFilterTokenizer,
    "multi_tokenize": MultiTokenizer,
    "multi_tokenize_filter": MultiFilterTokenizer,
    "multi_tokenize_remove_stopwords": MultiRemoveStopwordsTokenizer,
    "multi_lemmatize": MultiLemmatizeTokenizer,
    "multi_lemmatize_filter": MultiLemmatizeFilterTokenizer,
    "multi_lemmatize_remove_stopwords": MultiLemmatizeRemoveStopwordsTokenizer,
    "hf_tokenizer": HFTokenizer,
}

<<<<<<< HEAD
try:
    import torchtext

    if torch.torch_version.TorchVersion(torchtext.__version__) >= (0, 12, 0):
        """Torchscript-enabled tokenizers.

        Only available with torchtext>=0.12.0.
        """

        class SentencePieceTokenizer(torch.nn.Module):
            def __init__(self, pretrained_model_name_or_path: Optional[str] = None, **kwargs):
                super().__init__()
                if pretrained_model_name_or_path is None:
                    pretrained_model_name_or_path = (
                        "https://download.pytorch.org/models/text/xlmr.sentencepiece.bpe.model"
                    )
                self.tokenizer = torchtext.transforms.SentencePieceTokenizer(
                    sp_model_path=pretrained_model_name_or_path
                )

            def forward(self, v: Union[str, List[str], torch.Tensor]):
                if isinstance(v, torch.Tensor):
                    raise ValueError(f"Unsupported input: {v}")
                return self.tokenizer(v)

        class _BPETokenizer(torch.nn.Module):
            """Superclass for tokenizers that use BPE, such as CLIPTokenizer and GPT2BPETokenizer."""

            def __init__(self, pretrained_model_name_or_path: str, vocab_file: str):
                super().__init__()
                self.vocab = self._init_vocab(vocab_file)
                self.tokenizer = self._init_tokenizer(pretrained_model_name_or_path, vocab_file)

            def _init_vocab(self, vocab_file: str) -> List[str]:
                """Loads the vocab from the vocab file."""
                str2idx = load_json(torchtext.utils.get_asset_local_path(vocab_file))
                _, vocab_tuple = zip(*sorted([(v, k) for k, v in str2idx.items()]))
                return list(vocab_tuple)

            def _init_tokenizer(self, pretrained_model_name_or_path: str, vocab_file: str) -> Any:
                """Initializes and returns the tokenizer."""
                raise NotImplementedError

            def forward(self, v: Union[str, List[str], torch.Tensor]) -> Any:
                """Implements forward pass for tokenizer.

                BPE tokenizers from torchtext return ids directly, which is inconsistent with the Ludwig tokenizer API.
                The below implementation works around this by converting the ids back to their original string tokens.
                """
                if isinstance(v, torch.Tensor):
                    raise ValueError(f"Unsupported input: {v}")
                elif isinstance(v, str):
                    inputs = [v]
                else:
                    inputs = v

                token_ids = self.tokenizer(inputs)
                assert torch.jit.isinstance(token_ids, List[List[str]])

                tokens = [[self.vocab[int(unit_idx)] for unit_idx in sequence] for sequence in token_ids]
                return tokens[0] if isinstance(v, str) else tokens

            def get_vocab(self) -> List[str]:
                return self.vocab

        class CLIPTokenizer(_BPETokenizer):
            def __init__(
                self, pretrained_model_name_or_path: Optional[str] = None, vocab_file: Optional[str] = None, **kwargs
            ):
                if pretrained_model_name_or_path is None:
                    pretrained_model_name_or_path = "http://download.pytorch.org/models/text/clip_merges.bpe"
                if vocab_file is None:
                    vocab_file = "http://download.pytorch.org/models/text/clip_encoder.json"
                super().__init__(pretrained_model_name_or_path, vocab_file)

            def _init_tokenizer(self, pretrained_model_name_or_path: str, vocab_file: str):
                return torchtext.transforms.CLIPTokenizer(
                    encoder_json_path=vocab_file, merges_path=pretrained_model_name_or_path
                )

        class GPT2BPETokenizer(_BPETokenizer):
            def __init__(
                self, pretrained_model_name_or_path: Optional[str] = None, vocab_file: Optional[str] = None, **kwargs
            ):
                if pretrained_model_name_or_path is None:
                    pretrained_model_name_or_path = "https://download.pytorch.org/models/text/gpt2_bpe_vocab.bpe"
                if vocab_file is None:
                    vocab_file = "https://download.pytorch.org/models/text/gpt2_bpe_encoder.json"
                super().__init__(pretrained_model_name_or_path, vocab_file)

            def _init_tokenizer(self, pretrained_model_name_or_path: str, vocab_file: str):
                return torchtext.transforms.GPT2BPETokenizer(
                    encoder_json_path=vocab_file, vocab_bpe_path=pretrained_model_name_or_path
                )

        tokenizer_registry.update(
            {
                "sentencepiece_tokenizer": SentencePieceTokenizer,
                "clip_tokenizer": CLIPTokenizer,
                "gpt2bpe_tokenizer": GPT2BPETokenizer,
            }
        )

    else:
        raise ImportError

except ImportError:
    logger.warning(
        f"torchtext>=0.12.0 is not installed, so the following tokenizers are not available: "
        f"{TORCHSCRIPT_ENABLED_TOKENIZERS}"
=======

if torch.torch_version.TorchVersion(torchtext.__version__) >= (0, 12, 0):
    """Torchscript-enabled tokenizers.

    Only available with torchtext>=0.12.0.
    """

    class SentencePieceTokenizer(torch.nn.Module):
        def __init__(self, pretrained_model_name_or_path: Optional[str] = None, **kwargs):
            super().__init__()
            if pretrained_model_name_or_path is None:
                pretrained_model_name_or_path = "https://download.pytorch.org/models/text/xlmr.sentencepiece.bpe.model"
            self.tokenizer = torchtext.transforms.SentencePieceTokenizer(sp_model_path=pretrained_model_name_or_path)

        def forward(self, v: Union[str, List[str], torch.Tensor]):
            if isinstance(v, torch.Tensor):
                raise ValueError(f"Unsupported input: {v}")
            return self.tokenizer(v)

    class _BPETokenizer(torch.nn.Module):
        """Superclass for tokenizers that use BPE, such as CLIPTokenizer and GPT2BPETokenizer."""

        def __init__(self, pretrained_model_name_or_path: str, vocab_file: str):
            super().__init__()
            self.vocab = self._init_vocab(vocab_file)
            self.tokenizer = self._init_tokenizer(pretrained_model_name_or_path, vocab_file)

        def _init_vocab(self, vocab_file: str) -> List[str]:
            """Loads the vocab from the vocab file."""
            str2idx = load_json(torchtext.utils.get_asset_local_path(vocab_file))
            _, vocab_tuple = zip(*sorted((v, k) for k, v in str2idx.items()))
            return list(vocab_tuple)

        def _init_tokenizer(self, pretrained_model_name_or_path: str, vocab_file: str) -> Any:
            """Initializes and returns the tokenizer."""
            raise NotImplementedError

        def forward(self, v: Union[str, List[str], torch.Tensor]) -> Any:
            """Implements forward pass for tokenizer.

            BPE tokenizers from torchtext return ids directly, which is inconsistent with the Ludwig tokenizer API. The
            below implementation works around this by converting the ids back to their original string tokens.
            """
            if isinstance(v, torch.Tensor):
                raise ValueError(f"Unsupported input: {v}")
            elif isinstance(v, str):
                inputs = [v]
            else:
                inputs = v

            token_ids = self.tokenizer(inputs)
            assert torch.jit.isinstance(token_ids, List[List[str]])

            tokens = [[self.vocab[int(unit_idx)] for unit_idx in sequence] for sequence in token_ids]
            return tokens[0] if isinstance(v, str) else tokens

        def get_vocab(self) -> List[str]:
            return self.vocab

    class CLIPTokenizer(_BPETokenizer):
        def __init__(
            self, pretrained_model_name_or_path: Optional[str] = None, vocab_file: Optional[str] = None, **kwargs
        ):
            if pretrained_model_name_or_path is None:
                pretrained_model_name_or_path = "http://download.pytorch.org/models/text/clip_merges.bpe"
            if vocab_file is None:
                vocab_file = "http://download.pytorch.org/models/text/clip_encoder.json"
            super().__init__(pretrained_model_name_or_path, vocab_file)

        def _init_tokenizer(self, pretrained_model_name_or_path: str, vocab_file: str):
            return torchtext.transforms.CLIPTokenizer(
                encoder_json_path=vocab_file, merges_path=pretrained_model_name_or_path
            )

    class GPT2BPETokenizer(_BPETokenizer):
        def __init__(
            self, pretrained_model_name_or_path: Optional[str] = None, vocab_file: Optional[str] = None, **kwargs
        ):
            if pretrained_model_name_or_path is None:
                pretrained_model_name_or_path = "https://download.pytorch.org/models/text/gpt2_bpe_vocab.bpe"
            if vocab_file is None:
                vocab_file = "https://download.pytorch.org/models/text/gpt2_bpe_encoder.json"
            super().__init__(pretrained_model_name_or_path, vocab_file)

        def _init_tokenizer(self, pretrained_model_name_or_path: str, vocab_file: str):
            return torchtext.transforms.GPT2BPETokenizer(
                encoder_json_path=vocab_file, vocab_bpe_path=pretrained_model_name_or_path
            )

    tokenizer_registry.update(
        {
            "sentencepiece_tokenizer": SentencePieceTokenizer,
            "clip_tokenizer": CLIPTokenizer,
            "gpt2bpe_tokenizer": GPT2BPETokenizer,
        }
>>>>>>> 747ff782
    )<|MERGE_RESOLUTION|>--- conflicted
+++ resolved
@@ -825,7 +825,6 @@
     "hf_tokenizer": HFTokenizer,
 }
 
-<<<<<<< HEAD
 try:
     import torchtext
 
@@ -936,101 +935,4 @@
     logger.warning(
         f"torchtext>=0.12.0 is not installed, so the following tokenizers are not available: "
         f"{TORCHSCRIPT_ENABLED_TOKENIZERS}"
-=======
-
-if torch.torch_version.TorchVersion(torchtext.__version__) >= (0, 12, 0):
-    """Torchscript-enabled tokenizers.
-
-    Only available with torchtext>=0.12.0.
-    """
-
-    class SentencePieceTokenizer(torch.nn.Module):
-        def __init__(self, pretrained_model_name_or_path: Optional[str] = None, **kwargs):
-            super().__init__()
-            if pretrained_model_name_or_path is None:
-                pretrained_model_name_or_path = "https://download.pytorch.org/models/text/xlmr.sentencepiece.bpe.model"
-            self.tokenizer = torchtext.transforms.SentencePieceTokenizer(sp_model_path=pretrained_model_name_or_path)
-
-        def forward(self, v: Union[str, List[str], torch.Tensor]):
-            if isinstance(v, torch.Tensor):
-                raise ValueError(f"Unsupported input: {v}")
-            return self.tokenizer(v)
-
-    class _BPETokenizer(torch.nn.Module):
-        """Superclass for tokenizers that use BPE, such as CLIPTokenizer and GPT2BPETokenizer."""
-
-        def __init__(self, pretrained_model_name_or_path: str, vocab_file: str):
-            super().__init__()
-            self.vocab = self._init_vocab(vocab_file)
-            self.tokenizer = self._init_tokenizer(pretrained_model_name_or_path, vocab_file)
-
-        def _init_vocab(self, vocab_file: str) -> List[str]:
-            """Loads the vocab from the vocab file."""
-            str2idx = load_json(torchtext.utils.get_asset_local_path(vocab_file))
-            _, vocab_tuple = zip(*sorted((v, k) for k, v in str2idx.items()))
-            return list(vocab_tuple)
-
-        def _init_tokenizer(self, pretrained_model_name_or_path: str, vocab_file: str) -> Any:
-            """Initializes and returns the tokenizer."""
-            raise NotImplementedError
-
-        def forward(self, v: Union[str, List[str], torch.Tensor]) -> Any:
-            """Implements forward pass for tokenizer.
-
-            BPE tokenizers from torchtext return ids directly, which is inconsistent with the Ludwig tokenizer API. The
-            below implementation works around this by converting the ids back to their original string tokens.
-            """
-            if isinstance(v, torch.Tensor):
-                raise ValueError(f"Unsupported input: {v}")
-            elif isinstance(v, str):
-                inputs = [v]
-            else:
-                inputs = v
-
-            token_ids = self.tokenizer(inputs)
-            assert torch.jit.isinstance(token_ids, List[List[str]])
-
-            tokens = [[self.vocab[int(unit_idx)] for unit_idx in sequence] for sequence in token_ids]
-            return tokens[0] if isinstance(v, str) else tokens
-
-        def get_vocab(self) -> List[str]:
-            return self.vocab
-
-    class CLIPTokenizer(_BPETokenizer):
-        def __init__(
-            self, pretrained_model_name_or_path: Optional[str] = None, vocab_file: Optional[str] = None, **kwargs
-        ):
-            if pretrained_model_name_or_path is None:
-                pretrained_model_name_or_path = "http://download.pytorch.org/models/text/clip_merges.bpe"
-            if vocab_file is None:
-                vocab_file = "http://download.pytorch.org/models/text/clip_encoder.json"
-            super().__init__(pretrained_model_name_or_path, vocab_file)
-
-        def _init_tokenizer(self, pretrained_model_name_or_path: str, vocab_file: str):
-            return torchtext.transforms.CLIPTokenizer(
-                encoder_json_path=vocab_file, merges_path=pretrained_model_name_or_path
-            )
-
-    class GPT2BPETokenizer(_BPETokenizer):
-        def __init__(
-            self, pretrained_model_name_or_path: Optional[str] = None, vocab_file: Optional[str] = None, **kwargs
-        ):
-            if pretrained_model_name_or_path is None:
-                pretrained_model_name_or_path = "https://download.pytorch.org/models/text/gpt2_bpe_vocab.bpe"
-            if vocab_file is None:
-                vocab_file = "https://download.pytorch.org/models/text/gpt2_bpe_encoder.json"
-            super().__init__(pretrained_model_name_or_path, vocab_file)
-
-        def _init_tokenizer(self, pretrained_model_name_or_path: str, vocab_file: str):
-            return torchtext.transforms.GPT2BPETokenizer(
-                encoder_json_path=vocab_file, vocab_bpe_path=pretrained_model_name_or_path
-            )
-
-    tokenizer_registry.update(
-        {
-            "sentencepiece_tokenizer": SentencePieceTokenizer,
-            "clip_tokenizer": CLIPTokenizer,
-            "gpt2bpe_tokenizer": GPT2BPETokenizer,
-        }
->>>>>>> 747ff782
     )