"""Ludwig string tokenizers including string-based, spacy-based, and huggingface-based implementations.

To add a new tokenizer, 1) implement a subclass of BaseTokenizer and 2) add it to the tokenizer_registry.

Once it's in the registry, tokenizers can be used in a ludwig config, e.g..

```
input_features:
    -   name: title
        type: text
        preprocessing:
            tokenizer: <NEW_TOKENIZER>
```
"""

import logging
import re
from abc import abstractmethod
from typing import Any, List, Optional, Union

import torch

from ludwig.utils.data_utils import load_json
from ludwig.utils.nlp_utils import load_nlp_pipeline, process_text

logger = logging.getLogger(__name__)


SPACE_PUNCTUATION_REGEX = re.compile(r"\w+|[^\w\s]")
COMMA_REGEX = re.compile(r"\s*,\s*")
UNDERSCORE_REGEX = re.compile(r"\s*_\s*")
<<<<<<< HEAD
# requires torchtext>=0.12.0
TORCHSCRIPT_ENABLED_TOKENIZERS = {
    "sentencepiece_tokenizer",
    "clip_tokenizer",
    "gpt2bpe_tokenizer",
    "torchscript_whitespace",
}
=======
TORCHTEXT_TOKENIZERS = {
    "sentencepiece_tokenizer",
    "clip_tokenizer",
    "gpt2bpe_tokenizer",
}  # requires torchtext>=0.12.0
TORCHSCRIPT_ENABLED_TOKENIZERS = {"space", *TORCHTEXT_TOKENIZERS}
>>>>>>> 908fb7d8


class BaseTokenizer:
    @abstractmethod
    def __init__(self, **kwargs):
        pass

    @abstractmethod
    def __call__(self, text: str):
        pass


class CharactersToListTokenizer(BaseTokenizer):
    def __call__(self, text):
        return [char for char in text]


class SpaceStringToListTokenizer(torch.nn.Module):
    """Implements torchscript-compatible whitespace tokenization."""

    def __init__(self, **kwargs):
        super().__init__()

    def forward(self, v: Union[str, List[str], torch.Tensor]) -> Any:
        if isinstance(v, torch.Tensor):
            raise ValueError(f"Unsupported input: {v}")
        elif isinstance(v, str):
            inputs = [v]
        else:
            inputs = v

        tokens: List[List[str]] = []
        for sequence in inputs:
            split_sequence = sequence.strip().split(" ")
            token_sequence: List[str] = []
            for token in split_sequence:
                if len(token) > 0:
                    token_sequence.append(token)
            tokens.append(token_sequence)

        return tokens[0] if isinstance(v, str) else tokens


class SpacePunctuationStringToListTokenizer(BaseTokenizer):
    def __call__(self, text):
        return SPACE_PUNCTUATION_REGEX.findall(text.strip())


class UnderscoreStringToListTokenizer(BaseTokenizer):
    def __call__(self, text):
        return UNDERSCORE_REGEX.split(text.strip())


class CommaStringToListTokenizer(BaseTokenizer):
    def __call__(self, text):
        return COMMA_REGEX.split(text.strip())


class UntokenizedStringToListTokenizer(BaseTokenizer):
    def __call__(self, text):
        return [text]


class StrippedStringToListTokenizer(BaseTokenizer):
    def __call__(self, text):
        return [text.strip()]


class EnglishTokenizer(BaseTokenizer):
    def __call__(self, text):
        return process_text(text, load_nlp_pipeline("en"))


class EnglishFilterTokenizer(BaseTokenizer):
    def __call__(self, text):
        return process_text(
            text, load_nlp_pipeline("en"), filter_numbers=True, filter_punctuation=True, filter_short_tokens=True
        )


class EnglishRemoveStopwordsTokenizer(BaseTokenizer):
    def __call__(self, text):
        return process_text(text, load_nlp_pipeline("en"), filter_stopwords=True)


class EnglishLemmatizeTokenizer(BaseTokenizer):
    def __call__(self, text):
        process_text(text, load_nlp_pipeline("en"), return_lemma=True)


class EnglishLemmatizeFilterTokenizer(BaseTokenizer):
    def __call__(self, text):
        return process_text(
            text,
            load_nlp_pipeline("en"),
            return_lemma=True,
            filter_numbers=True,
            filter_punctuation=True,
            filter_short_tokens=True,
        )


class EnglishLemmatizeRemoveStopwordsTokenizer(BaseTokenizer):
    def __call__(self, text):
        return process_text(text, load_nlp_pipeline("en"), return_lemma=True, filter_stopwords=True)


class ItalianTokenizer(BaseTokenizer):
    def __call__(self, text):
        return process_text(text, load_nlp_pipeline("it"))


class ItalianFilterTokenizer(BaseTokenizer):
    def __call__(self, text):
        return process_text(
            text, load_nlp_pipeline("it"), filter_numbers=True, filter_punctuation=True, filter_short_tokens=True
        )


class ItalianRemoveStopwordsTokenizer(BaseTokenizer):
    def __call__(self, text):
        return process_text(text, load_nlp_pipeline("it"), filter_stopwords=True)


class ItalianLemmatizeTokenizer(BaseTokenizer):
    def __call__(self, text):
        return process_text(text, load_nlp_pipeline("it"), return_lemma=True)


class ItalianLemmatizeFilterTokenizer(BaseTokenizer):
    def __call__(self, text):
        return process_text(
            text,
            load_nlp_pipeline("it"),
            return_lemma=True,
            filter_numbers=True,
            filter_punctuation=True,
            filter_short_tokens=True,
        )


class ItalianLemmatizeRemoveStopwordsTokenizer(BaseTokenizer):
    def __call__(self, text):
        return process_text(text, load_nlp_pipeline("it"), return_lemma=True, filter_stopwords=True)


class SpanishTokenizer(BaseTokenizer):
    def __call__(self, text):
        return process_text(text, load_nlp_pipeline("es"))


class SpanishFilterTokenizer(BaseTokenizer):
    def __call__(self, text):
        return process_text(
            text, load_nlp_pipeline("es"), filter_numbers=True, filter_punctuation=True, filter_short_tokens=True
        )


class SpanishRemoveStopwordsTokenizer(BaseTokenizer):
    def __call__(self, text):
        return process_text(text, load_nlp_pipeline("es"), filter_stopwords=True)


class SpanishLemmatizeTokenizer(BaseTokenizer):
    def __call__(self, text):
        return process_text(text, load_nlp_pipeline("es"), return_lemma=True)


class SpanishLemmatizeFilterTokenizer(BaseTokenizer):
    def __call__(self, text):
        return process_text(
            text,
            load_nlp_pipeline("es"),
            return_lemma=True,
            filter_numbers=True,
            filter_punctuation=True,
            filter_short_tokens=True,
        )


class SpanishLemmatizeRemoveStopwordsTokenizer(BaseTokenizer):
    def __call__(self, text):
        return process_text(text, load_nlp_pipeline("es"), return_lemma=True, filter_stopwords=True)


class GermanTokenizer(BaseTokenizer):
    def __call__(self, text):
        return process_text(text, load_nlp_pipeline("de"))


class GermanFilterTokenizer(BaseTokenizer):
    def __call__(self, text):
        return process_text(
            text, load_nlp_pipeline("de"), filter_numbers=True, filter_punctuation=True, filter_short_tokens=True
        )


class GermanRemoveStopwordsTokenizer(BaseTokenizer):
    def __call__(self, text):
        return process_text(text, load_nlp_pipeline("de"), filter_stopwords=True)


class GermanLemmatizeTokenizer(BaseTokenizer):
    def __call__(self, text):
        return process_text(text, load_nlp_pipeline("de"), return_lemma=True)


class GermanLemmatizeFilterTokenizer(BaseTokenizer):
    def __call__(self, text):
        return process_text(
            text,
            load_nlp_pipeline("de"),
            return_lemma=True,
            filter_numbers=True,
            filter_punctuation=True,
            filter_short_tokens=True,
        )


class GermanLemmatizeRemoveStopwordsTokenizer(BaseTokenizer):
    def __call__(self, text):
        return process_text(text, load_nlp_pipeline("de"), return_lemma=True, filter_stopwords=True)


class FrenchTokenizer(BaseTokenizer):
    def __call__(self, text):
        return process_text(text, load_nlp_pipeline("fr"))


class FrenchFilterTokenizer(BaseTokenizer):
    def __call__(self, text):
        return process_text(
            text, load_nlp_pipeline("fr"), filter_numbers=True, filter_punctuation=True, filter_short_tokens=True
        )


class FrenchRemoveStopwordsTokenizer(BaseTokenizer):
    def __call__(self, text):
        return process_text(text, load_nlp_pipeline("fr"), filter_stopwords=True)


class FrenchLemmatizeTokenizer(BaseTokenizer):
    def __call__(self, text):
        return process_text(text, load_nlp_pipeline("fr"), return_lemma=True)


class FrenchLemmatizeFilterTokenizer(BaseTokenizer):
    def __call__(self, text):
        return process_text(
            text,
            load_nlp_pipeline("fr"),
            return_lemma=True,
            filter_numbers=True,
            filter_punctuation=True,
            filter_short_tokens=True,
        )


class FrenchLemmatizeRemoveStopwordsTokenizer(BaseTokenizer):
    def __call__(self, text):
        return process_text(text, load_nlp_pipeline("fr"), return_lemma=True, filter_stopwords=True)


class PortugueseTokenizer(BaseTokenizer):
    def __call__(self, text):
        return process_text(text, load_nlp_pipeline("pt"))


class PortugueseFilterTokenizer(BaseTokenizer):
    def __call__(self, text):
        return process_text(
            text, load_nlp_pipeline("pt"), filter_numbers=True, filter_punctuation=True, filter_short_tokens=True
        )


class PortugueseRemoveStopwordsTokenizer(BaseTokenizer):
    def __call__(self, text):
        return process_text(text, load_nlp_pipeline("pt"), filter_stopwords=True)


class PortugueseLemmatizeTokenizer(BaseTokenizer):
    def __call__(self, text):
        return process_text(text, load_nlp_pipeline("pt"), return_lemma=True)


class PortugueseLemmatizeFilterTokenizer(BaseTokenizer):
    def __call__(self, text):
        return process_text(
            text,
            load_nlp_pipeline("pt"),
            return_lemma=True,
            filter_numbers=True,
            filter_punctuation=True,
            filter_short_tokens=True,
        )


class PortugueseLemmatizeRemoveStopwordsTokenizer(BaseTokenizer):
    def __call__(self, text):
        return process_text(text, load_nlp_pipeline("pt"), return_lemma=True, filter_stopwords=True)


class DutchTokenizer(BaseTokenizer):
    def __call__(self, text):
        return process_text(text, load_nlp_pipeline("nl"))


class DutchFilterTokenizer(BaseTokenizer):
    def __call__(self, text):
        return process_text(
            text, load_nlp_pipeline("nl"), filter_numbers=True, filter_punctuation=True, filter_short_tokens=True
        )


class DutchRemoveStopwordsTokenizer(BaseTokenizer):
    def __call__(self, text):
        return process_text(text, load_nlp_pipeline("nl"), filter_stopwords=True)


class DutchLemmatizeTokenizer(BaseTokenizer):
    def __call__(self, text):
        return process_text(text, load_nlp_pipeline("nl"), return_lemma=True)


class DutchLemmatizeFilterTokenizer(BaseTokenizer):
    def __call__(self, text):
        return process_text(
            text,
            load_nlp_pipeline("nl"),
            return_lemma=True,
            filter_numbers=True,
            filter_punctuation=True,
            filter_short_tokens=True,
        )


class DutchLemmatizeRemoveStopwordsTokenizer(BaseTokenizer):
    def __call__(self, text):
        return process_text(text, load_nlp_pipeline("nl"), return_lemma=True, filter_stopwords=True)


class GreekTokenizer(BaseTokenizer):
    def __call__(self, text):
        return process_text(text, load_nlp_pipeline("el"))


class GreekFilterTokenizer(BaseTokenizer):
    def __call__(self, text):
        return process_text(
            text, load_nlp_pipeline("el"), filter_numbers=True, filter_punctuation=True, filter_short_tokens=True
        )


class GreekRemoveStopwordsTokenizer(BaseTokenizer):
    def __call__(self, text):
        return process_text(text, load_nlp_pipeline("el"), filter_stopwords=True)


class GreekLemmatizeTokenizer(BaseTokenizer):
    def __call__(self, text):
        return process_text(text, load_nlp_pipeline("el"), return_lemma=True)


class GreekLemmatizeFilterTokenizer(BaseTokenizer):
    def __call__(self, text):
        return process_text(
            text,
            load_nlp_pipeline("el"),
            return_lemma=True,
            filter_numbers=True,
            filter_punctuation=True,
            filter_short_tokens=True,
        )


class GreekLemmatizeRemoveStopwordsFilterTokenizer(BaseTokenizer):
    def __call__(self, text):
        return process_text(text, load_nlp_pipeline("el"), return_lemma=True, filter_stopwords=True)


class NorwegianTokenizer(BaseTokenizer):
    def __call__(self, text):
        return process_text(text, load_nlp_pipeline("nb"))


class NorwegianFilterTokenizer(BaseTokenizer):
    def __call__(self, text):
        return process_text(
            text, load_nlp_pipeline("nb"), filter_numbers=True, filter_punctuation=True, filter_short_tokens=True
        )


class NorwegianRemoveStopwordsTokenizer(BaseTokenizer):
    def __call__(self, text):
        return process_text(text, load_nlp_pipeline("nb"), filter_stopwords=True)


class NorwegianLemmatizeTokenizer(BaseTokenizer):
    def __call__(self, text):
        return process_text(text, load_nlp_pipeline("nb"), return_lemma=True)


class NorwegianLemmatizeFilterTokenizer(BaseTokenizer):
    def __call__(self, text):
        return process_text(
            text,
            load_nlp_pipeline("nb"),
            return_lemma=True,
            filter_numbers=True,
            filter_punctuation=True,
            filter_short_tokens=True,
        )


class NorwegianLemmatizeRemoveStopwordsFilterTokenizer(BaseTokenizer):
    def __call__(self, text):
        return process_text(text, load_nlp_pipeline("nb"), return_lemma=True, filter_stopwords=True)


class LithuanianTokenizer(BaseTokenizer):
    def __call__(self, text):
        return process_text(text, load_nlp_pipeline("lt"))


class LithuanianFilterTokenizer(BaseTokenizer):
    def __call__(self, text):
        return process_text(
            text, load_nlp_pipeline("lt"), filter_numbers=True, filter_punctuation=True, filter_short_tokens=True
        )


class LithuanianRemoveStopwordsTokenizer(BaseTokenizer):
    def __call__(self, text):
        return process_text(text, load_nlp_pipeline("lt"), filter_stopwords=True)


class LithuanianLemmatizeTokenizer(BaseTokenizer):
    def __call__(self, text):
        return process_text(text, load_nlp_pipeline("lt"), return_lemma=True)


class LithuanianLemmatizeFilterTokenizer(BaseTokenizer):
    def __call__(self, text):
        return process_text(
            text,
            load_nlp_pipeline("lt"),
            return_lemma=True,
            filter_numbers=True,
            filter_punctuation=True,
            filter_short_tokens=True,
        )


class LithuanianLemmatizeRemoveStopwordsFilterTokenizer(BaseTokenizer):
    def __call__(self, text):
        return process_text(text, load_nlp_pipeline("lt"), return_lemma=True, filter_stopwords=True)


class DanishTokenizer(BaseTokenizer):
    def __call__(self, text):
        return process_text(text, load_nlp_pipeline("da"))


class DanishFilterTokenizer(BaseTokenizer):
    def __call__(self, text):
        return process_text(
            text, load_nlp_pipeline("da"), filter_numbers=True, filter_punctuation=True, filter_short_tokens=True
        )


class DanishRemoveStopwordsTokenizer(BaseTokenizer):
    def __call__(self, text):
        return process_text(text, load_nlp_pipeline("da"), filter_stopwords=True)


class DanishLemmatizeTokenizer(BaseTokenizer):
    def __call__(self, text):
        return process_text(text, load_nlp_pipeline("da"), return_lemma=True)


class DanishLemmatizeFilterTokenizer(BaseTokenizer):
    def __call__(self, text):
        return process_text(
            text,
            load_nlp_pipeline("da"),
            return_lemma=True,
            filter_numbers=True,
            filter_punctuation=True,
            filter_short_tokens=True,
        )


class DanishLemmatizeRemoveStopwordsFilterTokenizer(BaseTokenizer):
    def __call__(self, text):
        return process_text(text, load_nlp_pipeline("da"), return_lemma=True, filter_stopwords=True)


class PolishTokenizer(BaseTokenizer):
    def __call__(self, text):
        return process_text(text, load_nlp_pipeline("pl"))


class PolishFilterTokenizer(BaseTokenizer):
    def __call__(self, text):
        return process_text(
            text, load_nlp_pipeline("pl"), filter_numbers=True, filter_punctuation=True, filter_short_tokens=True
        )


class PolishRemoveStopwordsTokenizer(BaseTokenizer):
    def __call__(self, text):
        return process_text(text, load_nlp_pipeline("pl"), filter_stopwords=True)


class PolishLemmatizeTokenizer(BaseTokenizer):
    def __call__(self, text):
        return process_text(text, load_nlp_pipeline("pl"), return_lemma=True)


class PolishLemmatizeFilterTokenizer(BaseTokenizer):
    def __call__(self, text):
        return process_text(
            text,
            load_nlp_pipeline("pl"),
            return_lemma=True,
            filter_numbers=True,
            filter_punctuation=True,
            filter_short_tokens=True,
        )


class PolishLemmatizeRemoveStopwordsFilterTokenizer(BaseTokenizer):
    def __call__(self, text):
        return process_text(text, load_nlp_pipeline("pl"), return_lemma=True, filter_stopwords=True)


class RomanianTokenizer(BaseTokenizer):
    def __call__(self, text):
        return process_text(text, load_nlp_pipeline("ro"))


class RomanianFilterTokenizer(BaseTokenizer):
    def __call__(self, text):
        return process_text(
            text, load_nlp_pipeline("ro"), filter_numbers=True, filter_punctuation=True, filter_short_tokens=True
        )


class RomanianRemoveStopwordsTokenizer(BaseTokenizer):
    def __call__(self, text):
        return process_text(text, load_nlp_pipeline("ro"), filter_stopwords=True)


class RomanianLemmatizeTokenizer(BaseTokenizer):
    def __call__(self, text):
        return process_text(text, load_nlp_pipeline("ro"), return_lemma=True)


class RomanianLemmatizeFilterTokenizer(BaseTokenizer):
    def __call__(self, text):
        return process_text(
            text,
            load_nlp_pipeline("ro"),
            return_lemma=True,
            filter_numbers=True,
            filter_punctuation=True,
            filter_short_tokens=True,
        )


class RomanianLemmatizeRemoveStopwordsFilterTokenizer(BaseTokenizer):
    def __call__(self, text):
        return process_text(text, load_nlp_pipeline("ro"), return_lemma=True, filter_stopwords=True)


class JapaneseTokenizer(BaseTokenizer):
    def __call__(self, text):
        return process_text(text, load_nlp_pipeline("jp"))


class JapaneseFilterTokenizer(BaseTokenizer):
    def __call__(self, text):
        return process_text(
            text, load_nlp_pipeline("jp"), filter_numbers=True, filter_punctuation=True, filter_short_tokens=True
        )


class JapaneseRemoveStopwordsTokenizer(BaseTokenizer):
    def __call__(self, text):
        return process_text(text, load_nlp_pipeline("jp"), filter_stopwords=True)


class JapaneseLemmatizeTokenizer(BaseTokenizer):
    def __call__(self, text):
        return process_text(text, load_nlp_pipeline("jp"), return_lemma=True)


class JapaneseLemmatizeFilterTokenizer(BaseTokenizer):
    def __call__(self, text):
        return process_text(
            text,
            load_nlp_pipeline("jp"),
            return_lemma=True,
            filter_numbers=True,
            filter_punctuation=True,
            filter_short_tokens=True,
        )


class JapaneseLemmatizeRemoveStopwordsFilterTokenizer(BaseTokenizer):
    def __call__(self, text):
        return process_text(text, load_nlp_pipeline("jp"), return_lemma=True, filter_stopwords=True)


class ChineseTokenizer(BaseTokenizer):
    def __call__(self, text):
        return process_text(text, load_nlp_pipeline("zh"))


class ChineseFilterTokenizer(BaseTokenizer):
    def __call__(self, text):
        return process_text(
            text, load_nlp_pipeline("zh"), filter_numbers=True, filter_punctuation=True, filter_short_tokens=True
        )


class ChineseRemoveStopwordsTokenizer(BaseTokenizer):
    def __call__(self, text):
        return process_text(text, load_nlp_pipeline("zh"), filter_stopwords=True)


class ChineseLemmatizeTokenizer(BaseTokenizer):
    def __call__(self, text):
        return process_text(text, load_nlp_pipeline("zh"), return_lemma=True)


class ChineseLemmatizeFilterTokenizer(BaseTokenizer):
    def __call__(self, text):
        return process_text(
            text,
            load_nlp_pipeline("zh"),
            return_lemma=True,
            filter_numbers=True,
            filter_punctuation=True,
            filter_short_tokens=True,
        )


class ChineseLemmatizeRemoveStopwordsFilterTokenizer(BaseTokenizer):
    def __call__(self, text):
        return process_text(text, load_nlp_pipeline("zh"), return_lemma=True, filter_stopwords=True)


class MultiTokenizer(BaseTokenizer):
    def __call__(self, text):
        return process_text(
            text, load_nlp_pipeline("xx"), filter_numbers=True, filter_punctuation=True, filter_short_tokens=True
        )


class MultiFilterTokenizer(BaseTokenizer):
    def __call__(self, text):
        return process_text(
            text, load_nlp_pipeline("xx"), filter_numbers=True, filter_punctuation=True, filter_short_tokens=True
        )


class MultiRemoveStopwordsTokenizer(BaseTokenizer):
    def __call__(self, text):
        return process_text(text, load_nlp_pipeline("xx"), filter_stopwords=True)


class MultiLemmatizeTokenizer(BaseTokenizer):
    def __call__(self, text):
        return process_text(text, load_nlp_pipeline("xx"), return_lemma=True)


class MultiLemmatizeFilterTokenizer(BaseTokenizer):
    def __call__(self, text):
        return process_text(
            text,
            load_nlp_pipeline("xx"),
            return_lemma=True,
            filter_numbers=True,
            filter_punctuation=True,
            filter_short_tokens=True,
        )


class MultiLemmatizeRemoveStopwordsTokenizer(BaseTokenizer):
    def __call__(self, text):
        return process_text(text, load_nlp_pipeline("xx"), return_lemma=True, filter_stopwords=True)


class HFTokenizer(BaseTokenizer):
    def __init__(self, pretrained_model_name_or_path, **kwargs):
        super().__init__()
        from transformers import AutoTokenizer

        self.tokenizer = AutoTokenizer.from_pretrained(
            pretrained_model_name_or_path,
        )

    def __call__(self, text):
        return self.tokenizer.encode(text, truncation=True)


tokenizer_registry = {
    # Torchscript-compatible tokenizers. Torchtext tokenizers are also available below (requires torchtext>=0.12.0).
    "space": SpaceStringToListTokenizer,
    # Tokenizers not compatible with torchscript
    "characters": CharactersToListTokenizer,
    "space_punct": SpacePunctuationStringToListTokenizer,
    "underscore": UnderscoreStringToListTokenizer,
    "comma": CommaStringToListTokenizer,
    "untokenized": UntokenizedStringToListTokenizer,
    "stripped": StrippedStringToListTokenizer,
    "english_tokenize": EnglishTokenizer,
    "english_tokenize_filter": EnglishFilterTokenizer,
    "english_tokenize_remove_stopwords": EnglishRemoveStopwordsTokenizer,
    "english_lemmatize": EnglishLemmatizeTokenizer,
    "english_lemmatize_filter": EnglishLemmatizeFilterTokenizer,
    "english_lemmatize_remove_stopwords": EnglishLemmatizeRemoveStopwordsTokenizer,
    "italian_tokenize": ItalianTokenizer,
    "italian_tokenize_filter": ItalianFilterTokenizer,
    "italian_tokenize_remove_stopwords": ItalianRemoveStopwordsTokenizer,
    "italian_lemmatize": ItalianLemmatizeTokenizer,
    "italian_lemmatize_filter": ItalianLemmatizeFilterTokenizer,
    "italian_lemmatize_remove_stopwords": ItalianLemmatizeRemoveStopwordsTokenizer,
    "spanish_tokenize": SpanishTokenizer,
    "spanish_tokenize_filter": SpanishFilterTokenizer,
    "spanish_tokenize_remove_stopwords": SpanishRemoveStopwordsTokenizer,
    "spanish_lemmatize": SpanishLemmatizeTokenizer,
    "spanish_lemmatize_filter": SpanishLemmatizeFilterTokenizer,
    "spanish_lemmatize_remove_stopwords": SpanishLemmatizeRemoveStopwordsTokenizer,
    "german_tokenize": GermanTokenizer,
    "german_tokenize_filter": GermanFilterTokenizer,
    "german_tokenize_remove_stopwords": GermanRemoveStopwordsTokenizer,
    "german_lemmatize": GermanLemmatizeTokenizer,
    "german_lemmatize_filter": GermanLemmatizeFilterTokenizer,
    "german_lemmatize_remove_stopwords": GermanLemmatizeRemoveStopwordsTokenizer,
    "french_tokenize": FrenchTokenizer,
    "french_tokenize_filter": FrenchFilterTokenizer,
    "french_tokenize_remove_stopwords": FrenchRemoveStopwordsTokenizer,
    "french_lemmatize": FrenchLemmatizeTokenizer,
    "french_lemmatize_filter": FrenchLemmatizeFilterTokenizer,
    "french_lemmatize_remove_stopwords": FrenchLemmatizeRemoveStopwordsTokenizer,
    "portuguese_tokenize": PortugueseTokenizer,
    "portuguese_tokenize_filter": PortugueseFilterTokenizer,
    "portuguese_tokenize_remove_stopwords": PortugueseRemoveStopwordsTokenizer,
    "portuguese_lemmatize": PortugueseLemmatizeTokenizer,
    "portuguese_lemmatize_filter": PortugueseLemmatizeFilterTokenizer,
    "portuguese_lemmatize_remove_stopwords": PortugueseLemmatizeRemoveStopwordsTokenizer,
    "dutch_tokenize": DutchTokenizer,
    "dutch_tokenize_filter": DutchFilterTokenizer,
    "dutch_tokenize_remove_stopwords": DutchRemoveStopwordsTokenizer,
    "dutch_lemmatize": DutchLemmatizeTokenizer,
    "dutch_lemmatize_filter": DutchLemmatizeFilterTokenizer,
    "dutch_lemmatize_remove_stopwords": DutchLemmatizeRemoveStopwordsTokenizer,
    "greek_tokenize": GreekTokenizer,
    "greek_tokenize_filter": GreekFilterTokenizer,
    "greek_tokenize_remove_stopwords": GreekRemoveStopwordsTokenizer,
    "greek_lemmatize": GreekLemmatizeTokenizer,
    "greek_lemmatize_filter": GreekLemmatizeFilterTokenizer,
    "greek_lemmatize_remove_stopwords": GreekLemmatizeRemoveStopwordsFilterTokenizer,
    "norwegian_tokenize": NorwegianTokenizer,
    "norwegian_tokenize_filter": NorwegianFilterTokenizer,
    "norwegian_tokenize_remove_stopwords": NorwegianRemoveStopwordsTokenizer,
    "norwegian_lemmatize": NorwegianLemmatizeTokenizer,
    "norwegian_lemmatize_filter": NorwegianLemmatizeFilterTokenizer,
    "norwegian_lemmatize_remove_stopwords": NorwegianLemmatizeRemoveStopwordsFilterTokenizer,
    "lithuanian_tokenize": LithuanianTokenizer,
    "lithuanian_tokenize_filter": LithuanianFilterTokenizer,
    "lithuanian_tokenize_remove_stopwords": LithuanianRemoveStopwordsTokenizer,
    "lithuanian_lemmatize": LithuanianLemmatizeTokenizer,
    "lithuanian_lemmatize_filter": LithuanianLemmatizeFilterTokenizer,
    "lithuanian_lemmatize_remove_stopwords": LithuanianLemmatizeRemoveStopwordsFilterTokenizer,
    "danish_tokenize": DanishTokenizer,
    "danish_tokenize_filter": DanishFilterTokenizer,
    "danish_tokenize_remove_stopwords": DanishRemoveStopwordsTokenizer,
    "danish_lemmatize": DanishLemmatizeTokenizer,
    "danish_lemmatize_filter": DanishLemmatizeFilterTokenizer,
    "danish_lemmatize_remove_stopwords": DanishLemmatizeRemoveStopwordsFilterTokenizer,
    "polish_tokenize": PolishTokenizer,
    "polish_tokenize_filter": PolishFilterTokenizer,
    "polish_tokenize_remove_stopwords": PolishRemoveStopwordsTokenizer,
    "polish_lemmatize": PolishLemmatizeTokenizer,
    "polish_lemmatize_filter": PolishLemmatizeFilterTokenizer,
    "polish_lemmatize_remove_stopwords": PolishLemmatizeRemoveStopwordsFilterTokenizer,
    "romanian_tokenize": RomanianTokenizer,
    "romanian_tokenize_filter": RomanianFilterTokenizer,
    "romanian_tokenize_remove_stopwords": RomanianRemoveStopwordsTokenizer,
    "romanian_lemmatize": RomanianLemmatizeTokenizer,
    "romanian_lemmatize_filter": RomanianLemmatizeFilterTokenizer,
    "romanian_lemmatize_remove_stopwords": RomanianLemmatizeRemoveStopwordsFilterTokenizer,
    "japanese_tokenize": JapaneseTokenizer,
    "japanese_tokenize_filter": JapaneseFilterTokenizer,
    "japanese_tokenize_remove_stopwords": JapaneseRemoveStopwordsTokenizer,
    "japanese_lemmatize": JapaneseLemmatizeTokenizer,
    "japanese_lemmatize_filter": JapaneseLemmatizeFilterTokenizer,
    "japanese_lemmatize_remove_stopwords": JapaneseLemmatizeRemoveStopwordsFilterTokenizer,
    "chinese_tokenize": ChineseTokenizer,
    "chinese_tokenize_filter": ChineseFilterTokenizer,
    "chinese_tokenize_remove_stopwords": ChineseRemoveStopwordsTokenizer,
    "chinese_lemmatize": ChineseLemmatizeTokenizer,
    "chinese_lemmatize_filter": ChineseLemmatizeFilterTokenizer,
    "chinese_lemmatize_remove_stopwords": ChineseLemmatizeRemoveStopwordsFilterTokenizer,
    "multi_tokenize": MultiTokenizer,
    "multi_tokenize_filter": MultiFilterTokenizer,
    "multi_tokenize_remove_stopwords": MultiRemoveStopwordsTokenizer,
    "multi_lemmatize": MultiLemmatizeTokenizer,
    "multi_lemmatize_filter": MultiLemmatizeFilterTokenizer,
    "multi_lemmatize_remove_stopwords": MultiLemmatizeRemoveStopwordsTokenizer,
    "hf_tokenizer": HFTokenizer,
}

try:
    import torchtext

    if torch.torch_version.TorchVersion(torchtext.__version__) >= (0, 12, 0):
        """Torchscript-enabled tokenizers.

        Only available with torchtext>=0.12.0.
        """

        class SentencePieceTokenizer(torch.nn.Module):
            def __init__(self, pretrained_model_name_or_path: Optional[str] = None, **kwargs):
                super().__init__()
                if pretrained_model_name_or_path is None:
                    pretrained_model_name_or_path = (
                        "https://download.pytorch.org/models/text/xlmr.sentencepiece.bpe.model"
                    )
                self.tokenizer = torchtext.transforms.SentencePieceTokenizer(
                    sp_model_path=pretrained_model_name_or_path
                )

            def forward(self, v: Union[str, List[str], torch.Tensor]):
                if isinstance(v, torch.Tensor):
                    raise ValueError(f"Unsupported input: {v}")
                return self.tokenizer(v)

        class _BPETokenizer(torch.nn.Module):
            """Superclass for tokenizers that use BPE, such as CLIPTokenizer and GPT2BPETokenizer."""

            def __init__(self, pretrained_model_name_or_path: str, vocab_file: str):
                super().__init__()
                self.vocab = self._init_vocab(vocab_file)
                self.tokenizer = self._init_tokenizer(pretrained_model_name_or_path, vocab_file)

            def _init_vocab(self, vocab_file: str) -> List[str]:
                """Loads the vocab from the vocab file."""
                str2idx = load_json(torchtext.utils.get_asset_local_path(vocab_file))
                _, vocab_tuple = zip(*sorted((v, k) for k, v in str2idx.items()))
                return list(vocab_tuple)

            def _init_tokenizer(self, pretrained_model_name_or_path: str, vocab_file: str) -> Any:
                """Initializes and returns the tokenizer."""
                raise NotImplementedError

            def forward(self, v: Union[str, List[str], torch.Tensor]) -> Any:
                """Implements forward pass for tokenizer.

                BPE tokenizers from torchtext return ids directly, which is inconsistent with the Ludwig tokenizer API.
                The below implementation works around this by converting the ids back to their original string tokens.
                """
                if isinstance(v, torch.Tensor):
                    raise ValueError(f"Unsupported input: {v}")
                elif isinstance(v, str):
                    inputs = [v]
                else:
                    inputs = v

                token_ids = self.tokenizer(inputs)
                assert torch.jit.isinstance(token_ids, List[List[str]])

                tokens = [[self.vocab[int(unit_idx)] for unit_idx in sequence] for sequence in token_ids]
                return tokens[0] if isinstance(v, str) else tokens

            def get_vocab(self) -> List[str]:
                return self.vocab

        class CLIPTokenizer(_BPETokenizer):
            def __init__(
                self, pretrained_model_name_or_path: Optional[str] = None, vocab_file: Optional[str] = None, **kwargs
            ):
                if pretrained_model_name_or_path is None:
                    pretrained_model_name_or_path = "http://download.pytorch.org/models/text/clip_merges.bpe"
                if vocab_file is None:
                    vocab_file = "http://download.pytorch.org/models/text/clip_encoder.json"
                super().__init__(pretrained_model_name_or_path, vocab_file)

            def _init_tokenizer(self, pretrained_model_name_or_path: str, vocab_file: str):
                return torchtext.transforms.CLIPTokenizer(
                    encoder_json_path=vocab_file, merges_path=pretrained_model_name_or_path
                )

        class GPT2BPETokenizer(_BPETokenizer):
            def __init__(
                self, pretrained_model_name_or_path: Optional[str] = None, vocab_file: Optional[str] = None, **kwargs
            ):
                if pretrained_model_name_or_path is None:
                    pretrained_model_name_or_path = "https://download.pytorch.org/models/text/gpt2_bpe_vocab.bpe"
                if vocab_file is None:
                    vocab_file = "https://download.pytorch.org/models/text/gpt2_bpe_encoder.json"
                super().__init__(pretrained_model_name_or_path, vocab_file)

            def _init_tokenizer(self, pretrained_model_name_or_path: str, vocab_file: str):
                return torchtext.transforms.GPT2BPETokenizer(
                    encoder_json_path=vocab_file, vocab_bpe_path=pretrained_model_name_or_path
                )

        class TSWhitespaceTokenizer(torch.nn.Module):
            """Implements torchscript-compatible whitespace tokenization."""

            def __init__(self, **kwargs):
                super().__init__()

            def forward(self, v: Union[str, List[str], torch.Tensor]) -> Any:
                if isinstance(v, torch.Tensor):
                    raise ValueError(f"Unsupported input: {v}")
                elif isinstance(v, str):
                    inputs = [v]
                else:
                    inputs = v

                tokens: List[List[str]] = []
                for sequence in inputs:
                    split_sequence = sequence.split(" ")
                    token_sequence: List[str] = []
                    for token in split_sequence:
                        if len(token) > 0:
                            token_sequence.append(token)
                    tokens.append(token_sequence)

                return tokens[0] if isinstance(v, str) else tokens

        tokenizer_registry.update(
            {
                "sentencepiece_tokenizer": SentencePieceTokenizer,
                "clip_tokenizer": CLIPTokenizer,
                "gpt2bpe_tokenizer": GPT2BPETokenizer,
                "torchscript_whitespace": TSWhitespaceTokenizer,
            }
        )

    else:
        raise ImportError

except ImportError:
    logger.warning(
        f"torchtext>=0.12.0 is not installed, so the following tokenizers are not available: " f"{TORCHTEXT_TOKENIZERS}"
    )<|MERGE_RESOLUTION|>--- conflicted
+++ resolved
@@ -29,22 +29,12 @@
 SPACE_PUNCTUATION_REGEX = re.compile(r"\w+|[^\w\s]")
 COMMA_REGEX = re.compile(r"\s*,\s*")
 UNDERSCORE_REGEX = re.compile(r"\s*_\s*")
-<<<<<<< HEAD
-# requires torchtext>=0.12.0
-TORCHSCRIPT_ENABLED_TOKENIZERS = {
-    "sentencepiece_tokenizer",
-    "clip_tokenizer",
-    "gpt2bpe_tokenizer",
-    "torchscript_whitespace",
-}
-=======
 TORCHTEXT_TOKENIZERS = {
     "sentencepiece_tokenizer",
     "clip_tokenizer",
     "gpt2bpe_tokenizer",
 }  # requires torchtext>=0.12.0
 TORCHSCRIPT_ENABLED_TOKENIZERS = {"space", *TORCHTEXT_TOKENIZERS}
->>>>>>> 908fb7d8
 
 
 class BaseTokenizer:
@@ -956,37 +946,11 @@
                     encoder_json_path=vocab_file, vocab_bpe_path=pretrained_model_name_or_path
                 )
 
-        class TSWhitespaceTokenizer(torch.nn.Module):
-            """Implements torchscript-compatible whitespace tokenization."""
-
-            def __init__(self, **kwargs):
-                super().__init__()
-
-            def forward(self, v: Union[str, List[str], torch.Tensor]) -> Any:
-                if isinstance(v, torch.Tensor):
-                    raise ValueError(f"Unsupported input: {v}")
-                elif isinstance(v, str):
-                    inputs = [v]
-                else:
-                    inputs = v
-
-                tokens: List[List[str]] = []
-                for sequence in inputs:
-                    split_sequence = sequence.split(" ")
-                    token_sequence: List[str] = []
-                    for token in split_sequence:
-                        if len(token) > 0:
-                            token_sequence.append(token)
-                    tokens.append(token_sequence)
-
-                return tokens[0] if isinstance(v, str) else tokens
-
         tokenizer_registry.update(
             {
                 "sentencepiece_tokenizer": SentencePieceTokenizer,
                 "clip_tokenizer": CLIPTokenizer,
                 "gpt2bpe_tokenizer": GPT2BPETokenizer,
-                "torchscript_whitespace": TSWhitespaceTokenizer,
             }
         )
 
