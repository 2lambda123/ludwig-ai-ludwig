--- conflicted
+++ resolved
@@ -37,12 +37,6 @@
 
 logger = logging.getLogger(__name__)
 
-<<<<<<< HEAD
-logger = logging.getLogger(__name__)
-
-
-def learning_curves(training_statistics, field, model_names=None, **kwargs):
-=======
 
 def learning_curves(
         training_statistics,
@@ -52,7 +46,6 @@
         file_format='pdf',
         **kwargs
 ):
->>>>>>> 30f1fc85
     if len(training_statistics) < 1:
         logger.error('No training_statistics provided')
         return
@@ -591,24 +584,6 @@
                     filename=filename
                 )
 
-<<<<<<< HEAD
-            logger.info('\n')
-            logger.info(model_name_name)
-            tmp_str = '{0} best 5 classes: '.format(field)
-            tmp_str += '{}'
-            logger.info(tmp_str.format(higher_f1s))
-            logger.info(f1_np[higher_f1s])
-            tmp_str = '{0} worst 5 classes: '.format(field)
-            tmp_str += '{}'
-            logger.info(tmp_str.format(lower_f1s))
-            logger.info(f1_np[lower_f1s])
-            tmp_str = '{0} number of classes with f1 score > 0: '.format(field)
-            tmp_str += '{}'
-            logger.info(tmp_str.format(np.sum(f1_np > 0)))
-            tmp_str = '{0} number of classes with f1 score = 0: '.format(field)
-            tmp_str += '{}'
-            logger.info(tmp_str.format(np.sum(f1_np == 0)))
-=======
                 logger.info('\n')
                 logger.info(model_name_name)
                 tmp_str = '{0} best 5 classes: '.format(field)
@@ -627,7 +602,6 @@
                     field)
                 tmp_str += '{}'
                 logger.info(tmp_str.format(np.sum(f1_np == 0)))
->>>>>>> 30f1fc85
 
 
 def compare_classifiers_predictions(
@@ -2211,13 +2185,9 @@
     )
 
     args = parser.parse_args(sys_argv)
-<<<<<<< HEAD
-    logger.setLevel(logging_level_registry[args.logging_level])
-=======
     logging.getLogger('ludwig').setLevel(
         logging_level_registry[args.logging_level]
     )
->>>>>>> 30f1fc85
 
     if args.visualization == 'compare_performance':
         compare_performance(**vars(args))
