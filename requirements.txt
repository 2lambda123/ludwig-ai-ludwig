--- conflicted
+++ resolved
@@ -10,12 +10,9 @@
 tfa-nightly==0.12.0.dev20201215223743
 PyYAML>=3.12
 absl-py
-<<<<<<< HEAD
-tables
-=======
 kaggle
 requests
->>>>>>> 576b74b2
+tables
 
 # new data format support
 xlwt            # excel
