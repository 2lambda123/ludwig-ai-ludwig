Cython>=0.25
h5py>=2.6,<2.11.0
numpy>=1.15,<1.19.0
pandas>=0.19
scipy>=0.18
tabulate>=0.7
scikit-learn
tqdm
tensorflow>=2.2
tfa-nightly==0.12.0.dev20200820045606
PyYAML>=3.12
absl-py
requests
<<<<<<< HEAD
tables
=======
>>>>>>> 48dafb92

# new data format support
xlwt            # excel
xlrd            # excel
openpyxl        # excel
pyarrow         # parquet
lxml            # html<|MERGE_RESOLUTION|>--- conflicted
+++ resolved
@@ -11,10 +11,6 @@
 PyYAML>=3.12
 absl-py
 requests
-<<<<<<< HEAD
-tables
-=======
->>>>>>> 48dafb92
 
 # new data format support
 xlwt            # excel
