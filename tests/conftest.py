--- conflicted
+++ resolved
@@ -68,13 +68,8 @@
                 "lower": 0.0001,
                 "upper": 0.01,
             },
-<<<<<<< HEAD
             output_feature_name + ".decoder.output_size": {"space": "choice", "categories": [32, 64, 128, 256]},
             output_feature_name + ".decoder.num_fc_layers": {"space": "randint", "lower": 1, "upper": 6},
-=======
-            output_feature_name + "decoder.output_size": {"space": "choice", "categories": [32, 64, 128, 256]},
-            output_feature_name + "decoder.num_fc_layers": {"space": "randint", "lower": 1, "upper": 6},
->>>>>>> 0590aa58
         },
         "goal": "minimize",
         "output_feature": output_feature_name,
