--- conflicted
+++ resolved
@@ -57,10 +57,7 @@
 
 @pytest.fixture(scope="module")
 def hyperopt_results_single_parameter(ray_cluster_4cpu):
-<<<<<<< HEAD
-=======
     """This fixture is used by hyperopt visualization tests in test_visualization_api.py."""
->>>>>>> 0f509327
     config, rel_path = _get_sample_config()
     config[HYPEROPT] = {
         "parameters": {
@@ -88,10 +85,7 @@
 
 @pytest.fixture(scope="module")
 def hyperopt_results_multiple_parameters(ray_cluster_4cpu):
-<<<<<<< HEAD
-=======
     """This fixture is used by hyperopt visualization tests in test_visualization_api.py."""
->>>>>>> 0f509327
     config, rel_path = _get_sample_config()
     output_feature_name = config[OUTPUT_FEATURES][0][NAME]
     config[HYPEROPT] = {
