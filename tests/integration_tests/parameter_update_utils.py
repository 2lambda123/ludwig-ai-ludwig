--- conflicted
+++ resolved
@@ -12,98 +12,6 @@
     pass
 
 
-<<<<<<< HEAD
-=======
-# TODO: do we need this version of parameter update checking
-def assert_module_parameters_updated(
-    module: LudwigModule,
-    module_input_args: Tuple,
-    max_steps: int = 1,
-    threshold: float = 1.0,
-    learning_rate: float = 0.001,
-) -> None:
-    """
-    Confirms that module parameters can be updated.
-    Args:
-        module: (LudwigModel) model to be tested.
-        module_input_args: (tuple) input for model
-        max_steps: (int, default=1) maximum number of steps allowed to test for parameter
-            updates.
-        threshold: (float, default=1.0) fraction of parameters that need to be updated
-            to pass this test.
-        learning_rate: (flaot, default=0.001) learning rate for the optimizaer
-
-    Returns: None
-
-    """
-    # setup
-    loss_function = torch.nn.MSELoss()
-    optimizer = torch.optim.SGD(module.parameters(), lr=learning_rate)
-    module.train(True)
-
-    # generate initial model output tensor
-    module_output = module(*module_input_args)
-
-    # create target tensor
-    if isinstance(module_output, torch.Tensor):
-        target_tensor = torch.randn(module_output.shape, dtype=module_output.dtype)
-    elif isinstance(module_output, tuple):
-        target_tensor = torch.randn(module_output[0].shape, dtype=module_output[0].dtype)
-    else:
-        raise RuntimeError("Unable to setup target tensor for model parameter update testing.")
-
-    for step in range(max_steps):
-        # make pass through model
-        model_output = module(*module_input_args)
-
-        # capture model parameters before doing parameter update pass
-        before = [(x[0], x[1].clone()) for x in module.named_parameters()]
-
-        # do update of model parameters
-        optimizer.zero_grad()
-        if isinstance(model_output, torch.Tensor):
-            loss = loss_function(model_output, target_tensor)
-        else:
-            loss = loss_function(model_output[0], target_tensor)
-        loss.backward()
-        optimizer.step()
-
-        # capture model parameters after a pass
-        after = [(x[0], x[1].clone()) for x in module.named_parameters()]
-
-        # check for parameter updates
-        parameter_updated = []
-        for b, a in zip(before, after):
-            parameter_updated.append((a[1] != b[1]).any())
-
-        # if parameters were updated in all layers, the exit loop
-        if all(parameter_updated):
-            logger.debug(f"\nall model parameters updated at step {step + 1}")
-            # early stop
-            break
-
-    # if not all layers are updated, raise exception
-    parameter_fraction_updated = float(sum(parameter_updated)) / len(parameter_updated)
-    # TODO: turn print() to logger.debug() call before final merge
-    print(
-        f"number parameters: {len(parameter_updated)}, number updated: {sum(parameter_updated)}"
-        f", fraction: {parameter_fraction_updated:0.2f}"
-    )
-    if not (all(parameter_updated) or (parameter_fraction_updated >= threshold)):
-        parameters_not_updated = []
-        for updated, b, a in zip(parameter_updated, before, after):
-            if not updated:
-                parameters_not_updated.append(
-                    f"\n\tParameter {a[0]} not updated.\n"
-                    f"\tbefore values (requires grad:{b[1].requires_grad}): {b[1]} {b[1].grad}\n"
-                    f"\tafter values (requires grad:{a[1].requires_grad}): {a[1]} {a[1].grad}\n"
-                )
-        raise ParameterUpdateError(
-            f"Not all model parameters updated after {max_steps} iteration(s):" f"{''.join(parameters_not_updated)}"
-        )
-
-
->>>>>>> cb9d546d
 def check_module_parameters_updated(
     module: LudwigModule,
     module_input_args: Tuple,
@@ -191,95 +99,4 @@
     parameters_updated = sum(p[1] for p in parameter_updated)
     frozen_parameters = len(frozen_parameter_list)
 
-<<<<<<< HEAD
-    return frozen_parameters, trainable_parameters, parameters_updated, parameters_not_updated
-=======
-    return frozen_parameters, trainable_parameters, parameters_updated, parameters_not_updated
-
-
-def _assert_module_parameters_updated(
-    module: LudwigModule,
-    module_input: torch.Tensor,
-    extract_module_output: Callable[[Union[Dict, Tuple]], torch.Tensor],
-    max_steps: int = 1,
-) -> None:
-    """
-    Confirms that model parameters can be updated.
-    Args:
-        module: (LudwigModel) moddule to be tested.
-        module_input: (torch.Tensor) input for model
-        extract_module_output: (Callable[[Union[Dict, Tuple]], torch.Tensor])
-            function to extract tensor for use in parameter update testing
-        max_steps: (int) maximum number of steps allowed to test for parameter
-            updates.
-
-    Returns: None
-
-    """
-    # setup
-    loss_function = torch.nn.MSELoss()
-    optimizer = torch.optim.SGD(module.parameters(), lr=0.001)
-    module.train(True)
-
-    # create target tensor
-    module_output = extract_module_output(module(module_input))
-    target_tensor = torch.randn(module_output.shape, dtype=module_output.dtype)
-
-    step = 1
-    while True:
-        # capture model parameters before doing parameter update pass
-        before = [(x[0], x[1].clone()) for x in module.named_parameters()]
-
-        # do update of model parameters
-        optimizer.zero_grad()
-        loss = loss_function(module_output, target_tensor)
-        loss.backward()
-        optimizer.step()
-
-        # capture model parameters after one pass
-        after = [(x[0], x[1].clone()) for x in module.named_parameters()]
-
-        # check for parameter updates
-        parameter_updated = []
-        for b, a in zip(before, after):
-            parameter_updated.append((a[1] != b[1]).any())
-
-        # check to see if parameters were updated in all layers
-        if all(parameter_updated):
-            logger.debug(f"\nall model parameters updated at step {step}")
-            break
-        elif step >= max_steps:
-            # exceeded maximum allowed tries, terminating with error
-            parameters_not_updated = []
-            for updated, b, a in zip(parameter_updated, before, after):
-                if not updated:
-                    parameters_not_updated.append(
-                        f"\n\tParameter {a[0]} not updated."
-                        # f"\tbefore model forward() pass (requires grad:{b[1].requires_grad}): {b[1]}\n"
-                        # f"\tafter model forward() pass (requires grad:{a[1].requires_grad}): {a[1]}\n"
-                    )
-            raise ParameterUpdateError(
-                f"Not all model parameters updated after {step} iteration(s):" f"{''.join(parameters_not_updated)}"
-            )
-
-        # make another pass through model
-        module_output = extract_module_output(module(module_input))
-        step += 1
-
-
-def assert_model_parameters_updated_encoders(
-    module: LudwigModule, module_input: torch.Tensor, max_steps: int = 1
-) -> None:
-    """
-    Confirms that model parameters can be updated.
-    Args:
-        model: (Type[Encoder]) model to be tested.
-        model_input: (torch.Tensor) input for model
-        max_steps: (int) maximum number of steps allowed to test for parameter
-            updates.
-
-    Returns: None
-
-    """
-    _assert_module_parameters_updated(module, module_input, lambda outputs: outputs["encoder_output"], max_steps)
->>>>>>> cb9d546d
+    return frozen_parameters, trainable_parameters, parameters_updated, parameters_not_updated