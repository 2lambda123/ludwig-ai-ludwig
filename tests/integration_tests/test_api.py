# Copyright (c) 2019 Uber Technologies, Inc.
#
# Licensed under the Apache License, Version 2.0 (the "License");
# you may not use this file except in compliance with the License.
# You may obtain a copy of the License at
#
#     http://www.apache.org/licenses/LICENSE-2.0
#
# Unless required by applicable law or agreed to in writing, software
# distributed under the License is distributed on an "AS IS" BASIS,
# WITHOUT WARRANTIES OR CONDITIONS OF ANY KIND, either express or implied.
# See the License for the specific language governing permissions and
# limitations under the License.
# ==============================================================================
import os
import shutil
import tempfile
from unittest import mock

import pytest
import torch

from ludwig.api import LudwigModel
from ludwig.callbacks import Callback
from ludwig.constants import TRAINER
from ludwig.utils.data_utils import read_csv
from tests.integration_tests.utils import (
    category_feature,
    ENCODERS,
    generate_data,
    get_weights,
    run_api_experiment,
    sequence_feature,
)


def run_api_experiment_separated_datasets(input_features, output_features, data_csv):
    """Helper method to avoid code repetition in running an experiment.

    :param input_features: input schema
    :param output_features: output schema
    :param data_csv: path to data
    :return: None
    """
    config = {
        "input_features": input_features,
        "output_features": output_features,
        "combiner": {"type": "concat", "output_size": 14},
        TRAINER: {"epochs": 2},
    }

    model = LudwigModel(config)

    # Training with dataframe
    data_df = read_csv(data_csv)
    train_df = data_df.sample(frac=0.8)
    test_df = data_df.drop(train_df.index).sample(frac=0.5)
    validation_df = data_df.drop(train_df.index).drop(test_df.index)

    basename, ext = os.path.splitext(data_csv)
    train_fname = basename + ".train" + ext
    val_fname = basename + ".validation" + ext
    test_fname = basename + ".test" + ext
    output_dirs = []

    try:
        train_df.to_csv(train_fname)
        validation_df.to_csv(val_fname)
        test_df.to_csv(test_fname)

        # Training with csv
        _, _, output_dir = model.train(
            training_set=train_fname,
            skip_save_processed_input=True,
            skip_save_progress=True,
            skip_save_unprocessed_output=True,
        )
        output_dirs.append(output_dir)

        _, _, output_dir = model.train(
            training_set=train_fname,
            validation_set=val_fname,
            skip_save_processed_input=True,
            skip_save_progress=True,
            skip_save_unprocessed_output=True,
        )
        output_dirs.append(output_dir)

        _, _, output_dir = model.train(
            training_set=train_fname,
            validation_set=val_fname,
            test_set=test_fname,
            skip_save_processed_input=True,
            skip_save_progress=True,
            skip_save_unprocessed_output=True,
        )
        output_dirs.append(output_dir)

        _, output_dir = model.predict(dataset=test_fname)
        output_dirs.append(output_dir)

    finally:
        # Remove results/intermediate data saved to disk
        os.remove(train_fname)
        os.remove(val_fname)
        os.remove(test_fname)
        for output_dir in output_dirs:
            shutil.rmtree(output_dir, ignore_errors=True)

    output_dirs = []
    try:
        _, _, output_dir = model.train(
            training_set=train_df,
            skip_save_processed_input=True,
            skip_save_progress=True,
            skip_save_unprocessed_output=True,
        )
        output_dirs.append(output_dir)

        _, _, output_dir = model.train(
            training_set=train_df,
            validation_set=validation_df,
            skip_save_processed_input=True,
            skip_save_progress=True,
            skip_save_unprocessed_output=True,
        )
        output_dirs.append(output_dir)

        _, _, output_dir = model.train(
            training_set=train_df,
            validation_set=validation_df,
            test_set=test_df,
            skip_save_processed_input=True,
            skip_save_progress=True,
            skip_save_unprocessed_output=True,
        )
        output_dirs.append(output_dir)

        _, output_dir = model.predict(dataset=data_df)
        output_dirs.append(output_dir)

    finally:
        for output_dir in output_dirs:
            shutil.rmtree(output_dir, ignore_errors=True)


def test_api_intent_classification(csv_filename):
    # Single sequence input, single category output
    input_features = [sequence_feature(reduce_output="sum")]
    output_features = [category_feature(vocab_size=5, reduce_input="sum")]

    # Generate test data
    rel_path = generate_data(input_features, output_features, csv_filename)
    for encoder in ENCODERS:
        input_features[0]["encoder"] = encoder
        run_api_experiment(input_features, output_features, data_csv=rel_path)


def test_api_intent_classification_separated(csv_filename):
    # Single sequence input, single category output
    input_features = [sequence_feature(reduce_output="sum")]
    output_features = [category_feature(vocab_size=5, reduce_input="sum")]

    # Generate test data
    rel_path = generate_data(input_features, output_features, csv_filename)
    for encoder in ENCODERS:
        input_features[0]["encoder"] = encoder
        run_api_experiment_separated_datasets(input_features, output_features, data_csv=rel_path)


def test_api_train_online(csv_filename):
    input_features = [sequence_feature(reduce_output="sum")]
    output_features = [category_feature(vocab_size=5, reduce_input="sum")]
    data_csv = generate_data(input_features, output_features, csv_filename)

    config = {
        "input_features": input_features,
        "output_features": output_features,
        "combiner": {"type": "concat", "output_size": 14},
    }
    model = LudwigModel(config)

    for i in range(2):
        model.train_online(dataset=data_csv)
    model.predict(dataset=data_csv)


def test_api_training_set(tmpdir):
    input_features = [sequence_feature(reduce_output="sum")]
    output_features = [category_feature(vocab_size=5, reduce_input="sum")]

    data_csv = generate_data(input_features, output_features, os.path.join(tmpdir, "dataset.csv"))
    val_csv = shutil.copyfile(data_csv, os.path.join(tmpdir, "validation.csv"))
    test_csv = shutil.copyfile(data_csv, os.path.join(tmpdir, "test.csv"))

    config = {
        "input_features": input_features,
        "output_features": output_features,
        "combiner": {"type": "concat", "output_size": 14},
    }
    model = LudwigModel(config)
    model.train(training_set=data_csv, validation_set=val_csv, test_set=test_csv)
    model.predict(dataset=test_csv)

    # Train again, this time the HDF5 cache will be used
    model.train(training_set=data_csv, validation_set=val_csv, test_set=test_csv)


def test_api_training_determinism(tmpdir):
    input_features = [sequence_feature(reduce_output="sum")]
    output_features = [category_feature(vocab_size=5, reduce_input="sum")]

    data_csv = generate_data(input_features, output_features, os.path.join(tmpdir, "dataset.csv"))

    config = {
        "input_features": input_features,
        "output_features": output_features,
        "combiner": {"type": "concat", "output_size": 14},
    }

    # Train the model 3 times:
    #
    # 1. seed x
    # 2. seed y
    # 3. seed x
    #
    # Check that models (1) and (3) produce the same weights,
    # but (1) and (2) do not
    rand_x = 42
    rand_y = 24

    model_1 = LudwigModel(config)
    model_1.train(dataset=data_csv, output_directory=tmpdir, random_seed=rand_x)

    model_2 = LudwigModel(config)
    model_2.train(dataset=data_csv, output_directory=tmpdir, random_seed=rand_y)

    model_3 = LudwigModel(config)
    model_3.train(dataset=data_csv, output_directory=tmpdir, random_seed=rand_x)

    model_weights_1 = get_weights(model_1.model)
    model_weights_2 = get_weights(model_2.model)
    model_weights_3 = get_weights(model_3.model)

    divergence = False
    for weight_1, weight_2 in zip(model_weights_1, model_weights_2):
        if not torch.allclose(weight_1, weight_2):
            divergence = True
            break
    assert divergence, "model_1 and model_2 have identical weights with different seeds!"

    for weight_1, weight_3 in zip(model_weights_1, model_weights_3):
        assert torch.allclose(weight_1, weight_3)


def run_api_commands(
    input_features,
    output_features,
    data_csv,
    output_dir,
    skip_save_training_description=False,
    skip_save_training_statistics=False,
    skip_save_model=False,
    skip_save_progress=False,
    skip_save_log=False,
    skip_save_processed_input=False,
    skip_save_unprocessed_output=False,
    skip_save_predictions=False,
    skip_save_eval_stats=False,
    skip_collect_predictions=False,
    skip_collect_overall_stats=False,
):
    """Helper method to avoid code repetition in running an experiment.

    :param input_features: input schema
    :param output_features: output schema
    :param data_csv: path to data
    :return: None
    """
    config = {
        "input_features": input_features,
        "output_features": output_features,
        "combiner": {"type": "concat", "output_size": 14},
        TRAINER: {"epochs": 2},
    }

    model = LudwigModel(config)

    # Training with csv
    model.train(
        dataset=data_csv,
        skip_save_training_description=skip_save_training_description,
        skip_save_training_statistics=skip_save_training_statistics,
        skip_save_model=skip_save_model,
        skip_save_progress=skip_save_progress,
        skip_save_log=skip_save_log,
        skip_save_processed_input=skip_save_processed_input,
        output_directory=output_dir,
    )
    model.predict(
        dataset=data_csv,
        skip_save_unprocessed_output=skip_save_unprocessed_output,
        skip_save_predictions=skip_save_predictions,
        output_directory=output_dir,
    )
    model.evaluate(
        dataset=data_csv,
        skip_save_unprocessed_output=skip_save_unprocessed_output,
        skip_save_predictions=skip_save_predictions,
        skip_save_eval_stats=skip_save_eval_stats,
        collect_predictions=not skip_collect_predictions,
        collect_overall_stats=not skip_collect_overall_stats,
        output_directory=output_dir,
    )
    model.experiment(
        dataset=data_csv,
        skip_save_training_description=skip_save_training_description,
        skip_save_training_statistics=skip_save_training_statistics,
        skip_save_model=skip_save_model,
        skip_save_progress=skip_save_progress,
        skip_save_log=skip_save_log,
        skip_save_processed_input=skip_save_processed_input,
        skip_save_unprocessed_output=skip_save_unprocessed_output,
        skip_save_predictions=skip_save_predictions,
        skip_save_eval_stats=skip_save_eval_stats,
        skip_collect_predictions=skip_collect_predictions,
        skip_collect_overall_stats=skip_collect_overall_stats,
        output_directory=output_dir,
    )


@pytest.mark.parametrize("skip_save_training_description", [False, True])
@pytest.mark.parametrize("skip_save_training_statistics", [False, True])
@pytest.mark.parametrize("skip_save_model", [False, True])
@pytest.mark.parametrize("skip_save_progress", [False, True])
@pytest.mark.parametrize("skip_save_log", [False, True])
@pytest.mark.parametrize("skip_save_processed_input", [False, True])
def test_api_skip_parameters_train(
    csv_filename,
    skip_save_training_description,
    skip_save_training_statistics,
    skip_save_model,
    skip_save_progress,
    skip_save_log,
    skip_save_processed_input,
):
    # Single sequence input, single category output
    input_features = [category_feature(vocab_size=5)]
    output_features = [category_feature(vocab_size=5)]

    with tempfile.TemporaryDirectory() as output_dir:
        # Generate test data
        rel_path = generate_data(input_features, output_features, os.path.join(output_dir, csv_filename))
        run_api_commands(
            input_features,
            output_features,
            data_csv=rel_path,
            output_dir=output_dir,
            skip_save_training_description=skip_save_training_description,
            skip_save_training_statistics=skip_save_training_statistics,
            skip_save_model=skip_save_model,
            skip_save_progress=skip_save_progress,
            skip_save_log=skip_save_log,
            skip_save_processed_input=skip_save_processed_input,
        )


@pytest.mark.parametrize("skip_save_unprocessed_output", [False, True])
@pytest.mark.parametrize("skip_save_predictions", [False, True])
def test_api_skip_parameters_predict(
    csv_filename,
    skip_save_unprocessed_output,
    skip_save_predictions,
):
    # Single sequence input, single category output
    input_features = [category_feature(vocab_size=5)]
    output_features = [category_feature(vocab_size=5)]

    with tempfile.TemporaryDirectory() as output_dir:
        # Generate test data
        rel_path = generate_data(input_features, output_features, os.path.join(output_dir, csv_filename))
        run_api_commands(
            input_features,
            output_features,
            data_csv=rel_path,
            output_dir=output_dir,
            skip_save_unprocessed_output=skip_save_unprocessed_output,
            skip_save_predictions=skip_save_predictions,
        )


@pytest.mark.parametrize("skip_save_unprocessed_output", [False, True])
@pytest.mark.parametrize("skip_save_predictions", [False, True])
@pytest.mark.parametrize("skip_save_eval_stats", [False, True])
@pytest.mark.parametrize("skip_collect_predictions", [False, True])
@pytest.mark.parametrize("skip_collect_overall_stats", [False, True])
def test_api_skip_parameters_evaluate(
    csv_filename,
    skip_save_unprocessed_output,
    skip_save_predictions,
    skip_save_eval_stats,
    skip_collect_predictions,
    skip_collect_overall_stats,
):
    # Single sequence input, single category output
    input_features = [category_feature(vocab_size=5)]
    output_features = [category_feature(vocab_size=5)]

    with tempfile.TemporaryDirectory() as output_dir:
        # Generate test data
        rel_path = generate_data(input_features, output_features, os.path.join(output_dir, csv_filename))
        run_api_commands(
            input_features,
            output_features,
            data_csv=rel_path,
            output_dir=output_dir,
            skip_save_unprocessed_output=skip_save_unprocessed_output,
            skip_save_predictions=skip_save_predictions,
            skip_save_eval_stats=skip_save_eval_stats,
            skip_collect_predictions=skip_collect_predictions,
            skip_collect_overall_stats=skip_collect_overall_stats,
        )


def test_api_callbacks(csv_filename):
<<<<<<< HEAD
    mock_callback = mock.Mock()
    mock_callback.should_early_stop.return_value = False
=======
    mock_callback = mock.Mock(wraps=Callback())
>>>>>>> 796e76d4

    epochs = 2
    batch_size = 8
    num_examples = 32

    with tempfile.TemporaryDirectory() as output_dir:
        input_features = [sequence_feature(reduce_output="sum")]
        output_features = [category_feature(vocab_size=5, reduce_input="sum")]

        config = {
            "input_features": input_features,
            "output_features": output_features,
            "combiner": {"type": "concat", "output_size": 14},
            TRAINER: {"epochs": epochs, "batch_size": batch_size},
        }
        model = LudwigModel(config, callbacks=[mock_callback])

        data_csv = generate_data(
            input_features, output_features, os.path.join(output_dir, csv_filename), num_examples=num_examples
        )
        val_csv = shutil.copyfile(data_csv, os.path.join(output_dir, "validation.csv"))
        test_csv = shutil.copyfile(data_csv, os.path.join(output_dir, "test.csv"))

        model.train(training_set=data_csv, validation_set=val_csv, test_set=test_csv)

    assert mock_callback.on_epoch_start.call_count == epochs
    assert mock_callback.on_epoch_end.call_count == epochs

    assert mock_callback.should_early_stop.call_count == epochs
    assert mock_callback.on_validation_start.call_count == epochs
    assert mock_callback.on_validation_end.call_count == epochs

    assert mock_callback.on_test_start.call_count == epochs
    assert mock_callback.on_test_end.call_count == epochs

    assert mock_callback.on_batch_start.call_count == epochs * (num_examples / batch_size)
    assert mock_callback.on_batch_end.call_count == epochs * (num_examples / batch_size)<|MERGE_RESOLUTION|>--- conflicted
+++ resolved
@@ -423,12 +423,7 @@
 
 
 def test_api_callbacks(csv_filename):
-<<<<<<< HEAD
-    mock_callback = mock.Mock()
-    mock_callback.should_early_stop.return_value = False
-=======
     mock_callback = mock.Mock(wraps=Callback())
->>>>>>> 796e76d4
 
     epochs = 2
     batch_size = 8
@@ -457,7 +452,6 @@
     assert mock_callback.on_epoch_start.call_count == epochs
     assert mock_callback.on_epoch_end.call_count == epochs
 
-    assert mock_callback.should_early_stop.call_count == epochs
     assert mock_callback.on_validation_start.call_count == epochs
     assert mock_callback.on_validation_end.call_count == epochs
 
