import os
import tempfile
from typing import Dict, Union

import torch
from marshmallow_dataclass import dataclass
from torch import nn, Tensor

import ludwig.schema.utils as schema_utils
from ludwig.api import LudwigModel
from ludwig.combiners.combiners import Combiner, register_combiner
from ludwig.constants import NUMBER, TRAINER
from ludwig.decoders.base import Decoder
from ludwig.decoders.registry import register_decoder
from ludwig.encoders.base import Encoder
from ludwig.encoders.registry import register_encoder
from ludwig.modules.loss_modules import LogitsInputsMixin, register_loss
from ludwig.modules.metric_modules import LossMetric, register_metric
from ludwig.schema import utils as schema_utils
from ludwig.schema.combiners.base import BaseCombinerConfig
from ludwig.schema.decoders.base import BaseDecoderConfig
from ludwig.schema.decoders.utils import register_decoder_config
from ludwig.schema.encoders.base import BaseEncoderConfig
from ludwig.schema.encoders.utils import register_encoder_config
from ludwig.schema.features.loss.loss import BaseLossConfig
from tests.integration_tests.utils import (
    category_feature,
    generate_data,
    LocalTestBackend,
    number_feature,
    sequence_feature,
)


@dataclass
class CustomTestCombinerConfig(BaseCombinerConfig):
<<<<<<< HEAD

    type: str = "custom_combiner"

    foo: bool = False
=======
    foo: bool = schema_utils.Boolean(default=False, description="")
>>>>>>> c1a16dd7


@register_encoder_config("custom_number_encoder", NUMBER)
@dataclass
class CustomNumberEncoderConfig(BaseEncoderConfig):

    type: str = "custom_number_encoder"

<<<<<<< HEAD
    input_size: Union[int, None] = schema_utils.NonNegativeInteger(
        default=0,
        allow_none=True,
        description="Size of the input to the encoder.",
    )
=======
    input_size: int = schema_utils.PositiveInteger(default=1, description="")
>>>>>>> c1a16dd7


@register_decoder_config("custom_number_decoder", NUMBER)
@dataclass
class CustomNumberDecoderConfig(BaseDecoderConfig):

    type: str = "custom_number_decoder"

<<<<<<< HEAD
    input_size: Union[int, None] = schema_utils.NonNegativeInteger(
        default=0,
        allow_none=True,
        description="Size of the input to the decoder.",
    )
=======
    input_size: int = schema_utils.PositiveInteger(default=1, description="")
>>>>>>> c1a16dd7


@dataclass
class CustomLossConfig(BaseLossConfig):

    type: str = "custom_loss"


@register_combiner(name="custom_test")
class CustomTestCombiner(Combiner):
    def __init__(self, input_features: Dict = None, config: CustomTestCombinerConfig = None, **kwargs):
        super().__init__(input_features)
        self.foo = config.foo

    def forward(self, inputs: Dict) -> Dict:  # encoder outputs
        if not self.foo:
            raise ValueError("expected foo to be True")

        # minimal transformation from inputs to outputs
        encoder_outputs = [inputs[k]["encoder_output"] for k in inputs]
        hidden = torch.cat(encoder_outputs, 1)
        return_data = {"combiner_output": hidden}

        return return_data

    @staticmethod
    def get_schema_cls():
        return CustomTestCombinerConfig


@register_encoder("custom_number_encoder", NUMBER)
class CustomNumberEncoder(Encoder):
    def __init__(self, input_size, **kwargs):
        super().__init__()
        self.input_size = input_size

    def forward(self, inputs, **kwargs):
        return {"encoder_output": inputs}

    @property
    def input_shape(self) -> torch.Size:
        return torch.Size([self.input_size])

    @property
    def output_shape(self) -> torch.Size:
        return self.input_shape

    @staticmethod
    def get_schema_cls():
        return CustomNumberEncoderConfig


@register_decoder("custom_number_decoder", NUMBER)
class CustomNumberDecoder(Decoder):
    def __init__(self, input_size, **kwargs):
        super().__init__()
        self.input_size = input_size

    @property
    def input_shape(self):
        return torch.Size([self.input_size])

    def forward(self, inputs, **kwargs):
        return torch.mean(inputs, 1)

    @staticmethod
    def get_schema_cls():
        return CustomNumberDecoderConfig


@register_loss("custom_loss", [NUMBER])
class CustomLoss(nn.Module, LogitsInputsMixin):
    def __init__(self, **kwargs):
        super().__init__()

    def forward(self, preds: Tensor, target: Tensor) -> Tensor:
        return torch.mean(torch.square(preds - target))

    @staticmethod
    def get_schema_cls():
        return CustomLossConfig


@register_metric("custom_loss", [NUMBER])
class CustomLossMetric(LossMetric):
    def __init__(self, **kwargs):
        super().__init__()
        self.loss_fn = CustomLoss()

    def get_current_value(self, preds: Tensor, target: Tensor):
        return self.loss_fn(preds, target)


def test_custom_combiner():
    _run_test(combiner={"type": "custom_test", "foo": True})


def test_custom_encoder_decoder():
    input_features = [
        sequence_feature(encoder={"reduce_output": "sum"}),
        number_feature(encoder={"type": "custom_number_encoder"}),
    ]
    output_features = [
        number_feature(decoder={"type": "custom_number_decoder"}),
    ]
    _run_test(input_features=input_features, output_features=output_features)


def test_custom_loss_metric():
    output_features = [
        number_feature(loss={"type": "custom_loss"}),
    ]
    _run_test(output_features=output_features)


def _run_test(input_features=None, output_features=None, combiner=None):
    with tempfile.TemporaryDirectory() as tmpdir:
        input_features = input_features or [
            sequence_feature(encoder={"reduce_output": "sum"}),
            number_feature(),
        ]
        output_features = output_features or [category_feature(decoder={"vocab_size": 2}, reduce_input="sum")]
        combiner = combiner or {"type": "concat"}

        csv_filename = os.path.join(tmpdir, "training.csv")
        data_csv = generate_data(input_features, output_features, csv_filename)

        config = {
            "input_features": input_features,
            "output_features": output_features,
            "combiner": combiner,
            TRAINER: {"epochs": 2},
        }

        model = LudwigModel(config, backend=LocalTestBackend())
        _, _, output_directory = model.train(
            dataset=data_csv,
            output_directory=tmpdir,
        )
        model.predict(dataset=data_csv, output_directory=output_directory)<|MERGE_RESOLUTION|>--- conflicted
+++ resolved
@@ -1,12 +1,11 @@
 import os
 import tempfile
-from typing import Dict, Union
+from typing import Dict
 
 import torch
 from marshmallow_dataclass import dataclass
 from torch import nn, Tensor
 
-import ludwig.schema.utils as schema_utils
 from ludwig.api import LudwigModel
 from ludwig.combiners.combiners import Combiner, register_combiner
 from ludwig.constants import NUMBER, TRAINER
@@ -34,14 +33,10 @@
 
 @dataclass
 class CustomTestCombinerConfig(BaseCombinerConfig):
-<<<<<<< HEAD
 
     type: str = "custom_combiner"
 
-    foo: bool = False
-=======
     foo: bool = schema_utils.Boolean(default=False, description="")
->>>>>>> c1a16dd7
 
 
 @register_encoder_config("custom_number_encoder", NUMBER)
@@ -50,15 +45,7 @@
 
     type: str = "custom_number_encoder"
 
-<<<<<<< HEAD
-    input_size: Union[int, None] = schema_utils.NonNegativeInteger(
-        default=0,
-        allow_none=True,
-        description="Size of the input to the encoder.",
-    )
-=======
     input_size: int = schema_utils.PositiveInteger(default=1, description="")
->>>>>>> c1a16dd7
 
 
 @register_decoder_config("custom_number_decoder", NUMBER)
@@ -67,15 +54,7 @@
 
     type: str = "custom_number_decoder"
 
-<<<<<<< HEAD
-    input_size: Union[int, None] = schema_utils.NonNegativeInteger(
-        default=0,
-        allow_none=True,
-        description="Size of the input to the decoder.",
-    )
-=======
     input_size: int = schema_utils.PositiveInteger(default=1, description="")
->>>>>>> c1a16dd7
 
 
 @dataclass
