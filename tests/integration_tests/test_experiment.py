# -*- coding: utf-8 -*-
# Copyright (c) 2019 Uber Technologies, Inc.
#
# Licensed under the Apache License, Version 2.0 (the "License");
# you may not use this file except in compliance with the License.
# You may obtain a copy of the License at
#
#     http://www.apache.org/licenses/LICENSE-2.0
#
# Unless required by applicable law or agreed to in writing, software
# distributed under the License is distributed on an "AS IS" BASIS,
# WITHOUT WARRANTIES OR CONDITIONS OF ANY KIND, either express or implied.
# See the License for the specific language governing permissions and
# limitations under the License.
# ==============================================================================
import logging
import os
import shutil
import uuid
from collections import namedtuple

import pytest
import yaml

from ludwig.api import LudwigModel
from ludwig.backend import LOCAL_BACKEND, LocalBackend
from ludwig.data.concatenate_datasets import concatenate_df
from ludwig.data.preprocessing import preprocess_for_training
from ludwig.experiment import experiment_cli
from ludwig.features.h3_feature import H3InputFeature
from ludwig.predict import predict_cli
from ludwig.utils.data_utils import read_csv
from ludwig.utils.defaults import default_random_seed

from tests.conftest import delete_temporary_data
from tests.integration_tests.utils import ENCODERS, HF_ENCODERS, \
    HF_ENCODERS_SHORT, slow, create_data_set_to_use
from tests.integration_tests.utils import audio_feature
from tests.integration_tests.utils import bag_feature
from tests.integration_tests.utils import binary_feature
from tests.integration_tests.utils import category_feature
from tests.integration_tests.utils import date_feature
from tests.integration_tests.utils import generate_data
from tests.integration_tests.utils import \
    generate_output_features_with_dependencies
from tests.integration_tests.utils import h3_feature
from tests.integration_tests.utils import image_feature
from tests.integration_tests.utils import numerical_feature
from tests.integration_tests.utils import run_experiment
from tests.integration_tests.utils import sequence_feature
from tests.integration_tests.utils import set_feature
from tests.integration_tests.utils import spawn
from tests.integration_tests.utils import text_feature
from tests.integration_tests.utils import timeseries_feature
from tests.integration_tests.utils import vector_feature

logger = logging.getLogger(__name__)
logger.setLevel(logging.INFO)
logging.getLogger("ludwig").setLevel(logging.INFO)


class LocalTestBackend(LocalBackend):
    @property
    def supports_multiprocessing(self):
        return False


@pytest.mark.parametrize('encoder', ENCODERS)
def test_experiment_text_feature_non_HF(encoder, csv_filename):
    input_features = [
        text_feature(
            vocab_size=30,
            min_len=1,
            encoder=encoder,
            preprocessing={'word_tokenizer': 'space'}
        )
    ]
    output_features = [category_feature(vocab_size=2)]
    # Generate test data
    rel_path = generate_data(input_features, output_features, csv_filename)
    run_experiment(input_features, output_features, dataset=rel_path)


@spawn
def run_experiment_with_encoder(encoder, csv_filename):
    # Run in a subprocess to clear TF and prevent OOM
    # This also allows us to use GPU resources
    input_features = [
        text_feature(
            vocab_size=30,
            min_len=1,
            encoder=encoder,
        )
    ]
    output_features = [category_feature(vocab_size=2)]
    # Generate test data
    rel_path = generate_data(input_features, output_features, csv_filename)
    run_experiment(input_features, output_features, dataset=rel_path)


@pytest.mark.parametrize('encoder', HF_ENCODERS_SHORT)
def test_experiment_text_feature_HF(encoder, csv_filename):
    run_experiment_with_encoder(encoder, csv_filename)


@slow
@pytest.mark.parametrize('encoder', HF_ENCODERS)
def test_experiment_text_feature_HF_full(encoder, csv_filename):
    run_experiment_with_encoder(encoder, csv_filename)


def test_experiment_seq_seq(csv_filename):
    # Single Sequence input, single sequence output
    # Only the following encoders are working
    input_features = [text_feature(reduce_output=None, encoder='rnn')]
    output_features = [text_feature(reduce_input=None, decoder='tagger')]

    # Generate test data
    rel_path = generate_data(input_features, output_features, csv_filename)

    encoders2 = ['cnnrnn', 'stacked_cnn']
    for encoder in encoders2:
        logger.info('seq to seq test, Encoder: {0}'.format(encoder))
        input_features[0]['encoder'] = encoder
        run_experiment(input_features, output_features, dataset=rel_path)


def test_experiment_seq_seq_model_def_file(csv_filename, yaml_filename):
    # seq-to-seq test to use config file instead of dictionary
    input_features = [text_feature(reduce_output=None, encoder='embed')]
    output_features = [
        text_feature(reduce_input=None, vocab_size=3, decoder='tagger')
    ]

    # Save the config to a yaml file
    config = {
        'input_features': input_features,
        'output_features': output_features,
        'combiner': {'type': 'concat', 'fc_size': 14},
        'training': {'epochs': 2}
    }
    with open(yaml_filename, 'w') as yaml_out:
        yaml.safe_dump(config, yaml_out)

    rel_path = generate_data(input_features, output_features, csv_filename)
    run_experiment(
        None, None, dataset=rel_path, config_file=yaml_filename
    )


def test_experiment_seq_seq_train_test_valid(csv_filename):
    # seq-to-seq test to use train, test, validation files
    input_features = [text_feature(reduce_output=None, encoder='rnn')]
    output_features = [
        text_feature(reduce_input=None, vocab_size=3, decoder='tagger')
    ]

    train_csv = generate_data(
        input_features, output_features, 'tr_' + csv_filename
    )
    test_csv = generate_data(
        input_features, output_features, 'test_' + csv_filename, 20
    )
    valdation_csv = generate_data(
        input_features, output_features, 'val_' + csv_filename, 20
    )

    run_experiment(
        input_features,
        output_features,
        training_set=train_csv,
        test_set=test_csv,
        validation_set=valdation_csv
    )

    input_features[0]['encoder'] = 'parallel_cnn'
    # Save intermediate output
    run_experiment(
        input_features,
        output_features,
        training_set=train_csv,
        test_set=test_csv,
        validation_set=valdation_csv
    )

    # Delete the temporary data created
    # This test is saving the processed data to hdf5
    for prefix in ['tr_', 'test_', 'val_']:
        if os.path.isfile(prefix + csv_filename):
            os.remove(prefix + csv_filename)


def test_experiment_multi_input_intent_classification(csv_filename):
    # Multiple inputs, Single category output
    input_features = [
        text_feature(vocab_size=10, min_len=1, representation='sparse'),
        category_feature(vocab_size=10)
    ]
    output_features = [category_feature(vocab_size=2, reduce_input='sum')]

    # Generate test data
    rel_path = generate_data(input_features, output_features, csv_filename)

    for encoder in ENCODERS:
        input_features[0]['encoder'] = encoder
        run_experiment(input_features, output_features, dataset=rel_path)


def test_experiment_multiclass_with_class_weights(csv_filename):
    # Multiple inputs, Single category output
    input_features = [category_feature(vocab_size=10)]
    output_features = [category_feature(vocab_size=3,
                                        loss={"class_weights": [0, 1, 2, 3]})]

    # Generate test data
    rel_path = generate_data(input_features, output_features, csv_filename)
    run_experiment(input_features, output_features, dataset=rel_path)


def test_experiment_multilabel_with_class_weights(csv_filename):
    # Multiple inputs, Single category output
    input_features = [category_feature(vocab_size=10)]
    output_features = [set_feature(vocab_size=3,
                                   loss={"class_weights": [0, 0, 1, 2, 3]}
                                   )]

    # Generate test data
    rel_path = generate_data(input_features, output_features, csv_filename)
    run_experiment(input_features, output_features, dataset=rel_path)


@pytest.mark.parametrize(
    'output_features',
    [
        # baseline test case
        [
            category_feature(vocab_size=2, reduce_input='sum'),
            sequence_feature(vocab_size=10, max_len=5),
            numerical_feature()
        ],

        # use generator as decoder
        [
            category_feature(vocab_size=2, reduce_input='sum'),
            sequence_feature(vocab_size=10, max_len=5, decoder='generator'),
            numerical_feature()
        ],

        # Generator decoder and reduce_input = None
        [
            category_feature(vocab_size=2, reduce_input='sum'),
            sequence_feature(max_len=5, decoder='generator',
                             reduce_input=None),
            numerical_feature(normalization='minmax')
        ],

        # output features with dependencies single dependency
        generate_output_features_with_dependencies('feat3', ['feat1']),

        # output features with dependencies multiple dependencies
        generate_output_features_with_dependencies('feat3',
                                                   ['feat1', 'feat2']),

        # output features with dependencies multiple dependencies
        generate_output_features_with_dependencies('feat2',
                                                   ['feat1', 'feat3']),

        # output features with dependencies
        generate_output_features_with_dependencies('feat1', ['feat2'])
    ]
)
def test_experiment_multiple_seq_seq(csv_filename, output_features):
    input_features = [
        text_feature(vocab_size=100, min_len=1, encoder='stacked_cnn'),
        numerical_feature(normalization='zscore'),
        category_feature(vocab_size=10, embedding_size=5),
        set_feature(),
        sequence_feature(vocab_size=10, max_len=10, encoder='embed')
    ]
    output_features = output_features

    rel_path = generate_data(input_features, output_features, csv_filename)
    run_experiment(input_features, output_features, dataset=rel_path)


ImageParms = namedtuple(
    'ImageTestParms',
    'image_encoder in_memory_flag skip_save_processed_input'
)


@pytest.mark.parametrize(
    'image_parms',
    [
        ImageParms('resnet', True, True),
        ImageParms('stacked_cnn', True, True),
        ImageParms('stacked_cnn', False, False)
    ]
)
def test_experiment_image_inputs(image_parms: ImageParms, csv_filename: str):
    # Image Inputs
    image_dest_folder = os.path.join(os.getcwd(), 'generated_images')

    # Resnet encoder
    input_features = [
        image_feature(
            folder=image_dest_folder,
            encoder='resnet',
            preprocessing={
                'in_memory': True,
                'height': 12,
                'width': 12,
                'num_channels': 3,
                'num_processes': 5
            },
            fc_size=16,
            num_filters=8
        ),
        text_feature(encoder='embed', min_len=1),
        numerical_feature(normalization='zscore')
    ]
    output_features = [
        category_feature(vocab_size=2, reduce_input='sum'),
        numerical_feature()
    ]

    input_features[0]['encoder'] = image_parms.image_encoder
    input_features[0]['preprocessing'][
        'in_memory'] = image_parms.in_memory_flag
    rel_path = generate_data(input_features, output_features, csv_filename)
    run_experiment(
        input_features,
        output_features,
        dataset=rel_path,
        skip_save_processed_input=image_parms.skip_save_processed_input
    )

    # Delete the temporary data created
    shutil.rmtree(image_dest_folder)


<<<<<<< HEAD
IMAGE_DATA_FORMATS_TO_TEST = ['csv', 'df', 'dict', 'hdf5']


@pytest.mark.parametrize('process_in_memory', [True, False])
@pytest.mark.parametrize('data_format', IMAGE_DATA_FORMATS_TO_TEST)
def test_experiment_image_dataset(data_format, process_in_memory):
    run_experiment_fn = run_experiment_image_dataset
    if process_in_memory:
        run_experiment_fn = spawn(run_experiment_fn)

    train_format = test_format = data_format
    train_in_memory = test_in_memory = process_in_memory
    run_experiment_fn(
        train_format, train_in_memory, test_format, test_in_memory
    )


def run_experiment_image_dataset(
=======
IMAGE_DATA_FORMATS_TO_TEST = ['csv', 'df', 'hdf5']


@pytest.mark.parametrize('test_in_memory', [True, False])
@pytest.mark.parametrize('test_format', IMAGE_DATA_FORMATS_TO_TEST)
@pytest.mark.parametrize('train_in_memory', [True, False])
@pytest.mark.parametrize('train_format', IMAGE_DATA_FORMATS_TO_TEST)
def test_experiment_image_dataset(
>>>>>>> aed176ec
        train_format, train_in_memory,
        test_format, test_in_memory
):
    # primary focus of this test is to determine if exceptions are
    # raised for different data set formats and in_memory setting
    # Image Inputs
    image_dest_folder = os.path.join(os.getcwd(), 'generated_images')

    input_features = [
        image_feature(
            folder=image_dest_folder,
            encoder='stacked_cnn',
            preprocessing={
                'in_memory': True,
                'height': 12,
                'width': 12,
                'num_channels': 3,
                'num_processes': 5
            },
            fc_size=16,
            num_filters=8
        ),
    ]
    output_features = [
        category_feature(vocab_size=2, reduce_input='sum'),
    ]

    config = {
        'input_features': input_features,
        'output_features': output_features,
        'combiner': {
            'type': 'concat',
            'fc_size': 14
        },
        'preprocessing': {},
        'training': {'epochs': 2}
    }

    # create temporary name for train and test data sets
    train_csv_filename = 'train_' + uuid.uuid4().hex[:10].upper() + '.csv'
    test_csv_filename = 'test_' + uuid.uuid4().hex[:10].upper() + '.csv'

    # setup training data format to test
    train_data = generate_data(input_features, output_features,
                               train_csv_filename)
    config['input_features'][0]['preprocessing']['in_memory'] \
        = train_in_memory
    training_set_metadata = None

    backend = LocalTestBackend()
    if train_format == 'hdf5':
        # hdf5 format
        train_set, _, _, training_set_metadata = preprocess_for_training(
            config,
            dataset=train_data,
            backend=backend,
        )
        train_dataset_to_use = train_set.data_hdf5_fp
    else:
        train_dataset_to_use = create_data_set_to_use(train_format, train_data)

    # define Ludwig model
    model = LudwigModel(
        config=config,
        backend=backend,
    )
    model.train(
        dataset=train_dataset_to_use,
        training_set_metadata=training_set_metadata
    )

    model.config['input_features'][0]['preprocessing']['in_memory'] \
        = test_in_memory

    # setup test data format to test
    test_data = generate_data(input_features, output_features,
                              test_csv_filename)

    if test_format == 'hdf5':
        # hdf5 format
        # create hdf5 data set
        _, test_set, _, training_set_metadata_for_test = preprocess_for_training(
            model.config,
            dataset=test_data
        )
        test_dataset_to_use = test_set.data_hdf5_fp
    else:
        test_dataset_to_use = create_data_set_to_use(test_format, test_data)

    # run functions with the specified data format
    model.evaluate(dataset=test_dataset_to_use)
    model.predict(dataset=test_dataset_to_use)

    # Delete the temporary data created
    shutil.rmtree(image_dest_folder)
    delete_temporary_data(train_csv_filename)
    delete_temporary_data(test_csv_filename)


DATA_FORMATS_TO_TEST = [
    'csv', 'df', 'dict', 'excel', 'excel_xls', 'feather', 'fwf', 'hdf5', 'html',
    'json', 'jsonl', 'parquet', 'pickle', 'stata', 'tsv'
]
@pytest.mark.parametrize('data_format', DATA_FORMATS_TO_TEST)
def test_experiment_dataset_formats(data_format):
    # primary focus of this test is to determine if exceptions are
    # raised for different data set formats and in_memory setting

    input_features = [
        numerical_feature(),
        category_feature()
    ]
    output_features = [
        category_feature(),
        numerical_feature()
    ]

    config = {
        'input_features': input_features,
        'output_features': output_features,
        'combiner': {
            'type': 'concat',
            'fc_size': 14
        },
        'preprocessing': {},
        'training': {'epochs': 2}
    }

    # create temporary name for train and test data sets
    csv_filename = 'train_' + uuid.uuid4().hex[:10].upper() + '.csv'

    # setup training data format to test
    raw_data = generate_data(input_features, output_features,
                               csv_filename)

    training_set_metadata = None

    if data_format == 'hdf5':
        # hdf5 format
        training_set, _, _, training_set_metadata = preprocess_for_training(
            config,
            dataset=raw_data
        )
        dataset_to_use = training_set.data_hdf5_fp
    else:
        dataset_to_use = create_data_set_to_use(data_format, raw_data)

    # define Ludwig model
    model = LudwigModel(
        config=config
    )
    model.train(
        dataset=dataset_to_use,
        training_set_metadata=training_set_metadata,
        random_seed=default_random_seed
    )

    # # run functions with the specified data format
    model.evaluate(dataset=dataset_to_use)
    model.predict(dataset=dataset_to_use)

    # Delete the temporary data created
    delete_temporary_data(csv_filename)



def test_experiment_audio_inputs(csv_filename):
    # Audio Inputs
    audio_dest_folder = os.path.join(os.getcwd(), 'generated_audio')

    input_features = [
        audio_feature(
            folder=audio_dest_folder
        )
    ]
    output_features = [
        binary_feature()
    ]

    rel_path = generate_data(input_features, output_features, csv_filename)
    run_experiment(input_features, output_features, dataset=rel_path)

    # Delete the temporary data created
    shutil.rmtree(audio_dest_folder)


def test_experiment_tied_weights(csv_filename):
    # Single sequence input, single category output
    input_features = [
        text_feature(
            name='text_feature1',
            min_len=1,
            encoder='cnnrnn',
            reduce_output='sum'
        ),
        text_feature(
            name='text_feature2',
            min_len=1,
            encoder='cnnrnn',
            reduce_output='sum',
            tied_weights='text_feature1'
        )
    ]
    output_features = [category_feature(vocab_size=2, reduce_input='sum')]

    # Generate test data
    rel_path = generate_data(input_features, output_features, csv_filename)
    for encoder in ENCODERS:
        input_features[0]['encoder'] = encoder
        input_features[1]['encoder'] = encoder
        run_experiment(input_features, output_features, dataset=rel_path)


@pytest.mark.parametrize('enc_cell_type', ['lstm', 'rnn', 'gru'])
@pytest.mark.parametrize('attention', [False, True])
def test_sequence_tagger(
        enc_cell_type,
        attention,
        csv_filename
):
    # Define input and output features
    input_features = [
        sequence_feature(
            max_len=10,
            encoder='rnn',
            cell_type='lstm',
            reduce_output=None
        )
    ]
    output_features = [
        sequence_feature(
            max_len=10,
            decoder='tagger',
            attention=attention,
            reduce_input=None
        )
    ]

    # Generate test data
    rel_path = generate_data(input_features, output_features, csv_filename)

    # setup encoder specification
    input_features[0]['cell_type'] = enc_cell_type

    # run the experiment
    run_experiment(input_features, output_features, dataset=rel_path)


@pytest.mark.parametrize('sequence_combiner_encoder', ENCODERS[:-2])
def test_experiment_sequence_combiner(sequence_combiner_encoder, csv_filename):
    # Sequence combiner
    input_features = [
        sequence_feature(
            name='seq1',
            min_len=5,
            max_len=5,
            encoder='rnn',
            cell_type='lstm',
            reduce_output=None
        ),
        sequence_feature(
            name='seq2',
            min_len=5,
            max_len=5,
            encoder='rnn',
            cell_type='lstm',
            reduce_output=None
        ),
        category_feature(vocab_size=5)
    ]
    output_features = [
        category_feature(reduce_input='sum', vocab_size=5)
    ]

    config = {
        'input_features': input_features,
        'output_features': output_features,
        'training': {
            'epochs': 2
        },
        'combiner': {
            'type': 'sequence',
            'encoder': 'rnn',
            'main_sequence_feature': 'seq1',
            'reduce_output': None,
        }
    }

    # Generate test data
    rel_path = generate_data(input_features, output_features, csv_filename)

    for encoder in ENCODERS[:-2]:
        logger.error('sequence combiner. encoders: {0}, {1}'.format(
            encoder,
            encoder
        ))
        input_features[0]['encoder'] = encoder
        input_features[1]['encoder'] = encoder

        config['input_features'] = input_features

        exp_dir_name = experiment_cli(
            config,
            skip_save_processed_input=False,
            skip_save_progress=True,
            skip_save_unprocessed_output=True,
            dataset=rel_path
        )
        shutil.rmtree(exp_dir_name, ignore_errors=True)


def test_experiment_model_resume(csv_filename):
    # Single sequence input, single category output
    # Tests saving a model file, loading it to rerun training and predict
    input_features = [sequence_feature(encoder='rnn', reduce_output='sum')]
    output_features = [category_feature(vocab_size=2, reduce_input='sum')]
    # Generate test data
    rel_path = generate_data(input_features, output_features, csv_filename)

    config = {
        'input_features': input_features,
        'output_features': output_features,
        'combiner': {'type': 'concat', 'fc_size': 14},
        'training': {'epochs': 2}
    }

    _, _, _, _, output_dir = experiment_cli(config, dataset=rel_path)
    logger.info('Experiment Directory: {0}'.format(output_dir))

    experiment_cli(
        config,
        dataset=rel_path,
        model_resume_path=output_dir
    )

    predict_cli(os.path.join(output_dir, 'model'), dataset=rel_path)
    shutil.rmtree(output_dir, ignore_errors=True)


def test_experiment_various_feature_types(csv_filename):
    input_features = [binary_feature(), bag_feature()]
    output_features = [set_feature(max_len=3, vocab_size=5)]

    # Generate test data
    rel_path = generate_data(input_features, output_features, csv_filename)
    run_experiment(input_features, output_features, dataset=rel_path)


def test_experiment_timeseries(csv_filename):
    input_features = [timeseries_feature()]
    output_features = [binary_feature()]

    encoders2 = [
        'transformer'
    ]
    # Generate test data
    rel_path = generate_data(input_features, output_features, csv_filename)
    for encoder in encoders2:
        input_features[0]['encoder'] = encoder
        run_experiment(input_features, output_features, dataset=rel_path)


def test_visual_question_answering(csv_filename):
    image_dest_folder = os.path.join(os.getcwd(), 'generated_images')
    input_features = [
        image_feature(
            folder=image_dest_folder,
            encoder='resnet',
            preprocessing={
                'in_memory': True,
                'height': 8,
                'width': 8,
                'num_channels': 3,
                'num_processes': 5
            },
            fc_size=8,
            num_filters=8
        ),
        text_feature(encoder='embed', min_len=1, level='word'),
    ]
    output_features = [sequence_feature(decoder='generator', cell_type='lstm')]
    rel_path = generate_data(input_features, output_features, csv_filename)
    run_experiment(input_features, output_features, dataset=rel_path)

    # Delete the temporary data created
    shutil.rmtree(image_dest_folder)


def test_image_resizing_num_channel_handling(csv_filename):
    """
    This test creates two image datasets with 3 channels and 1 channel. The
    combination of this data is used to train a model. This checks the cases
    where the user may or may not specify a number of channels in the
    config
    :param csv_filename:
    :return:
    """
    # Image Inputs
    image_dest_folder = os.path.join(os.getcwd(), 'generated_images')

    # Resnet encoder
    input_features = [
        image_feature(
            folder=image_dest_folder,
            encoder='resnet',
            preprocessing={
                'in_memory': True,
                'height': 8,
                'width': 8,
                'num_channels': 3,
                'num_processes': 5
            },
            fc_size=8,
            num_filters=8
        ),
        text_feature(encoder='embed', min_len=1),
        numerical_feature(normalization='minmax')
    ]
    output_features = [binary_feature(), numerical_feature()]
    rel_path = generate_data(
        input_features, output_features, csv_filename, num_examples=50
    )

    df1 = read_csv(rel_path)

    input_features[0]['preprocessing']['num_channels'] = 1
    rel_path = generate_data(
        input_features, output_features, csv_filename, num_examples=50
    )
    df2 = read_csv(rel_path)

    df = concatenate_df(df1, df2, None, LOCAL_BACKEND)
    df.to_csv(rel_path, index=False)

    # Here the user sepcifiies number of channels. Exception shouldn't be thrown
    run_experiment(input_features, output_features, dataset=rel_path)

    del input_features[0]['preprocessing']['num_channels']

    # User now doesn't specify num channels. Should throw exception
    with pytest.raises(ValueError):
        run_experiment(input_features, output_features, dataset=rel_path)

    # Delete the temporary data created
    shutil.rmtree(image_dest_folder)


@pytest.mark.parametrize('encoder', ['wave', 'embed'])
def test_experiment_date(encoder, csv_filename):
    input_features = [date_feature()]
    output_features = [category_feature(vocab_size=2)]

    # Generate test data
    rel_path = generate_data(input_features, output_features, csv_filename)

    input_features[0]['encoder'] = encoder
    run_experiment(input_features, output_features, dataset=rel_path)


@pytest.mark.parametrize('encoder', H3InputFeature.encoder_registry.keys())
def test_experiment_h3(encoder, csv_filename):
    input_features = [h3_feature()]
    output_features = [binary_feature()]

    # Generate test data
    rel_path = generate_data(input_features, output_features, csv_filename)

    input_features[0]['encoder'] = encoder
    run_experiment(input_features, output_features, dataset=rel_path)


def test_experiment_vector_feature_1(csv_filename):
    input_features = [vector_feature()]
    output_features = [binary_feature()]
    # Generate test data
    rel_path = generate_data(input_features, output_features, csv_filename)

    run_experiment(input_features, output_features, dataset=rel_path)


def test_experiment_vector_feature_2(csv_filename):
    input_features = [vector_feature()]
    output_features = [vector_feature()]
    # Generate test data
    rel_path = generate_data(input_features, output_features, csv_filename)

    run_experiment(input_features, output_features, dataset=rel_path)


def test_experiment_sampled_softmax(csv_filename):
    # Multiple inputs, Single category output
    input_features = [text_feature(vocab_size=10, min_len=1)]
    output_features = [category_feature(
        vocab_size=500,
        loss={'type': 'sampled_softmax_cross_entropy'}
    )]

    # Generate test data
    rel_path = generate_data(input_features, output_features, csv_filename,
                             num_examples=10000)

    run_experiment(input_features, output_features, dataset=rel_path)


if __name__ == '__main__':
    """
    To run tests individually, run:
    ```python -m pytest tests/integration_tests/test_experiment.py::test_name```
    """
    pass<|MERGE_RESOLUTION|>--- conflicted
+++ resolved
@@ -339,26 +339,6 @@
     shutil.rmtree(image_dest_folder)
 
 
-<<<<<<< HEAD
-IMAGE_DATA_FORMATS_TO_TEST = ['csv', 'df', 'dict', 'hdf5']
-
-
-@pytest.mark.parametrize('process_in_memory', [True, False])
-@pytest.mark.parametrize('data_format', IMAGE_DATA_FORMATS_TO_TEST)
-def test_experiment_image_dataset(data_format, process_in_memory):
-    run_experiment_fn = run_experiment_image_dataset
-    if process_in_memory:
-        run_experiment_fn = spawn(run_experiment_fn)
-
-    train_format = test_format = data_format
-    train_in_memory = test_in_memory = process_in_memory
-    run_experiment_fn(
-        train_format, train_in_memory, test_format, test_in_memory
-    )
-
-
-def run_experiment_image_dataset(
-=======
 IMAGE_DATA_FORMATS_TO_TEST = ['csv', 'df', 'hdf5']
 
 
@@ -367,7 +347,6 @@
 @pytest.mark.parametrize('train_in_memory', [True, False])
 @pytest.mark.parametrize('train_format', IMAGE_DATA_FORMATS_TO_TEST)
 def test_experiment_image_dataset(
->>>>>>> aed176ec
         train_format, train_in_memory,
         test_format, test_in_memory
 ):
