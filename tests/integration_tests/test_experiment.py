# -*- coding: utf-8 -*-
# Copyright (c) 2019 Uber Technologies, Inc.
#
# Licensed under the Apache License, Version 2.0 (the "License");
# you may not use this file except in compliance with the License.
# You may obtain a copy of the License at
#
#     http://www.apache.org/licenses/LICENSE-2.0
#
# Unless required by applicable law or agreed to in writing, software
# distributed under the License is distributed on an "AS IS" BASIS,
# WITHOUT WARRANTIES OR CONDITIONS OF ANY KIND, either express or implied.
# See the License for the specific language governing permissions and
# limitations under the License.
# ==============================================================================
import logging
import os
import shutil

import pytest
import yaml

from ludwig.data.concatenate_datasets import concatenate_df
from ludwig.experiment import experiment
from ludwig.predict import full_predict
from ludwig.utils.data_utils import read_csv
<<<<<<< HEAD

=======
from ludwig.features.h3_feature import h3_encoder_registry
>>>>>>> cc8e75bf
from tests.integration_tests.utils import ENCODERS
from tests.integration_tests.utils import bag_feature
from tests.integration_tests.utils import binary_feature
from tests.integration_tests.utils import categorical_feature
from tests.integration_tests.utils import generate_data
from tests.integration_tests.utils import image_feature
from tests.integration_tests.utils import numerical_feature
from tests.integration_tests.utils import sequence_feature
from tests.integration_tests.utils import set_feature
from tests.integration_tests.utils import text_feature
from tests.integration_tests.utils import timeseries_feature
<<<<<<< HEAD
from tests.integration_tests.utils import date_feature
=======
from tests.integration_tests.utils import h3_feature

>>>>>>> cc8e75bf

# The following imports are pytest fixtures, required for running the tests
from tests.fixtures.filenames import csv_filename
from tests.fixtures.filenames import yaml_filename


<<<<<<< HEAD
logger = logging.getLogger("ludwig")
logger.setLevel(logging.DEBUG)
=======
logger = logging.getLogger(__name__)
logger.setLevel(logging.INFO)
>>>>>>> cc8e75bf


def run_experiment(input_features, output_features, **kwargs):
    """
    Helper method to avoid code repetition in running an experiment. Deletes
    the data saved to disk after running the experiment
    :param input_features: list of input feature dictionaries
    :param output_features: list of output feature dictionaries
    **kwargs you may also pass extra parameters to the experiment as keyword
    arguments
    :return: None
    """
    model_definition = None
    if input_features is not None and output_features is not None:
        # This if is necessary so that the caller can call with
        # model_definition_file (and not model_definition)
        model_definition = {
            'input_features': input_features,
            'output_features': output_features,
            'combiner': {
                'type': 'concat',
                'fc_size': 14
            },
            'training': {'epochs': 2}
        }

    args = {
        'model_definition': model_definition,
        'skip_save_processed_input': True,
        'skip_save_progress': True,
        'skip_save_unprocessed_output': True,
    }
    args.update(kwargs)

    exp_dir_name = experiment(**args)
    shutil.rmtree(exp_dir_name, ignore_errors=True)


def test_experiment_seq_seq(csv_filename):
    # Single Sequence input, single sequence output
    # Only the following encoders are working
    input_features = [text_feature(reduce_output=None, encoder='rnn')]
    output_features = [text_feature(reduce_input=None, decoder='tagger')]

    # Generate test data
    rel_path = generate_data(input_features, output_features, csv_filename)

    encoders2 = ['cnnrnn', 'stacked_cnn']
    for encoder in encoders2:
        logger.info('seq to seq test, Encoder: {0}'.format(encoder))
        input_features[0]['encoder'] = encoder
        run_experiment(input_features, output_features, data_csv=rel_path)


def test_experiment_seq_seq_model_def_file(csv_filename, yaml_filename):
    # seq-to-seq test to use model definition file instead of dictionary
    input_features = [text_feature(reduce_output=None, encoder='embed')]
    output_features = [
        text_feature(reduce_input=None, vocab_size=3, decoder='tagger')
    ]

    # Save the model definition to a yaml file
    model_definition = {
        'input_features': input_features,
        'output_features': output_features,
        'combiner': {'type': 'concat', 'fc_size': 14},
        'training': {'epochs': 2}
    }
    with open(yaml_filename, 'w') as yaml_out:
        yaml.safe_dump(model_definition, yaml_out)

    rel_path = generate_data(input_features, output_features, csv_filename)
    run_experiment(
        None, None, data_csv=rel_path, model_definition_file=yaml_filename
    )


def test_experiment_seq_seq_train_test_valid(csv_filename):
    # seq-to-seq test to use train, test, validation files
    input_features = [text_feature(reduce_output=None, encoder='rnn')]
    output_features = [
        text_feature(reduce_input=None, vocab_size=3, decoder='tagger')
    ]

    train_csv = generate_data(
        input_features, output_features, 'tr_' + csv_filename
    )
    test_csv = generate_data(
        input_features, output_features, 'test_' + csv_filename, 20
    )
    valdation_csv = generate_data(
        input_features, output_features, 'val_' + csv_filename, 20
    )

    run_experiment(
        input_features,
        output_features,
        data_train_csv=train_csv,
        data_test_csv=test_csv,
        data_validation_csv=valdation_csv
    )

    input_features[0]['encoder'] = 'parallel_cnn'
    # Save intermediate output
    run_experiment(
        input_features,
        output_features,
        data_train_csv=train_csv,
        data_test_csv=test_csv,
        data_validation_csv=valdation_csv
    )

    # Delete the temporary data created
    # This test is saving the processed data to hdf5
    for prefix in ['tr_', 'test_', 'val_']:
        if os.path.isfile(prefix + csv_filename):
            os.remove(prefix + csv_filename)


def test_experiment_multi_input_intent_classification(csv_filename):
    # Multiple inputs, Single category output
    input_features = [
        text_feature(vocab_size=10, min_len=1, representation='sparse'),
        categorical_feature(
            vocab_size=10,
            loss='sampled_softmax_cross_entropy'
        )
    ]
    output_features = [categorical_feature(vocab_size=2, reduce_input='sum')]

    # Generate test data
    rel_path = generate_data(input_features, output_features, csv_filename)

    for encoder in ENCODERS:
        input_features[0]['encoder'] = encoder
        run_experiment(input_features, output_features, data_csv=rel_path)


def test_experiment_multiple_seq_seq(csv_filename):
    # Multiple inputs, Multiple outputs
    input_features = [
        text_feature(vocab_size=100, min_len=1, encoder='stacked_cnn'),
        numerical_feature(normalization='zscore'),
        categorical_feature(vocab_size=10, embedding_size=5),
        set_feature(),
        sequence_feature(vocab_size=10, max_len=10, encoder='embed')
    ]
    output_features = [
        categorical_feature(vocab_size=2, reduce_input='sum'),
        sequence_feature(vocab_size=10, max_len=5),
        numerical_feature()
    ]

    rel_path = generate_data(input_features, output_features, csv_filename)
    run_experiment(input_features, output_features, data_csv=rel_path)

    # Use generator as decoder
    output_features = [
        categorical_feature(vocab_size=2, reduce_input='sum'),
        sequence_feature(vocab_size=10, max_len=5, decoder='generator'),
        numerical_feature()
    ]

    rel_path = generate_data(input_features, output_features, csv_filename)
    run_experiment(input_features, output_features, data_csv=rel_path)

    # Generator decoder and reduce_input = None
    output_features = [
        categorical_feature(vocab_size=2, reduce_input='sum'),
        sequence_feature(max_len=5, decoder='generator', reduce_input=None),
        numerical_feature(normalization='minmax')
    ]
    rel_path = generate_data(input_features, output_features, csv_filename)
    run_experiment(input_features, output_features, data_csv=rel_path)


def test_experiment_image_inputs(csv_filename):
    # Image Inputs
    image_dest_folder = os.path.join(os.getcwd(), 'generated_images')

    # Resnet encoder
    input_features = [
        image_feature(
            folder=image_dest_folder,
            encoder='resnet',
            preprocessing={
                'in_memory': True,
                'height': 8,
                'width': 8,
                'num_channels': 3
            },
            fc_size=16,
            num_filters=8
        ),
        text_feature(encoder='embed', min_len=1),
        numerical_feature(normalization='zscore')
    ]
    output_features = [
        categorical_feature(vocab_size=2, reduce_input='sum'),
        numerical_feature()
    ]

    rel_path = generate_data(input_features, output_features, csv_filename)
    run_experiment(input_features, output_features, data_csv=rel_path)

    # Stacked CNN encoder
    input_features[0]['encoder'] = 'stacked_cnn'
    rel_path = generate_data(input_features, output_features, csv_filename)
    run_experiment(input_features, output_features, data_csv=rel_path)

    # Stacked CNN encoder, in_memory = False
    input_features[0]['preprocessing']['in_memory'] = False
    rel_path = generate_data(input_features, output_features, csv_filename)
    run_experiment(input_features, output_features, data_csv=rel_path)

    # Delete the temporary data created
    shutil.rmtree(image_dest_folder)


def test_experiment_tied_weights(csv_filename):
    # Single sequence input, single category output
    input_features = [
        text_feature(
            name='text_feature1',
            min_len=1,
            encoder='cnnrnn',
            reduce_output='sum'
        ),
        text_feature(
            name='text_feature2',
            min_len=1,
            encoder='cnnrnn',
            reduce_output='sum',
            tied_weights='text_feature1'
        )
    ]
    output_features = [categorical_feature(vocab_size=2, reduce_input='sum')]

    # Generate test data
    rel_path = generate_data(input_features, output_features, csv_filename)
    for encoder in ENCODERS:
        input_features[0]['encoder'] = encoder
        input_features[1]['encoder'] = encoder
        run_experiment(input_features, output_features, data_csv=rel_path)


def test_experiment_attention(csv_filename):
    # Machine translation with attention
    input_features = [
        sequence_feature(encoder='rnn', cell_type='lstm', max_len=10)
    ]
    output_features = [
        sequence_feature(
            max_len=10,
            cell_type='lstm',
            decoder='generator',
            attention='bahdanau'
        )
    ]

    # Generate test data
    rel_path = generate_data(input_features, output_features, csv_filename)

    for attention in ['bahdanau', 'luong']:
        output_features[0]['attention'] = attention
        run_experiment(input_features, output_features, data_csv=rel_path)


def test_experiment_sequence_combiner(csv_filename):
    # Sequence combiner
    input_features = [
        sequence_feature(
            name='english',
            min_len=5,
            max_len=5,
            encoder='rnn',
            cell_type='lstm',
            reduce_output=None
        ),
        sequence_feature(
            name='spanish',
            min_len=5,
            max_len=5,
            encoder='rnn',
            cell_type='lstm',
            reduce_output=None
        ),
        categorical_feature(vocab_size=5)
    ]
    output_features = [
        categorical_feature(reduce_input='sum', vocab_size=5)
    ]

    model_definition = {
        'input_features': input_features,
        'output_features': output_features,
        'training': {
            'epochs': 2
        },
        'combiner': {
            'type': 'sequence_concat',
            'encoder': 'rnn',
            'main_sequence_feature': 'random_sequence'
        }
    }

    # Generate test data
    rel_path = generate_data(input_features, output_features, csv_filename)

    for encoder in ENCODERS[:-2]:
        logger.error('sequence combiner. encoders: {0}, {1}'.format(
            encoder,
            encoder
        ))
        input_features[0]['encoder'] = encoder
        input_features[1]['encoder'] = encoder

        model_definition['input_features'] = input_features

        exp_dir_name = experiment(
            model_definition,
            skip_save_processed_input=False,
            skip_save_progress=True,
            skip_save_unprocessed_output=True,
            data_csv=rel_path
        )
        shutil.rmtree(exp_dir_name, ignore_errors=True)


def test_experiment_model_resume(csv_filename):
    # Single sequence input, single category output
    # Tests saving a model file, loading it to rerun training and predict
    input_features = [sequence_feature(encoder='rnn', reduce_output='sum')]
    output_features = [categorical_feature(vocab_size=2, reduce_input='sum')]
    # Generate test data
    rel_path = generate_data(input_features, output_features, csv_filename)

    model_definition = {
        'input_features': input_features,
        'output_features': output_features,
        'combiner': {'type': 'concat', 'fc_size': 14},
        'training': {'epochs': 2}
    }

    exp_dir_name = experiment(model_definition, data_csv=rel_path)
    logger.info('Experiment Directory: {0}'.format(exp_dir_name))

    experiment(
        model_definition,
        data_csv=rel_path,
        model_resume_path=exp_dir_name
    )

    full_predict(os.path.join(exp_dir_name, 'model'), data_csv=rel_path)
    shutil.rmtree(exp_dir_name, ignore_errors=True)


def test_experiment_various_feature_types(csv_filename):
    input_features = [binary_feature(), bag_feature()]
    output_features = [set_feature(max_len=3, vocab_size=5)]

    # Generate test data
    rel_path = generate_data(input_features, output_features, csv_filename)
    run_experiment(input_features, output_features, data_csv=rel_path)


def test_experiment_timeseries(csv_filename):
    input_features = [timeseries_feature()]
    output_features = [binary_feature()]

    encoders2 = [
        'rnn', 'cnnrnn', 'stacked_cnn', 'parallel_cnn', 'stacked_parallel_cnn'
    ]
    # Generate test data
    rel_path = generate_data(input_features, output_features, csv_filename)
    for encoder in encoders2:
        input_features[0]['encoder'] = encoder
        run_experiment(input_features, output_features, data_csv=rel_path)


def test_visual_question_answering(csv_filename):
    image_dest_folder = os.path.join(os.getcwd(), 'generated_images')
    input_features = [
        image_feature(
            folder=image_dest_folder,
            encoder='resnet',
            preprocessing={
                'in_memory': True,
                'height': 8,
                'width': 8,
                'num_channels': 3
            },
            fc_size=8,
            num_filters=8
        ),
        text_feature(encoder='embed', min_len=1, level='word'),
    ]
    output_features = [sequence_feature(decoder='generator', cell_type='lstm')]
    rel_path = generate_data(input_features, output_features, csv_filename)
    run_experiment(input_features, output_features, data_csv=rel_path)

    # Delete the temporary data created
    shutil.rmtree(image_dest_folder)


def test_image_resizing_num_channel_handling(csv_filename):
    """
    This test creates two image datasets with 3 channels and 1 channel. The
    combination of this data is used to train a model. This checks the cases
    where the user may or may not specify a number of channels in the
    model definition
    :param csv_filename:
    :return:
    """
    # Image Inputs
    image_dest_folder = os.path.join(os.getcwd(), 'generated_images')

    # Resnet encoder
    input_features = [
        image_feature(
            folder=image_dest_folder,
            encoder='resnet',
            preprocessing={
                'in_memory': True,
                'height': 8,
                'width': 8,
                'num_channels': 3
            },
            fc_size=8,
            num_filters=8
        ),
        text_feature(encoder='embed', min_len=1),
        numerical_feature(normalization='minmax')
    ]
    output_features = [binary_feature(), numerical_feature()]
    rel_path = generate_data(
        input_features, output_features, csv_filename, num_examples=50
    )

    df1 = read_csv(rel_path)

    input_features[0]['preprocessing']['num_channels'] = 1
    rel_path = generate_data(
        input_features, output_features, csv_filename, num_examples=50
    )
    df2 = read_csv(rel_path)

    df = concatenate_df(df1, df2, None)
    df.to_csv(rel_path, index=False)

    # Here the user sepcifiies number of channels. Exception shouldn't be thrown
    run_experiment(input_features, output_features, data_csv=rel_path)

    del input_features[0]['preprocessing']['num_channels']

    # User now doesn't specify num channels. Should throw exception
    with pytest.raises(ValueError):
        run_experiment(input_features, output_features, data_csv=rel_path)

    # Delete the temporary data created
    shutil.rmtree(image_dest_folder)


<<<<<<< HEAD
def test_experiment_datetime_feature(csv_filename):
    input_features = [date_feature()]
    output_features = [categorical_feature(vocab_size=2)]

    # Generate test data
    rel_path = generate_data(input_features, output_features, csv_filename)
    encoders = ['wave', 'embed']
    for encoder in encoders:
=======
def test_h3_features(csv_filename):
    input_features = [h3_feature()]
    output_features = [binary_feature()]

    # Generate test data
    rel_path = generate_data(input_features, output_features, csv_filename)
    for encoder in h3_encoder_registry:
>>>>>>> cc8e75bf
        input_features[0]['encoder'] = encoder
        run_experiment(input_features, output_features, data_csv=rel_path)


if __name__ == '__main__':
    """
    To run tests individually, run:
    ```python -m pytest tests/integration_tests/test_experiment.py::test_name```
    """
    pass<|MERGE_RESOLUTION|>--- conflicted
+++ resolved
@@ -24,11 +24,8 @@
 from ludwig.experiment import experiment
 from ludwig.predict import full_predict
 from ludwig.utils.data_utils import read_csv
-<<<<<<< HEAD
-
-=======
+
 from ludwig.features.h3_feature import h3_encoder_registry
->>>>>>> cc8e75bf
 from tests.integration_tests.utils import ENCODERS
 from tests.integration_tests.utils import bag_feature
 from tests.integration_tests.utils import binary_feature
@@ -40,25 +37,17 @@
 from tests.integration_tests.utils import set_feature
 from tests.integration_tests.utils import text_feature
 from tests.integration_tests.utils import timeseries_feature
-<<<<<<< HEAD
+from tests.integration_tests.utils import h3_feature
+
 from tests.integration_tests.utils import date_feature
-=======
-from tests.integration_tests.utils import h3_feature
-
->>>>>>> cc8e75bf
 
 # The following imports are pytest fixtures, required for running the tests
 from tests.fixtures.filenames import csv_filename
 from tests.fixtures.filenames import yaml_filename
 
 
-<<<<<<< HEAD
-logger = logging.getLogger("ludwig")
-logger.setLevel(logging.DEBUG)
-=======
 logger = logging.getLogger(__name__)
 logger.setLevel(logging.INFO)
->>>>>>> cc8e75bf
 
 
 def run_experiment(input_features, output_features, **kwargs):
@@ -522,7 +511,6 @@
     shutil.rmtree(image_dest_folder)
 
 
-<<<<<<< HEAD
 def test_experiment_datetime_feature(csv_filename):
     input_features = [date_feature()]
     output_features = [categorical_feature(vocab_size=2)]
@@ -531,7 +519,10 @@
     rel_path = generate_data(input_features, output_features, csv_filename)
     encoders = ['wave', 'embed']
     for encoder in encoders:
-=======
+        input_features[0]['encoder'] = encoder
+        run_experiment(input_features, output_features, data_csv=rel_path)
+
+
 def test_h3_features(csv_filename):
     input_features = [h3_feature()]
     output_features = [binary_feature()]
@@ -539,7 +530,6 @@
     # Generate test data
     rel_path = generate_data(input_features, output_features, csv_filename)
     for encoder in h3_encoder_registry:
->>>>>>> cc8e75bf
         input_features[0]['encoder'] = encoder
         run_experiment(input_features, output_features, data_csv=rel_path)
 
