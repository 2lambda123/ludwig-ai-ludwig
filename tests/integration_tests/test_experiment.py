--- conflicted
+++ resolved
@@ -32,7 +32,8 @@
 from tests.integration_tests.utils import category_feature
 from tests.integration_tests.utils import date_feature
 from tests.integration_tests.utils import generate_data
-from tests.integration_tests.utils import generate_output_features_with_dependencies
+from tests.integration_tests.utils import \
+    generate_output_features_with_dependencies
 from tests.integration_tests.utils import h3_feature
 from tests.integration_tests.utils import image_feature
 from tests.integration_tests.utils import numerical_feature
@@ -145,44 +146,6 @@
         run_experiment(input_features, output_features, data_csv=rel_path)
 
 
-<<<<<<< HEAD
-def generate_output_features_with_dependencies(main_feature, dependencies):
-    # helper function to generate multiple output features specifications
-    # with dependencies, support for 'test_experiment_multiple_seq_seq` unit test
-    # Parameters:
-    # main_feature: feature identifier, valid values 'feat1', 'feat2', 'feat3'
-    # dependencies: list of dependencies for 'main_feature', do not li
-    # Example:
-    #  generate_output_features_with_dependencies('feat2', ['feat1', 'feat3'])
-
-    output_features = [
-        category_feature(vocab_size=2, reduce_input='sum'),
-        sequence_feature(vocab_size=10, max_len=5),
-        numerical_feature()
-    ]
-
-    # value portion of dictionary is a tuple: (position, feature_name)
-    #   position: location of output feature in the above output_features list
-    #   feature_name: Ludwig generated feature name
-    feature_names = {
-        'feat1': (0, output_features[0]['name']),
-        'feat2': (1, output_features[1]['name']),
-        'feat3': (2, output_features[2]['name'])
-    }
-
-    # generate list of dependencies with real feature names
-    generated_dependencies = [feature_names[feat_name][1]
-                              for feat_name in dependencies]
-
-    # specify dependencies for the main_feature
-    output_features[feature_names[main_feature][0]]['dependencies'] = \
-        generated_dependencies
-
-    return output_features
-
-
-=======
->>>>>>> 62430e4a
 @pytest.mark.parametrize(
     'output_features',
     [
