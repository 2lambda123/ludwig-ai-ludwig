# Copyright (c) 2019 Uber Technologies, Inc.
#
# Licensed under the Apache License, Version 2.0 (the "License");
# you may not use this file except in compliance with the License.
# You may obtain a copy of the License at
#
#     http://www.apache.org/licenses/LICENSE-2.0
#
# Unless required by applicable law or agreed to in writing, software
# distributed under the License is distributed on an "AS IS" BASIS,
# WITHOUT WARRANTIES OR CONDITIONS OF ANY KIND, either express or implied.
# See the License for the specific language governing permissions and
# limitations under the License.
# ==============================================================================
import logging
import os
import shutil
import uuid
from collections import namedtuple

import pandas as pd
import pytest
import torchvision
import yaml

from ludwig.api import LudwigModel
from ludwig.backend import LOCAL_BACKEND
from ludwig.constants import ENCODER, H3, TRAINER, TYPE
from ludwig.data.concatenate_datasets import concatenate_df
from ludwig.data.preprocessing import preprocess_for_training
from ludwig.encoders.registry import get_encoder_classes
from ludwig.experiment import experiment_cli
from ludwig.predict import predict_cli
from ludwig.utils.data_utils import read_csv
from ludwig.utils.defaults import default_random_seed
from tests.integration_tests.utils import (
    audio_feature,
    bag_feature,
    binary_feature,
    category_feature,
    create_data_set_to_use,
    date_feature,
    ENCODERS,
    generate_data,
    generate_output_features_with_dependencies,
    generate_output_features_with_dependencies_complex,
    h3_feature,
    HF_ENCODERS,
    HF_ENCODERS_SHORT,
    image_feature,
    LocalTestBackend,
    number_feature,
    run_experiment,
    sequence_feature,
    set_feature,
    slow,
    text_feature,
    timeseries_feature,
    vector_feature,
)

logger = logging.getLogger(__name__)
logger.setLevel(logging.INFO)
logging.getLogger("ludwig").setLevel(logging.INFO)


@pytest.mark.parametrize("encoder", ENCODERS)
def test_experiment_text_feature_non_HF(encoder, csv_filename):
    input_features = [
        text_feature(encoder={"vocab_size": 30, "min_len": 1, "type": encoder}, preprocessing={"tokenizer": "space"})
    ]
    output_features = [category_feature(decoder={"vocab_size": 2})]
    # Generate test data
    rel_path = generate_data(input_features, output_features, csv_filename)
    run_experiment(input_features, output_features, dataset=rel_path)


def run_experiment_with_encoder(encoder, csv_filename):
    # Run in a subprocess to clear TF and prevent OOM
    # This also allows us to use GPU resources
    input_features = [text_feature(encoder={"vocab_size": 30, "min_len": 1, "type": encoder})]
    output_features = [category_feature(decoder={"vocab_size": 2})]
    # Generate test data
    rel_path = generate_data(input_features, output_features, csv_filename)
    run_experiment(input_features, output_features, dataset=rel_path)


@pytest.mark.parametrize("encoder", HF_ENCODERS_SHORT)
def test_experiment_text_feature_HF(encoder, csv_filename):
    run_experiment_with_encoder(encoder, csv_filename)


@slow
@pytest.mark.parametrize("encoder", HF_ENCODERS)
def test_experiment_text_feature_HF_full(encoder, csv_filename):
    run_experiment_with_encoder(encoder, csv_filename)


@pytest.mark.parametrize("encoder", ENCODERS)
def test_experiment_seq_seq_generator(csv_filename, encoder):
    input_features = [text_feature(encoder={"type": encoder, "reduce_output": None})]
    output_features = [text_feature(decoder={"type": "generator"}, output_feature=True)]
    rel_path = generate_data(input_features, output_features, csv_filename)

    run_experiment(input_features, output_features, dataset=rel_path)


@pytest.mark.parametrize("encoder", ["embed", "rnn", "parallel_cnn", "stacked_parallel_cnn", "transformer"])
def test_experiment_seq_seq_tagger(csv_filename, encoder):
    input_features = [text_feature(encoder={"type": encoder, "reduce_output": None})]
    output_features = [text_feature(decoder={"type": "tagger"})]
    rel_path = generate_data(input_features, output_features, csv_filename)

    run_experiment(input_features, output_features, dataset=rel_path)


@pytest.mark.parametrize("encoder", ["cnnrnn", "stacked_cnn"])
def test_experiment_seq_seq_tagger_fails_for_non_length_preserving_encoders(csv_filename, encoder):
    input_features = [text_feature(encoder={"type": encoder, "reduce_output": None})]
    output_features = [text_feature(decoder={"type": "tagger"})]
    rel_path = generate_data(input_features, output_features, csv_filename)

    with pytest.raises(ValueError):
        run_experiment(input_features, output_features, dataset=rel_path)


def test_experiment_seq_seq_model_def_file(csv_filename, yaml_filename):
    # seq-to-seq test to use config file instead of dictionary
    input_features = [text_feature(encoder={"reduce_output": None, "type": "embed"})]
    output_features = [text_feature(decoder={"reduce_input": None, "vocab_size": 3, "type": "tagger"})]

    # Save the config to a yaml file
    config = {
        "input_features": input_features,
        "output_features": output_features,
        "combiner": {"type": "concat", "output_size": 14},
        TRAINER: {"epochs": 2},
    }
    with open(yaml_filename, "w") as yaml_out:
        yaml.safe_dump(config, yaml_out)

    rel_path = generate_data(input_features, output_features, csv_filename)
    run_experiment(None, None, dataset=rel_path, config=yaml_filename)


def test_experiment_seq_seq_train_test_valid(tmpdir):
    # seq-to-seq test to use train, test, validation files
    input_features = [text_feature(encoder={"reduce_output": None, "type": "rnn"})]
    output_features = [text_feature(decoder={"reduce_input": None, "vocab_size": 3, "type": "tagger"})]

    train_csv = generate_data(input_features, output_features, os.path.join(tmpdir, "train.csv"))
    test_csv = generate_data(input_features, output_features, os.path.join(tmpdir, "test.csv"), 20)
    valdation_csv = generate_data(input_features, output_features, os.path.join(tmpdir, "val.csv"), 20)

    run_experiment(
        input_features, output_features, training_set=train_csv, test_set=test_csv, validation_set=valdation_csv
    )

    # Save intermediate output
    run_experiment(
        input_features, output_features, training_set=train_csv, test_set=test_csv, validation_set=valdation_csv
    )


@pytest.mark.parametrize("encoder", ENCODERS)
def test_experiment_multi_input_intent_classification(csv_filename, encoder):
    # Multiple inputs, Single category output
    input_features = [
        text_feature(encoder={"vocab_size": 10, "min_len": 1, "representation": "sparse"}),
        category_feature(encoder={"vocab_size": 10}),
    ]
    output_features = [category_feature(decoder={"reduce_input": "sum", "vocab_size": 2})]

    # Generate test data
    rel_path = generate_data(input_features, output_features, csv_filename)

    input_features[0][ENCODER][TYPE] = encoder
    run_experiment(input_features, output_features, dataset=rel_path)


def test_experiment_with_torch_module_dict_feature_name(csv_filename):
    input_features = [category_feature(name="type")]
    output_features = [category_feature(name="to", output_feature=True)]
    rel_path = generate_data(input_features, output_features, csv_filename)

    run_experiment(input_features, output_features, dataset=rel_path)


def test_experiment_multiclass_with_class_weights(csv_filename):
    # Multiple inputs, Single category output
    input_features = [category_feature(encoder={"vocab_size": 10})]
    output_features = [category_feature(decoder={"vocab_size": 3}, loss={"class_weights": [0, 1, 2]})]

    # Generate test data
    rel_path = generate_data(input_features, output_features, csv_filename)
    run_experiment(input_features, output_features, dataset=rel_path)


def test_experiment_multilabel_with_class_weights(csv_filename):
    # Multiple inputs, Single category output
    input_features = [category_feature(encoder={"vocab_size": 10})]
    output_features = [set_feature(decoder={"vocab_size": 3}, loss={"class_weights": [0, 1, 2, 3]})]

    # Generate test data
    rel_path = generate_data(input_features, output_features, csv_filename)
    run_experiment(input_features, output_features, dataset=rel_path)


@pytest.mark.parametrize(
    "output_features",
    [
        # baseline test case
        [
            category_feature(decoder={"reduce_input": "sum", "vocab_size": 2}),
            sequence_feature(decoder={"vocab_size": 10, "max_len": 5}),
            number_feature(),
        ],
        # use generator as decoder
        [
            category_feature(decoder={"vocab_size": 2, "reduce_input": "sum"}),
            sequence_feature(decoder={"vocab_size": 10, "max_len": 5, "type": "generator"}),
            number_feature(),
        ],
        # Generator decoder and reduce_input = None
        [
            category_feature(decoder={"vocab_size": 2, "reduce_input": "sum"}),
            sequence_feature(decoder={"max_len": 5, "reduce_input": None, "type": "generator"}),
            number_feature(normalization="minmax"),
        ],
        # output features with dependencies single dependency
        generate_output_features_with_dependencies("number_feature", ["category_feature"]),
        # output features with dependencies multiple dependencies
        generate_output_features_with_dependencies("number_feature", ["category_feature", "sequence_feature"]),
        # output features with dependencies multiple dependencies
        generate_output_features_with_dependencies("sequence_feature", ["category_feature", "number_feature"]),
        # output features with dependencies
        generate_output_features_with_dependencies("category_feature", ["sequence_feature"]),
        generate_output_features_with_dependencies_complex(),
    ],
)
def test_experiment_multiple_seq_seq(csv_filename, output_features):
    input_features = [
        text_feature(encoder={"vocab_size": 100, "min_len": 1, "type": "stacked_cnn"}),
        number_feature(normalization="zscore"),
        category_feature(encoder={"vocab_size": 10, "embedding_size": 5}),
        set_feature(),
        sequence_feature(encoder={"vocab_size": 10, "max_len": 10, "type": "embed"}),
    ]
    output_features = output_features

    rel_path = generate_data(input_features, output_features, csv_filename)
    run_experiment(input_features, output_features, dataset=rel_path)


@pytest.mark.parametrize("skip_save_processed_input", [True, False])
@pytest.mark.parametrize("in_memory", [True, False])
@pytest.mark.parametrize("image_source", ["file", "tensor"])
@pytest.mark.parametrize("num_channels", [1, 3])
def test_basic_image_feature(num_channels, image_source, in_memory, skip_save_processed_input, tmpdir):
    # Image Inputs
    image_dest_folder = os.path.join(tmpdir, "generated_images")

    input_features = [
        image_feature(
            folder=image_dest_folder,
            preprocessing={
                "in_memory": in_memory,
                "height": 12,
                "width": 12,
                "num_channels": num_channels,
                "num_processes": 5,
            },
            encoder={
                "type": "stacked_cnn",
                "output_size": 16,
                "num_filters": 8,
            },
        )
    ]
    output_features = [category_feature(decoder={"reduce_input": "sum", "vocab_size": 2})]

    rel_path = generate_data(input_features, output_features, os.path.join(tmpdir, "dataset.csv"))

    if image_source == "file":
        # use images from file
        run_experiment(
            input_features, output_features, dataset=rel_path, skip_save_processed_input=skip_save_processed_input
        )
    else:
        # import image from file and store in dataframe as tensors.
        df = pd.read_csv(rel_path)
        image_feature_name = input_features[0]["name"]
        df[image_feature_name] = df[image_feature_name].apply(lambda x: torchvision.io.read_image(x))

        run_experiment(input_features, output_features, dataset=df, skip_save_processed_input=skip_save_processed_input)


def test_experiment_infer_image_metadata(tmpdir):
    # Image Inputs
    image_dest_folder = os.path.join(tmpdir, "generated_images")

    # Resnet encoder
    input_features = [
        image_feature(folder=image_dest_folder, encoder={"type": "stacked_cnn", "output_size": 16, "num_filters": 8}),
        text_feature(encoder={"type": "embed", "min_len": 1}),
        number_feature(normalization="zscore"),
    ]
    output_features = [category_feature(decoder={"reduce_input": "sum", "vocab_size": 2}), number_feature()]

    rel_path = generate_data(input_features, output_features, os.path.join(tmpdir, "dataset.csv"))

    # remove image preprocessing section to force inferring image meta data
    input_features[0].pop("preprocessing")

    run_experiment(input_features, output_features, dataset=rel_path)


ImageParams = namedtuple("ImageTestParams", "image_encoder in_memory_flag skip_save_processed_input")


@pytest.mark.parametrize(
    "image_params",
    [
        ImageParams("resnet", True, True),
        ImageParams("stacked_cnn", True, True),
        ImageParams("stacked_cnn", False, False),
    ],
)
def test_experiment_image_inputs(image_params: ImageParams, tmpdir):
    # Image Inputs
    image_dest_folder = os.path.join(tmpdir, "generated_images")

    # Resnet encoder
    input_features = [
        image_feature(
            folder=image_dest_folder,
            preprocessing={"in_memory": True, "height": 12, "width": 12, "num_channels": 3, "num_processes": 5},
            encoder={"type": "resnet", "output_size": 16, "num_filters": 8},
        ),
        text_feature(encoder={"type": "embed", "min_len": 1}),
        number_feature(normalization="zscore"),
    ]
    output_features = [category_feature(decoder={"reduce_input": "sum", "vocab_size": 2}), number_feature()]

    input_features[0]["encoder"]["type"] = image_params.image_encoder
    input_features[0]["preprocessing"]["in_memory"] = image_params.in_memory_flag
    rel_path = generate_data(input_features, output_features, os.path.join(tmpdir, "dataset.csv"))

    run_experiment(
        input_features,
        output_features,
        dataset=rel_path,
        skip_save_processed_input=image_params.skip_save_processed_input,
    )


# Primary focus of this test is to determine if exceptions are raised for different data set formats and in_memory
# setting.
@pytest.mark.parametrize("test_in_memory", [True, False])
@pytest.mark.parametrize("test_format", ["csv", "df", "hdf5"])
@pytest.mark.parametrize("train_in_memory", [True, False])
@pytest.mark.parametrize("train_format", ["csv", "df", "hdf5"])
def test_experiment_image_dataset(train_format, train_in_memory, test_format, test_in_memory, tmpdir):
    # Image Inputs
    image_dest_folder = os.path.join(tmpdir, "generated_images")

    input_features = [
        image_feature(
            folder=image_dest_folder,
            preprocessing={"in_memory": True, "height": 12, "width": 12, "num_channels": 3, "num_processes": 5},
            encoder={"type": "stacked_cnn", "output_size": 16, "num_filters": 8},
        ),
    ]
    output_features = [
        category_feature(decoder={"reduce_input": "sum", "vocab_size": 2}),
    ]

    config = {
        "input_features": input_features,
        "output_features": output_features,
        "combiner": {"type": "concat", "output_size": 14},
        "preprocessing": {},
        TRAINER: {"epochs": 2},
    }

    # create temporary name for train and test data sets
    train_csv_filename = os.path.join(tmpdir, "train_" + uuid.uuid4().hex[:10].upper() + ".csv")
    test_csv_filename = os.path.join(tmpdir, "test_" + uuid.uuid4().hex[:10].upper() + ".csv")

    # setup training data format to test
    train_data = generate_data(input_features, output_features, train_csv_filename)
    config["input_features"][0]["preprocessing"]["in_memory"] = train_in_memory
    training_set_metadata = None

    backend = LocalTestBackend()
    if train_format == "hdf5":
        # hdf5 format
        train_set, _, _, training_set_metadata = preprocess_for_training(
            config,
            dataset=train_data,
            backend=backend,
        )
        train_dataset_to_use = train_set.data_hdf5_fp
    else:
        train_dataset_to_use = create_data_set_to_use(train_format, train_data)

    # define Ludwig model
    model = LudwigModel(
        config=config,
        backend=backend,
    )
    model.train(dataset=train_dataset_to_use, training_set_metadata=training_set_metadata)

    model.config_obj.input_features.to_list()[0]["preprocessing"]["in_memory"] = test_in_memory

    # setup test data format to test
    test_data = generate_data(input_features, output_features, test_csv_filename)

    if test_format == "hdf5":
        # hdf5 format
        # create hdf5 data set
        _, test_set, _, training_set_metadata_for_test = preprocess_for_training(
            model.config,
            dataset=test_data,
            backend=backend,
        )
        test_dataset_to_use = test_set.data_hdf5_fp
    else:
        test_dataset_to_use = create_data_set_to_use(test_format, test_data)

    # run functions with the specified data format
    model.evaluate(dataset=test_dataset_to_use)
    model.predict(dataset=test_dataset_to_use)


DATA_FORMATS_TO_TEST = [
    "csv",
    "df",
    "dict",
    "excel",
    "excel_xls",
    "feather",
    "fwf",
    "hdf5",
    "html",
    "json",
    "jsonl",
    "parquet",
    "pickle",
    "stata",
    "tsv",
]


@pytest.mark.parametrize("data_format", DATA_FORMATS_TO_TEST)
def test_experiment_dataset_formats(data_format, csv_filename):
    # primary focus of this test is to determine if exceptions are
    # raised for different data set formats and in_memory setting

    input_features = [number_feature(), category_feature()]
    output_features = [category_feature(output_feature=True), number_feature()]

    config = {
        "input_features": input_features,
        "output_features": output_features,
        "combiner": {"type": "concat", "output_size": 14},
        "preprocessing": {},
        TRAINER: {"epochs": 2},
    }

    # setup training data format to test
    raw_data = generate_data(input_features, output_features, csv_filename)

    training_set_metadata = None

    if data_format == "hdf5":
        # hdf5 format
        training_set, _, _, training_set_metadata = preprocess_for_training(config, dataset=raw_data)
        dataset_to_use = training_set.data_hdf5_fp
    else:
        dataset_to_use = create_data_set_to_use(data_format, raw_data)

    # define Ludwig model
    model = LudwigModel(config=config)
    model.train(dataset=dataset_to_use, training_set_metadata=training_set_metadata, random_seed=default_random_seed)

    # # run functions with the specified data format
    model.evaluate(dataset=dataset_to_use)
    model.predict(dataset=dataset_to_use)


def test_experiment_audio_inputs(tmpdir):
    # Audio Inputs
    audio_dest_folder = os.path.join(tmpdir, "generated_audio")

    input_features = [audio_feature(folder=audio_dest_folder)]
    output_features = [binary_feature()]

    rel_path = generate_data(input_features, output_features, os.path.join(tmpdir, "dataset.csv"))

    run_experiment(input_features, output_features, dataset=rel_path)


def test_experiment_tied_weights(csv_filename):
    # Single sequence input, single category output
    input_features = [
        text_feature(name="text_feature1", encoder={"min_len": 1, "type": "cnnrnn", "reduce_output": "sum"}),
        text_feature(
            name="text_feature2", encoder={"min_len": 1, "type": "cnnrnn", "reduce_output": "sum"}, tied="text_feature1"
        ),
    ]
    output_features = [category_feature(decoder={"reduce_input": "sum", "vocab_size": 2})]

    # Generate test data
    rel_path = generate_data(input_features, output_features, csv_filename)
    for encoder in ENCODERS:
        input_features[0][ENCODER][TYPE] = encoder
        input_features[1][ENCODER][TYPE] = encoder
        run_experiment(input_features, output_features, dataset=rel_path)


@pytest.mark.parametrize("enc_cell_type", ["lstm", "rnn", "gru"])
@pytest.mark.parametrize("attention", [False, True])
def test_sequence_tagger(enc_cell_type, attention, csv_filename):
    # Define input and output features
    input_features = [
        sequence_feature(encoder={"max_len": 10, "type": "rnn", "cell_type": enc_cell_type, "reduce_output": None})
    ]
    output_features = [
        sequence_feature(decoder={"max_len": 10, "type": "tagger", "reduce_input": None, "attention": attention})
    ]

    # Generate test data
    rel_path = generate_data(input_features, output_features, csv_filename)

    # run the experiment
    run_experiment(input_features, output_features, dataset=rel_path)


def test_sequence_tagger_text(csv_filename):
    # Define input and output features
    input_features = [text_feature(encoder={"max_len": 10, "type": "rnn", "reduce_output": None})]
    output_features = [sequence_feature(decoder={"max_len": 10, "reduce_input": None, "type": "tagger"})]

    # Generate test data
    rel_path = generate_data(input_features, output_features, csv_filename)

    # run the experiment
    run_experiment(input_features, output_features, dataset=rel_path)


def test_experiment_sequence_combiner_with_reduction_fails(csv_filename):
    config = {
        "input_features": [
            sequence_feature(
                name="seq1",
                encoder={
                    "min_len": 5,
                    "max_len": 5,
                    "type": "embed",
                    "cell_type": "lstm",
                    "reduce_output": "sum",
                },
            ),
            sequence_feature(
                name="seq2",
                encoder={
                    "min_len": 5,
                    "max_len": 5,
                    "type": "embed",
                    "cell_type": "lstm",
                    "reduce_output": "sum",
                },
            ),
            category_feature(encoder={"vocab_size": 5}),
        ],
        "output_features": [category_feature(decoder={"reduce_input": "sum", "vocab_size": 5})],
        TRAINER: {"epochs": 2},
        "combiner": {
            "type": "sequence",
            "encoder": {"type": "rnn"},
            "main_sequence_feature": "seq1",
            "reduce_output": None,
        },
    }

    # Generate test data
    rel_path = generate_data(config["input_features"], config["output_features"], csv_filename)

    # Encoding sequence features with 'embed' should fail with SequenceConcatCombiner, since at least one sequence
    # feature should be rank 3.
    with pytest.raises(ValueError):
        run_experiment(config=config, dataset=rel_path)


@pytest.mark.parametrize("sequence_encoder", ENCODERS[1:])
def test_experiment_sequence_combiner(sequence_encoder, csv_filename):
    config = {
        "input_features": [
            sequence_feature(
                name="seq1",
                encoder={
                    "min_len": 5,
                    "max_len": 5,
                    "type": sequence_encoder,
                    "cell_type": "lstm",
                    "reduce_output": None,
                },
            ),
            sequence_feature(
                name="seq2",
                encoder={
                    "min_len": 5,
                    "max_len": 5,
                    "type": sequence_encoder,
                    "cell_type": "lstm",
                    "reduce_output": None,
                },
            ),
            category_feature(vocab_size=5),
        ],
        "output_features": [category_feature(decoder={"reduce_input": "sum", "vocab_size": 5})],
        TRAINER: {"epochs": 2},
        "combiner": {
            "type": "sequence",
            "encoder": {"type": "rnn"},
            "main_sequence_feature": "seq1",
            "reduce_output": None,
        },
    }

    # Generate test data
    rel_path = generate_data(config["input_features"], config["output_features"], csv_filename)

    run_experiment(config=config, dataset=rel_path)


def test_experiment_model_resume(tmpdir):
    # Single sequence input, single category output
    # Tests saving a model file, loading it to rerun training and predict
    input_features = [sequence_feature(encoder={"type": "rnn", "reduce_output": "sum"})]
    output_features = [category_feature(decoder={"reduce_input": "sum", "vocab_size": 2})]
    # Generate test data
    rel_path = generate_data(input_features, output_features, os.path.join(tmpdir, "dataset.csv"))

    config = {
        "input_features": input_features,
        "output_features": output_features,
        "combiner": {"type": "concat", "output_size": 14},
        TRAINER: {"epochs": 2},
    }

    _, _, _, _, output_dir = experiment_cli(config, dataset=rel_path, output_directory=tmpdir)

    experiment_cli(config, dataset=rel_path, model_resume_path=output_dir)

    predict_cli(os.path.join(output_dir, "model"), dataset=rel_path)
    shutil.rmtree(output_dir, ignore_errors=True)


<<<<<<< HEAD
@pytest.mark.parametrize(
    "missing_file",
    ["training_progress.json", "training_checkpoints"],
    ids=["training_progress", "training_checkpoints"],
)
def test_experiment_model_resume_missing_file(tmpdir, missing_file):
    # Single sequence input, single category output
    # Tests saving a model file, loading it to rerun training and predict
    input_features = [sequence_feature(encoder={"type": "rnn", "reduce_output": "sum"})]
    output_features = [category_feature(decoder={"reduce_input": "sum", "vocab_size": 2})]
=======
@pytest.mark.distributed
def test_experiment_model_resume_distributed(tmpdir, ray_cluster_4cpu):
    # Single sequence input, single category output
    # Tests saving a model file, loading it to rerun training and predict
    input_features = [number_feature()]
    output_features = [category_feature(output_feature=True)]
>>>>>>> fbc74cb7
    # Generate test data
    rel_path = generate_data(input_features, output_features, os.path.join(tmpdir, "dataset.csv"))

    config = {
        "input_features": input_features,
        "output_features": output_features,
<<<<<<< HEAD
        "combiner": {"type": "concat", "output_size": 14},
        TRAINER: {"epochs": 2},
=======
        "combiner": {"type": "concat", "output_size": 8},
        TRAINER: {"epochs": 1},
        "backend": {"type": "ray", "trainer": {"num_workers": 2}},
>>>>>>> fbc74cb7
    }

    _, _, _, _, output_dir = experiment_cli(config, dataset=rel_path, output_directory=tmpdir)

<<<<<<< HEAD
    try:
        # Remove file to simulate failure during first epoch of training which prevents
        # training_checkpoints to be empty and training_progress.json to not be created
        missing_file_path = os.path.join(output_dir, "model", missing_file)
        if missing_file == "training_progress.json":
            os.remove(missing_file_path)
        else:
            shutil.rmtree(missing_file_path)
    finally:
        # Training should start a fresh model training run without any errors
        experiment_cli(config, dataset=rel_path, model_resume_path=output_dir)

    predict_cli(os.path.join(output_dir, "model"), dataset=rel_path)
    shutil.rmtree(output_dir, ignore_errors=True)
=======
    experiment_cli(config, dataset=rel_path, model_resume_path=output_dir)

    predict_cli(os.path.join(output_dir, "model"), dataset=rel_path)
>>>>>>> fbc74cb7


def test_experiment_various_feature_types(csv_filename):
    input_features = [binary_feature(), bag_feature()]
    output_features = [set_feature(decoder={"max_len": 3, "vocab_size": 5})]

    # Generate test data
    rel_path = generate_data(input_features, output_features, csv_filename)
    run_experiment(input_features, output_features, dataset=rel_path)


def test_experiment_timeseries(csv_filename):
    input_features = [timeseries_feature()]
    output_features = [binary_feature()]

    # Generate test data
    rel_path = generate_data(input_features, output_features, csv_filename)
    input_features[0][ENCODER][TYPE] = "transformer"
    run_experiment(input_features, output_features, dataset=rel_path)


def test_visual_question_answering(tmpdir):
    image_dest_folder = os.path.join(tmpdir, "generated_images")
    input_features = [
        image_feature(
            folder=image_dest_folder,
            preprocessing={"in_memory": True, "height": 8, "width": 8, "num_channels": 3, "num_processes": 5},
            encoder={"type": "resnet", "output_size": 8, "num_filters": 8},
        ),
        text_feature(encoder={"type": "embed", "min_len": 1}),
    ]
    output_features = [sequence_feature(decoder={"type": "generator", "cell_type": "lstm"})]
    rel_path = generate_data(input_features, output_features, os.path.join(tmpdir, "dataset.csv"))

    run_experiment(input_features, output_features, dataset=rel_path)


def test_image_resizing_num_channel_handling(tmpdir):
    """This test creates two image datasets with 3 channels and 1 channel. The combination of this data is used to
    train a model. This checks the cases where the user may or may not specify a number of channels in the config.

    :param csv_filename:
    :return:
    """
    # Image Inputs
    image_dest_folder = os.path.join(tmpdir, "generated_images")

    # Resnet encoder
    input_features = [
        image_feature(
            folder=image_dest_folder,
            preprocessing={"in_memory": True, "height": 8, "width": 8, "num_channels": 3, "num_processes": 5},
            encoder={"type": "resnet", "output_size": 8, "num_filters": 8},
        ),
        text_feature(encoder={"type": "embed", "min_len": 1}),
        number_feature(normalization="minmax"),
    ]
    output_features = [binary_feature(), number_feature()]
    rel_path = generate_data(input_features, output_features, os.path.join(tmpdir, "dataset1.csv"), num_examples=50)

    df1 = read_csv(rel_path)

    input_features[0]["preprocessing"]["num_channels"] = 1
    rel_path = generate_data(input_features, output_features, os.path.join(tmpdir, "dataset2.csv"), num_examples=50)
    df2 = read_csv(rel_path)

    df = concatenate_df(df1, df2, None, LOCAL_BACKEND)
    df.to_csv(rel_path, index=False)

    # Here the user specifies number of channels. Exception shouldn't be thrown
    run_experiment(input_features, output_features, dataset=rel_path)

    del input_features[0]["preprocessing"]["num_channels"]

    # User doesn't specify num channels, but num channels is inferred. Exception shouldn't be thrown
    run_experiment(input_features, output_features, dataset=rel_path)


@pytest.mark.parametrize("encoder", ["wave", "embed"])
def test_experiment_date(encoder, csv_filename):
    input_features = [date_feature()]
    output_features = [category_feature(decoder={"vocab_size": 2})]

    # Generate test data
    rel_path = generate_data(input_features, output_features, csv_filename)

    input_features[0][ENCODER] = {TYPE: encoder}
    run_experiment(input_features, output_features, dataset=rel_path)


@pytest.mark.parametrize("encoder", get_encoder_classes(H3).keys())
def test_experiment_h3(encoder, csv_filename):
    input_features = [h3_feature()]
    output_features = [binary_feature()]

    # Generate test data
    rel_path = generate_data(input_features, output_features, csv_filename)

    input_features[0][ENCODER] = {TYPE: encoder}
    run_experiment(input_features, output_features, dataset=rel_path)


def test_experiment_vector_feature_1(csv_filename):
    input_features = [vector_feature()]
    output_features = [binary_feature()]
    # Generate test data
    rel_path = generate_data(input_features, output_features, csv_filename)

    run_experiment(input_features, output_features, dataset=rel_path)


def test_experiment_vector_feature_2(csv_filename):
    input_features = [vector_feature()]
    output_features = [vector_feature()]
    # Generate test data
    rel_path = generate_data(input_features, output_features, csv_filename)

    run_experiment(input_features, output_features, dataset=rel_path)<|MERGE_RESOLUTION|>--- conflicted
+++ resolved
@@ -658,7 +658,30 @@
     shutil.rmtree(output_dir, ignore_errors=True)
 
 
-<<<<<<< HEAD
+@pytest.mark.distributed
+def test_experiment_model_resume_distributed(tmpdir, ray_cluster_4cpu):
+    # Single sequence input, single category output
+    # Tests saving a model file, loading it to rerun training and predict
+    input_features = [number_feature()]
+    output_features = [category_feature(output_feature=True)]
+    # Generate test data
+    rel_path = generate_data(input_features, output_features, os.path.join(tmpdir, "dataset.csv"))
+
+    config = {
+        "input_features": input_features,
+        "output_features": output_features,
+        "combiner": {"type": "concat", "output_size": 8},
+        TRAINER: {"epochs": 1},
+        "backend": {"type": "ray", "trainer": {"num_workers": 2}},
+    }
+
+    _, _, _, _, output_dir = experiment_cli(config, dataset=rel_path, output_directory=tmpdir)
+
+    experiment_cli(config, dataset=rel_path, model_resume_path=output_dir)
+
+    predict_cli(os.path.join(output_dir, "model"), dataset=rel_path)
+
+
 @pytest.mark.parametrize(
     "missing_file",
     ["training_progress.json", "training_checkpoints"],
@@ -669,33 +692,19 @@
     # Tests saving a model file, loading it to rerun training and predict
     input_features = [sequence_feature(encoder={"type": "rnn", "reduce_output": "sum"})]
     output_features = [category_feature(decoder={"reduce_input": "sum", "vocab_size": 2})]
-=======
-@pytest.mark.distributed
-def test_experiment_model_resume_distributed(tmpdir, ray_cluster_4cpu):
-    # Single sequence input, single category output
-    # Tests saving a model file, loading it to rerun training and predict
-    input_features = [number_feature()]
-    output_features = [category_feature(output_feature=True)]
->>>>>>> fbc74cb7
+
     # Generate test data
     rel_path = generate_data(input_features, output_features, os.path.join(tmpdir, "dataset.csv"))
 
     config = {
         "input_features": input_features,
         "output_features": output_features,
-<<<<<<< HEAD
         "combiner": {"type": "concat", "output_size": 14},
         TRAINER: {"epochs": 2},
-=======
-        "combiner": {"type": "concat", "output_size": 8},
-        TRAINER: {"epochs": 1},
-        "backend": {"type": "ray", "trainer": {"num_workers": 2}},
->>>>>>> fbc74cb7
     }
 
     _, _, _, _, output_dir = experiment_cli(config, dataset=rel_path, output_directory=tmpdir)
 
-<<<<<<< HEAD
     try:
         # Remove file to simulate failure during first epoch of training which prevents
         # training_checkpoints to be empty and training_progress.json to not be created
@@ -710,11 +719,6 @@
 
     predict_cli(os.path.join(output_dir, "model"), dataset=rel_path)
     shutil.rmtree(output_dir, ignore_errors=True)
-=======
-    experiment_cli(config, dataset=rel_path, model_resume_path=output_dir)
-
-    predict_cli(os.path.join(output_dir, "model"), dataset=rel_path)
->>>>>>> fbc74cb7
 
 
 def test_experiment_various_feature_types(csv_filename):
