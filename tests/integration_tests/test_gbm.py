--- conflicted
+++ resolved
@@ -2,11 +2,6 @@
 
 import numpy as np
 import pytest
-<<<<<<< HEAD
-from marshmallow import ValidationError
-=======
-import torch
->>>>>>> 7c9781e0
 
 try:
     import ray as _ray
