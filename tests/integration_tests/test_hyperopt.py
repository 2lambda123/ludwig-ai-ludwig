# Copyright (c) 2019 Uber Technologies, Inc.
#
# Licensed under the Apache License, Version 2.0 (the "License");
# you may not use this file except in compliance with the License.
# You may obtain a copy of the License at
#
#     http://www.apache.org/licenses/LICENSE-2.0
#
# Unless required by applicable law or agreed to in writing, software
# distributed under the License is distributed on an "AS IS" BASIS,
# WITHOUT WARRANTIES OR CONDITIONS OF ANY KIND, either express or implied.
# See the License for the specific language governing permissions and
# limitations under the License.
# ==============================================================================
import contextlib
import json
import os.path
from typing import Any, Dict, Optional, Tuple, Union

import pytest
import torch
from packaging import version

from ludwig.constants import (
    ACCURACY,
    CATEGORY,
    COMBINER,
    DECODER,
    ENCODER,
    HYPEROPT,
    INPUT_FEATURES,
    NAME,
    OUTPUT_FEATURES,
    RAY,
    TEXT,
    TRAINER,
    TYPE,
)
from ludwig.globals import HYPEROPT_STATISTICS_FILE_NAME
from ludwig.hyperopt.results import HyperoptResults, RayTuneResults
from ludwig.hyperopt.run import hyperopt, update_hyperopt_params_with_defaults
from ludwig.utils.config_utils import get_feature_type_parameter_values_from_section
from ludwig.utils.defaults import merge_with_defaults
from tests.integration_tests.utils import category_feature, generate_data, text_feature

try:
    import ray

    from ludwig.hyperopt.execution import get_build_hyperopt_executor

    _ray113 = version.parse(ray.__version__) > version.parse("1.13")

except ImportError:
    ray = None
    _ray113 = None


RANDOM_SEARCH_SIZE = 4

HYPEROPT_CONFIG = {
    "parameters": {
        # using only float parameter as common in all search algorithms
        "trainer.learning_rate": {"space": "loguniform", "lower": 0.001, "upper": 0.1},
    },
    "goal": "minimize",
    "executor": {"type": "ray", "num_samples": 2, "scheduler": {"type": "fifo"}},
    "search_alg": {"type": "variant_generator"},
}

SEARCH_ALGS_FOR_TESTING = [
    # None,
    # "variant_generator",
    "random",
    "bohb",
    # "hyperopt",
    # "ax",
    # "bayesopt",
    # "blendsearch",
    # "cfo",
    # "dragonfly",
    # "hebo",
    # "skopt",
    # "optuna",
]

SCHEDULERS_FOR_TESTING = [
    "fifo",
    "asynchyperband",
    # "async_hyperband",
    # "median_stopping_rule",
    # "medianstopping",
    # "hyperband",
    # "hb_bohb",
    # "pbt",
    # "pb2",  commented out for now: https://github.com/ray-project/ray/issues/24815
    # "resource_changing",
]


def _setup_ludwig_config(dataset_fp: str) -> Tuple[Dict, str]:
    input_features = [
        text_feature(name="utterance", encoder={"reduce_output": "sum"}),
        category_feature(encoder={"vocab_size": 3}),
    ]

    output_features = [category_feature(decoder={"vocab_size": 3})]

    rel_path = generate_data(input_features, output_features, dataset_fp)

    config = {
        INPUT_FEATURES: input_features,
        OUTPUT_FEATURES: output_features,
        COMBINER: {"type": "concat", "num_fc_layers": 2},
        TRAINER: {"epochs": 2, "learning_rate": 0.001},
    }

    config = merge_with_defaults(config)

    return config, rel_path


def _setup_ludwig_config_with_shared_params(dataset_fp: str) -> Tuple[Dict, Any]:
    input_features = [
        text_feature(name="title", encoder={"type": "parallel_cnn"}),
        text_feature(name="summary"),
        category_feature(encoder={"vocab_size": 3}),
        category_feature(encoder={"vocab_size": 3}),
    ]

    output_features = [category_feature(decoder={"vocab_size": 3})]

    rel_path = generate_data(input_features, output_features, dataset_fp)

    num_filters_search_space = [4, 8]
    embedding_size_search_space = [4, 8]
    reduce_input_search_space = ["sum", "mean"]

    # Add default parameters in hyperopt parameter search space
    config = {
        INPUT_FEATURES: input_features,
        OUTPUT_FEATURES: output_features,
        COMBINER: {TYPE: "concat", "num_fc_layers": 2},
        TRAINER: {"epochs": 2, "learning_rate": 0.001},
        HYPEROPT: {
            "parameters": {
                "trainer.learning_rate": {"lower": 0.0001, "upper": 0.01, "space": "loguniform"},
                "defaults.text.encoder.num_filters": {"space": "choice", "categories": num_filters_search_space},
                "defaults.category.encoder.embedding_size": {
                    "space": "choice",
                    "categories": embedding_size_search_space,
                },
                "defaults.category.decoder.reduce_input": {
                    "space": "choice",
                    "categories": reduce_input_search_space,
                },
            },
            "goal": "minimize",
            "output_feature": output_features[0][NAME],
            "validation_metrics": "loss",
            "executor": {"type": "ray", "num_samples": RANDOM_SEARCH_SIZE},
            "search_alg": {"type": "variant_generator"},
        },
    }

    return config, rel_path, num_filters_search_space, embedding_size_search_space, reduce_input_search_space


def _get_trial_parameter_value(parameter_key: str, trial_row: str) -> Union[str, None]:
    """Returns the parameter value from the Ray trial row, which has slightly different column names depending on
    the version of Ray. Returns None if the parameter key is not found.

    TODO(#2176): There are different key name delimiters depending on Ray version. The delimiter in future versions of
    Ray (> 1.13) will be '/' instead of '.' Simplify this as Ray is upgraded.
    """
    if _ray113:
        return trial_row[f"config/{parameter_key}"]
    return trial_row[f"config.{parameter_key}"]


@contextlib.contextmanager
def ray_start(num_cpus: Optional[int] = None, num_gpus: Optional[int] = None):
    res = ray.init(
        num_cpus=num_cpus,
        num_gpus=num_gpus,
        include_dashboard=False,
        object_store_memory=150 * 1024 * 1024,
    )
    try:
        yield res
    finally:
        ray.shutdown()


@pytest.fixture(scope="module")
def ray_cluster():
    gpus = [i for i in range(torch.cuda.device_count())]
    with ray_start(num_gpus=len(gpus)):
        yield


@pytest.mark.distributed
@pytest.mark.parametrize("search_alg", SEARCH_ALGS_FOR_TESTING)
def test_hyperopt_search_alg(
    search_alg, csv_filename, tmpdir, ray_cluster, validate_output_feature=False, validation_metric=None
):
    config, rel_path = _setup_ludwig_config(csv_filename)

    hyperopt_config = HYPEROPT_CONFIG.copy()

    # finalize hyperopt config settings
    if search_alg == "dragonfly":
        hyperopt_config["search_alg"] = {
            "type": search_alg,
            "domain": "euclidean",
            "optimizer": "random",
        }
    elif search_alg is None:
        hyperopt_config["search_alg"] = {}
    else:
        hyperopt_config["search_alg"] = {
            "type": search_alg,
        }

    if validate_output_feature:
        hyperopt_config["output_feature"] = config[OUTPUT_FEATURES][0][NAME]
    if validation_metric:
        hyperopt_config["validation_metric"] = validation_metric

    update_hyperopt_params_with_defaults(hyperopt_config)

    parameters = hyperopt_config["parameters"]
    split = hyperopt_config["split"]
    output_feature = hyperopt_config["output_feature"]
    metric = hyperopt_config["metric"]
    goal = hyperopt_config["goal"]
    executor = hyperopt_config["executor"]
    search_alg = hyperopt_config["search_alg"]

    hyperopt_executor = get_build_hyperopt_executor(RAY)(
        parameters, output_feature, metric, goal, split, search_alg=search_alg, **executor
    )
    raytune_results = hyperopt_executor.execute(config, dataset=rel_path, output_directory=tmpdir)
    assert isinstance(raytune_results, RayTuneResults)


@pytest.mark.distributed
def test_hyperopt_executor_with_metric(csv_filename, tmpdir, ray_cluster):
    test_hyperopt_search_alg(
        "variant_generator",
        csv_filename,
        tmpdir,
        ray_cluster,
        validate_output_feature=True,
        validation_metric=ACCURACY,
    )


@pytest.mark.distributed
@pytest.mark.parametrize("scheduler", SCHEDULERS_FOR_TESTING)
def test_hyperopt_scheduler(
    scheduler, csv_filename, tmpdir, ray_cluster, validate_output_feature=False, validation_metric=None
):
    config, rel_path = _setup_ludwig_config(csv_filename)

    hyperopt_config = HYPEROPT_CONFIG.copy()

    # finalize hyperopt config settings
    if scheduler == "pb2":
        # setup scheduler hyperparam_bounds parameter
        min = hyperopt_config["parameters"]["trainer.learning_rate"]["lower"]
        max = hyperopt_config["parameters"]["trainer.learning_rate"]["upper"]
        hyperparam_bounds = {
            "trainer.learning_rate": [min, max],
        }
        hyperopt_config["executor"]["scheduler"] = {
            "type": scheduler,
            "hyperparam_bounds": hyperparam_bounds,
        }
    else:
        hyperopt_config["executor"]["scheduler"] = {
            "type": scheduler,
        }

    if validate_output_feature:
        hyperopt_config["output_feature"] = config[OUTPUT_FEATURES][0][NAME]
    if validation_metric:
        hyperopt_config["validation_metric"] = validation_metric

    update_hyperopt_params_with_defaults(hyperopt_config)

    parameters = hyperopt_config["parameters"]
    split = hyperopt_config["split"]
    output_feature = hyperopt_config["output_feature"]
    metric = hyperopt_config["metric"]
    goal = hyperopt_config["goal"]
    executor = hyperopt_config["executor"]
    search_alg = hyperopt_config["search_alg"]

    # TODO: Determine if we still need this if-then-else construct
    if search_alg["type"] in {""}:
        with pytest.raises(ImportError):
            get_build_hyperopt_executor(RAY)(
                parameters, output_feature, metric, goal, split, search_alg=search_alg, **executor
            )
    else:
        hyperopt_executor = get_build_hyperopt_executor(RAY)(
            parameters, output_feature, metric, goal, split, search_alg=search_alg, **executor
        )
        raytune_results = hyperopt_executor.execute(config, dataset=rel_path, output_directory=tmpdir)
        assert isinstance(raytune_results, RayTuneResults)


@pytest.mark.distributed
@pytest.mark.parametrize("search_space", ["random", "grid"])
def test_hyperopt_run_hyperopt(csv_filename, search_space, tmpdir, ray_cluster):
    input_features = [
        text_feature(name="utterance", encoder={"reduce_output": "sum"}),
        category_feature(encoder={"vocab_size": 3}),
    ]

    output_features = [category_feature(decoder={"vocab_size": 3})]

    rel_path = generate_data(input_features, output_features, csv_filename)

    config = {
        INPUT_FEATURES: input_features,
        OUTPUT_FEATURES: output_features,
        COMBINER: {TYPE: "concat", "num_fc_layers": 2},
        TRAINER: {"epochs": 2, "learning_rate": 0.001},
    }

    output_feature_name = output_features[0][NAME]

    if search_space == "random":
        # random search will be size of num_samples
        search_parameters = {
            "trainer.learning_rate": {
                "lower": 0.0001,
                "upper": 0.01,
                "space": "loguniform",
            },
            output_feature_name
            + ".fc_layers": {
                "space": "choice",
                "categories": [
                    [{"output_size": 64}, {"output_size": 32}],
                    [{"output_size": 64}],
                    [{"output_size": 32}],
                ],
            },
            output_feature_name + ".output_size": {"space": "choice", "categories": [16, 21, 26, 31, 36]},
            output_feature_name + ".num_fc_layers": {"space": "randint", "lower": 1, "upper": 6},
        }
    else:
        # grid search space will be product each parameter size
        search_parameters = {
            "trainer.learning_rate": {"space": "grid_search", "values": [0.001, 0.005, 0.01]},
            output_feature_name + ".output_size": {"space": "grid_search", "values": [16, 21, 36]},
            output_feature_name + ".num_fc_layers": {"space": "grid_search", "values": [1, 3, 6]},
        }

    hyperopt_configs = {
        "parameters": search_parameters,
        "goal": "minimize",
        "output_feature": output_feature_name,
        "validation_metrics": "loss",
        "executor": {"type": "ray", "num_samples": 1 if search_space == "grid" else RANDOM_SEARCH_SIZE},
        "search_alg": {"type": "variant_generator"},
    }

    # add hyperopt parameter space to the config
    config["hyperopt"] = hyperopt_configs

    hyperopt_results = hyperopt(config, dataset=rel_path, output_directory=tmpdir, experiment_name="test_hyperopt")
    if search_space == "random":
        assert hyperopt_results.experiment_analysis.results_df.shape[0] == RANDOM_SEARCH_SIZE
    else:
        # compute size of search space for grid search
        grid_search_size = 1
        for k, v in search_parameters.items():
            grid_search_size *= len(v["values"])
        assert hyperopt_results.experiment_analysis.results_df.shape[0] == grid_search_size

    # check for return results
    assert isinstance(hyperopt_results, HyperoptResults)

    # check for existence of the hyperopt statistics file
    assert os.path.isfile(os.path.join(tmpdir, "test_hyperopt", HYPEROPT_STATISTICS_FILE_NAME))


def _test_hyperopt_with_shared_params_trial_table(
    hyperopt_results_df, num_filters_search_space, embedding_size_search_space, reduce_input_search_space
):
    # Check that hyperopt trials sample from defaults in the search space
    for _, trial_row in hyperopt_results_df.iterrows():
        embedding_size = _get_trial_parameter_value("defaults.category.encoder.embedding_size", trial_row)
        num_filters = _get_trial_parameter_value("defaults.text.encoder.num_filters", trial_row)
        reduce_input = _get_trial_parameter_value("defaults.category.decoder.reduce_input", trial_row).replace('"', "")
        assert embedding_size in embedding_size_search_space
        assert num_filters in num_filters_search_space
        assert reduce_input in reduce_input_search_space


def _test_hyperopt_with_shared_params_written_config(
    hyperopt_results_df, num_filters_search_space, embedding_size_search_space, reduce_input_search_space
):
    # Check that each hyperopt trial's written input/output configs got updated
    for _, trial_row in hyperopt_results_df.iterrows():
        model_parameters = json.load(
            open(os.path.join(trial_row["trial_dir"], "test_hyperopt_run", "model", "model_hyperparameters.json"))
        )

        # Check that num_filters got updated from the sampler correctly
        for input_feature in model_parameters[INPUT_FEATURES]:
            if input_feature[TYPE] == TEXT:
                assert input_feature[ENCODER]["num_filters"] in num_filters_search_space
            elif input_feature[TYPE] == CATEGORY:
                assert input_feature[ENCODER]["embedding_size"] in embedding_size_search_space

        # All text features with defaults should have the same num_filters for this trial
        text_input_num_filters = get_feature_type_parameter_values_from_section(
            model_parameters, INPUT_FEATURES, TEXT, "num_filters"
        )
        assert len(text_input_num_filters) == 1

        for output_feature in model_parameters[OUTPUT_FEATURES]:
            if output_feature[TYPE] == CATEGORY:
                assert output_feature[DECODER]["reduce_input"] in reduce_input_search_space

        # All category features with defaults should have the same embedding_size for this trial
        input_category_features_embedding_sizes = get_feature_type_parameter_values_from_section(
            model_parameters, INPUT_FEATURES, CATEGORY, "embedding_size"
        )

        assert len(input_category_features_embedding_sizes) == 1


@pytest.mark.distributed
<<<<<<< HEAD
def test_hyperopt_with_shared_params(csv_filename, tmpdir, ray_cluster):
    config, rel_path, num_filters_search_space, embedding_size_search_space = _setup_ludwig_config_with_shared_params(
        csv_filename
    )
=======
def test_hyperopt_with_shared_params(csv_filename, tmpdir):
    (
        config,
        rel_path,
        num_filters_search_space,
        embedding_size_search_space,
        reduce_input_search_space,
    ) = _setup_ludwig_config_with_shared_params(csv_filename)
>>>>>>> d3bedab3

    hyperopt_results = hyperopt(config, dataset=rel_path, output_directory=tmpdir, experiment_name="test_hyperopt")
    hyperopt_results_df = hyperopt_results.experiment_analysis.results_df

    _test_hyperopt_with_shared_params_trial_table(
        hyperopt_results_df, num_filters_search_space, embedding_size_search_space, reduce_input_search_space
    )

    _test_hyperopt_with_shared_params_written_config(
<<<<<<< HEAD
        hyperopt_results_df, num_filters_search_space, embedding_size_search_space
    )


@pytest.mark.distributed
def test_hyperopt_with_feature_specific_parameters(csv_filename, tmpdir, ray_cluster):
    input_features = [
        text_feature(name="utterance", reduce_output="sum"),
        category_feature(vocab_size=3),
    ]

    output_features = [category_feature(vocab_size=3)]

    rel_path = generate_data(input_features, output_features, csv_filename)

    filter_size_search_space = [5, 7]
    embedding_size_search_space = [4, 8, 12]

    config = {
        INPUT_FEATURES: input_features,
        OUTPUT_FEATURES: output_features,
        COMBINER: {TYPE: "concat", "num_fc_layers": 2},
        TRAINER: {"epochs": 1, "learning_rate": 0.001},
        HYPEROPT: {
            "parameters": {
                input_features[0][NAME] + ".filter_size": {"space": "choice", "categories": filter_size_search_space},
                input_features[1][NAME]
                + ".embedding_size": {"space": "choice", "categories": embedding_size_search_space},
            },
            "goal": "minimize",
            "output_feature": output_features[0][NAME],
            "validation_metrics": "loss",
            "executor": {"type": "ray", "num_samples": 1},
            "search_alg": {"type": "variant_generator"},
        },
    }

    hyperopt_results = hyperopt(config, dataset=rel_path, output_directory=tmpdir, experiment_name="test_hyperopt")
    hyperopt_results_df = hyperopt_results.experiment_analysis.results_df

    model_parameters = json.load(
        open(
            os.path.join(
                hyperopt_results_df.iloc[0]["trial_dir"], "test_hyperopt_run", "model", "model_hyperparameters.json"
            )
        )
    )

    for input_feature in model_parameters[INPUT_FEATURES]:
        if input_feature[TYPE] == TEXT:
            assert input_feature["filter_size"] in filter_size_search_space
        elif input_feature[TYPE] == CATEGORY:
            assert input_feature["embedding_size"] in embedding_size_search_space
=======
        hyperopt_results_df, num_filters_search_space, embedding_size_search_space, reduce_input_search_space
    )
>>>>>>> d3bedab3
<|MERGE_RESOLUTION|>--- conflicted
+++ resolved
@@ -436,12 +436,6 @@
 
 
 @pytest.mark.distributed
-<<<<<<< HEAD
-def test_hyperopt_with_shared_params(csv_filename, tmpdir, ray_cluster):
-    config, rel_path, num_filters_search_space, embedding_size_search_space = _setup_ludwig_config_with_shared_params(
-        csv_filename
-    )
-=======
 def test_hyperopt_with_shared_params(csv_filename, tmpdir):
     (
         config,
@@ -450,7 +444,6 @@
         embedding_size_search_space,
         reduce_input_search_space,
     ) = _setup_ludwig_config_with_shared_params(csv_filename)
->>>>>>> d3bedab3
 
     hyperopt_results = hyperopt(config, dataset=rel_path, output_directory=tmpdir, experiment_name="test_hyperopt")
     hyperopt_results_df = hyperopt_results.experiment_analysis.results_df
@@ -460,8 +453,7 @@
     )
 
     _test_hyperopt_with_shared_params_written_config(
-<<<<<<< HEAD
-        hyperopt_results_df, num_filters_search_space, embedding_size_search_space
+        hyperopt_results_df, num_filters_search_space, embedding_size_search_space, reduce_input_search_space
     )
 
 
@@ -513,8 +505,4 @@
         if input_feature[TYPE] == TEXT:
             assert input_feature["filter_size"] in filter_size_search_space
         elif input_feature[TYPE] == CATEGORY:
-            assert input_feature["embedding_size"] in embedding_size_search_space
-=======
-        hyperopt_results_df, num_filters_search_space, embedding_size_search_space, reduce_input_search_space
-    )
->>>>>>> d3bedab3
+            assert input_feature["embedding_size"] in embedding_size_search_space