--- conflicted
+++ resolved
@@ -20,7 +20,6 @@
 
 import pytest
 import torch
-<<<<<<< HEAD
 from packaging import version
 
 from ludwig.constants import (
@@ -36,11 +35,6 @@
     TRAINER,
     TYPE,
 )
-from ludwig.hyperopt.execution import get_build_hyperopt_executor
-=======
-
-from ludwig.constants import ACCURACY, RAY, TRAINER
->>>>>>> a53f9f85
 from ludwig.hyperopt.results import HyperoptResults, RayTuneResults
 from ludwig.hyperopt.run import hyperopt, update_hyperopt_params_with_defaults
 from ludwig.utils.config_utils import get_feature_type_parameter_values_from_section
@@ -50,11 +44,10 @@
 try:
     import ray
 
-<<<<<<< HEAD
+    from ludwig.hyperopt.execution import get_build_hyperopt_executor
+
     _ray113 = version.parse(ray.__version__) > version.parse("1.13")
-=======
-    from ludwig.hyperopt.execution import get_build_hyperopt_executor
->>>>>>> a53f9f85
+
 except ImportError:
     ray = None
     _ray113 = None
