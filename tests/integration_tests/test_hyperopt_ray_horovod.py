--- conflicted
+++ resolved
@@ -294,23 +294,6 @@
     out_dir,
     experiment_name="ray_hyperopt",
 ):
-<<<<<<< HEAD
-    with ray_start_7_cpus():
-        callback = TestCallback()
-        hyperopt_results = hyperopt(
-            config,
-            dataset=rel_path,
-            output_directory=out_dir,
-            experiment_name=experiment_name,
-            callbacks=[callback],
-        )
-
-        # check for return results
-        assert isinstance(hyperopt_results, HyperoptResults)
-
-        # check for existence of the hyperopt statistics file
-        assert os.path.isfile(os.path.join(out_dir, experiment_name, HYPEROPT_STATISTICS_FILE_NAME))
-=======
     callback = TestCallback()
     hyperopt_results = hyperopt(
         config,
@@ -321,8 +304,7 @@
     )
 
     # check for return results
-    assert isinstance(hyperopt_results, RayTuneResults)
+    assert isinstance(hyperopt_results, HyperoptResults)
 
     # check for existence of the hyperopt statistics file
-    assert os.path.isfile(os.path.join(out_dir, experiment_name, HYPEROPT_STATISTICS_FILE_NAME))
->>>>>>> 42cf4f24
+    assert os.path.isfile(os.path.join(out_dir, experiment_name, HYPEROPT_STATISTICS_FILE_NAME))