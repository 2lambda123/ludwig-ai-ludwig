--- conflicted
+++ resolved
@@ -482,14 +482,7 @@
     assert model.model.config.rope_scaling["factor"] == 2.0
 
 
-<<<<<<< HEAD
-def test_load_pretrained_adapter_weights():
-    from peft import PeftModel
-    from transformers import PreTrainedModel
-
-=======
 def test_default_max_sequence_length():
->>>>>>> 63f49245
     config = {
         MODEL_TYPE: MODEL_LLM,
         BASE_MODEL: TEST_MODEL_NAME,
@@ -500,12 +493,31 @@
             BATCH_SIZE: 8,
             EPOCHS: 2,
         },
-<<<<<<< HEAD
         ADAPTER: {TYPE: "lora", PRETRAINED_WEIGHTS: "Infernaught/test_adapter_weights"},
         BACKEND: {TYPE: "local"},
     }
-
-    print(ModelConfig)
+    config_obj = ModelConfig.from_dict(config)
+    assert config_obj.input_features[0].preprocessing.max_sequence_length is None
+    assert config_obj.output_features[0].preprocessing.max_sequence_length is None
+
+
+def test_load_pretrained_adapter_weights():
+    from peft import PeftModel
+    from transformers import PreTrainedModel
+
+    config = {
+        MODEL_TYPE: MODEL_LLM,
+        BASE_MODEL: TEST_MODEL_NAME,
+        INPUT_FEATURES: [text_feature(name="input", encoder={"type": "passthrough"})],
+        OUTPUT_FEATURES: [text_feature(name="output")],
+        TRAINER: {
+            TYPE: "finetune",
+            BATCH_SIZE: 8,
+            EPOCHS: 2,
+        },
+        ADAPTER: {TYPE: "lora", PRETRAINED_WEIGHTS: "Infernaught/test_adapter_weights"},
+        BACKEND: {TYPE: "local"},
+    }
     config_obj = ModelConfig.from_dict(config)
     model = LLM(config_obj)
 
@@ -515,12 +527,10 @@
     model.prepare_for_training()
     assert not isinstance(model.model, PreTrainedModel)
     assert isinstance(model.model, PeftModel)
-=======
-    }
+
     config_obj = ModelConfig.from_dict(config)
     assert config_obj.input_features[0].preprocessing.max_sequence_length is None
     assert config_obj.output_features[0].preprocessing.max_sequence_length is None
->>>>>>> 63f49245
 
 
 def _compare_models(model_1: torch.nn.Module, model_2: torch.nn.Module) -> bool:
