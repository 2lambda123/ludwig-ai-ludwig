import os

import numpy as np
import pandas as pd
import pytest

from ludwig.api import LudwigModel
<<<<<<< HEAD
from ludwig.constants import (
    ADAPTER,
    GENERATION_CONFIG,
    INPUT_FEATURES,
    MODEL_LLM,
    MODEL_NAME,
    MODEL_TYPE,
    OUTPUT_FEATURES,
    TRAINER,
)
=======
from ludwig.constants import INPUT_FEATURES, MODEL_LLM, MODEL_NAME, MODEL_TYPE, OUTPUT_FEATURES, PREPROCESSING
>>>>>>> 64d2369a
from ludwig.utils.types import DataFrame
from tests.integration_tests.utils import category_feature, generate_data, text_feature

LOCAL_BACKEND = {"type": "local"}
RAY_BACKEND = {
    "type": "ray",
    "processor": {
        "parallelism": 1,
    },
    "trainer": {
        "use_gpu": False,
        "num_workers": 2,
        "resources_per_worker": {
            "CPU": 1,
            "GPU": 0,
        },
    },
}

TEST_MODEL_NAME = "hf-internal-testing/tiny-random-GPTJForCausalLM"
<<<<<<< HEAD
=======
GENERATION_CONFIG = "generation"
>>>>>>> 64d2369a


@pytest.fixture(scope="module")
def local_backend():
    return LOCAL_BACKEND


@pytest.fixture(scope="module")
def ray_backend():
    return RAY_BACKEND


def get_generation_config():
    return {
        "temperature": 0.1,
        "top_p": 0.75,
        "top_k": 40,
        "num_beams": 4,
        "max_new_tokens": 5,
    }


def convert_preds(backend: dict, preds: DataFrame):
    if isinstance(preds, pd.DataFrame):
        return preds.to_dict()
    return preds.compute().to_dict()


@pytest.mark.llm
@pytest.mark.parametrize(
    "backend",
    [
        pytest.param(LOCAL_BACKEND, id="local"),
        pytest.param(RAY_BACKEND, id="ray"),
    ],
)
def test_llm_text_to_text(tmpdir, backend, ray_cluster_4cpu):
    """Test that the LLM model can train and predict with text inputs and text outputs."""
    input_features = [{"name": "Question", "type": "text"}]
    output_features = [text_feature(output_feature=True, name="Answer", decoder={"type": "text_parser"})]

    csv_filename = os.path.join(tmpdir, "training.csv")
    dataset_filename = generate_data(input_features, output_features, csv_filename, num_examples=100)

    config = {
        MODEL_TYPE: MODEL_LLM,
        MODEL_NAME: TEST_MODEL_NAME,
        GENERATION_CONFIG: get_generation_config(),
        INPUT_FEATURES: input_features,
        OUTPUT_FEATURES: output_features,
    }

    model = LudwigModel(config, backend=backend)
    model.train(dataset=dataset_filename, output_directory=str(tmpdir), skip_save_processed_input=True)

    preds, _ = model.predict(dataset=dataset_filename, output_directory=str(tmpdir), split="test")
    preds = convert_preds(backend, preds)

    assert "Answer_predictions" in preds
    assert "Answer_probabilities" in preds
    assert "Answer_probability" in preds

    assert preds["Answer_predictions"]
    assert preds["Answer_probabilities"]
    assert preds["Answer_probability"]


@pytest.mark.llm
@pytest.mark.parametrize(
    "backend",
    [
        pytest.param(LOCAL_BACKEND, id="local"),
        pytest.param(RAY_BACKEND, id="ray"),
    ],
)
def test_llm_zero_shot_classification(tmpdir, backend, ray_cluster_4cpu):
    input_features = [
        {
            "name": "review",
            "type": "text",
            "preprocessing": {"prompt": {"task": "This is a review of a restaurant. Classify the sentiment."}},
        }
    ]
    output_features = [
        category_feature(
            name="label",
            preprocessing={
                "vocab": ["positive", "neutral", "negative"],
                "fallback_label": "neutral",
            },
            # How can we avoid using r here for regex, since it is technically an implementation detail?
            decoder={
                "type": "category_parser",
                "match": {
                    "positive": {"type": "contains", "value": "positive"},
                    "neutral": {"type": "regex", "value": r"\bneutral\b"},
                    "negative": {"type": "contains", "value": "negative"},
                },
            },
        )
    ]

    data = [
        {"review": "I loved this movie!", "label": "positive"},
        {"review": "The food was okay, but the service was terrible.", "label": "negative"},
        {"review": "I can't believe how rude the staff was.", "label": "negative"},
        {"review": "This book was a real page-turner.", "label": "positive"},
        {"review": "The hotel room was dirty and smelled bad.", "label": "negative"},
        {"review": "I had a great experience at this restaurant.", "label": "positive"},
        {"review": "The concert was amazing!", "label": "positive"},
        {"review": "The traffic was terrible on my way to work this morning.", "label": "negative"},
        {"review": "The customer service was excellent.", "label": "positive"},
        {"review": "I was disappointed with the quality of the product.", "label": "negative"},
    ]

    df = pd.DataFrame(data)

    config = {
        MODEL_TYPE: MODEL_LLM,
        MODEL_NAME: TEST_MODEL_NAME,
        GENERATION_CONFIG: get_generation_config(),
        INPUT_FEATURES: input_features,
        OUTPUT_FEATURES: output_features,
    }

    model = LudwigModel(config, backend=backend)
    model.train(dataset=df, output_directory=str(tmpdir), skip_save_processed_input=True)

    prediction_df = pd.DataFrame(
        [
            {"review": "The food was amazing!", "label": "positive"},
            {"review": "The service was terrible.", "label": "negative"},
            {"review": "The food was okay.", "label": "neutral"},
        ]
    )

    preds, _ = model.predict(dataset=prediction_df, output_directory=str(tmpdir))
    preds = convert_preds(backend, preds)

    assert "label_predictions" in preds
    assert "label_probabilities" in preds
    assert "label_probability" in preds
    assert "label_probabilities_positive" in preds
    assert "label_probabilities_neutral" in preds
    assert "label_probabilities_negative" in preds

    assert preds["label_predictions"]
    assert preds["label_probabilities"]
    assert preds["label_probability"]
    assert preds["label_probabilities_positive"]
    assert preds["label_probabilities_neutral"]
    assert preds["label_probabilities_negative"]


<<<<<<< HEAD
=======
@pytest.mark.llm
>>>>>>> 64d2369a
@pytest.mark.parametrize(
    "backend",
    [
        pytest.param(LOCAL_BACKEND, id="local"),
<<<<<<< HEAD
        pytest.param(RAY_BACKEND, id="ray", marks=pytest.mark.distributed),
    ],
)
def test_llm_prompt_tuning(tmpdir, backend, ray_cluster_4cpu):
    input_features = [{"name": "review", "type": "text"}]
    output_features = [
        category_feature(
            name="label",
            preprocessing={
                "vocab": ["positive", "neutral", "negative"],
                "fallback_label": "neutral",
            },
            decoder={
                "type": "classifier",
            },
        )
    ]

    data = [
        {"review": "I loved this movie!", "label": "positive"},
        {"review": "The food was okay, but the service was terrible.", "label": "negative"},
        {"review": "I can't believe how rude the staff was.", "label": "negative"},
        {"review": "This book was a real page-turner.", "label": "positive"},
        {"review": "The hotel room was dirty and smelled bad.", "label": "negative"},
        {"review": "I had a great experience at this restaurant.", "label": "positive"},
        {"review": "The concert was amazing!", "label": "positive"},
        {"review": "The traffic was terrible on my way to work this morning.", "label": "negative"},
        {"review": "The customer service was excellent.", "label": "positive"},
        {"review": "I was disappointed with the quality of the product.", "label": "negative"},
    ]

    df = pd.DataFrame(data)

    config = {
        MODEL_TYPE: MODEL_LLM,
        MODEL_NAME: TEST_MODEL_NAME,
        INPUT_FEATURES: input_features,
        OUTPUT_FEATURES: output_features,
        GENERATION_CONFIG: get_generation_config(),
        ADAPTER: {
            "type": "prompt_tuning",
            "task_type": "CAUSAL_LM",
            "prompt_tuning_init": "TEXT",
            "num_virtual_tokens": 8,
            "prompt_tuning_init_text": "Classify if the review is positive, negative, or neutral: ",
        },
        TRAINER: {
            "epochs": 5,
        },
    }

    model = LudwigModel(config, backend=backend)
    model.train(dataset=df, output_directory=str(tmpdir), skip_save_processed_input=True)

    prediction_df = pd.DataFrame(
        [
            {"review": "The food was amazing!", "label": "positive"},
            {"review": "The service was terrible.", "label": "negative"},
            {"review": "The food was okay.", "label": "neutral"},
        ]
    )

    preds, _ = model.predict(dataset=prediction_df, output_directory=str(tmpdir))
    preds = convert_preds(backend, preds)

    assert "label_predictions" in preds
    assert "label_probabilities" in preds
    assert "label_probability" in preds
    assert "label_probabilities_positive" in preds
    assert "label_probabilities_neutral" in preds
    assert "label_probabilities_negative" in preds

    assert preds["label_predictions"]
    assert preds["label_probabilities"]
    assert preds["label_probability"]
    assert preds["label_probabilities_positive"]
    assert preds["label_probabilities_neutral"]
    assert preds["label_probabilities_negative"]
=======
        pytest.param(RAY_BACKEND, id="ray"),
    ],
)
def test_llm_few_shot_classification(tmpdir, backend, csv_filename, ray_cluster_4cpu):
    input_features = [
        text_feature(
            output_feature=False,
            name="body",
            encoder={"type": "passthrough"},  # need to use the default encoder for LLMTextInputFeatureConfig
            preprocessing={
                "prompt": {
                    "retrieval": {"type": "random", "k": 3},
                    "task": (
                        "Given the sample input, complete this sentence by replacing XXXX: The review rating is XXXX. "
                        "Choose one value in this list: [1, 2, 3, 4, 5]."
                    ),
                }
            },
        )
    ]
    output_features = [
        category_feature(
            output_feature=True,
            name="label",
            preprocessing={
                "fallback_label": "3",
            },
            decoder={
                "type": "category_parser",
                "match": {
                    "1": {"type": "contains", "value": "1"},
                    "2": {"type": "contains", "value": "2"},
                    "3": {"type": "contains", "value": "3"},
                    "4": {"type": "contains", "value": "4"},
                    "5": {"type": "contains", "value": "5"},
                },
            },
        )
    ]

    config = {
        MODEL_TYPE: MODEL_LLM,
        MODEL_NAME: TEST_MODEL_NAME,
        GENERATION_CONFIG: get_generation_config(),
        INPUT_FEATURES: input_features,
        OUTPUT_FEATURES: output_features,
        PREPROCESSING: {
            "split": {"type": "fixed"},
        },
    }

    dataset_path = generate_data(
        input_features,
        output_features,
        filename=csv_filename,
        num_examples=25,
        nan_percent=0.1,
        with_split=True,
    )
    df = pd.read_csv(dataset_path)
    df["label"] = np.random.choice([1, 2, 3, 4, 5], size=len(df)).astype(str)  # ensure labels match the feature config
    df.to_csv(dataset_path, index=False)

    model = LudwigModel(config, backend={**backend, "cache_dir": str(tmpdir)})
    model.train(dataset=dataset_path, output_directory=str(tmpdir), skip_save_processed_input=True)

    # TODO: fix LLM model loading
    # model = LudwigModel.load(os.path.join(results.output_directory, "model"), backend=backend)
    preds, _ = model.predict(dataset=dataset_path)
    preds = convert_preds(backend, preds)

    assert preds
>>>>>>> 64d2369a
<|MERGE_RESOLUTION|>--- conflicted
+++ resolved
@@ -5,20 +5,15 @@
 import pytest
 
 from ludwig.api import LudwigModel
-<<<<<<< HEAD
 from ludwig.constants import (
-    ADAPTER,
     GENERATION_CONFIG,
     INPUT_FEATURES,
     MODEL_LLM,
     MODEL_NAME,
     MODEL_TYPE,
     OUTPUT_FEATURES,
-    TRAINER,
-)
-=======
-from ludwig.constants import INPUT_FEATURES, MODEL_LLM, MODEL_NAME, MODEL_TYPE, OUTPUT_FEATURES, PREPROCESSING
->>>>>>> 64d2369a
+    PREPROCESSING,
+)
 from ludwig.utils.types import DataFrame
 from tests.integration_tests.utils import category_feature, generate_data, text_feature
 
@@ -39,10 +34,6 @@
 }
 
 TEST_MODEL_NAME = "hf-internal-testing/tiny-random-GPTJForCausalLM"
-<<<<<<< HEAD
-=======
-GENERATION_CONFIG = "generation"
->>>>>>> 64d2369a
 
 
 @pytest.fixture(scope="module")
@@ -197,94 +188,11 @@
     assert preds["label_probabilities_negative"]
 
 
-<<<<<<< HEAD
-=======
 @pytest.mark.llm
->>>>>>> 64d2369a
 @pytest.mark.parametrize(
     "backend",
     [
         pytest.param(LOCAL_BACKEND, id="local"),
-<<<<<<< HEAD
-        pytest.param(RAY_BACKEND, id="ray", marks=pytest.mark.distributed),
-    ],
-)
-def test_llm_prompt_tuning(tmpdir, backend, ray_cluster_4cpu):
-    input_features = [{"name": "review", "type": "text"}]
-    output_features = [
-        category_feature(
-            name="label",
-            preprocessing={
-                "vocab": ["positive", "neutral", "negative"],
-                "fallback_label": "neutral",
-            },
-            decoder={
-                "type": "classifier",
-            },
-        )
-    ]
-
-    data = [
-        {"review": "I loved this movie!", "label": "positive"},
-        {"review": "The food was okay, but the service was terrible.", "label": "negative"},
-        {"review": "I can't believe how rude the staff was.", "label": "negative"},
-        {"review": "This book was a real page-turner.", "label": "positive"},
-        {"review": "The hotel room was dirty and smelled bad.", "label": "negative"},
-        {"review": "I had a great experience at this restaurant.", "label": "positive"},
-        {"review": "The concert was amazing!", "label": "positive"},
-        {"review": "The traffic was terrible on my way to work this morning.", "label": "negative"},
-        {"review": "The customer service was excellent.", "label": "positive"},
-        {"review": "I was disappointed with the quality of the product.", "label": "negative"},
-    ]
-
-    df = pd.DataFrame(data)
-
-    config = {
-        MODEL_TYPE: MODEL_LLM,
-        MODEL_NAME: TEST_MODEL_NAME,
-        INPUT_FEATURES: input_features,
-        OUTPUT_FEATURES: output_features,
-        GENERATION_CONFIG: get_generation_config(),
-        ADAPTER: {
-            "type": "prompt_tuning",
-            "task_type": "CAUSAL_LM",
-            "prompt_tuning_init": "TEXT",
-            "num_virtual_tokens": 8,
-            "prompt_tuning_init_text": "Classify if the review is positive, negative, or neutral: ",
-        },
-        TRAINER: {
-            "epochs": 5,
-        },
-    }
-
-    model = LudwigModel(config, backend=backend)
-    model.train(dataset=df, output_directory=str(tmpdir), skip_save_processed_input=True)
-
-    prediction_df = pd.DataFrame(
-        [
-            {"review": "The food was amazing!", "label": "positive"},
-            {"review": "The service was terrible.", "label": "negative"},
-            {"review": "The food was okay.", "label": "neutral"},
-        ]
-    )
-
-    preds, _ = model.predict(dataset=prediction_df, output_directory=str(tmpdir))
-    preds = convert_preds(backend, preds)
-
-    assert "label_predictions" in preds
-    assert "label_probabilities" in preds
-    assert "label_probability" in preds
-    assert "label_probabilities_positive" in preds
-    assert "label_probabilities_neutral" in preds
-    assert "label_probabilities_negative" in preds
-
-    assert preds["label_predictions"]
-    assert preds["label_probabilities"]
-    assert preds["label_probability"]
-    assert preds["label_probabilities_positive"]
-    assert preds["label_probabilities_neutral"]
-    assert preds["label_probabilities_negative"]
-=======
         pytest.param(RAY_BACKEND, id="ray"),
     ],
 )
@@ -356,5 +264,4 @@
     preds, _ = model.predict(dataset=dataset_path)
     preds = convert_preds(backend, preds)
 
-    assert preds
->>>>>>> 64d2369a
+    assert preds