import json
import logging
import os.path
import re
from collections import namedtuple

import numpy as np
import pandas as pd
import pytest
import torch
from sklearn.model_selection import train_test_split

from ludwig import globals as global_vars
from ludwig.api import LudwigModel
from ludwig.backend import LOCAL_BACKEND
from ludwig.constants import (
    CATEGORY,
    DEFAULTS,
    EPOCHS,
    INPUT_FEATURES,
    OUTPUT_FEATURES,
    PREPROCESSING,
    TRAINER,
    TRAINING,
)
from ludwig.contribs.mlflow import MlflowCallback
from ludwig.experiment import experiment_cli
from ludwig.features.number_feature import numeric_transformation_registry
from ludwig.globals import DESCRIPTION_FILE_NAME, TRAINING_PREPROC_FILE_NAME
from ludwig.schema.optimizers import optimizer_registry
from ludwig.utils.data_utils import load_json, replace_file_extension
from ludwig.utils.misc_utils import get_from_registry
from ludwig.utils.package_utils import LazyLoader
from tests.integration_tests.utils import category_feature, generate_data, LocalTestBackend

mlflow = LazyLoader("mlflow", globals(), "mlflow")

RANDOM_SEED = 42
NUMBER_OBSERVATIONS = 500

GeneratedData = namedtuple("GeneratedData", "train_df validation_df test_df")


def get_feature_configs():
    input_features = [
        {"name": "x", "type": "number"},
    ]
    output_features = [
        {
            "name": "y",
            "type": "number",
            "loss": {"type": "mean_squared_error"},
            "decoder": {
                "num_fc_layers": 5,
                "fc_output_size": 64,
            },
        }
    ]

    return input_features, output_features


@pytest.fixture(scope="module")
def generated_data():
    # function generates simple training data that guarantee convergence
    # within 30 epochs for suitable config

    # generate data
    np.random.seed(RANDOM_SEED)
    x = np.array(range(NUMBER_OBSERVATIONS)).reshape(-1, 1)
    y = 2 * x + 1 + np.random.normal(size=x.shape[0]).reshape(-1, 1)
    raw_df = pd.DataFrame(np.concatenate((x, y), axis=1), columns=["x", "y"])

    # create training data
    train, valid_test = train_test_split(raw_df, train_size=0.7)

    # create validation and test data
    validation, test = train_test_split(valid_test, train_size=0.5)

    return GeneratedData(train, validation, test)


@pytest.fixture(scope="module")
def generated_data_for_optimizer():
    # function generates simple training data that guarantee convergence
    # within 30 epochs for suitable config

    # generate data
    np.random.seed(RANDOM_SEED)
    x = np.array(range(NUMBER_OBSERVATIONS)).reshape(-1, 1)
    y = 2 * x + 1 + np.random.normal(size=x.shape[0]).reshape(-1, 1)
    raw_df = pd.DataFrame(np.concatenate((x, y), axis=1), columns=["x", "y"])
    raw_df["x"] = (raw_df["x"] - raw_df["x"].min()) / (raw_df["x"].max() - raw_df["x"].min())
    raw_df["y"] = (raw_df["y"] - raw_df["y"].min()) / (raw_df["y"].max() - raw_df["y"].min())

    # create training data
    train, valid_test = train_test_split(raw_df, train_size=0.7)

    # create validation and test data
    validation, test = train_test_split(valid_test, train_size=0.5)

    return GeneratedData(train, validation, test)


@pytest.mark.parametrize("early_stop", [3, 5])
def test_early_stopping(early_stop, generated_data, tmp_path):
    input_features, output_features = get_feature_configs()

    config = {
        "input_features": input_features,
        "output_features": output_features,
        "combiner": {"type": "concat"},
        TRAINER: {"epochs": 30, "early_stop": early_stop, "batch_size": 16},
    }

    # create sub-directory to store results
    results_dir = tmp_path / "results"
    results_dir.mkdir()

    # run experiment
    _, _, _, _, output_dir = experiment_cli(
        training_set=generated_data.train_df,
        validation_set=generated_data.validation_df,
        test_set=generated_data.test_df,
        output_directory=str(results_dir),
        config=config,
        skip_save_processed_input=True,
        skip_save_progress=True,
        skip_save_unprocessed_output=True,
        skip_save_model=True,
        skip_save_log=True,
    )

    # test existence of required files
    train_stats_fp = os.path.join(output_dir, "training_statistics.json")
    metadata_fp = os.path.join(output_dir, DESCRIPTION_FILE_NAME)
    assert os.path.isfile(train_stats_fp)
    assert os.path.isfile(metadata_fp)

    # retrieve results so we can validate early stopping
    with open(train_stats_fp) as f:
        train_stats = json.load(f)
    with open(metadata_fp) as f:
        metadata = json.load(f)

    # get early stopping value
    early_stop_value = metadata["config"][TRAINER]["early_stop"]

    # retrieve validation losses
    vald_losses_data = train_stats["validation"]["combined"]["loss"]

    last_evaluation = len(vald_losses_data) - 1
    best_evaluation = np.argmin(vald_losses_data)

    assert last_evaluation - best_evaluation == early_stop_value


@pytest.mark.parametrize("skip_save_progress", [False])
@pytest.mark.parametrize("skip_save_model", [False, True])
def test_model_progress_save(skip_save_progress, skip_save_model, generated_data, tmp_path):
    input_features, output_features = get_feature_configs()

    config = {
        "input_features": input_features,
        "output_features": output_features,
        "combiner": {"type": "concat"},
        TRAINER: {"epochs": 5},
    }

    # create sub-directory to store results
    results_dir = tmp_path / "results"
    results_dir.mkdir()

    # run experiment
    _, _, _, _, output_dir = experiment_cli(
        training_set=generated_data.train_df,
        validation_set=generated_data.validation_df,
        test_set=generated_data.test_df,
        output_directory=str(results_dir),
        config=config,
        skip_save_processed_input=True,
        skip_save_progress=skip_save_progress,
        skip_save_unprocessed_output=True,
        skip_save_model=skip_save_model,
        skip_save_log=True,
    )

    # ========== Check for required result data sets =============
    model_dir = os.path.join(output_dir, "model")
    files = [f for f in os.listdir(model_dir) if re.match(r"model_weights", f)]
    if skip_save_model:
        assert len(files) == 0
    else:
        assert len(files) == 1

    training_checkpoints_dir = os.path.join(output_dir, "model", "training_checkpoints")
    training_checkpoints = os.listdir(training_checkpoints_dir)
    if skip_save_progress:
        assert len(training_checkpoints) == 0
    else:
        assert len(training_checkpoints) > 0


@pytest.mark.parametrize("optimizer", ["sgd", "adam"])
def test_resume_training(optimizer, generated_data, tmp_path):
    input_features, output_features = get_feature_configs()
    config = {
        "input_features": input_features,
        "output_features": output_features,
        "combiner": {"type": "concat"},
        TRAINER: {"epochs": 2, "batch_size": 16, "optimizer": {"type": optimizer}},
    }

    # create sub-directory to store results
    results_dir = tmp_path / "results"
    results_dir.mkdir()

    _, _, _, _, output_dir1 = experiment_cli(
        config,
        training_set=generated_data.train_df,
        validation_set=generated_data.validation_df,
        test_set=generated_data.test_df,
    )

    config[TRAINER]["epochs"] = 5

    experiment_cli(
        config,
        training_set=generated_data.train_df,
        validation_set=generated_data.validation_df,
        test_set=generated_data.test_df,
        model_resume_path=output_dir1,
    )

    _, _, _, _, output_dir2 = experiment_cli(
        config,
        training_set=generated_data.train_df,
        validation_set=generated_data.validation_df,
        test_set=generated_data.test_df,
    )

    # compare learning curves with and without resuming
    ts1 = load_json(os.path.join(output_dir1, "training_statistics.json"))
    ts2 = load_json(os.path.join(output_dir2, "training_statistics.json"))
    print("ts1", ts1)
    print("ts2", ts2)
    assert ts1[TRAINING]["combined"]["loss"] == ts2[TRAINING]["combined"]["loss"]

    # compare predictions with and without resuming
    y_pred1 = np.load(os.path.join(output_dir1, "y_predictions.npy"))
    y_pred2 = np.load(os.path.join(output_dir2, "y_predictions.npy"))
    print("y_pred1", y_pred1)
    print("y_pred2", y_pred2)
    assert np.all(np.isclose(y_pred1, y_pred2))


@pytest.mark.parametrize("optimizer", ["sgd", "adam"])
def test_resume_training_mlflow(optimizer, generated_data, tmp_path):
    input_features, output_features = get_feature_configs()
    config = {
        "input_features": input_features,
        "output_features": output_features,
        "combiner": {"type": "concat"},
        TRAINER: {"epochs": 2, "batch_size": 16, "optimizer": {"type": optimizer}},
    }

    # create sub-directory to store results
    results_dir = tmp_path / "results"
    results_dir.mkdir()
    mlflow_uri = f"file://{tmp_path}/mlruns"
    experiment_name = optimizer + "_experiment"

    _, _, _, _, output_dir1 = experiment_cli(
        config,
        training_set=generated_data.train_df,
        validation_set=generated_data.validation_df,
        test_set=generated_data.test_df,
        callbacks=[MlflowCallback(mlflow_uri)],
        experiment_name=experiment_name,
    )
    # Can't change any artifact spec on a run once it has been logged to mlflow, so skipping changing epochs

    _, _, _, _, output_dir2 = experiment_cli(
        config,
        training_set=generated_data.train_df,
        validation_set=generated_data.validation_df,
        test_set=generated_data.test_df,
        model_resume_path=output_dir1,
        callbacks=[MlflowCallback(mlflow_uri)],
        experiment_name=experiment_name,
    )

    # make sure there is only one mlflow run id
    experiment = mlflow.get_experiment_by_name(experiment_name)
    previous_runs = mlflow.search_runs([experiment.experiment_id])
    assert len(previous_runs) == 1


@pytest.mark.parametrize("optimizer_type", optimizer_registry)
def test_optimizers(optimizer_type, generated_data_for_optimizer, tmp_path):
    input_features, output_features = get_feature_configs()

    config = {
        "input_features": input_features,
        "output_features": output_features,
        "combiner": {"type": "concat"},
        TRAINER: {"epochs": 5, "batch_size": 16, "optimizer": {"type": optimizer_type}},
    }

    # special handling for adadelta, break out of local minima
    if optimizer_type == "adadelta":
        config[TRAINER]["learning_rate"] = 0.1

    model = LudwigModel(config)

    # create sub-directory to store results
    results_dir = tmp_path / "results"
    results_dir.mkdir()

    # run experiment
    train_stats, preprocessed_data, output_directory = model.train(
        training_set=generated_data_for_optimizer.train_df,
        output_directory=str(results_dir),
        config=config,
        skip_save_processed_input=True,
        skip_save_progress=True,
        skip_save_unprocessed_output=True,
        skip_save_model=True,
        skip_save_log=True,
    )

    # retrieve training losses for first and last entries.
    train_losses = train_stats[TRAINING]["combined"]["loss"]
    last_entry = len(train_losses)

<<<<<<< HEAD
    # ensure train loss for last entry is less than or equal to first entry.
=======
    # ensure train loss for last entry is less than or equal to the first entry.
>>>>>>> 1cc098ff
    assert train_losses[last_entry - 1] <= train_losses[0]


def test_regularization(generated_data, tmp_path):
    input_features, output_features = get_feature_configs()

    config = {
        "input_features": input_features,
        "output_features": output_features,
        "combiner": {"type": "concat"},
        TRAINER: {
            "epochs": 1,
            "batch_size": 16,
            "regularization_lambda": 1,
        },
    }

    # create sub-directory to store results
    results_dir = tmp_path / "results"
    results_dir.mkdir()

    regularization_losses = []
    for regularizer in [None, "l1", "l2", "l1_l2"]:
        np.random.seed(RANDOM_SEED)
        torch.manual_seed(RANDOM_SEED)

        # setup regularization parameters
        config[TRAINER]["regularization_type"] = regularizer

        # run experiment
        _, _, _, _, output_dir = experiment_cli(
            training_set=generated_data.train_df,
            validation_set=generated_data.validation_df,
            test_set=generated_data.test_df,
            output_directory=str(results_dir),
            config=config,
            experiment_name="regularization",
            model_name=str(regularizer),
            skip_save_processed_input=True,
            skip_save_progress=True,
            skip_save_unprocessed_output=True,
            skip_save_model=True,
            skip_save_log=True,
        )

        # test existence of required files
        train_stats_fp = os.path.join(output_dir, "training_statistics.json")
        metadata_fp = os.path.join(output_dir, DESCRIPTION_FILE_NAME)
        assert os.path.isfile(train_stats_fp)
        assert os.path.isfile(metadata_fp)

        # retrieve results so we can compare training loss with regularization
        with open(train_stats_fp) as f:
            train_stats = json.load(f)

        # retrieve training losses for all epochs
        train_losses = train_stats[TRAINING]["combined"]["loss"]
        regularization_losses.append(train_losses[0])

    # create a set of losses
    regularization_losses_set = set(regularization_losses)

    # ensure all losses obtained with the different methods are different
    assert len(regularization_losses) == len(regularization_losses_set)


# test cache checksum function
def test_cache_checksum(csv_filename, tmp_path):
    # setup for training
    input_features = [category_feature(encoder={"vocab_size": 5})]
    output_features = [category_feature(decoder={"vocab_size": 2}, top_k=2)]

    source_dataset = os.path.join(tmp_path, csv_filename)
    source_dataset = generate_data(input_features, output_features, source_dataset)

    config = {
        INPUT_FEATURES: input_features,
        OUTPUT_FEATURES: output_features,
        DEFAULTS: {CATEGORY: {PREPROCESSING: {"fill_value": "<UNKNOWN>"}}},
        TRAINER: {EPOCHS: 2},
    }

    backend = LocalTestBackend()
    cache_fname = replace_file_extension(source_dataset, TRAINING_PREPROC_FILE_NAME)

    # conduct initial training
    output_directory = os.path.join(tmp_path, "results")
    model = LudwigModel(config, backend=backend)
    model.train(dataset=source_dataset, output_directory=output_directory)
    first_training_timestamp = os.path.getmtime(cache_fname)

    # conduct second training, should not force recreating hdf5
    model = LudwigModel(config, backend=backend)
    model.train(dataset=source_dataset, output_directory=output_directory)
    current_training_timestamp = os.path.getmtime(cache_fname)

    # time stamps should be the same
    assert first_training_timestamp == current_training_timestamp

    # force recreating cache file by changing checksum by updating defaults
    prior_training_timestamp = current_training_timestamp
    config[DEFAULTS][CATEGORY][PREPROCESSING]["fill_value"] = "<EMPTY>"
    model = LudwigModel(config, backend=backend)
    model.train(dataset=source_dataset, output_directory=output_directory)
    current_training_timestamp = os.path.getmtime(cache_fname)

    # timestamp should differ
    assert prior_training_timestamp < current_training_timestamp

    # force recreating cache by updating modification time of source dataset
    prior_training_timestamp = current_training_timestamp
    os.utime(source_dataset)
    model = LudwigModel(config, backend=backend)
    model.train(dataset=source_dataset, output_directory=output_directory)
    current_training_timestamp = os.path.getmtime(cache_fname)

    # timestamps should be different
    assert prior_training_timestamp < current_training_timestamp

    # force change in feature preprocessing
    prior_training_timestamp = current_training_timestamp
    input_features = config[INPUT_FEATURES].copy()
    input_features[0][PREPROCESSING] = {"lowercase": True}
    config[INPUT_FEATURES] = input_features
    model = LudwigModel(config, backend=backend)
    model.train(dataset=source_dataset, output_directory=output_directory)
    current_training_timestamp = os.path.getmtime(cache_fname)

    # timestamps should be different
    assert prior_training_timestamp < current_training_timestamp

    # force change in features names (and properties)
    prior_training_timestamp = current_training_timestamp
    input_features = [category_feature(encoder={"vocab_size": 5}), category_feature()]
    source_dataset = generate_data(input_features, output_features, source_dataset)
    config[INPUT_FEATURES] = input_features
    model = LudwigModel(config, backend=backend)
    model.train(dataset=source_dataset, output_directory=output_directory)
    current_training_timestamp = os.path.getmtime(cache_fname)

    # timestamps should be different
    assert prior_training_timestamp < current_training_timestamp

    # force change in Ludwig version
    prior_training_timestamp = current_training_timestamp
    global_vars.LUDWIG_VERSION = "new_version"
    model = LudwigModel(config, backend=backend)
    model.train(dataset=source_dataset, output_directory=output_directory)
    current_training_timestamp = os.path.getmtime(cache_fname)

    # timestamps should be different
    assert prior_training_timestamp < current_training_timestamp


@pytest.mark.parametrize("transformer_key", list(numeric_transformation_registry.keys()))
def test_numeric_transformer(transformer_key, tmpdir):
    Transformer = get_from_registry(transformer_key, numeric_transformation_registry)
    transformer_name = Transformer().__class__.__name__
    if transformer_name == "Log1pTransformer":
        raw_values = np.random.lognormal(5, 2, size=100)
    else:
        raw_values = np.random.normal(5, 2, size=100)

    backend = LOCAL_BACKEND
    parameters = Transformer.fit_transform_params(raw_values, backend)
    if transformer_name in {"Log1pTransformer", "IdentityTransformer"}:
        # should be empty
        assert not bool(parameters)
    else:
        # should not be empty
        assert bool(parameters)

    # instantiate numeric transformer
    numeric_transfomer = Transformer(**parameters)

    # transform values
    transformed_values = numeric_transfomer.transform(raw_values)

    # inverse transform the prior transformed values
    reconstructed_values = numeric_transfomer.inverse_transform(transformed_values)

    # should now match
    assert np.allclose(raw_values, reconstructed_values)

    # now test numeric transformer with output feature
    df = pd.DataFrame(np.array([raw_values, raw_values]).T, columns=["x", "y"])
    config = {
        "input_features": [{"name": "x", "type": "number"}],
        "output_features": [{"name": "y", "type": "number", "preprocessing": {"normalization": transformer_key}}],
        "combiner": {
            "type": "concat",
        },
        TRAINER: {
            "epochs": 2,
            "batch_size": 16,
        },
    }

    args = {
        "config": config,
        "skip_save_processed_input": True,
        "output_directory": os.path.join(tmpdir, "results"),
        "logging_level": logging.WARN,
    }

    # ensure no exceptions are raised
    experiment_cli(dataset=df, **args)<|MERGE_RESOLUTION|>--- conflicted
+++ resolved
@@ -333,11 +333,7 @@
     train_losses = train_stats[TRAINING]["combined"]["loss"]
     last_entry = len(train_losses)
 
-<<<<<<< HEAD
-    # ensure train loss for last entry is less than or equal to first entry.
-=======
     # ensure train loss for last entry is less than or equal to the first entry.
->>>>>>> 1cc098ff
     assert train_losses[last_entry - 1] <= train_losses[0]
 
 
