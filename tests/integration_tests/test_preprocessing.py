import contextlib
import copy
import logging
import os
import random
import string
from unittest import mock

import numpy as np
import pandas as pd
import pytest
from PIL import Image
from transformers import AutoTokenizer

import ludwig
from ludwig.api import LudwigModel
from ludwig.backend import initialize_backend
from ludwig.callbacks import Callback
from ludwig.constants import (
    BASE_MODEL,
    BATCH_SIZE,
    COLUMN,
    DECODER,
    EPOCHS,
    FULL,
    INPUT_FEATURES,
    MODEL_ECD,
    MODEL_LLM,
    MODEL_TYPE,
    NAME,
    OUTPUT_FEATURES,
    PREPROCESSING,
    PROC_COLUMN,
    PROMPT,
    SPLIT,
    TRAINER,
    TYPE,
)
from ludwig.data.concatenate_datasets import concatenate_df
from ludwig.data.preprocessing import handle_features_with_prompt_config, preprocess_for_prediction
from ludwig.schema.llms.prompt import PromptConfig
from ludwig.schema.model_types.base import ModelConfig
from tests.integration_tests.utils import (
    assert_preprocessed_dataset_shape_and_dtype_for_feature,
    audio_feature,
    binary_feature,
    category_feature,
    generate_data,
    generate_data_as_dataframe,
    image_feature,
    LocalTestBackend,
    number_feature,
    sequence_feature,
    text_feature,
)

NUM_EXAMPLES = 20


@pytest.mark.parametrize(
    "backend",
    [
        pytest.param("local", id="local"),
        pytest.param("ray", id="ray", marks=pytest.mark.distributed),
    ],
)
def test_sample_ratio(backend, tmpdir, ray_cluster_2cpu):
    num_examples = 100
    sample_ratio = 0.25

    input_features = [sequence_feature(encoder={"reduce_output": "sum"}), audio_feature(folder=tmpdir)]
    output_features = [category_feature(decoder={"vocab_size": 5}, reduce_input="sum")]
    data_csv = generate_data(
        input_features, output_features, os.path.join(tmpdir, "dataset.csv"), num_examples=num_examples
    )
    config = {
        INPUT_FEATURES: input_features,
        OUTPUT_FEATURES: output_features,
        TRAINER: {
            EPOCHS: 2,
        },
        PREPROCESSING: {"sample_ratio": sample_ratio},
    }

    model = LudwigModel(config, backend=backend)
    train_set, val_set, test_set, training_set_metadata = model.preprocess(
        data_csv,
        skip_save_processed_input=True,
    )

    sample_size = num_examples * sample_ratio
    count = len(train_set) + len(val_set) + len(test_set)
    assert sample_size == count

    # Check that sample ratio is disabled when doing preprocessing for prediction
    dataset, _ = preprocess_for_prediction(
        model.config_obj.to_dict(),
        dataset=data_csv,
        training_set_metadata=training_set_metadata,
        split=FULL,
        include_outputs=True,
        backend=model.backend,
    )
    assert "sample_ratio" in model.config_obj.preprocessing.to_dict()
    assert len(dataset) == num_examples


@pytest.mark.parametrize(
    "backend",
    [
        pytest.param("local", id="local"),
        pytest.param("ray", id="ray", marks=pytest.mark.distributed),
    ],
)
def test_sample_ratio_deterministic(backend, tmpdir, ray_cluster_2cpu):
    """Ensures that the sampled dataset is the same when using a random seed.

    model.preprocess returns a PandasPandasDataset object when using local backend, and returns a RayDataset object when
    using the Ray backend.
    """
    num_examples = 100
    sample_ratio = 0.3

    input_features = [binary_feature()]
    output_features = [category_feature()]
    data_csv = generate_data(
        input_features, output_features, os.path.join(tmpdir, "dataset.csv"), num_examples=num_examples
    )

    config = {
        INPUT_FEATURES: input_features,
        OUTPUT_FEATURES: output_features,
        PREPROCESSING: {"sample_ratio": sample_ratio},
    }

    model1 = LudwigModel(config, backend=backend)
    train_set_1, val_set_1, test_set_1, _ = model1.preprocess(
        data_csv,
        skip_save_processed_input=True,
    )

    model2 = LudwigModel(config, backend=backend)
    train_set_2, val_set_2, test_set_2, _ = model2.preprocess(
        data_csv,
        skip_save_processed_input=True,
    )

    sample_size = num_examples * sample_ratio

    # Ensure sizes are the same
    assert sample_size == len(train_set_1) + len(val_set_1) + len(test_set_1)
    assert sample_size == len(train_set_2) + len(val_set_2) + len(test_set_2)

    # Ensure actual rows are the same
    if backend == "local":
        assert train_set_1.to_df().equals(train_set_2.to_df())
        assert val_set_1.to_df().equals(val_set_2.to_df())
        assert test_set_1.to_df().equals(test_set_2.to_df())
    else:
        assert train_set_1.to_df().compute().equals(train_set_2.to_df().compute())
        assert val_set_1.to_df().compute().equals(val_set_2.to_df().compute())
        assert test_set_1.to_df().compute().equals(test_set_2.to_df().compute())


def test_strip_whitespace_category(csv_filename, tmpdir):
    data_csv_path = os.path.join(tmpdir, csv_filename)

    input_features = [binary_feature()]
    cat_feat = category_feature(decoder={"vocab_size": 3})
    output_features = [cat_feat]
    backend = LocalTestBackend()
    config = {INPUT_FEATURES: input_features, OUTPUT_FEATURES: output_features}

    training_data_csv_path = generate_data(input_features, output_features, data_csv_path)
    df = pd.read_csv(training_data_csv_path)

    # prefix with whitespace
    df[cat_feat[COLUMN]] = df[cat_feat[COLUMN]].apply(lambda s: " " + s)

    # run preprocessing
    ludwig_model = LudwigModel(config, backend=backend)
    train_ds, _, _, metadata = ludwig_model.preprocess(dataset=df)

    # expect values containing whitespaces to be properly mapped to vocab_size unique values
    assert len(np.unique(train_ds.dataset[cat_feat[PROC_COLUMN]])) == cat_feat[DECODER]["vocab_size"]


@pytest.mark.parametrize(
    "backend",
    [
        pytest.param("local", id="local"),
        pytest.param("ray", id="ray", marks=pytest.mark.distributed),
    ],
)
def test_with_split(backend, csv_filename, tmpdir, ray_cluster_2cpu):
    num_examples = NUM_EXAMPLES
    train_set_size = int(num_examples * 0.8)
    val_set_size = int(num_examples * 0.1)
    test_set_size = int(num_examples * 0.1)

    input_features = [sequence_feature(encoder={"reduce_output": "sum"})]
    output_features = [category_feature(decoder={"vocab_size": 5}, reduce_input="sum")]
    data_csv = generate_data(
        input_features, output_features, os.path.join(tmpdir, csv_filename), num_examples=num_examples
    )
    data_df = pd.read_csv(data_csv)
    data_df[SPLIT] = [0] * train_set_size + [1] * val_set_size + [2] * test_set_size
    data_df.to_csv(data_csv, index=False)
    config = {
        INPUT_FEATURES: input_features,
        OUTPUT_FEATURES: output_features,
        TRAINER: {
            EPOCHS: 2,
        },
        PREPROCESSING: {SPLIT: {TYPE: "fixed", COLUMN: SPLIT}},
    }

    model = LudwigModel(config, backend=backend)
    train_set, val_set, test_set, _ = model.preprocess(
        data_csv,
        skip_save_processed_input=False,
    )
    assert len(train_set) == train_set_size
    assert len(val_set) == val_set_size
    assert len(test_set) == test_set_size


@pytest.mark.distributed
@pytest.mark.parametrize("feature_fn", [image_feature, audio_feature])
def test_dask_known_divisions(feature_fn, csv_filename, tmpdir, ray_cluster_2cpu):
    import dask.dataframe as dd

    input_features = [feature_fn(os.path.join(tmpdir, "generated_output"))]
    output_features = [category_feature(decoder={"vocab_size": 5}, reduce_input="sum")]
    data_csv = generate_data(input_features, output_features, os.path.join(tmpdir, csv_filename), num_examples=100)
    data_df = dd.from_pandas(pd.read_csv(data_csv), npartitions=2)
    assert data_df.known_divisions

    config = {
        INPUT_FEATURES: input_features,
        OUTPUT_FEATURES: output_features,
        TRAINER: {
            EPOCHS: 2,
        },
    }

    backend = "ray"
    model = LudwigModel(config, backend=backend)
    train_set, val_set, test_set, _ = model.preprocess(
        data_df,
        skip_save_processed_input=False,
    )


@pytest.mark.distributed
def test_drop_empty_partitions(csv_filename, tmpdir, ray_cluster_2cpu):
    import dask.dataframe as dd

    input_features = [image_feature(os.path.join(tmpdir, "generated_output"))]
    output_features = [category_feature(vocab_size=5, reduce_input="sum", output_feature=True)]

    # num_examples and npartitions set such that each post-split DataFrame has >1 samples, but empty partitions.
    data_csv = generate_data(input_features, output_features, os.path.join(tmpdir, csv_filename), num_examples=25)
    data_df = dd.from_pandas(pd.read_csv(data_csv), npartitions=10)

    config = {
        INPUT_FEATURES: input_features,
        OUTPUT_FEATURES: output_features,
        TRAINER: {
            EPOCHS: 2,
        },
    }

    backend = "ray"
    model = LudwigModel(config, backend=backend)
    train_set, val_set, test_set, _ = model.preprocess(
        data_df,
        skip_save_processed_input=True,
    )
    for dataset in [train_set, val_set, test_set]:
        df = dataset.ds.to_dask()
        for partition in df.partitions:
            assert len(partition) > 0, "empty partitions found in dataset"


@pytest.mark.parametrize("generate_images_as_numpy", [False, True])
def test_read_image_from_path(tmpdir, csv_filename, generate_images_as_numpy):
    input_features = [image_feature(os.path.join(tmpdir, "generated_output"), save_as_numpy=generate_images_as_numpy)]
    output_features = [category_feature(decoder={"vocab_size": 5}, reduce_input="sum")]
    data_csv = generate_data(
        input_features, output_features, os.path.join(tmpdir, csv_filename), num_examples=NUM_EXAMPLES
    )

    config = {
        INPUT_FEATURES: input_features,
        OUTPUT_FEATURES: output_features,
        TRAINER: {EPOCHS: 2},
    }

    model = LudwigModel(config)
    model.preprocess(
        data_csv,
        skip_save_processed_input=False,
    )


def test_read_image_from_numpy_array(tmpdir, csv_filename):
    input_features = [image_feature(os.path.join(tmpdir, "generated_output"))]
    output_features = [category_feature(decoder={"vocab_size": 5}, reduce_input="sum")]

    config = {
        INPUT_FEATURES: input_features,
        OUTPUT_FEATURES: output_features,
        TRAINER: {EPOCHS: 2, BATCH_SIZE: 128},
    }

    data_csv = generate_data(
        input_features, output_features, os.path.join(tmpdir, csv_filename), num_examples=NUM_EXAMPLES
    )

    df = pd.read_csv(data_csv)
    processed_df_rows = []

    for _, row in df.iterrows():
        processed_df_rows.append(
            {
                input_features[0][NAME]: np.array(Image.open(row[input_features[0][NAME]])),
                output_features[0][NAME]: row[output_features[0][NAME]],
            }
        )

    df_with_images_as_numpy_arrays = pd.DataFrame(processed_df_rows)

    model = LudwigModel(config)
    model.preprocess(
        df_with_images_as_numpy_arrays,
        skip_save_processed_input=False,
    )


def test_read_image_failure_default_image(monkeypatch, tmpdir, csv_filename):
    """Tests that the default image used when an image cannot be read has the correct properties."""

    def mock_read_binary_files(self, column, map_fn, file_size):
        """Mock read_binary_files to return None (failed image read) to test error handling."""
        return column.map(lambda x: None)

    monkeypatch.setattr(ludwig.backend.base.LocalPreprocessingMixin, "read_binary_files", mock_read_binary_files)

    image_feature_config = image_feature(os.path.join(tmpdir, "generated_output"))
    input_features = [image_feature_config]
    output_features = [category_feature(decoder={"vocab_size": 5}, reduce_input="sum")]

    config = {
        INPUT_FEATURES: input_features,
        OUTPUT_FEATURES: output_features,
        TRAINER: {EPOCHS: 2, BATCH_SIZE: 128},
    }

    data_csv = generate_data(
        input_features, output_features, os.path.join(tmpdir, csv_filename), num_examples=NUM_EXAMPLES, nan_percent=0.2
    )

    model = LudwigModel(config)
    preprocessed_dataset = model.preprocess(data_csv)
    training_set_metadata = preprocessed_dataset.training_set_metadata

    preprocessing = training_set_metadata[input_features[0][NAME]][PREPROCESSING]
    expected_shape = (preprocessing["num_channels"], preprocessing["height"], preprocessing["width"])
    expected_dtype = np.float32

    assert_preprocessed_dataset_shape_and_dtype_for_feature(
        image_feature_config[NAME], preprocessed_dataset, model.config_obj, expected_dtype, expected_shape
    )


def test_number_feature_wrong_dtype(csv_filename, tmpdir):
    """Tests that a number feature with all string values is treated as having missing values by default."""
    data_csv_path = os.path.join(tmpdir, csv_filename)

    num_feat = number_feature()
    input_features = [num_feat]
    output_features = [binary_feature()]
    config = {INPUT_FEATURES: input_features, OUTPUT_FEATURES: output_features}

    training_data_csv_path = generate_data(input_features, output_features, data_csv_path)
    df = pd.read_csv(training_data_csv_path)

    # convert numbers to random strings
    def random_string():
        letters = string.ascii_lowercase
        return "".join(random.choice(letters) for _ in range(10))

    df[num_feat[COLUMN]] = df[num_feat[COLUMN]].apply(lambda _: random_string())

    # run preprocessing
    backend = LocalTestBackend()
    ludwig_model = LudwigModel(config, backend=backend)
    train_ds, val_ds, test_ds, _ = ludwig_model.preprocess(dataset=df)

    concatenated_df = concatenate_df(train_ds.to_df(), val_ds.to_df(), test_ds.to_df(), backend)

    # check that train_ds had invalid values replaced with the missing value
    assert len(concatenated_df) == len(df)
    assert np.all(concatenated_df[num_feat[PROC_COLUMN]] == 0.0)


@pytest.mark.parametrize(
    "max_len, sequence_length, max_sequence_length, sequence_length_expected",
    [
        # Case 1: infer from the dataset, max_sequence_length is larger than the largest sequence length.
        # Expected: max_sequence_length is ignored, and the sequence length is dataset+2 (include start/stop tokens).
        (10, None, 15, 12),
        # Case 2: infer from the dataset, max_sequence_length is smaller than the largest sequence length.
        # Expected: max_sequence_length is used, and the sequence length is max_sequence_length.
        (10, None, 8, 8),
        # Case 3: infer from the dataset, max_sequence_length is not set.
        # Expected: max_sequence_length is ignored, and the sequence length is dataset+2 (include start/stop tokens).
        (10, None, None, 12),
        # Case 4: set sequence_length explicitly and it is larger than the dataset.
        # Expected: sequence_length is used, and the sequence length is sequence_length.
        (10, 15, 20, 15),
        # Case 5: set sequence_length explicitly and it is smaller than the dataset.
        # Expected: sequence_length is used, and the sequence length is sequence_length.
        (10, 8, 20, 8),
    ],
)
@pytest.mark.parametrize(
    "feature_type",
    [
        sequence_feature,
        text_feature,
    ],
)
def test_seq_features_max_sequence_length(
    csv_filename, tmpdir, feature_type, max_len, sequence_length, max_sequence_length, sequence_length_expected
):
    """Tests that a sequence feature has the correct max_sequence_length in metadata and prepocessed data."""
    feat = feature_type(
        encoder={"max_len": max_len},
        preprocessing={"sequence_length": sequence_length, "max_sequence_length": max_sequence_length},
    )
    input_features = [feat]
    output_features = [binary_feature()]
    config = {INPUT_FEATURES: input_features, OUTPUT_FEATURES: output_features}

    data_csv_path = os.path.join(tmpdir, csv_filename)
    training_data_csv_path = generate_data(input_features, output_features, data_csv_path)
    df = pd.read_csv(training_data_csv_path)

    class CheckTrainingSetMetadataCallback(Callback):
        def on_preprocess_end(self, proc_training_set, proc_validation_set, proc_test_set, training_set_metadata):
            assert training_set_metadata[feat[NAME]]["max_sequence_length"] == sequence_length_expected

    backend = LocalTestBackend()
    ludwig_model = LudwigModel(config, backend=backend, callbacks=[CheckTrainingSetMetadataCallback()])
    train_ds, val_ds, test_ds, _ = ludwig_model.preprocess(dataset=df)

    all_df = concatenate_df(train_ds.to_df(), val_ds.to_df(), test_ds.to_df(), backend)
    proc_column_name = feat[PROC_COLUMN]
    assert all(len(x) == sequence_length_expected for x in all_df[proc_column_name])


def test_column_feature_type_mismatch_fill():
    """Tests that we are able to fill missing values even in columns where the column dtype and desired feature
    dtype do not match."""
    cat_feat = category_feature()
    bin_feat = binary_feature()
    input_features = [cat_feat]
    output_features = [bin_feat]
    config = {INPUT_FEATURES: input_features, OUTPUT_FEATURES: output_features}

    # Construct dataframe with int-like column representing a categorical feature
    df = pd.DataFrame(
        {
            cat_feat[NAME]: pd.Series(pd.array([None] + [1] * 24, dtype=pd.Int64Dtype())),
            bin_feat[NAME]: pd.Series([True] * 25),
        }
    )

    # run preprocessing
    backend = LocalTestBackend()
    ludwig_model = LudwigModel(config, backend=backend)
    train_ds, val_ds, test_ds, _ = ludwig_model.preprocess(dataset=df)


@pytest.mark.parametrize("format", ["file", "df"])
def test_presplit_override(format, tmpdir):
    """Tests that provising a pre-split file or dataframe overrides the user's split config."""
    num_feat = number_feature(normalization=None)
    input_features = [num_feat, sequence_feature(encoder={"reduce_output": "sum"})]
    output_features = [category_feature(decoder={"vocab_size": 5}, reduce_input="sum")]

    data_csv = generate_data(input_features, output_features, os.path.join(tmpdir, "dataset.csv"), num_examples=25)
    data_df = pd.read_csv(data_csv)

    # Set the feature value equal to an ordinal index so we can ensure the splits are identical before and after
    # preprocessing.
    data_df[num_feat[COLUMN]] = data_df.index

    train_df = data_df[:15]
    val_df = data_df[15:20]
    test_df = data_df[20:]

    train_data = train_df
    val_data = val_df
    test_data = test_df

    if format == "file":
        train_data = os.path.join(tmpdir, "train.csv")
        val_data = os.path.join(tmpdir, "val.csv")
        test_data = os.path.join(tmpdir, "test.csv")

        train_df.to_csv(train_data)
        val_df.to_csv(val_data)
        test_df.to_csv(test_data)

    data_df.to_csv(data_csv, index=False)
    config = {
        INPUT_FEATURES: input_features,
        OUTPUT_FEATURES: output_features,
        TRAINER: {
            EPOCHS: 2,
        },
        PREPROCESSING: {SPLIT: {TYPE: "random"}},
    }

    model = LudwigModel(config, backend=LocalTestBackend())
    train_set, val_set, test_set, _ = model.preprocess(
        training_set=train_data, validation_set=val_data, test_set=test_data
    )

    assert len(train_set) == len(train_df)
    assert len(val_set) == len(val_df)
    assert len(test_set) == len(test_df)

    assert np.all(train_set.to_df()[num_feat[PROC_COLUMN]].values == train_df[num_feat[COLUMN]].values)
    assert np.all(val_set.to_df()[num_feat[PROC_COLUMN]].values == val_df[num_feat[COLUMN]].values)
    assert np.all(test_set.to_df()[num_feat[PROC_COLUMN]].values == test_df[num_feat[COLUMN]].values)


@pytest.mark.parametrize(
    "backend",
    [
        pytest.param("local", id="local"),
        pytest.param("ray", id="ray", marks=pytest.mark.distributed),
    ],
)
def test_empty_training_set_error(backend, tmpdir, ray_cluster_2cpu):
    """Tests that an error is raised if one or more of the splits is empty after preprocessing."""
    data_csv_path = os.path.join(tmpdir, "data.csv")

    out_feat = binary_feature()
    input_features = [number_feature()]
    output_features = [out_feat]
    config = {INPUT_FEATURES: input_features, OUTPUT_FEATURES: output_features}

    training_data_csv_path = generate_data(input_features, output_features, data_csv_path)
    df = pd.read_csv(training_data_csv_path)

    # Convert all the output features rows to null. Because the default missing value strategy is to drop empty output
    # rows, this will result in the dataset being empty after preprocessing.
    df[out_feat[COLUMN]] = None

    ludwig_model = LudwigModel(config, backend=backend)
    with pytest.raises(RuntimeError, match="Training data is empty following preprocessing"):
        ludwig_model.preprocess(dataset=df)


@pytest.mark.distributed
@pytest.mark.parametrize(
    "backend",
    [
        pytest.param("local", id="local"),
        pytest.param("ray", id="ray", marks=pytest.mark.distributed),
    ],
)
def test_in_memory_dataset_size(backend, tmpdir, ray_cluster_2cpu):
    data_csv_path = os.path.join(tmpdir, "data.csv")

    out_feat = binary_feature()
    input_features = [number_feature()]
    output_features = [out_feat]
    config = {INPUT_FEATURES: input_features, OUTPUT_FEATURES: output_features}

    training_data_csv_path = generate_data(input_features, output_features, data_csv_path)
    df = pd.read_csv(training_data_csv_path)

    ludwig_model = LudwigModel(config, backend=backend)
    training_dataset, validation_dataset, test_dataset, _ = ludwig_model.preprocess(dataset=df)

    assert training_dataset.in_memory_size_bytes > 0
    assert validation_dataset.in_memory_size_bytes > 0
    assert test_dataset.in_memory_size_bytes > 0


@pytest.mark.parametrize(
    "binary_as_input, expected_preprocessing, missing_value_strategy",
    [
        pytest.param(
            True,
            {
                "missing_value_strategy": "fill_with_true",
                "fill_value": None,
                "computed_fill_value": ">50K",
                "fallback_true_label": ">50K",
            },
            "fill_with_true",
            id="binary_as_input_1",
        ),
        pytest.param(
            True,
            {
                "missing_value_strategy": "fill_with_false",
                "fill_value": None,
                "computed_fill_value": "<=50K",
                "fallback_true_label": ">50K",
            },
            "fill_with_false",
            id="binary_as_input_2",
        ),
        pytest.param(
            False,
            {
                "missing_value_strategy": "drop_row",
                "fill_value": None,
                "computed_fill_value": None,
                "fallback_true_label": ">50K",
            },
            "drop_row",
            id="binary_as_output",
        ),
    ],
)
def test_non_conventional_bool_with_fallback(binary_as_input, expected_preprocessing, missing_value_strategy, tmpdir):
    # Specify a non-conventional boolean feature with a fallback true label.
    bin_feature = binary_feature(
        bool2str=["<=50K", ">50K"],
        preprocessing={"fallback_true_label": ">50K", "missing_value_strategy": missing_value_strategy},
    )

    # Generate data with the non-conventional boolean feature.
    if binary_as_input:
        input_features = [bin_feature]
        output_features = [number_feature()]
    else:
        input_features = [number_feature()]
        output_features = [bin_feature]
    config = {
        INPUT_FEATURES: input_features,
        OUTPUT_FEATURES: output_features,
        TRAINER: {EPOCHS: 2, BATCH_SIZE: 128},
    }

    data_csv_path = os.path.join(tmpdir, "data.csv")
    training_data_csv_path = generate_data(input_features, output_features, data_csv_path)
    df = pd.read_csv(training_data_csv_path)

    # Preprocess the data.
    ludwig_model = LudwigModel(config)
    _, _, _, training_set_metadata = ludwig_model.preprocess(dataset=df)

    # Check that true/false labels are set correctly.
    assert training_set_metadata[bin_feature[NAME]] == {
        "str2bool": {"<=50K": False, ">50K": True},
        "bool2str": ["<=50K", ">50K"],
        "fallback_true_label": ">50K",
        PREPROCESSING: expected_preprocessing,
    }


@pytest.mark.parametrize(
    "binary_as_input", [pytest.param(True, id="binary_as_input"), pytest.param(False, id="binary_as_output")]
)
def test_non_conventional_bool_without_fallback_logs_warning(binary_as_input, caplog, tmpdir):
    # Specify a non-conventional boolean feature without a fallback true label.
    bin_feature = binary_feature(bool2str=["<=50K", ">50K"], preprocessing={"fallback_true_label": None})

    # Generate data with the non-conventional boolean feature.
    if binary_as_input:
        input_features = [bin_feature]
        output_features = [number_feature()]
    else:
        input_features = [number_feature()]
        output_features = [bin_feature]
    config = {
        INPUT_FEATURES: input_features,
        OUTPUT_FEATURES: output_features,
        TRAINER: {EPOCHS: 2, BATCH_SIZE: 128},
    }

    data_csv_path = os.path.join(tmpdir, "data.csv")
    training_data_csv_path = generate_data(input_features, output_features, data_csv_path)
    df = pd.read_csv(training_data_csv_path)

    # Preprocess the data.
    with caplog.at_level(logging.WARN, logger="ludwig.features.binary_feature"):
        ludwig_model = LudwigModel(config)
        ludwig_model.preprocess(dataset=df)

    # Check that a warning is logged.
    assert "unconventional boolean value" in caplog.text


@pytest.mark.parametrize("feature_type", ["input_feature", "output_feature"], ids=["input_feature", "output_feature"])
def test_category_feature_vocab_size_1(feature_type, tmpdir) -> None:
    data_csv_path = os.path.join(tmpdir, "data.csv")

    input_feature = [category_feature(encoder={"vocab_size": 1})]
    output_feature = [binary_feature()]

    if feature_type == "output_feature":
        input_feature = output_feature
        output_feature = [category_feature(decoder={"vocab_size": 1})]

    config = {INPUT_FEATURES: input_feature, OUTPUT_FEATURES: output_feature, "training": {EPOCHS: 1}}

    training_data_csv_path = generate_data(config[INPUT_FEATURES], config[OUTPUT_FEATURES], data_csv_path)

    ludwig_model = LudwigModel(config)
    with pytest.raises(RuntimeError) if feature_type == "output_feature" else contextlib.nullcontext():
        ludwig_model.train(dataset=training_data_csv_path)


@pytest.mark.parametrize("use_pretrained", [False, True], ids=["false", "true"])
def test_vit_encoder_different_dimension_image(tmpdir, csv_filename, use_pretrained: bool):
    input_features = [
        image_feature(
            os.path.join(tmpdir, "generated_output"),
            preprocessing={"in_memory": True, "height": 224, "width": 206, "num_channels": 3},
            encoder={TYPE: "_vit_legacy", "use_pretrained": use_pretrained},
        )
    ]
    output_features = [category_feature(decoder={"vocab_size": 5}, reduce_input="sum")]

    data_csv = generate_data(
        input_features, output_features, os.path.join(tmpdir, csv_filename), num_examples=NUM_EXAMPLES
    )

    config = {
        INPUT_FEATURES: input_features,
        OUTPUT_FEATURES: output_features,
        TRAINER: {"train_steps": 1},
    }

    model = LudwigModel(config)

    # Failure happens post preprocessing but before training during the ECD model creation phase
    # so make sure the model can be created properly and training can proceed
    model.train(dataset=data_csv)


@pytest.mark.skip(
    reason=(
        "Broken against torch nightly: "
        "https://github.com/ludwig-ai/ludwig/actions/runs/4918126111/jobs/8784071603?pr=3388."
    )
)
def test_image_encoder_torchvision_different_num_channels(tmpdir, csv_filename):
    input_features = [
        image_feature(
            os.path.join(tmpdir, "generated_output"),
            preprocessing={"in_memory": True, "height": 224, "width": 206, "num_channels": 1},
            encoder={TYPE: "efficientnet"},
        )
    ]
    output_features = [category_feature(decoder={"vocab_size": 5}, reduce_input="sum")]

    data_csv = generate_data(
        input_features, output_features, os.path.join(tmpdir, csv_filename), num_examples=NUM_EXAMPLES
    )

    config = {
        INPUT_FEATURES: input_features,
        OUTPUT_FEATURES: output_features,
        TRAINER: {"train_steps": 1},
    }

    model = LudwigModel(config)

    # Failure happens post preprocessing but before training during the ECD model creation phase
    # so make sure the model can be created properly and training can proceed
    model.train(dataset=data_csv)


@pytest.mark.parametrize(
    "df_engine",
    [
        pytest.param("pandas", id="pandas"),
        pytest.param("dask", id="dask", marks=pytest.mark.distributed),
    ],
)
def test_fill_with_mode_different_df_engine(tmpdir, csv_filename, df_engine, ray_cluster_2cpu):
    config = {
        INPUT_FEATURES: [category_feature(preprocessing={"missing_value_strategy": "fill_with_mode"})],
        OUTPUT_FEATURES: [binary_feature()],
    }

    training_data_csv_path = generate_data(
        config[INPUT_FEATURES], config[OUTPUT_FEATURES], os.path.join(tmpdir, csv_filename)
    )

    df = pd.read_csv(training_data_csv_path)

    if df_engine == "dask":
        import dask.dataframe as dd

        df = dd.from_pandas(df, npartitions=1)

        # Only support Dask on Ray backend
        config["backend"] = {TYPE: "ray"}

    ludwig_model = LudwigModel(config)
    ludwig_model.preprocess(dataset=df)


template_task_sample = """
Instruction: {__task__}
###
Examples:
###
Input: foo bar
Output: true
###
Input: baz quc
Output: false
###
Input: {__sample__}
Output:
"""

task = "predict the output feature. Return only values in {true, false}"

template_multi_col = """
You are a helpful chatbot. USER: {__sample__}: {country}, {year:.2f} ASSISTANT:
"""

expected_task_sample = """instruction: predict the output feature. return only values in {true, false}
###
examples:
###
input: foo bar
output: true
###
input: baz quc
output: false
###
input:"""


@pytest.mark.llm
@pytest.mark.parametrize("backend", ["local", "ray"])
@pytest.mark.parametrize("model_type", [MODEL_ECD, MODEL_LLM])
@pytest.mark.parametrize(
    "input_features,expected",
    [
        (
            [
                text_feature(
                    preprocessing={
                        PROMPT: {"task": task, "template": template_task_sample},
                        "max_sequence_length": 512,
                    }
                )
            ],
            expected_task_sample,
        ),
        (
            [
                text_feature(preprocessing={PROMPT: {"template": template_multi_col}}),
                category_feature(name="country"),
                number_feature(name="year"),
            ],
            ("you are a helpful chatbot. user: "),
        ),
    ],
    ids=["task_sample", "multi_col"],
)
def test_prompt_template(input_features, expected, model_type, backend, tmpdir, ray_cluster_2cpu):
    """Tests that prompt template is correctly applied to inputs."""
    input_features = copy.deepcopy(input_features)

<<<<<<< HEAD
    input_features = [text_feature(preprocessing={"prompt_template": prompt_template, "most_common_percentile": 1})]
=======
>>>>>>> 3a0e2b2b
    output_features = [category_feature()]
    data_csv = generate_data(input_features, output_features, os.path.join(tmpdir, "dataset.csv"), num_examples=25)

    data_df = pd.read_csv(data_csv)
    raw_values = [data_df[input_features[i][COLUMN]].values.tolist() for i in range(len(input_features))]

    # Only use the first input featuere (text) and discard the others, which are only used for data gen
    input_features = input_features[:1]
    config = {
        MODEL_TYPE: model_type,
        INPUT_FEATURES: input_features,
        OUTPUT_FEATURES: output_features,
    }

    model_name = "hf-internal-testing/tiny-random-OPTModel"
    if model_type == MODEL_LLM:
        # For LLMs, specify the prompt at the top level
        config[BASE_MODEL] = model_name
        config[PROMPT] = input_features[0][PREPROCESSING][PROMPT]
        del config[INPUT_FEATURES][0][PREPROCESSING][PROMPT]
        config[INPUT_FEATURES][0]["encoder"] = {TYPE: "passthrough"}
    else:
        config[INPUT_FEATURES][0]["encoder"] = {
            TYPE: "auto_transformer",
            "pretrained_model_name_or_path": model_name,
        }

    model = LudwigModel(config, backend=backend)
    train_set, _, _, _ = model.preprocess(
        training_set=data_csv,
        skip_save_processed_input=True,
        output_directory=os.path.join(tmpdir, "processed"),
    )

    train_df = model.backend.df_engine.compute(train_set.to_df())
    encoded_values = train_df[input_features[0][PROC_COLUMN]].values.tolist()

    assert all(len(v) == len(encoded_values) for v in raw_values)

    for i, encoded in enumerate(encoded_values):
        tokenizer = AutoTokenizer.from_pretrained(model_name)
        decoded = tokenizer.decode(encoded)
        assert expected in decoded, f"decoded: '{decoded}' does not contain expected: {expected}"

        for raw_col_values in raw_values:
            v = raw_col_values[i]
            if isinstance(v, float):
                # Test formatting in parametrize uses 2 decimal places of precision
                raw_text = f"{v:.2f}"
            else:
                raw_text = str(v).lower()
            assert raw_text in decoded, f"'{raw_text}' not in '{decoded}'"


@pytest.mark.llm
@pytest.mark.parametrize("backend", ["local", "ray"])
@pytest.mark.parametrize(
    "retrieval_kwargs",
    [
        pytest.param({"type": "random", "k": 2}, id="random_retrieval"),
        # TODO: find a smaller model for testing
        pytest.param({"type": "semantic", "model_name": "paraphrase-MiniLM-L3-v2", "k": 2}, id="semantic_retrieval"),
    ],
)
def test_handle_features_with_few_shot_prompt_config(backend, retrieval_kwargs, ray_cluster_2cpu):
    prompt_config = PromptConfig.from_dict(
        {
            "task": (
                "Given the sample input, complete this sentence by replacing XXXX: "
                "The label is XXXX. Choose one value in this list: [1, 2, 3]."
            ),
            "retrieval": retrieval_kwargs,
        }
    ).to_dict()  # convert back-and-forth to validate and add defaults

    input_features = [
        text_feature(
            encoder={TYPE: "passthrough"},
        )
    ]
    output_features = [
        category_feature(
            output_feature=True,
            decoder={TYPE: "category_extractor"},
        )
    ]
    input_feature_name = input_features[0][NAME]
    output_feature_name = output_features[0][NAME]

    config = {
        MODEL_TYPE: MODEL_LLM,
        BASE_MODEL: "gpt2",
        INPUT_FEATURES: input_features,
        OUTPUT_FEATURES: output_features,
        PROMPT: prompt_config,
    }
    config = ModelConfig.from_dict(config).to_dict()

    df = generate_data_as_dataframe(input_features, output_features, 10, with_split=True)  # retrieval needs fixed split
    if backend == "ray":
        import dask.dataframe as dd

        df = dd.from_pandas(df, npartitions=2)

    split_col = df[SPLIT]
    feature_configs = config[INPUT_FEATURES] + config[OUTPUT_FEATURES]

    if backend == "local":
        context = mock.patch(
            "ludwig.models.retrieval.SemanticRetrieval._encode",
            side_effect=lambda row_strs, _: np.random.rand(len(row_strs), 16).astype(np.float32),
        )
    else:
        # TODO: figure out how to get mocks to work with Ray backend
        context = contextlib.nullcontext()

    with context:
        backend = initialize_backend(backend)
        dataset_cols = handle_features_with_prompt_config(
            config,
            df,
            feature_configs,
            backend=backend,
            split_col=split_col,
        )

        assert len(dataset_cols) == 1
        assert input_feature_name in dataset_cols

        # Inspect the generated prompts
        col = backend.df_engine.compute(dataset_cols[input_feature_name])
        for prompt in col:
            # input_feature_name and output_feature_name should be in the prompt because
            # labeled samples are provided by the context
            assert input_feature_name in prompt
            assert output_feature_name in prompt


@pytest.mark.llm
@pytest.mark.parametrize("backend", ["local", "ray"])
def test_handle_features_with_prompt_config_multi_col(backend, ray_cluster_2cpu):
    df = pd.DataFrame(
        [
            {
                "instruction": "Name this province",
                "country": "Canada",
                "year": 1871,
                "answer": "British Columbia",
            },
            {
                "instruction": "Name this city",
                "country": "France",
                "year": 1789,
                "answer": "Paris",
            },
            {
                "instruction": "Name this country",
                "country": "UK",
                "year": 1057,
                "answer": "Wales",
            },
        ]
    )

    config = {
        MODEL_TYPE: MODEL_LLM,
        BASE_MODEL: "gpt2",
        INPUT_FEATURES: [text_feature(name="question", encoder={TYPE: "passthrough"})],
        OUTPUT_FEATURES: [text_feature(name="answer")],
        PROMPT: {
            "template": "You are a helpful chatbot. USER: {instruction}: {country}, {year:.2f} ASSISTANT:",
        },
    }
    config = ModelConfig.from_dict(config).to_dict()

    if backend == "ray":
        import dask.dataframe as dd

        df = dd.from_pandas(df, npartitions=2)

    feature_configs = config[INPUT_FEATURES] + config[OUTPUT_FEATURES]

    backend = initialize_backend(backend)
    dataset_cols = handle_features_with_prompt_config(
        config,
        df,
        feature_configs,
        backend=backend,
        split_col=None,
    )

    assert len(dataset_cols) == 1
    assert "question" in dataset_cols

    col = backend.df_engine.compute(dataset_cols["question"])
    assert len(col) == 3
    assert col[0].startswith("You are a helpful chatbot. USER: Name this province: Canada, 1871.00 ASSISTANT:")
    assert col[1].startswith("You are a helpful chatbot. USER: Name this city: France, 1789.00 ASSISTANT:")
    assert col[2].startswith("You are a helpful chatbot. USER: Name this country: UK, 1057.00 ASSISTANT:")<|MERGE_RESOLUTION|>--- conflicted
+++ resolved
@@ -880,10 +880,6 @@
     """Tests that prompt template is correctly applied to inputs."""
     input_features = copy.deepcopy(input_features)
 
-<<<<<<< HEAD
-    input_features = [text_feature(preprocessing={"prompt_template": prompt_template, "most_common_percentile": 1})]
-=======
->>>>>>> 3a0e2b2b
     output_features = [category_feature()]
     data_csv = generate_data(input_features, output_features, os.path.join(tmpdir, "dataset.csv"), num_examples=25)
 
