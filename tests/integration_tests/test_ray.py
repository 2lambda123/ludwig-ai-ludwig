--- conflicted
+++ resolved
@@ -23,11 +23,15 @@
 
 from ludwig.api import LudwigModel
 from ludwig.backend import create_ray_backend, initialize_backend, LOCAL_BACKEND
-<<<<<<< HEAD
-from ludwig.constants import BALANCE_PERCENTAGE_TOLERANCE, BFILL, COLUMN, NAME, PREPROCESSING, TRAINER
-=======
-from ludwig.constants import BALANCE_PERCENTAGE_TOLERANCE, BFILL, COLUMN, DEFAULT_BATCH_SIZE, NAME, TRAINER
->>>>>>> e60626f2
+from ludwig.constants import (
+    BALANCE_PERCENTAGE_TOLERANCE,
+    BFILL,
+    COLUMN,
+    DEFAULT_BATCH_SIZE,
+    NAME,
+    PREPROCESSING,
+    TRAINER,
+)
 from ludwig.data.preprocessing import balance_data
 from ludwig.utils.data_utils import read_parquet
 from tests.integration_tests.utils import (
@@ -423,32 +427,11 @@
         input_features,
         output_features,
         run_fn=run_split_api_experiment,
-        num_cpus=4,
-    )
-
-
-@pytest.mark.distributed
-def test_ray_stratify(ray_cluster_2cpu):
-    input_features = [
-        number_feature(normalization="zscore"),
-        set_feature(),
-        binary_feature(),
-    ]
-    output_features = [binary_feature()]
-    run_test_with_features(
-        input_features,
-        output_features,
-        preprocessing={
-            "split": {
-                "type": "stratify",
-                "column": output_features[0][NAME],
-            }
-        },
-    )
-
-
-@pytest.mark.distributed
-def test_ray_timeseries():
+    )
+
+
+@pytest.mark.distributed
+def test_ray_timeseries(ray_cluster_2cpu):
     input_features = [timeseries_feature()]
     output_features = [number_feature()]
     run_test_with_features(input_features, output_features)
