# Copyright (c) 2019 Uber Technologies, Inc.
#
# Licensed under the Apache License, Version 2.0 (the "License");
# you may not use this file except in compliance with the License.
# You may obtain a copy of the License at
#
#     http://www.apache.org/licenses/LICENSE-2.0
#
# Unless required by applicable law or agreed to in writing, software
# distributed under the License is distributed on an "AS IS" BASIS,
# WITHOUT WARRANTIES OR CONDITIONS OF ANY KIND, either express or implied.
# See the License for the specific language governing permissions and
# limitations under the License.
# ==============================================================================
import contextlib
import os
import tempfile
from distutils.version import LooseVersion

import numpy as np
import pandas as pd
import pytest
import ray
import torch

from ludwig.api import LudwigModel
from ludwig.backend import create_ray_backend, initialize_backend, LOCAL_BACKEND
from ludwig.backend.ray import get_trainer_kwargs, RayBackend
from ludwig.constants import BACKFILL, BALANCE_PERCENTAGE_TOLERANCE, COLUMN, NAME, TRAINER
from ludwig.data.dataframe.dask import DaskEngine
from ludwig.data.preprocessing import balance_data
from ludwig.utils.data_utils import read_parquet
from tests.integration_tests.utils import (
    audio_feature,
    bag_feature,
    binary_feature,
    category_feature,
    create_data_set_to_use,
    date_feature,
    generate_data,
    h3_feature,
    image_feature,
    number_feature,
    sequence_feature,
    set_feature,
    spawn,
    text_feature,
    timeseries_feature,
    train_with_backend,
    vector_feature,
)

RAY_BACKEND_CONFIG = {
    "type": "ray",
    "processor": {
        "parallelism": 2,
    },
    "trainer": {
        "use_gpu": False,
        "num_workers": 2,
        "resources_per_worker": {
            "CPU": 0.1,
            "GPU": 0,
        },
    },
}


@contextlib.contextmanager
def ray_start(num_cpus=2, num_gpus=None):
    res = ray.init(
        num_cpus=num_cpus,
        num_gpus=num_gpus,
        include_dashboard=False,
        object_store_memory=150 * 1024 * 1024,
    )
    try:
        yield res
    finally:
        ray.shutdown()


def run_api_experiment(config, dataset, backend_config, skip_save_processed_input=True):
    # Sanity check that we get 4 slots over 1 host
    kwargs = get_trainer_kwargs()
    if torch.cuda.device_count() > 0:
        assert kwargs.get("num_workers") == torch.cuda.device_count(), kwargs
        assert kwargs.get("use_gpu"), kwargs
    else:
        assert kwargs.get("num_workers") == 1, kwargs
        assert not kwargs.get("use_gpu"), kwargs

    # Train on Parquet
    model = train_with_backend(
        backend_config,
        config,
        dataset=dataset,
        evaluate=True,
        predict=False,
        skip_save_processed_input=skip_save_processed_input,
    )

    assert isinstance(model.backend, RayBackend)
    if isinstance(model.backend.df_engine, DaskEngine):
        assert model.backend.df_engine.parallelism == backend_config["processor"]["parallelism"]

    return model


def run_split_api_experiment(config, data_parquet, backend_config):
    train_fname, val_fname, test_fname = split(data_parquet)

    # Train
    train_with_backend(backend_config, config, training_set=train_fname, evaluate=False, predict=True)

    # Train + Validation
    train_with_backend(
        backend_config, config, training_set=train_fname, validation_set=val_fname, evaluate=False, predict=False
    )

    # Train + Validation + Test
    train_with_backend(
        backend_config,
        config,
        training_set=train_fname,
        validation_set=val_fname,
        test_set=test_fname,
        evaluate=False,
        predict=False,
    )


def split(data_parquet):
    data_df = read_parquet(data_parquet, LOCAL_BACKEND.df_engine.df_lib)
    train_df = data_df.sample(frac=0.8)
    test_df = data_df.drop(train_df.index).sample(frac=0.5)
    validation_df = data_df.drop(train_df.index).drop(test_df.index)

    basename, ext = os.path.splitext(data_parquet)
    train_fname = basename + ".train" + ext
    val_fname = basename + ".validation" + ext
    test_fname = basename + ".test" + ext

    train_df.to_parquet(train_fname)
    validation_df.to_parquet(val_fname)
    test_df.to_parquet(test_fname)
    return train_fname, val_fname, test_fname


@spawn
def run_test_with_features(
    input_features,
    output_features,
    num_examples=100,
    run_fn=run_api_experiment,
    expect_error=False,
    num_cpus=2,
    num_gpus=None,
    df_engine=None,
    dataset_type="parquet",
    skip_save_processed_input=True,
    nan_percent=0.0,
):
    with ray_start(num_cpus=num_cpus, num_gpus=num_gpus):
        config = {
            "input_features": input_features,
            "output_features": output_features,
            "combiner": {"type": "concat", "output_size": 14},
            TRAINER: {"epochs": 2, "batch_size": 8},
        }

        backend_config = {**RAY_BACKEND_CONFIG}
        if df_engine:
            backend_config["processor"]["type"] = df_engine

        with tempfile.TemporaryDirectory() as tmpdir:
            csv_filename = os.path.join(tmpdir, "dataset.csv")
            dataset_csv = generate_data(input_features, output_features, csv_filename, num_examples=num_examples)
            dataset = create_data_set_to_use(dataset_type, dataset_csv, nan_percent=nan_percent)

            if expect_error:
                with pytest.raises(ValueError):
                    run_fn(
                        config,
                        dataset=dataset,
                        backend_config=backend_config,
                        skip_save_processed_input=skip_save_processed_input,
                    )
            else:
                run_fn(
                    config,
                    dataset=dataset,
                    backend_config=backend_config,
                    skip_save_processed_input=skip_save_processed_input,
                )


@pytest.mark.parametrize("df_engine", ["pandas", "dask"])
@pytest.mark.distributed
def test_ray_read_binary_files(tmpdir, df_engine):
    preprocessing_params = {
        "audio_file_length_limit_in_s": 3.0,
        "missing_value_strategy": BACKFILL,
        "in_memory": True,
        "padding_value": 0,
        "norm": "per_file",
        "audio_feature": {
            "type": "fbank",
            "window_length_in_s": 0.04,
            "window_shift_in_s": 0.02,
            "num_filter_bands": 80,
        },
    }
    audio_dest_folder = os.path.join(tmpdir, "generated_audio")
    audio_params = audio_feature(folder=audio_dest_folder, preprocessing=preprocessing_params)

    dataset_path = os.path.join(tmpdir, "dataset.csv")
    dataset_path = generate_data([audio_params], [], dataset_path, num_examples=100)
    dataset_path = create_data_set_to_use("csv", dataset_path, nan_percent=0.1)

    with ray_start(num_cpus=2, num_gpus=None):
        backend_config = {**RAY_BACKEND_CONFIG}
        backend_config["processor"]["type"] = df_engine
        backend = initialize_backend(backend_config)
        df = backend.df_engine.df_lib.read_csv(dataset_path)
        series = df[audio_params[COLUMN]]
        proc_col = backend.read_binary_files(series)
        proc_col = backend.df_engine.compute(proc_col)

        backend = initialize_backend(LOCAL_BACKEND)
        df = backend.df_engine.df_lib.read_csv(dataset_path)
        series = df[audio_params[COLUMN]]
        proc_col_expected = backend.read_binary_files(series)

        assert proc_col.equals(proc_col_expected)


@pytest.mark.parametrize("dataset_type", ["csv", "parquet"])
@pytest.mark.distributed
def test_ray_save_processed_input(dataset_type):
    input_features = [
        category_feature(vocab_size=2, reduce_input="sum"),
    ]
    output_features = [
        category_feature(vocab_size=5),  # Regression test for #1991 requires multi-class predictions.
    ]
    run_test_with_features(
        input_features,
        output_features,
        df_engine="dask",
        dataset_type=dataset_type,
        skip_save_processed_input=False,
        nan_percent=0.1,
    )


@pytest.mark.parametrize("df_engine", ["dask", "modin"])
@pytest.mark.distributed
def test_ray_tabular(df_engine):
    input_features = [
        sequence_feature(reduce_output="sum"),
        category_feature(vocab_size=2, reduce_input="sum"),
        number_feature(normalization="zscore"),
        set_feature(),
        binary_feature(),
        bag_feature(),
        vector_feature(),
        h3_feature(),
        date_feature(),
    ]
    output_features = [
        binary_feature(bool2str=["No", "Yes"]),
        binary_feature(),
        number_feature(normalization="zscore"),
    ]
    run_test_with_features(
        input_features,
        output_features,
        df_engine=df_engine,
    )


@pytest.mark.skip(reason="TODO torch")
@pytest.mark.distributed
def test_ray_text():
    input_features = [
        text_feature(),
    ]
    output_features = [
        text_feature(reduce_input=None, decoder="tagger"),
    ]
    run_test_with_features(input_features, output_features)


@pytest.mark.skip(reason="TODO torch")
@pytest.mark.distributed
def test_ray_sequence():
    input_features = [sequence_feature(max_len=10, encoder="rnn", cell_type="lstm", reduce_output=None)]
    output_features = [sequence_feature(max_len=10, decoder="tagger", attention=False, reduce_input=None)]
    run_test_with_features(input_features, output_features)


@pytest.mark.parametrize("dataset_type", ["csv", "parquet"])
<<<<<<< HEAD
@pytest.mark.parametrize("feature_type", ["raw", "stft", "stft_phase", "group_delay", "fbank"])
=======
@pytest.mark.parametrize("feature_type", ["raw", "fbank"])
>>>>>>> 28f91343
@pytest.mark.distributed
def test_ray_audio(dataset_type, feature_type):
    with tempfile.TemporaryDirectory() as tmpdir:
        preprocessing_params = {
            "audio_file_length_limit_in_s": 3.0,
            "missing_value_strategy": BACKFILL,
            "in_memory": True,
            "padding_value": 0,
            "norm": "per_file",
            "audio_feature": {
                "type": feature_type,
                "window_length_in_s": 0.04,
                "window_shift_in_s": 0.02,
                "num_filter_bands": 80,
            },
        }
        audio_dest_folder = os.path.join(tmpdir, "generated_audio")
        input_features = [audio_feature(folder=audio_dest_folder, preprocessing=preprocessing_params)]
        output_features = [binary_feature()]
<<<<<<< HEAD
        run_test_with_features(input_features, output_features, dataset_type=dataset_type, nan_percent=0.1)
=======
        run_test_with_features(input_features, output_features, dataset_type=dataset_type)
>>>>>>> 28f91343


@pytest.mark.parametrize("dataset_type", ["csv", "parquet"])
@pytest.mark.distributed
def test_ray_image(dataset_type):
    with tempfile.TemporaryDirectory() as tmpdir:
        image_dest_folder = os.path.join(tmpdir, "generated_images")
        input_features = [
            image_feature(
                folder=image_dest_folder,
                encoder="resnet",
                preprocessing={"in_memory": True, "height": 12, "width": 12, "num_channels": 3, "num_processes": 5},
                output_size=16,
                num_filters=8,
            ),
        ]
        output_features = [binary_feature()]
        run_test_with_features(input_features, output_features, dataset_type=dataset_type, nan_percent=0.1)


@pytest.mark.skip(reason="flaky: ray is running out of resources")
@pytest.mark.distributed
def test_ray_split():
    input_features = [
        number_feature(normalization="zscore"),
        set_feature(),
        binary_feature(),
    ]
    output_features = [category_feature(vocab_size=2, reduce_input="sum")]
    run_test_with_features(
        input_features,
        output_features,
        run_fn=run_split_api_experiment,
        num_cpus=4,
    )


@pytest.mark.distributed
def test_ray_timeseries():
    input_features = [timeseries_feature()]
    output_features = [number_feature()]
    run_test_with_features(input_features, output_features)


@pytest.mark.distributed
def test_ray_lazy_load_audio_error():
    with tempfile.TemporaryDirectory() as tmpdir:
        audio_dest_folder = os.path.join(tmpdir, "generated_audio")
        input_features = [
            audio_feature(
                folder=audio_dest_folder,
                preprocessing={
                    "in_memory": False,
                },
            )
        ]
        output_features = [binary_feature()]
        run_test_with_features(input_features, output_features, expect_error=True)


@pytest.mark.distributed
def test_ray_lazy_load_image_error():
    with tempfile.TemporaryDirectory() as tmpdir:
        image_dest_folder = os.path.join(tmpdir, "generated_images")
        input_features = [
            image_feature(
                folder=image_dest_folder,
                encoder="resnet",
                preprocessing={"in_memory": False, "height": 12, "width": 12, "num_channels": 3, "num_processes": 5},
                output_size=16,
                num_filters=8,
            ),
        ]
        output_features = [binary_feature()]
        run_test_with_features(input_features, output_features, expect_error=True)


@pytest.mark.skipif(torch.cuda.device_count() == 0, reason="test requires at least 1 gpu")
@pytest.mark.skipif(not torch.cuda.is_available(), reason="test requires gpu support")
@pytest.mark.distributed
def test_train_gpu_load_cpu():
    input_features = [
        category_feature(vocab_size=2, reduce_input="sum"),
        number_feature(normalization="zscore"),
    ]
    output_features = [
        binary_feature(),
    ]
    run_test_with_features(input_features, output_features, run_fn=_run_train_gpu_load_cpu, num_gpus=1)


@pytest.mark.distributed
@pytest.mark.parametrize(
    "method, balance",
    [
        ("oversample_minority", 0.25),
        ("oversample_minority", 0.5),
        ("oversample_minority", 0.75),
        ("undersample_majority", 0.25),
        ("undersample_majority", 0.5),
        ("undersample_majority", 0.75),
    ],
)
def test_balance_ray(method, balance):
    config = {
        "input_features": [
            {"name": "Index", "proc_column": "Index", "type": "number"},
            {"name": "random_1", "proc_column": "random_1", "type": "number"},
            {"name": "random_2", "proc_column": "random_2", "type": "number"},
        ],
        "output_features": [{"name": "Label", "proc_column": "Label", "type": "binary"}],
        "preprocessing": {"oversample_minority": None, "undersample_majority": None},
    }
    input_df = pd.DataFrame(
        {
            "Index": np.arange(0, 200, 1),
            "random_1": np.random.randint(0, 50, 200),
            "random_2": np.random.choice(["Type A", "Type B", "Type C", "Type D"], 200),
            "Label": np.concatenate((np.zeros(180), np.ones(20))),
            "split": np.zeros(200),
        }
    )
    config["preprocessing"][method] = balance
    target = config["output_features"][0][NAME]

    with ray_start(num_cpus=2, num_gpus=None):
        backend = create_ray_backend()
        input_df = backend.df_engine.from_pandas(input_df)
        test_df = balance_data(input_df, config["output_features"], config["preprocessing"], backend)

        majority_class = test_df[target].value_counts().compute()[test_df[target].value_counts().compute().idxmax()]
        minority_class = test_df[target].value_counts().compute()[test_df[target].value_counts().compute().idxmin()]
        new_class_balance = round(minority_class / majority_class, 2)

        assert abs(balance - new_class_balance) < BALANCE_PERCENTAGE_TOLERANCE


def _run_train_gpu_load_cpu(config, data_parquet):
    with tempfile.TemporaryDirectory() as output_dir:
        model_dir = ray.get(train_gpu.remote(config, data_parquet, output_dir))
        ray.get(predict_cpu.remote(model_dir, data_parquet))


@ray.remote(num_cpus=1, num_gpus=1)
def train_gpu(config, dataset, output_directory):
    model = LudwigModel(config, backend="local")
    _, _, output_dir = model.train(dataset, output_directory=output_directory)
    return os.path.join(output_dir, "model")


@ray.remote(num_cpus=1, num_gpus=0)
def predict_cpu(model_dir, dataset):
    model = LudwigModel.load(model_dir, backend="local")
    model.predict(dataset)


@pytest.mark.skipif(LooseVersion(ray.__version__) < LooseVersion("1.12"), reason="Serialization issue before Ray 1.12")
@pytest.mark.distributed
def test_tune_batch_size_lr():
    with ray_start(num_cpus=2, num_gpus=None):
        config = {
            "input_features": [
                number_feature(normalization="zscore"),
                set_feature(),
                binary_feature(),
            ],
            "output_features": [category_feature(vocab_size=2, reduce_input="sum")],
            "combiner": {"type": "concat", "output_size": 14},
            TRAINER: {"epochs": 2, "batch_size": "auto", "learning_rate": "auto"},
        }

        backend_config = {**RAY_BACKEND_CONFIG}

        with tempfile.TemporaryDirectory() as tmpdir:
            csv_filename = os.path.join(tmpdir, "dataset.csv")
            dataset_csv = generate_data(
                config["input_features"], config["output_features"], csv_filename, num_examples=100
            )
            dataset_parquet = create_data_set_to_use("parquet", dataset_csv)
            model = run_api_experiment(config, dataset=dataset_parquet, backend_config=backend_config)
            assert model.config[TRAINER]["batch_size"] != "auto"
            assert model.config[TRAINER]["learning_rate"] != "auto"<|MERGE_RESOLUTION|>--- conflicted
+++ resolved
@@ -301,11 +301,7 @@
 
 
 @pytest.mark.parametrize("dataset_type", ["csv", "parquet"])
-<<<<<<< HEAD
-@pytest.mark.parametrize("feature_type", ["raw", "stft", "stft_phase", "group_delay", "fbank"])
-=======
 @pytest.mark.parametrize("feature_type", ["raw", "fbank"])
->>>>>>> 28f91343
 @pytest.mark.distributed
 def test_ray_audio(dataset_type, feature_type):
     with tempfile.TemporaryDirectory() as tmpdir:
@@ -325,11 +321,7 @@
         audio_dest_folder = os.path.join(tmpdir, "generated_audio")
         input_features = [audio_feature(folder=audio_dest_folder, preprocessing=preprocessing_params)]
         output_features = [binary_feature()]
-<<<<<<< HEAD
-        run_test_with_features(input_features, output_features, dataset_type=dataset_type, nan_percent=0.1)
-=======
         run_test_with_features(input_features, output_features, dataset_type=dataset_type)
->>>>>>> 28f91343
 
 
 @pytest.mark.parametrize("dataset_type", ["csv", "parquet"])
