--- conflicted
+++ resolved
@@ -949,109 +949,6 @@
         preds, _ = model.predict(dataset=dataset)
 
 
-<<<<<<< HEAD
-# TODO(travis): https://github.com/ludwig-ai/ludwig/issues/2903
-# @pytest.mark.distributed
-# class TestDatasetWindowAutosizing:
-#     """Test dataset windowing with different dataset sizes and settings."""
-
-#     @property
-#     def object_store_size(self):
-#         """The amount of object store memory available to the cluster fixture."""
-#         return int(ray.available_resources()["object_store_memory"])
-
-#     @property
-#     def auto_window_size(self):
-#         """The heuristic size of the automatic window in bytes."""
-#         return int(self.object_store_size // 5)
-
-#     @property
-#     def num_partitions(self):
-#         """The number of Dask dataframe partitions to create."""
-#         return 100
-
-#     def create_dataset(self, size: int, auto_window: bool = True) -> "RayDataset":
-#         """Create a dataset of specified size to test auto-sizing.
-
-#         Args:
-#             size: Total size of the dataset in bytes
-#             auto_window: Flag determining whether autosizing is enabled
-
-#         Returns:
-#             A Ludwig RayDataset of the specified size.
-#         """
-#         # Create a dataset of the specified size with 100 partitions.
-#         # This translates to 100 blocks within the `ray.data.Dataset`.
-#         df = pd.DataFrame(
-#             {
-#                 "in_column": np.random.randint(0, 1, size=(size // 2,), dtype=np.uint8),
-#                 "out_column": np.random.randint(0, 1, size=(size // 2,), dtype=np.uint8),
-#             }
-#         )
-#         df = dask.dataframe.from_pandas(df, npartitions=self.num_partitions)
-
-#         # Create a model with the dataset and
-#         config = {
-#             "input_features": [{"name": "in_column", "type": "binary"}],
-#             "output_features": [{"name": "out_column", "type": "binary"}],
-#             TRAINER: {"epochs": 1, "batch_size": 128},
-#         }
-#         backend_config = {**RAY_BACKEND_CONFIG}
-#         backend_config["preprocessor_kwargs"] = {"num_cpu": 1}
-#         model = LudwigModel(config, backend=backend_config)
-
-#         # Create a dataset using the model backend to ensure it
-#         # is initialized correctly.
-#         ds = model.backend.dataset_manager.create(
-#             df, config=model.config, training_set_metadata={}, auto_window=auto_window
-#         )
-#         return ds
-
-#     def test_small_dataset(self, ray_cluster_small_object_store):
-#         """A small dataset should not trigger automatic window sizing."""
-#         ds = self.create_dataset(self.object_store_size // 8)
-#         pipe = ds.pipeline()
-#         rep = next(iter(pipe._base_iterable))()
-
-#         # Without automatic window sizing, the number of blocks in the pipeline
-#         # should match the number of partitions in the Dask dataframe.
-#         assert rep.num_blocks() == self.num_partitions
-
-#     def test_large_dataset(self, ray_cluster_small_object_store):
-#         """A large dataset should trigger windowing."""
-#         ds = self.create_dataset(self.object_store_size * 8)
-#         pipe = ds.pipeline()
-
-#         # In the windowed case, each window corresponds to a dataset that has
-#         # at least one and fewer than `self.num_partitions` blocks.
-#         # Because the pipeline is infinitely repeated, check the first 100
-#         # windows to ensure coverage of the whole dataset.
-#         for i, wds in enumerate(pipe._base_iterable):
-#             assert wds().num_blocks() < self.num_partitions
-#             if i > 99:
-#                 break
-
-#     def test_window_autosizing_disabled(self, ray_cluster_small_object_store):
-#         """If window autosizing is disabled, no datasets should be windowed."""
-#         ds = self.create_dataset(self.object_store_size * 8, auto_window=False)
-#         pipe = ds.pipeline()
-#         rep = next(iter(pipe._base_iterable))()
-#         assert rep.num_blocks() == self.num_partitions
-
-#     def test_user_window_size(self, ray_cluster_small_object_store):
-#         """If the user supplies a window size, do not autosize."""
-#         # This pipeline should use the heuristic window size.
-#         ds = self.create_dataset(self.object_store_size * 8)
-#         pipe = ds.pipeline()
-#         rep = next(iter(pipe._base_iterable))()
-#         auto_num_blocks = rep.num_blocks()
-
-#         # This pipeline should have fewer windows but more blocks per window
-#         # than the autosized pipeline.
-#         pipe = ds.pipeline(window_size_bytes=self.auto_window_size * 2)
-#         rep = next(iter(pipe._base_iterable))()
-#         assert auto_num_blocks < rep.num_blocks()
-=======
 @pytest.mark.distributed
 class TestDatasetWindowAutosizing:
     """Test dataset windowing with different dataset sizes and settings.
@@ -1172,5 +1069,4 @@
         for i, (auto_window, user_window) in enumerate(windows):
             assert auto_window.num_blocks() < user_window.num_blocks()
             if i > 100:
-                break
->>>>>>> 3d0c204a
+                break