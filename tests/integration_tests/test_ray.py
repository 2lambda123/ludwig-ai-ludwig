--- conflicted
+++ resolved
@@ -281,17 +281,12 @@
 @pytest.mark.skip(reason="TODO torch")
 @pytest.mark.distributed
 def test_ray_sequence():
-<<<<<<< HEAD
-    input_features = [sequence_feature(encoder={"max_len": 10, "type": "rnn", "cell_type": "lstm", "reduce_output": None})]
-    output_features = [sequence_feature(decoder={"max_len": 10, "type": "tagger", "attention": False}, reduce_input=None)]
-=======
     input_features = [
         sequence_feature(encoder={"max_len": 10, "type": "rnn", "cell_type": "lstm", "reduce_output": None})
     ]
     output_features = [
         sequence_feature(decoder={"max_len": 10, "type": "tagger", "attention": False}, reduce_input=None)
     ]
->>>>>>> b55ed6c1
     run_test_with_features(input_features, output_features)
 
 
