import os
import shutil
import tempfile
from collections import namedtuple

import numpy as np
import pandas as pd
import pytest
import tensorflow as tf

from ludwig.data.dataset_synthesizer import build_synthetic_dataset
from ludwig.data.preprocessing import preprocess_for_training
from ludwig.features.feature_utils import SEQUENCE_TYPES
from ludwig.models.ecd import build_single_input, build_single_output
from tests.integration_tests.utils import category_feature
from tests.integration_tests.utils import date_feature
from tests.integration_tests.utils import image_feature
from tests.integration_tests.utils import numerical_feature
from tests.integration_tests.utils import sequence_feature
from tests.integration_tests.utils import set_feature

BATCH_SIZE = 32
HIDDEN_SIZE = 128
SEQ_SIZE = 10
RANDOM_SEED = 42
IMAGE_DIR = tempfile.mkdtemp()

# SyntheticData namedtuple structure:
# batch_size: Number of records to generate for a batch
# feature_generator: Ludwig synthetic generator class
# feature_generator_args: tuple of required positional arguments
# feature_generator_kwargs: dictionary of required keyword arguments
SyntheticData = namedtuple(
    'SyntheticData',
    'batch_size feature_generator feature_generator_args feature_generator_kwargs'
)

# TestCase namedtuple structure:
# syn_data: SyntheticData namedtuple of data to create
# XCoder_other_parms: dictionary for required encoder/decoder parameters
# regularizer_parm_names: list of regularizer keyword parameter names
TestCase = namedtuple('TestCase',
                      'syn_data XCoder_other_parms regularizer_parm_names')


#
# Regularization Encoder Tests
#
@pytest.mark.parametrize(
    'test_case',
    [
        # DenseEncoder
        TestCase(
            SyntheticData(BATCH_SIZE, numerical_feature, (), {}),
            {'num_layers': 2, 'encoder': 'dense',
             'preprocessing': {'normalization': 'zscore'}},
            ['activity_regularizer', 'weights_regularizer', 'bias_regularizer']
        ),

        # Image Encoders
        TestCase(
            SyntheticData(BATCH_SIZE, image_feature, (IMAGE_DIR,), {}),
            {'encoder': 'stacked_cnn'},
            [
                'conv_activity_regularizer', 'conv_weights_regularizer',
                'conv_bias_regularizer',
                'fc_activity_regularizer', 'fc_weights_regularizer',
                'fc_bias_regularizer',
            ]
        ),
        TestCase(
            SyntheticData(BATCH_SIZE, image_feature, (IMAGE_DIR,), {}),
            {'encoder': 'resnet'},
            [
                'activity_regularizer', 'weights_regularizer',
                'bias_regularizer',
            ]
        ),

        # Categorical encoder
        TestCase(
            SyntheticData(BATCH_SIZE, category_feature, (), {}),
            {'representation': 'dense'},
            [
                'embedding_regularizer',
            ]
        ),

        # Date encoder
        TestCase(
            SyntheticData(BATCH_SIZE, date_feature, (), {}),
            {},
            [
                'activity_regularizer', 'weights_regularizer',
                'bias_regularizer',
            ]
        ),

        # ParallelCNN Encoder
        TestCase(
            SyntheticData(BATCH_SIZE, sequence_feature, (), {}),
            {'encoder': 'parallel_cnn', 'cell_type': 'gru'},
            [
                'activity_regularizer', 'weights_regularizer',
                'bias_regularizer',
            ]
        ),

        # Set Encoder
        TestCase(
            SyntheticData(BATCH_SIZE, set_feature, (), {}),
            {},
            [
                'activity_regularizer', 'weights_regularizer',
                'bias_regularizer',
            ]
        ),

    ]

)
def test_encoder(test_case):
    # set up required directories for images if needed
    shutil.rmtree(IMAGE_DIR, ignore_errors=True)
    os.mkdir(IMAGE_DIR)

    # reproducible synthetic data set
    np.random.seed(RANDOM_SEED)
    tf.random.set_seed(RANDOM_SEED)

    # create synthetic data for the test
    features = [
        test_case.syn_data.feature_generator(
            *test_case.syn_data.feature_generator_args,
            **test_case.syn_data.feature_generator_kwargs
        )
    ]
    feature_name = features[0]['name']
    data_generator = build_synthetic_dataset(BATCH_SIZE, features)
    data_list = list(data_generator)
    raw_data = [x[0] for x in data_list[1:]]
    df = pd.DataFrame({data_list[0][0]: raw_data})

    # minimal model definition sufficient to create the input feature
    model_definition = {'input_features': features, 'output_features': []}
    training_set, _, _, training_set_metadata = preprocess_for_training(
        model_definition,
        data_train_df=df,
        skip_save_processed_input=True,
        random_seed=RANDOM_SEED
    )

    # run through each type of regularizer for the encoder
    regularizer_losses = []
    for regularizer in [None, 'l1', 'l2', 'l1_l2']:
        # start with clean slate and make reproducible
        tf.keras.backend.clear_session()
        np.random.seed(RANDOM_SEED)
        tf.random.set_seed(RANDOM_SEED)

        # setup kwarg for regularizer parms
        x_coder_kwargs = dict(
            zip(test_case.regularizer_parm_names,
                len(test_case.regularizer_parm_names) * [regularizer])
        )

        # combine other other keyword parameters
        x_coder_kwargs.update(test_case.XCoder_other_parms)
        features[0].update(x_coder_kwargs)

        # shim code to support sequence/sequence like features
        if features[0]['type'] in SEQUENCE_TYPES.union({'category', 'set'}):
            features[0]['vocab'] = training_set_metadata[feature_name][
                'idx2str']
            training_set.dataset[feature_name] = \
                training_set.dataset[feature_name].astype(np.int32)

        input_def_obj = build_single_input(features[0], None)

        inputs = training_set.dataset[feature_name]
        # make sure we are at least rank 2 tensor
        if len(inputs.shape) == 1:
            inputs = inputs.reshape(-1, 1)

        input_def_obj.encoder_obj(inputs)
        regularizer_loss = tf.reduce_sum(input_def_obj.encoder_obj.losses)
        regularizer_losses.append(regularizer_loss)

    # check loss regularization loss values
    # None should be zero
    assert regularizer_losses[0] == 0

    # l1, l2 and l1_l2 should be greater than zero
    assert np.all([t > 0.0 for t in regularizer_losses[1:]])

    # # using default setting l1 + l2 == l1_l2 losses
    assert np.isclose(
        regularizer_losses[1].numpy() + regularizer_losses[2].numpy(),
        regularizer_losses[3].numpy())

    # cleanup
    shutil.rmtree(IMAGE_DIR, ignore_errors=True)


#
# Regularization Decoder Tests
#
@pytest.mark.parametrize(
    'test_case',
    [
        # regressor decoder
        TestCase(
            SyntheticData(BATCH_SIZE, numerical_feature, (), {}),
            {
                'decoder': 'regressor',
                'loss': {'type': 'mean_squared_error'},
                'num_fc_layers': 5
            },
            ['activity_regularizer', 'weights_regularizer', 'bias_regularizer']
        ),

        # Tagger Decoder
        TestCase(
            SyntheticData(BATCH_SIZE, sequence_feature, (),
                          {'max_len': SEQ_SIZE}),
            {'decoder': 'tagger'},
            ['activity_regularizer', 'weights_regularizer', 'bias_regularizer']
        ),

        # Generator Decoder
        TestCase(
            SyntheticData(BATCH_SIZE, sequence_feature, (),
                          {'max_len': SEQ_SIZE}),
            {'decoder': 'generator', 'cell_type': 'gru'},
            ['activity_regularizer', 'weights_regularizer', 'bias_regularizer']
        ),

    ]

)
def test_decoder(test_case):
    # reproducible synthetic data set
    np.random.seed(RANDOM_SEED)
    tf.random.set_seed(RANDOM_SEED)

    # create synthetic data for the test
    features = [
        test_case.syn_data.feature_generator(
            *test_case.syn_data.feature_generator_args,
            **test_case.syn_data.feature_generator_kwargs
        )
    ]
    feature_name = features[0]['name']
    data_generator = build_synthetic_dataset(BATCH_SIZE, features)
    data_list = list(data_generator)
    raw_data = [x[0] for x in data_list[1:]]
    df = pd.DataFrame({data_list[0][0]: raw_data})

    # create synthetic combiner layer
    combiner_outputs_rank2 = {
        'combiner_output': tf.random.normal(
            [BATCH_SIZE, HIDDEN_SIZE],
            dtype=tf.float32
        )
    }

    combiner_outputs_rank3 = {
<<<<<<< HEAD
        'combiner_output': tf.random.normal(
            [BATCH_SIZE, SEQ_SIZE, HIDDEN_SIZE],
            dtype=tf.float32
        ),
        'encoder_output_state': tf.random.normal(
            [BATCH_SIZE, HIDDEN_SIZE],
            dtype=tf.float32
        )
    }
=======
            'combiner_output': tf.random.normal(
                [BATCH_SIZE, SEQ_SIZE, HIDDEN_SIZE],
                dtype=tf.float32
            ),
            'encoder_output_state': tf.random.normal(
                [BATCH_SIZE, HIDDEN_SIZE],
                dtype=tf.float32
            ),
            'lengths': tf.convert_to_tensor(
                np.array(BATCH_SIZE * [SEQ_SIZE]),
                dtype=tf.int32
            )
        }
>>>>>>> 7d1a31ec

    # minimal model definition sufficient to create output feature
    model_definition = {'input_features': [], 'output_features': features}
    training_set, _, _, training_set_metadata = preprocess_for_training(
        model_definition,
        data_train_df=df,
        skip_save_processed_input=True,
        random_seed=RANDOM_SEED
    )

    # run through each type of regularizer
    regularizer_losses = []
    for regularizer in [None, 'l1', 'l2', 'l1_l2']:
        # start with clean slate and make reproducible
        tf.keras.backend.clear_session()
        np.random.seed(RANDOM_SEED)
        tf.random.set_seed(RANDOM_SEED)

        # setup kwarg for regularizer parms
        x_coder_kwargs = dict(
            zip(test_case.regularizer_parm_names,
                len(test_case.regularizer_parm_names) * [regularizer])
        )

        # combine other other keyword parameters
        x_coder_kwargs.update(test_case.XCoder_other_parms)

        features[0].update(x_coder_kwargs)
        if features[0]['type'] in SEQUENCE_TYPES:
            features[0]['num_classes'] = training_set_metadata[feature_name][
                                             'vocab_size'] + 1
            training_set.dataset[feature_name] = \
                training_set.dataset[feature_name].astype(np.int32)
            combiner_outputs = combiner_outputs_rank3
        else:
            combiner_outputs = combiner_outputs_rank2

        output_def_obj = build_single_output(features[0], None, None)

        targets = training_set.dataset[feature_name]
        if len(targets.shape) == 1:
            targets = targets.reshape(-1, 1)

        output_def_obj(
            (
                (combiner_outputs, None),
                targets
            ),
            training=True,
            mask=None
        )
        regularizer_loss = tf.reduce_sum(output_def_obj.decoder_obj.losses)
        regularizer_losses.append(regularizer_loss)

    # check loss regularization loss values
    # None should be zero
    assert regularizer_losses[0] == 0

    # l1, l2 and l1_l2 should be greater than zero
    assert np.all([t > 0.0 for t in regularizer_losses[1:]])

    # # using default setting l1 + l2 == l1_l2 losses
    assert np.isclose(
        regularizer_losses[1].numpy() + regularizer_losses[2].numpy(),
        regularizer_losses[3].numpy())<|MERGE_RESOLUTION|>--- conflicted
+++ resolved
@@ -265,17 +265,6 @@
     }
 
     combiner_outputs_rank3 = {
-<<<<<<< HEAD
-        'combiner_output': tf.random.normal(
-            [BATCH_SIZE, SEQ_SIZE, HIDDEN_SIZE],
-            dtype=tf.float32
-        ),
-        'encoder_output_state': tf.random.normal(
-            [BATCH_SIZE, HIDDEN_SIZE],
-            dtype=tf.float32
-        )
-    }
-=======
             'combiner_output': tf.random.normal(
                 [BATCH_SIZE, SEQ_SIZE, HIDDEN_SIZE],
                 dtype=tf.float32
@@ -289,7 +278,6 @@
                 dtype=tf.int32
             )
         }
->>>>>>> 7d1a31ec
 
     # minimal model definition sufficient to create output feature
     model_definition = {'input_features': [], 'output_features': features}
