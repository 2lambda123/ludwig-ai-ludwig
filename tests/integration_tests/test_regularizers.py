--- conflicted
+++ resolved
@@ -8,15 +8,9 @@
 
 from ludwig.utils.data_utils import read_csv
 from ludwig.data.preprocessing import preprocess_for_training
-<<<<<<< HEAD
-from tests.integration_tests.utils import binary_feature, category_feature,\
-    date_feature, generate_data, image_feature, numerical_feature,\
-    sequence_feature, set_feature
-=======
 from tests.integration_tests.utils import binary_feature, category_feature, \
     date_feature, generate_data, image_feature, numerical_feature, \
     sequence_feature, set_feature, LocalTestBackend
->>>>>>> 8d6272ba
 from ludwig.api import LudwigModel
 
 BATCH_SIZE = 32
@@ -95,11 +89,7 @@
             }
         }
 
-<<<<<<< HEAD
-        model = LudwigModel(config)
-=======
         model = LudwigModel(config, backend=LocalTestBackend())
->>>>>>> 8d6272ba
         processed_data_df, _, _, _ = preprocess_for_training(config, data_df)
         with processed_data_df.initialize_batcher(batch_size=BATCH_SIZE) as batcher:
             batch = batcher.next_batch()
