--- conflicted
+++ resolved
@@ -5,17 +5,9 @@
 import pytest
 import torch
 
-<<<<<<< HEAD
-from ludwig.utils.misc_utils import get_from_registry
-from tests.integration_tests.utils import ENCODERS, \
-    assert_model_parameters_updated_encoders
-from ludwig.encoders.sequence_encoders import \
-    ENCODER_REGISTRY as SEQUENCE_ENCODER_REGISTRY
-=======
 from ludwig.constants import SEQUENCE
 from ludwig.encoders.registry import get_encoder_cls
 from tests.integration_tests.utils import ENCODERS
->>>>>>> 6cc49ae4
 
 logger = logging.getLogger(__name__)
 
@@ -27,7 +19,6 @@
 BATCH_SIZE = 2
 SEQ_SIZE = 10
 PARALLEL_CNN_LAYERS = 4
-RANDOM_SEED = 1919
 
 # encoder parameters combinations tested
 encoder_parameters = {
@@ -57,7 +48,6 @@
     #   [10, 11, 12, 13, 14, 0],   # max length sequence
     #   [32, 0, 0, 0, 0, 0]        # minimum length sequence
     # ]
-    torch.manual_seed(RANDOM_SEED)
     input_tensor = torch.zeros([BATCH_SIZE, SEQ_SIZE], dtype=torch.int32)
     sequence_lengths = np.random.randint(1, SEQ_SIZE, size=BATCH_SIZE)
     for i in range(input_tensor.shape[0]):
@@ -71,23 +61,12 @@
     return input_tensor
 
 
-<<<<<<< HEAD
-@pytest.mark.parametrize('enc_should_embed', [True, False])
-@pytest.mark.parametrize('enc_reduce_output', [None, 'sum'])
-@pytest.mark.parametrize('enc_norm', [None, 'batch', 'layer'])
-@pytest.mark.parametrize('enc_num_layers', [1, 2])
-@pytest.mark.parametrize('enc_dropout', [0, 0.2])
-@pytest.mark.parametrize('enc_cell_type', ['rnn', 'gru', 'lstm'])
-@pytest.mark.parametrize('enc_encoder',
-                         ENCODERS)  # todo: this fails parameter update test + ['passthrough'])
-=======
 @pytest.mark.parametrize("enc_reduce_output", [None, "sum"])
 @pytest.mark.parametrize("enc_norm", [None, "batch", "layer"])
 @pytest.mark.parametrize("enc_num_layers", [1, 2])
 @pytest.mark.parametrize("enc_dropout", [0, 0.2])
 @pytest.mark.parametrize("enc_cell_type", ["rnn", "gru", "lstm"])
 @pytest.mark.parametrize("enc_encoder", ENCODERS + ["passthrough"])
->>>>>>> 6cc49ae4
 def test_sequence_encoders(
     enc_encoder: str,
     enc_cell_type: str,
@@ -175,28 +154,16 @@
     elif enc_encoder == "transformer":
         assert encoder_out["encoder_output"].shape[1:] == encoder_obj.output_shape
 
-<<<<<<< HEAD
-    elif enc_encoder == 'passthrough':
-        assert encoder_out['encoder_output'].shape \
-               == (BATCH_SIZE, SEQ_SIZE, 1) \
-            if enc_reduce_output is None else (BATCH_SIZE, 1)
-=======
     elif enc_encoder == "passthrough":
         assert (
             encoder_out["encoder_output"].shape == (BATCH_SIZE, SEQ_SIZE, 1)
             if enc_reduce_output is None
             else (BATCH_SIZE, 1)
         )
->>>>>>> 6cc49ae4
 
     else:
         raise ValueError(f"{enc_encoder} is an invalid encoder specification")
 
-    # confirm that encoder parameters are updated
-    assert_model_parameters_updated_encoders(
-        encoder_obj,
-        input_sequence
-    )
 
 @pytest.mark.parametrize("enc_reduce_output", [None, "sum", "last", "mean", "max", "concat"])
 def test_passthrough_encoder(enc_reduce_output, input_sequence):
