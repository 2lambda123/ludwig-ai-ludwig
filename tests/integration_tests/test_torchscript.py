--- conflicted
+++ resolved
@@ -392,7 +392,21 @@
     validate_torchscript_outputs(tmpdir, config, backend, training_data_csv_path)
 
 
-<<<<<<< HEAD
+def test_torchscript_e2e_date(tmpdir, csv_filename):
+    data_csv_path = os.path.join(tmpdir, csv_filename)
+    input_features = [
+        date_feature(),
+    ]
+    output_features = [
+        binary_feature(),
+    ]
+    backend = LocalTestBackend()
+    config = {"input_features": input_features, "output_features": output_features, TRAINER: {"epochs": 2}}
+    training_data_csv_path = generate_data(input_features, output_features, data_csv_path)
+
+    validate_torchscript_outputs(tmpdir, config, backend, training_data_csv_path)
+
+
 # @pytest.mark.skipif(torch.cuda.device_count() == 0, reason="test requires at least 1 gpu")
 # @pytest.mark.skipif(not torch.cuda.is_available(), reason="test requires gpu support")
 # @pytest.mark.distributed`
@@ -456,8 +470,12 @@
 
     inputs = {}
     for name, feature in ludwig_model.model.input_features.items():
-        feature_input = to_inference_module_input(df[feature.column], feature.type(), load_paths=True)
-        feature_input = place_on_device(feature_input, device="cuda")
+        feature_input = to_inference_module_input_from_dataframe(
+            df,
+            config,
+            load_paths=True,
+            device=torch.device("cuda"),
+        )
         print(name)
         print(feature_input)
         inputs[name] = feature_input
@@ -467,21 +485,6 @@
         print(name)
         print(values.device)
         print(values)
-=======
-def test_torchscript_e2e_date(tmpdir, csv_filename):
-    data_csv_path = os.path.join(tmpdir, csv_filename)
-    input_features = [
-        date_feature(),
-    ]
-    output_features = [
-        binary_feature(),
-    ]
-    backend = LocalTestBackend()
-    config = {"input_features": input_features, "output_features": output_features, TRAINER: {"epochs": 2}}
-    training_data_csv_path = generate_data(input_features, output_features, data_csv_path)
-
-    validate_torchscript_outputs(tmpdir, config, backend, training_data_csv_path)
->>>>>>> 10f4e713
 
 
 def validate_torchscript_outputs(tmpdir, config, backend, training_data_csv_path, tolerance=1e-8):
