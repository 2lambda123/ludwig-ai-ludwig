# Copyright (c) 2019 Uber Technologies, Inc.
#
# Licensed under the Apache License, Version 2.0 (the "License");
# you may not use this file except in compliance with the License.
# You may obtain a copy of the License at
#
#     http://www.apache.org/licenses/LICENSE-2.0
#
# Unless required by applicable law or agreed to in writing, software
# distributed under the License is distributed on an "AS IS" BASIS,
# WITHOUT WARRANTIES OR CONDITIONS OF ANY KIND, either express or implied.
# See the License for the specific language governing permissions and
# limitations under the License.
# ==============================================================================
import os
import shutil
import tempfile
from copy import deepcopy
from typing import List, Union

import numpy as np
import pandas as pd
import pytest
import torch
import torchtext

from ludwig.api import LudwigModel
from ludwig.constants import LOGITS, NAME, PREDICTIONS, PROBABILITIES, TRAINER
from ludwig.data.preprocessing import preprocess_for_prediction
from ludwig.globals import TRAIN_SET_METADATA_FILE_NAME
<<<<<<< HEAD
from ludwig.utils import image_utils, output_feature_utils
=======
from ludwig.utils import output_feature_utils
from ludwig.utils.tokenizers import TORCHSCRIPT_ENABLED_TOKENIZERS
>>>>>>> c609c898
from tests.integration_tests import utils
from tests.integration_tests.utils import (
    audio_feature,
    bag_feature,
    binary_feature,
    category_feature,
    date_feature,
    generate_data,
    h3_feature,
    image_feature,
    LocalTestBackend,
    number_feature,
    sequence_feature,
    set_feature,
    text_feature,
    timeseries_feature,
    vector_feature,
)


@pytest.mark.distributed
@pytest.mark.parametrize("should_load_model", [True, False])
def test_torchscript(csv_filename, should_load_model):
    #######
    # Setup
    #######
    with tempfile.TemporaryDirectory() as tmpdir:
        dir_path = tmpdir
        data_csv_path = os.path.join(tmpdir, csv_filename)
        image_dest_folder = os.path.join(tmpdir, "generated_images")
        audio_dest_folder = os.path.join(tmpdir, "generated_audio")

        # Single sequence input, single category output
        input_features = [
            binary_feature(),
            number_feature(),
            category_feature(vocab_size=3),
            sequence_feature(vocab_size=3),
            text_feature(vocab_size=3),
            vector_feature(),
            image_feature(image_dest_folder),
            audio_feature(audio_dest_folder),
            timeseries_feature(),
            date_feature(),
            date_feature(),
            h3_feature(),
            set_feature(vocab_size=3),
            bag_feature(vocab_size=3),
        ]

        output_features = [
            category_feature(vocab_size=3),
            binary_feature(),
            number_feature(),
            set_feature(vocab_size=3),
            vector_feature(),
            sequence_feature(vocab_size=3),
            text_feature(vocab_size=3),
        ]

        predictions_column_name = "{}_predictions".format(output_features[0]["name"])

        # Generate test data
        data_csv_path = generate_data(input_features, output_features, data_csv_path)

        #############
        # Train model
        #############
        backend = LocalTestBackend()
        config = {"input_features": input_features, "output_features": output_features, TRAINER: {"epochs": 2}}
        ludwig_model = LudwigModel(config, backend=backend)
        ludwig_model.train(
            dataset=data_csv_path,
            skip_save_training_description=True,
            skip_save_training_statistics=True,
            skip_save_model=True,
            skip_save_progress=True,
            skip_save_log=True,
            skip_save_processed_input=True,
        )

        ###################
        # save Ludwig model
        ###################
        ludwigmodel_path = os.path.join(dir_path, "ludwigmodel")
        shutil.rmtree(ludwigmodel_path, ignore_errors=True)
        ludwig_model.save(ludwigmodel_path)

        ###################
        # load Ludwig model
        ###################
        if should_load_model:
            ludwig_model = LudwigModel.load(ludwigmodel_path, backend=backend)

        ##############################
        # collect weight tensors names
        ##############################
        original_predictions_df, _ = ludwig_model.predict(dataset=data_csv_path)
        original_weights = deepcopy(list(ludwig_model.model.parameters()))
        original_weights = [t.cpu() for t in original_weights]

        # Move the model to CPU for tracing
        ludwig_model.model.cpu()

        #################
        # save torchscript
        #################
        torchscript_path = os.path.join(dir_path, "torchscript")
        shutil.rmtree(torchscript_path, ignore_errors=True)
        ludwig_model.model.save_torchscript(torchscript_path)

        ###################################################
        # load Ludwig model, obtain predictions and weights
        ###################################################
        ludwig_model = LudwigModel.load(ludwigmodel_path, backend=backend)
        loaded_prediction_df, _ = ludwig_model.predict(dataset=data_csv_path)
        loaded_weights = deepcopy(list(ludwig_model.model.parameters()))
        loaded_weights = [t.cpu() for t in loaded_weights]

        #####################################################
        # restore torchscript, obtain predictions and weights
        #####################################################
        training_set_metadata_json_fp = os.path.join(ludwigmodel_path, TRAIN_SET_METADATA_FILE_NAME)

        dataset, training_set_metadata = preprocess_for_prediction(
            ludwig_model.config,
            dataset=data_csv_path,
            training_set_metadata=training_set_metadata_json_fp,
            include_outputs=False,
            backend=backend,
        )

        restored_model = torch.jit.load(torchscript_path)

        # Check the outputs for one of the features for correctness
        # Here we choose the first output feature (categorical)
        of_name = list(ludwig_model.model.output_features.keys())[0]

        data_to_predict = {
            name: torch.from_numpy(dataset.dataset[feature.proc_column])
            for name, feature in ludwig_model.model.input_features.items()
        }

        # Get predictions from restored torchscript.
        logits = restored_model(data_to_predict)
        restored_predictions = torch.argmax(
            output_feature_utils.get_output_feature_tensor(logits, of_name, "logits"), -1
        )

        restored_predictions = [training_set_metadata[of_name]["idx2str"][idx] for idx in restored_predictions]

        restored_weights = deepcopy(list(restored_model.parameters()))
        restored_weights = [t.cpu() for t in restored_weights]

        ###############################################
        # Check if weights and predictions are the same
        ###############################################

        # Check to weight values match the original model.
        assert utils.is_all_close(original_weights, loaded_weights)
        assert utils.is_all_close(original_weights, restored_weights)

        # Check that predictions are identical to the original model.
        assert np.all(original_predictions_df[predictions_column_name] == loaded_prediction_df[predictions_column_name])

        assert np.all(original_predictions_df[predictions_column_name] == restored_predictions)


@pytest.mark.skipif(
    torch.torch_version.TorchVersion(torchtext.__version__) < (0, 12, 0), reason="requires torchtext 0.12.0 or higher"
)
def test_torchscript_e2e(csv_filename, tmpdir):
    data_csv_path = os.path.join(tmpdir, csv_filename)
    image_dest_folder = os.path.join(tmpdir, "generated_images")

    # Configure features to be tested:
    bin_str_feature = binary_feature()
    torchscript_enabled_text_features = [
        text_feature(vocab_size=3, preprocessing={"tokenizer": tokenizer})
        for tokenizer in TORCHSCRIPT_ENABLED_TOKENIZERS
    ]
    input_features = [
        bin_str_feature,
        binary_feature(),
        number_feature(),
        category_feature(vocab_size=3),
<<<<<<< HEAD
        sp_text_feature,
        image_feature(image_dest_folder),
=======
        *torchscript_enabled_text_features
>>>>>>> c609c898
        # TODO: future support
        # sequence_feature(vocab_size=3),
        # vector_feature(),
        # audio_feature(audio_dest_folder),
        # timeseries_feature(),
        # date_feature(),
        # h3_feature(),
        # set_feature(vocab_size=3),
        # bag_feature(vocab_size=3),
    ]
    output_features = [
        bin_str_feature,
        binary_feature(),
        number_feature(),
        category_feature(vocab_size=3),
        # TODO: future support
        # sequence_feature(vocab_size=3),
        # text_feature(vocab_size=3),
        # set_feature(vocab_size=3),
        # vector_feature()
    ]
    backend = LocalTestBackend()
    config = {"input_features": input_features, "output_features": output_features, TRAINER: {"epochs": 2}}

    # Generate training data
    training_data_csv_path = generate_data(input_features, output_features, data_csv_path)

    # Convert bool values to strings, e.g., {'Yes', 'No'}
    df = pd.read_csv(training_data_csv_path)
    false_value, true_value = "No", "Yes"
    df[bin_str_feature[NAME]] = df[bin_str_feature[NAME]].map(lambda x: true_value if x else false_value)
    df.to_csv(training_data_csv_path)

    # Train Ludwig (Pythonic) model:
    ludwig_model = LudwigModel(config, backend=backend)
    ludwig_model.train(
        dataset=training_data_csv_path,
        skip_save_training_description=True,
        skip_save_training_statistics=True,
        skip_save_model=True,
        skip_save_progress=True,
        skip_save_log=True,
        skip_save_processed_input=True,
    )

    # Obtain predictions from Python model
    preds_dict, _ = ludwig_model.predict(dataset=training_data_csv_path, return_type=dict)

    # Create graph inference model (Torchscript) from trained Ludwig model.
    script_module = ludwig_model.to_torchscript()

    def to_input(s: pd.Series) -> Union[List[str], List[torch.Tensor], torch.Tensor]:
        if "image" in s.name:
            return [image_utils.read_image(v) for v in s]
        if s.dtype == "object":
            return s.to_list()
        return torch.from_numpy(s.to_numpy())

    df = pd.read_csv(training_data_csv_path)
    inputs = {name: to_input(df[feature.column]) for name, feature in ludwig_model.model.input_features.items()}
    outputs = script_module(inputs)

    # TODO: these are the only outputs we provide from Torchscript for now
    ts_outputs = {PREDICTIONS, PROBABILITIES, LOGITS}

    # Compare results from Python trained model against Torchscript
    for feature_name, feature_outputs_expected in preds_dict.items():
        assert feature_name in outputs

        feature_outputs = outputs[feature_name]
        for output_name, output_values_expected in feature_outputs_expected.items():
            if output_name not in ts_outputs:
                continue

            assert output_name in feature_outputs
            output_values = feature_outputs[output_name]
            if isinstance(output_values, list):
                # Strings should match exactly
                assert np.all(
                    output_values == output_values_expected
                ), f"feature: {feature_name}, output: {output_name}"
            else:
                assert np.allclose(
                    output_values, output_values_expected
                ), f"feature: {feature_name}, output: {output_name}"<|MERGE_RESOLUTION|>--- conflicted
+++ resolved
@@ -28,12 +28,8 @@
 from ludwig.constants import LOGITS, NAME, PREDICTIONS, PROBABILITIES, TRAINER
 from ludwig.data.preprocessing import preprocess_for_prediction
 from ludwig.globals import TRAIN_SET_METADATA_FILE_NAME
-<<<<<<< HEAD
 from ludwig.utils import image_utils, output_feature_utils
-=======
-from ludwig.utils import output_feature_utils
 from ludwig.utils.tokenizers import TORCHSCRIPT_ENABLED_TOKENIZERS
->>>>>>> c609c898
 from tests.integration_tests import utils
 from tests.integration_tests.utils import (
     audio_feature,
@@ -220,12 +216,8 @@
         binary_feature(),
         number_feature(),
         category_feature(vocab_size=3),
-<<<<<<< HEAD
-        sp_text_feature,
         image_feature(image_dest_folder),
-=======
         *torchscript_enabled_text_features
->>>>>>> c609c898
         # TODO: future support
         # sequence_feature(vocab_size=3),
         # vector_feature(),
