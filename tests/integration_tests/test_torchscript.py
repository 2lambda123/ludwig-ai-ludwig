# Copyright (c) 2019 Uber Technologies, Inc.
#
# Licensed under the Apache License, Version 2.0 (the "License");
# you may not use this file except in compliance with the License.
# You may obtain a copy of the License at
#
#     http://www.apache.org/licenses/LICENSE-2.0
#
# Unless required by applicable law or agreed to in writing, software
# distributed under the License is distributed on an "AS IS" BASIS,
# WITHOUT WARRANTIES OR CONDITIONS OF ANY KIND, either express or implied.
# See the License for the specific language governing permissions and
# limitations under the License.
# ==============================================================================
import os
import shutil
import tempfile
from copy import deepcopy

import numpy as np
import pandas as pd
import pytest
import torch

from ludwig.api import LudwigModel
from ludwig.constants import COMBINER, LOGITS, NAME, PREDICTIONS, PROBABILITIES, TRAINER
from ludwig.data.preprocessing import preprocess_for_prediction
from ludwig.features.number_feature import numeric_transformation_registry
from ludwig.globals import TRAIN_SET_METADATA_FILE_NAME
from ludwig.models.inference import to_inference_module_input_from_dataframe
from ludwig.utils import output_feature_utils
from ludwig.utils.tokenizers import TORCHSCRIPT_COMPATIBLE_TOKENIZERS
from tests.integration_tests import utils
from tests.integration_tests.utils import (
    audio_feature,
    bag_feature,
    binary_feature,
    category_feature,
    date_feature,
    generate_data,
    h3_feature,
    image_feature,
    LocalTestBackend,
    number_feature,
    sequence_feature,
    set_feature,
    text_feature,
    timeseries_feature,
    vector_feature,
)


@pytest.mark.parametrize("should_load_model", [True, False])
def test_torchscript(csv_filename, should_load_model):
    #######
    # Setup
    #######
    with tempfile.TemporaryDirectory() as tmpdir:
        dir_path = tmpdir
        data_csv_path = os.path.join(tmpdir, csv_filename)
        image_dest_folder = os.path.join(tmpdir, "generated_images")
        audio_dest_folder = os.path.join(tmpdir, "generated_audio")

        # Single sequence input, single category output
        input_features = [
            binary_feature(),
            number_feature(),
            category_feature(vocab_size=3),
            sequence_feature(vocab_size=3),
            text_feature(vocab_size=3),
            vector_feature(),
            image_feature(image_dest_folder),
            audio_feature(audio_dest_folder),
            timeseries_feature(),
            date_feature(),
            date_feature(),
            h3_feature(),
            set_feature(vocab_size=3),
            bag_feature(vocab_size=3),
        ]

        output_features = [
            category_feature(vocab_size=3),
            binary_feature(),
            number_feature(),
            set_feature(vocab_size=3),
            vector_feature(),
            sequence_feature(vocab_size=3),
            text_feature(vocab_size=3),
        ]

        predictions_column_name = "{}_predictions".format(output_features[0]["name"])

        # Generate test data
        data_csv_path = generate_data(input_features, output_features, data_csv_path)

        #############
        # Train model
        #############
        backend = LocalTestBackend()
        config = {"input_features": input_features, "output_features": output_features, TRAINER: {"epochs": 2}}
        ludwig_model = LudwigModel(config, backend=backend)
        ludwig_model.train(
            dataset=data_csv_path,
            skip_save_training_description=True,
            skip_save_training_statistics=True,
            skip_save_model=True,
            skip_save_progress=True,
            skip_save_log=True,
            skip_save_processed_input=True,
        )

        ###################
        # save Ludwig model
        ###################
        ludwigmodel_path = os.path.join(dir_path, "ludwigmodel")
        shutil.rmtree(ludwigmodel_path, ignore_errors=True)
        ludwig_model.save(ludwigmodel_path)

        ###################
        # load Ludwig model
        ###################
        if should_load_model:
            ludwig_model = LudwigModel.load(ludwigmodel_path, backend=backend)

        ##############################
        # collect weight tensors names
        ##############################
        original_predictions_df, _ = ludwig_model.predict(dataset=data_csv_path)
        original_weights = deepcopy(list(ludwig_model.model.parameters()))
        original_weights = [t.cpu() for t in original_weights]

        # Move the model to CPU for tracing
        ludwig_model.model.cpu()

        #################
        # save torchscript
        #################
        torchscript_path = os.path.join(dir_path, "torchscript")
        shutil.rmtree(torchscript_path, ignore_errors=True)
        ludwig_model.model.save_torchscript(torchscript_path)

        ###################################################
        # load Ludwig model, obtain predictions and weights
        ###################################################
        ludwig_model = LudwigModel.load(ludwigmodel_path, backend=backend)
        loaded_prediction_df, _ = ludwig_model.predict(dataset=data_csv_path)
        loaded_weights = deepcopy(list(ludwig_model.model.parameters()))
        loaded_weights = [t.cpu() for t in loaded_weights]

        #####################################################
        # restore torchscript, obtain predictions and weights
        #####################################################
        training_set_metadata_json_fp = os.path.join(ludwigmodel_path, TRAIN_SET_METADATA_FILE_NAME)

        dataset, training_set_metadata = preprocess_for_prediction(
            ludwig_model.config,
            dataset=data_csv_path,
            training_set_metadata=training_set_metadata_json_fp,
            include_outputs=False,
            backend=backend,
        )

        restored_model = torch.jit.load(torchscript_path)

        # Check the outputs for one of the features for correctness
        # Here we choose the first output feature (categorical)
        of_name = list(ludwig_model.model.output_features.keys())[0]

        data_to_predict = {
            name: torch.from_numpy(dataset.dataset[feature.proc_column])
            for name, feature in ludwig_model.model.input_features.items()
        }

        # Get predictions from restored torchscript.
        logits = restored_model(data_to_predict)
        restored_predictions = torch.argmax(
            output_feature_utils.get_output_feature_tensor(logits, of_name, "logits"), -1
        )

        restored_predictions = [training_set_metadata[of_name]["idx2str"][idx] for idx in restored_predictions]

        restored_weights = deepcopy(list(restored_model.parameters()))
        restored_weights = [t.cpu() for t in restored_weights]

        ###############################################
        # Check if weights and predictions are the same
        ###############################################

        # Check to weight values match the original model.
        assert utils.is_all_close(original_weights, loaded_weights)
        assert utils.is_all_close(original_weights, restored_weights)

        # Check that predictions are identical to the original model.
        assert np.all(original_predictions_df[predictions_column_name] == loaded_prediction_df[predictions_column_name])

        assert np.all(original_predictions_df[predictions_column_name] == restored_predictions)


def test_torchscript_e2e_tabular(csv_filename, tmpdir):
    data_csv_path = os.path.join(tmpdir, csv_filename)
    # Configure features to be tested:
    bin_str_feature = binary_feature()
    transformed_number_features = [
        number_feature(preprocessing={"normalization": numeric_transformer})
        for numeric_transformer in numeric_transformation_registry.keys()
    ]
    input_features = [
        bin_str_feature,
        binary_feature(),
        *transformed_number_features,
        category_feature(vocab_size=3),
        bag_feature(vocab_size=3),
        set_feature(vocab_size=3),
        vector_feature(),
        # TODO: future support
        # date_feature(),
        # h3_feature(),
    ]
    output_features = [
        bin_str_feature,
        binary_feature(),
        number_feature(),
        category_feature(vocab_size=3),
        set_feature(vocab_size=3),
        vector_feature()
        # TODO: future support
        # sequence_feature(vocab_size=3),
        # text_feature(vocab_size=3),
    ]
    backend = LocalTestBackend()
    config = {"input_features": input_features, "output_features": output_features, TRAINER: {"epochs": 2}}

    # Generate training data
    training_data_csv_path = generate_data(input_features, output_features, data_csv_path)

    # Convert bool values to strings, e.g., {'Yes', 'No'}
    df = pd.read_csv(training_data_csv_path)
    false_value, true_value = "No", "Yes"
    df[bin_str_feature[NAME]] = df[bin_str_feature[NAME]].map(lambda x: true_value if x else false_value)
    df.to_csv(training_data_csv_path)

    validate_torchscript_outputs(tmpdir, config, backend, training_data_csv_path)


def test_torchscript_e2e_binary_only(csv_filename, tmpdir):
    data_csv_path = os.path.join(tmpdir, csv_filename)

    input_features = [
        binary_feature(),
    ]
    output_features = [
        binary_feature(),
    ]
    backend = LocalTestBackend()
    config = {"input_features": input_features, "output_features": output_features, TRAINER: {"epochs": 2}}

    # Generate training data
    training_data_csv_path = generate_data(input_features, output_features, data_csv_path)

    validate_torchscript_outputs(tmpdir, config, backend, training_data_csv_path)


def test_torchscript_e2e_tabnet_combiner(csv_filename, tmpdir):
    data_csv_path = os.path.join(tmpdir, csv_filename)
    # Configure features to be tested:
    input_features = [
        binary_feature(),
        number_feature(),
        category_feature(vocab_size=3),
        bag_feature(vocab_size=3),
        set_feature(vocab_size=3),
    ]
    output_features = [
        binary_feature(),
        number_feature(),
        category_feature(vocab_size=3),
    ]
    backend = LocalTestBackend()
    config = {
        "input_features": input_features,
        "output_features": output_features,
        COMBINER: {
            "type": "tabnet",
            "num_total_blocks": 2,
            "num_shared_blocks": 2,
        },
        TRAINER: {"epochs": 2},
    }

    # Generate training data
    training_data_csv_path = generate_data(input_features, output_features, data_csv_path)

    validate_torchscript_outputs(tmpdir, config, backend, training_data_csv_path)


def test_torchscript_e2e_audio(csv_filename, tmpdir):
    data_csv_path = os.path.join(tmpdir, csv_filename)
    audio_dest_folder = os.path.join(tmpdir, "generated_audio")

    input_features = [
        audio_feature(audio_dest_folder),
    ]
    output_features = [
        binary_feature(),
    ]
    backend = LocalTestBackend()
    config = {"input_features": input_features, "output_features": output_features, TRAINER: {"epochs": 2}}
    training_data_csv_path = generate_data(input_features, output_features, data_csv_path)

    # NOTE: audio preprocessing mismatches by very small margins ~O(1e-6) but causes flakiness in e2e test.
    # Increasing tolerance is a workaround to reduce flakiness for now.
    # TODO: remove this workaround when audio preprocessing is fixed.
    validate_torchscript_outputs(tmpdir, config, backend, training_data_csv_path, tolerance=1e-6)


def test_torchscript_e2e_image(tmpdir, csv_filename):
    data_csv_path = os.path.join(tmpdir, csv_filename)
    image_dest_folder = os.path.join(tmpdir, "generated_images")
    input_features = [
        image_feature(image_dest_folder),
    ]
    output_features = [
        binary_feature(),
    ]
    backend = LocalTestBackend()
    config = {"input_features": input_features, "output_features": output_features, TRAINER: {"epochs": 2}}
    training_data_csv_path = generate_data(input_features, output_features, data_csv_path)

    validate_torchscript_outputs(tmpdir, config, backend, training_data_csv_path)


def test_torchscript_e2e_text(tmpdir, csv_filename):
    data_csv_path = os.path.join(tmpdir, csv_filename)
    input_features = [
        text_feature(vocab_size=3, preprocessing={"tokenizer": tokenizer})
        for tokenizer in TORCHSCRIPT_COMPATIBLE_TOKENIZERS
    ]
    output_features = [
        binary_feature(),
    ]
    backend = LocalTestBackend()
    config = {"input_features": input_features, "output_features": output_features, TRAINER: {"epochs": 2}}
    training_data_csv_path = generate_data(input_features, output_features, data_csv_path)

    validate_torchscript_outputs(tmpdir, config, backend, training_data_csv_path)


def test_torchscript_e2e_sequence(tmpdir, csv_filename):
    data_csv_path = os.path.join(tmpdir, csv_filename)
    input_features = [
        sequence_feature(vocab_size=3, preprocessing={"tokenizer": "space"}),
    ]
    output_features = [
        binary_feature(),
    ]
    backend = LocalTestBackend()
    config = {"input_features": input_features, "output_features": output_features, TRAINER: {"epochs": 2}}
    training_data_csv_path = generate_data(input_features, output_features, data_csv_path)

    validate_torchscript_outputs(tmpdir, config, backend, training_data_csv_path)


def test_torchscript_e2e_timeseries(tmpdir, csv_filename):
    data_csv_path = os.path.join(tmpdir, csv_filename)
    input_features = [
        timeseries_feature(),
    ]
    output_features = [
        binary_feature(),
    ]
    backend = LocalTestBackend()
    config = {"input_features": input_features, "output_features": output_features, TRAINER: {"epochs": 2}}
    training_data_csv_path = generate_data(input_features, output_features, data_csv_path)

    validate_torchscript_outputs(tmpdir, config, backend, training_data_csv_path)


<<<<<<< HEAD
def test_torchscript_e2e_date(tmpdir, csv_filename):
    data_csv_path = os.path.join(tmpdir, csv_filename)
    input_features = [
        date_feature(),
=======
def test_torchscript_e2e_h3(tmpdir, csv_filename):
    data_csv_path = os.path.join(tmpdir, csv_filename)
    input_features = [
        h3_feature(),
>>>>>>> f43d23e2
    ]
    output_features = [
        binary_feature(),
    ]
    backend = LocalTestBackend()
    config = {"input_features": input_features, "output_features": output_features, TRAINER: {"epochs": 2}}
    training_data_csv_path = generate_data(input_features, output_features, data_csv_path)

    validate_torchscript_outputs(tmpdir, config, backend, training_data_csv_path)


def validate_torchscript_outputs(tmpdir, config, backend, training_data_csv_path, tolerance=1e-8):
    # Train Ludwig (Pythonic) model:
    ludwig_model = LudwigModel(config, backend=backend)
    ludwig_model.train(
        dataset=training_data_csv_path,
        skip_save_training_description=True,
        skip_save_training_statistics=True,
        skip_save_model=True,
        skip_save_progress=True,
        skip_save_log=True,
        skip_save_processed_input=True,
    )

    # Obtain predictions from Python model
    preds_dict, _ = ludwig_model.predict(dataset=training_data_csv_path, return_type=dict)

    # Create graph inference model (Torchscript) from trained Ludwig model.
    script_module = ludwig_model.to_torchscript()

    # Ensure torchscript saving/loading does not affect final predictions.
    script_module_path = os.path.join(tmpdir, "inference_module.pt")
    torch.jit.save(script_module, script_module_path)
    script_module = torch.jit.load(script_module_path)

    df = pd.read_csv(training_data_csv_path)
    inputs = to_inference_module_input_from_dataframe(df, config)
    outputs = script_module(inputs)

    # TODO: these are the only outputs we provide from Torchscript for now
    ts_outputs = {PREDICTIONS, PROBABILITIES, LOGITS}

    # Compare results from Python trained model against Torchscript
    for feature_name, feature_outputs_expected in preds_dict.items():
        assert feature_name in outputs

        feature_outputs = outputs[feature_name]
        for output_name, output_values_expected in feature_outputs_expected.items():
            if output_name not in ts_outputs:
                continue

            assert output_name in feature_outputs
            output_values = feature_outputs[output_name]
            assert utils.is_all_close(
                output_values, output_values_expected
            ), f"feature: {feature_name}, output: {output_name}"<|MERGE_RESOLUTION|>--- conflicted
+++ resolved
@@ -376,17 +376,25 @@
     validate_torchscript_outputs(tmpdir, config, backend, training_data_csv_path)
 
 
-<<<<<<< HEAD
+def test_torchscript_e2e_h3(tmpdir, csv_filename):
+    data_csv_path = os.path.join(tmpdir, csv_filename)
+    input_features = [
+        h3_feature(),
+    ]
+    output_features = [
+        binary_feature(),
+    ]
+    backend = LocalTestBackend()
+    config = {"input_features": input_features, "output_features": output_features, TRAINER: {"epochs": 2}}
+    training_data_csv_path = generate_data(input_features, output_features, data_csv_path)
+
+    validate_torchscript_outputs(tmpdir, config, backend, training_data_csv_path)
+
+
 def test_torchscript_e2e_date(tmpdir, csv_filename):
     data_csv_path = os.path.join(tmpdir, csv_filename)
     input_features = [
         date_feature(),
-=======
-def test_torchscript_e2e_h3(tmpdir, csv_filename):
-    data_csv_path = os.path.join(tmpdir, csv_filename)
-    input_features = [
-        h3_feature(),
->>>>>>> f43d23e2
     ]
     output_features = [
         binary_feature(),
