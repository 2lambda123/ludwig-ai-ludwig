--- conflicted
+++ resolved
@@ -219,11 +219,8 @@
         category_feature(vocab_size=3),
         image_feature(image_dest_folder),
         *torchscript_enabled_text_features,
-<<<<<<< HEAD
+        sequence_feature(vocab_size=3, preprocessing={"tokenizer": "space"}),
         audio_feature(audio_dest_folder),
-=======
-        sequence_feature(vocab_size=3, preprocessing={"tokenizer": "space"}),
->>>>>>> 0b094277
         # TODO: future support
         # vector_feature(),
         # timeseries_feature(),
