# Copyright (c) 2019 Uber Technologies, Inc.
#
# Licensed under the Apache License, Version 2.0 (the "License");
# you may not use this file except in compliance with the License.
# You may obtain a copy of the License at
#
#     http://www.apache.org/licenses/LICENSE-2.0
#
# Unless required by applicable law or agreed to in writing, software
# distributed under the License is distributed on an "AS IS" BASIS,
# WITHOUT WARRANTIES OR CONDITIONS OF ANY KIND, either express or implied.
# See the License for the specific language governing permissions and
# limitations under the License.
# ==============================================================================
import os
import shutil
import tempfile
from copy import deepcopy

import numpy as np
import pandas as pd
import pytest
import torch

from ludwig.api import LudwigModel
from ludwig.constants import COMBINER, LOGITS, NAME, PREDICTIONS, PROBABILITIES, TRAINER
from ludwig.data.preprocessing import preprocess_for_prediction
from ludwig.features.number_feature import numeric_transformation_registry
from ludwig.globals import TRAIN_SET_METADATA_FILE_NAME
from ludwig.models.inference import to_inference_module_input
from ludwig.utils import output_feature_utils
from ludwig.utils.tokenizers import TORCHSCRIPT_COMPATIBLE_TOKENIZERS
from tests.integration_tests import utils
from tests.integration_tests.utils import (
    audio_feature,
    bag_feature,
    binary_feature,
    category_feature,
    date_feature,
    generate_data,
    h3_feature,
    image_feature,
    LocalTestBackend,
    number_feature,
    sequence_feature,
    set_feature,
    text_feature,
    timeseries_feature,
    vector_feature,
)


@pytest.mark.parametrize("should_load_model", [True, False])
def test_torchscript(csv_filename, should_load_model):
    #######
    # Setup
    #######
    with tempfile.TemporaryDirectory() as tmpdir:
        dir_path = tmpdir
        data_csv_path = os.path.join(tmpdir, csv_filename)
        image_dest_folder = os.path.join(tmpdir, "generated_images")
        audio_dest_folder = os.path.join(tmpdir, "generated_audio")

        # Single sequence input, single category output
        input_features = [
            binary_feature(),
            number_feature(),
            category_feature(vocab_size=3),
            sequence_feature(vocab_size=3),
            text_feature(vocab_size=3),
            vector_feature(),
            image_feature(image_dest_folder),
            audio_feature(audio_dest_folder),
            timeseries_feature(),
            date_feature(),
            date_feature(),
            h3_feature(),
            set_feature(vocab_size=3),
            bag_feature(vocab_size=3),
        ]

        output_features = [
            category_feature(vocab_size=3),
            binary_feature(),
            number_feature(),
            set_feature(vocab_size=3),
            vector_feature(),
            sequence_feature(vocab_size=3),
            text_feature(vocab_size=3),
        ]

        predictions_column_name = "{}_predictions".format(output_features[0]["name"])

        # Generate test data
        data_csv_path = generate_data(input_features, output_features, data_csv_path)

        #############
        # Train model
        #############
        backend = LocalTestBackend()
        config = {"input_features": input_features, "output_features": output_features, TRAINER: {"epochs": 2}}
        ludwig_model = LudwigModel(config, backend=backend)
        ludwig_model.train(
            dataset=data_csv_path,
            skip_save_training_description=True,
            skip_save_training_statistics=True,
            skip_save_model=True,
            skip_save_progress=True,
            skip_save_log=True,
            skip_save_processed_input=True,
        )

        ###################
        # save Ludwig model
        ###################
        ludwigmodel_path = os.path.join(dir_path, "ludwigmodel")
        shutil.rmtree(ludwigmodel_path, ignore_errors=True)
        ludwig_model.save(ludwigmodel_path)

        ###################
        # load Ludwig model
        ###################
        if should_load_model:
            ludwig_model = LudwigModel.load(ludwigmodel_path, backend=backend)

        ##############################
        # collect weight tensors names
        ##############################
        original_predictions_df, _ = ludwig_model.predict(dataset=data_csv_path)
        original_weights = deepcopy(list(ludwig_model.model.parameters()))
        original_weights = [t.cpu() for t in original_weights]

        # Move the model to CPU for tracing
        ludwig_model.model.cpu()

        #################
        # save torchscript
        #################
        torchscript_path = os.path.join(dir_path, "torchscript")
        shutil.rmtree(torchscript_path, ignore_errors=True)
        ludwig_model.model.save_torchscript(torchscript_path)

        ###################################################
        # load Ludwig model, obtain predictions and weights
        ###################################################
        ludwig_model = LudwigModel.load(ludwigmodel_path, backend=backend)
        loaded_prediction_df, _ = ludwig_model.predict(dataset=data_csv_path)
        loaded_weights = deepcopy(list(ludwig_model.model.parameters()))
        loaded_weights = [t.cpu() for t in loaded_weights]

        #####################################################
        # restore torchscript, obtain predictions and weights
        #####################################################
        training_set_metadata_json_fp = os.path.join(ludwigmodel_path, TRAIN_SET_METADATA_FILE_NAME)

        dataset, training_set_metadata = preprocess_for_prediction(
            ludwig_model.config,
            dataset=data_csv_path,
            training_set_metadata=training_set_metadata_json_fp,
            include_outputs=False,
            backend=backend,
        )

        restored_model = torch.jit.load(torchscript_path)

        # Check the outputs for one of the features for correctness
        # Here we choose the first output feature (categorical)
        of_name = list(ludwig_model.model.output_features.keys())[0]

        data_to_predict = {
            name: torch.from_numpy(dataset.dataset[feature.proc_column])
            for name, feature in ludwig_model.model.input_features.items()
        }

        # Get predictions from restored torchscript.
        logits = restored_model(data_to_predict)
        restored_predictions = torch.argmax(
            output_feature_utils.get_output_feature_tensor(logits, of_name, "logits"), -1
        )

        restored_predictions = [training_set_metadata[of_name]["idx2str"][idx] for idx in restored_predictions]

        restored_weights = deepcopy(list(restored_model.parameters()))
        restored_weights = [t.cpu() for t in restored_weights]

        ###############################################
        # Check if weights and predictions are the same
        ###############################################

        # Check to weight values match the original model.
        assert utils.is_all_close(original_weights, loaded_weights)
        assert utils.is_all_close(original_weights, restored_weights)

        # Check that predictions are identical to the original model.
        assert np.all(original_predictions_df[predictions_column_name] == loaded_prediction_df[predictions_column_name])

        assert np.all(original_predictions_df[predictions_column_name] == restored_predictions)


def test_torchscript_e2e_tabular(csv_filename, tmpdir):
    data_csv_path = os.path.join(tmpdir, csv_filename)
    # Configure features to be tested:
    bin_str_feature = binary_feature()
    transformed_number_features = [
        number_feature(preprocessing={"normalization": numeric_transformer})
        for numeric_transformer in numeric_transformation_registry.keys()
    ]
    input_features = [
        bin_str_feature,
        binary_feature(),
        *transformed_number_features,
        category_feature(vocab_size=3),
        bag_feature(vocab_size=3),
        set_feature(vocab_size=3),
        vector_feature(),
        # TODO: future support
        # date_feature(),
        # h3_feature(),
    ]
    output_features = [
        bin_str_feature,
        binary_feature(),
        number_feature(),
        category_feature(vocab_size=3),
        set_feature(vocab_size=3),
        vector_feature()
        # TODO: future support
        # sequence_feature(vocab_size=3),
        # text_feature(vocab_size=3),
    ]
    backend = LocalTestBackend()
    config = {"input_features": input_features, "output_features": output_features, TRAINER: {"epochs": 2}}

    # Generate training data
    training_data_csv_path = generate_data(input_features, output_features, data_csv_path)

    # Convert bool values to strings, e.g., {'Yes', 'No'}
    df = pd.read_csv(training_data_csv_path)
    false_value, true_value = "No", "Yes"
    df[bin_str_feature[NAME]] = df[bin_str_feature[NAME]].map(lambda x: true_value if x else false_value)
    df.to_csv(training_data_csv_path)

    validate_torchscript_outputs(tmpdir, config, backend, training_data_csv_path)


def test_torchscript_e2e_binary_only(csv_filename, tmpdir):
    data_csv_path = os.path.join(tmpdir, csv_filename)

    input_features = [
        binary_feature(),
    ]
    output_features = [
        binary_feature(),
    ]
    backend = LocalTestBackend()
    config = {"input_features": input_features, "output_features": output_features, TRAINER: {"epochs": 2}}

    # Generate training data
    training_data_csv_path = generate_data(input_features, output_features, data_csv_path)

    validate_torchscript_outputs(tmpdir, config, backend, training_data_csv_path)


def test_torchscript_e2e_tabnet_combiner(csv_filename, tmpdir):
    data_csv_path = os.path.join(tmpdir, csv_filename)
    # Configure features to be tested:
    input_features = [
        binary_feature(),
        number_feature(),
        category_feature(vocab_size=3),
        bag_feature(vocab_size=3),
        set_feature(vocab_size=3),
    ]
    output_features = [
        binary_feature(),
        number_feature(),
        category_feature(vocab_size=3),
    ]
    backend = LocalTestBackend()
    config = {
        "input_features": input_features,
        "output_features": output_features,
        COMBINER: {
            "type": "tabnet",
            "num_total_blocks": 2,
            "num_shared_blocks": 2,
        },
        TRAINER: {"epochs": 2},
    }

    # Generate training data
    training_data_csv_path = generate_data(input_features, output_features, data_csv_path)

    validate_torchscript_outputs(tmpdir, config, backend, training_data_csv_path)


def test_torchscript_e2e_audio(csv_filename, tmpdir):
    data_csv_path = os.path.join(tmpdir, csv_filename)
    audio_dest_folder = os.path.join(tmpdir, "generated_audio")

    input_features = [
        audio_feature(audio_dest_folder),
    ]
    output_features = [
        binary_feature(),
    ]
    backend = LocalTestBackend()
    config = {"input_features": input_features, "output_features": output_features, TRAINER: {"epochs": 2}}
    training_data_csv_path = generate_data(input_features, output_features, data_csv_path)

    # NOTE: audio preprocessing mismatches by very small margins ~O(1e-6) but causes flakiness in e2e test.
    # Increasing tolerance is a workaround to reduce flakiness for now.
    # TODO: remove this workaround when audio preprocessing is fixed.
    validate_torchscript_outputs(tmpdir, config, backend, training_data_csv_path, tolerance=1e-6)


def test_torchscript_e2e_image(tmpdir, csv_filename):
    data_csv_path = os.path.join(tmpdir, csv_filename)
    image_dest_folder = os.path.join(tmpdir, "generated_images")
    input_features = [
        image_feature(image_dest_folder),
    ]
    output_features = [
        binary_feature(),
    ]
    backend = LocalTestBackend()
    config = {"input_features": input_features, "output_features": output_features, TRAINER: {"epochs": 2}}
    training_data_csv_path = generate_data(input_features, output_features, data_csv_path)

    validate_torchscript_outputs(tmpdir, config, backend, training_data_csv_path)


def test_torchscript_e2e_text(tmpdir, csv_filename):
    data_csv_path = os.path.join(tmpdir, csv_filename)
    input_features = [
        text_feature(vocab_size=3, preprocessing={"tokenizer": tokenizer})
        for tokenizer in TORCHSCRIPT_COMPATIBLE_TOKENIZERS
    ]
    output_features = [
        binary_feature(),
    ]
    backend = LocalTestBackend()
    config = {"input_features": input_features, "output_features": output_features, TRAINER: {"epochs": 2}}
    training_data_csv_path = generate_data(input_features, output_features, data_csv_path)

    validate_torchscript_outputs(tmpdir, config, backend, training_data_csv_path)


def test_torchscript_e2e_sequence(tmpdir, csv_filename):
    data_csv_path = os.path.join(tmpdir, csv_filename)
    input_features = [
        sequence_feature(vocab_size=3, preprocessing={"tokenizer": "space"}),
    ]
    output_features = [
        binary_feature(),
    ]
    backend = LocalTestBackend()
    config = {"input_features": input_features, "output_features": output_features, TRAINER: {"epochs": 2}}
    training_data_csv_path = generate_data(input_features, output_features, data_csv_path)

    validate_torchscript_outputs(tmpdir, config, backend, training_data_csv_path)


def test_torchscript_e2e_timeseries(tmpdir, csv_filename):
    data_csv_path = os.path.join(tmpdir, csv_filename)
    input_features = [
        timeseries_feature(),
    ]
    output_features = [
        binary_feature(),
    ]
    backend = LocalTestBackend()
    config = {"input_features": input_features, "output_features": output_features, TRAINER: {"epochs": 2}}
    training_data_csv_path = generate_data(input_features, output_features, data_csv_path)

    validate_torchscript_outputs(tmpdir, config, backend, training_data_csv_path)


<<<<<<< HEAD
@pytest.mark.parametrize(
    "feature",
    [
        number_feature(),
        binary_feature(),
        category_feature(vocab_size=3),
        bag_feature(vocab_size=3),
        set_feature(vocab_size=3),
        text_feature(vocab_size=3),
        sequence_feature(vocab_size=3),
        timeseries_feature(),
        # TODO: future support
        # audio_feature(),  # default BACKFILL strategy is unintuitive at inference time
        # image_feature(),  # default BACKFILL strategy is unintuitive at inference time
        # vector_feature(), # Does not have a missing_value_strategy
        # date_feature(),
        # h3_feature(),
    ],
)
def test_torchscript_preproc_with_nans(tmpdir, csv_filename, feature):
    data_csv_path = os.path.join(tmpdir, csv_filename)
    audio_dest_folder = os.path.join(tmpdir, "generated_audio")

    input_features = [
        audio_feature(audio_dest_folder),
=======
def test_torchscript_e2e_h3(tmpdir, csv_filename):
    data_csv_path = os.path.join(tmpdir, csv_filename)
    input_features = [
        h3_feature(),
>>>>>>> f43d23e2
    ]
    output_features = [
        binary_feature(),
    ]
    backend = LocalTestBackend()
    config = {"input_features": input_features, "output_features": output_features, TRAINER: {"epochs": 2}}
<<<<<<< HEAD
    training_data_csv_path = generate_data(input_features, output_features, data_csv_path, nan_percent=0.2)

    # Initialize Ludwig model
    ludwig_model = LudwigModel(config, backend=backend)
    ludwig_model.train(
        dataset=training_data_csv_path,
        skip_save_training_description=True,
        skip_save_training_statistics=True,
        skip_save_model=True,
        skip_save_progress=True,
        skip_save_log=True,
        skip_save_processed_input=True,
    )
    preproc_inputs_expected, _ = preprocess_for_prediction(
        ludwig_model.config,
        training_data_csv_path,
        ludwig_model.training_set_metadata,
        backend=backend,
        include_outputs=False,
    )

    # Create graph inference model (Torchscript) from trained Ludwig model.
    script_module = ludwig_model.to_torchscript()
    # Ensure torchscript saving/loading does not affect final predictions.
    script_module_path = os.path.join(tmpdir, "inference_module.pt")
    torch.jit.save(script_module, script_module_path)
    script_module = torch.jit.load(script_module_path)

    df = pd.read_csv(training_data_csv_path)
    inputs = {
        name: to_inference_module_input(df[feature.column], feature.type(), load_paths=True)
        for name, feature in ludwig_model.model.input_features.items()
    }
    preproc_inputs = script_module.preprocess(inputs)

    # Check that preproc_inputs is the same as preproc_inputs_expected.
    for feature_name_expected, feature_values_expected in preproc_inputs_expected.dataset.items():
        feature_name = feature_name_expected[: feature_name_expected.rfind("_")]  # remove proc suffix
        if feature_name not in preproc_inputs.keys():
            continue

        feature_values = preproc_inputs[feature_name]
        assert utils.is_all_close(feature_values, feature_values_expected), f"feature: {feature_name}"
=======
    training_data_csv_path = generate_data(input_features, output_features, data_csv_path)

    validate_torchscript_outputs(tmpdir, config, backend, training_data_csv_path)
>>>>>>> f43d23e2


def validate_torchscript_outputs(tmpdir, config, backend, training_data_csv_path, tolerance=1e-8):
    # Train Ludwig (Pythonic) model:
    ludwig_model = LudwigModel(config, backend=backend)
    ludwig_model.train(
        dataset=training_data_csv_path,
        skip_save_training_description=True,
        skip_save_training_statistics=True,
        skip_save_model=True,
        skip_save_progress=True,
        skip_save_log=True,
        skip_save_processed_input=True,
    )

    # Obtain predictions from Python model
    preds_dict, _ = ludwig_model.predict(dataset=training_data_csv_path, return_type=dict)

    # Create graph inference model (Torchscript) from trained Ludwig model.
    script_module = ludwig_model.to_torchscript()

    # Ensure torchscript saving/loading does not affect final predictions.
    script_module_path = os.path.join(tmpdir, "inference_module.pt")
    torch.jit.save(script_module, script_module_path)
    script_module = torch.jit.load(script_module_path)

    df = pd.read_csv(training_data_csv_path)
    inputs = {
        name: to_inference_module_input(df[feature.column], feature.type(), load_paths=True)
        for name, feature in ludwig_model.model.input_features.items()
    }
    outputs = script_module(inputs)

    # TODO: these are the only outputs we provide from Torchscript for now
    ts_outputs = {PREDICTIONS, PROBABILITIES, LOGITS}

    # Compare results from Python trained model against Torchscript
    for feature_name, feature_outputs_expected in preds_dict.items():
        assert feature_name in outputs

        feature_outputs = outputs[feature_name]
        for output_name, output_values_expected in feature_outputs_expected.items():
            if output_name not in ts_outputs:
                continue

            assert output_name in feature_outputs
            output_values = feature_outputs[output_name]
            assert utils.is_all_close(
                output_values, output_values_expected
            ), f"feature: {feature_name}, output: {output_name}"<|MERGE_RESOLUTION|>--- conflicted
+++ resolved
@@ -376,7 +376,22 @@
     validate_torchscript_outputs(tmpdir, config, backend, training_data_csv_path)
 
 
-<<<<<<< HEAD
+def test_torchscript_e2e_h3(tmpdir, csv_filename):
+    data_csv_path = os.path.join(tmpdir, csv_filename)
+    input_features = [
+        h3_feature(),
+    ]
+    output_features = [
+        binary_feature(),
+    ]
+    backend = LocalTestBackend()
+    config = {"input_features": input_features, "output_features": output_features, TRAINER: {"epochs": 2}}
+
+    training_data_csv_path = generate_data(input_features, output_features, data_csv_path)
+
+    validate_torchscript_outputs(tmpdir, config, backend, training_data_csv_path)
+
+
 @pytest.mark.parametrize(
     "feature",
     [
@@ -388,12 +403,12 @@
         text_feature(vocab_size=3),
         sequence_feature(vocab_size=3),
         timeseries_feature(),
+        h3_feature(),
         # TODO: future support
         # audio_feature(),  # default BACKFILL strategy is unintuitive at inference time
         # image_feature(),  # default BACKFILL strategy is unintuitive at inference time
         # vector_feature(), # Does not have a missing_value_strategy
         # date_feature(),
-        # h3_feature(),
     ],
 )
 def test_torchscript_preproc_with_nans(tmpdir, csv_filename, feature):
@@ -402,19 +417,13 @@
 
     input_features = [
         audio_feature(audio_dest_folder),
-=======
-def test_torchscript_e2e_h3(tmpdir, csv_filename):
-    data_csv_path = os.path.join(tmpdir, csv_filename)
-    input_features = [
-        h3_feature(),
->>>>>>> f43d23e2
-    ]
-    output_features = [
-        binary_feature(),
-    ]
-    backend = LocalTestBackend()
-    config = {"input_features": input_features, "output_features": output_features, TRAINER: {"epochs": 2}}
-<<<<<<< HEAD
+    ]
+    output_features = [
+        binary_feature(),
+    ]
+    backend = LocalTestBackend()
+    config = {"input_features": input_features, "output_features": output_features, TRAINER: {"epochs": 2}}
+
     training_data_csv_path = generate_data(input_features, output_features, data_csv_path, nan_percent=0.2)
 
     # Initialize Ludwig model
@@ -458,11 +467,6 @@
 
         feature_values = preproc_inputs[feature_name]
         assert utils.is_all_close(feature_values, feature_values_expected), f"feature: {feature_name}"
-=======
-    training_data_csv_path = generate_data(input_features, output_features, data_csv_path)
-
-    validate_torchscript_outputs(tmpdir, config, backend, training_data_csv_path)
->>>>>>> f43d23e2
 
 
 def validate_torchscript_outputs(tmpdir, config, backend, training_data_csv_path, tolerance=1e-8):
