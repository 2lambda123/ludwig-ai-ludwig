# Copyright (c) 2019 Uber Technologies, Inc.
#
# Licensed under the Apache License, Version 2.0 (the "License");
# you may not use this file except in compliance with the License.
# You may obtain a copy of the License at
#
#     http://www.apache.org/licenses/LICENSE-2.0
#
# Unless required by applicable law or agreed to in writing, software
# distributed under the License is distributed on an "AS IS" BASIS,
# WITHOUT WARRANTIES OR CONDITIONS OF ANY KIND, either express or implied.
# See the License for the specific language governing permissions and
# limitations under the License.
# ==============================================================================
import contextlib
import logging
import multiprocessing
import os
import random
import shutil
import sys
import tempfile
import traceback
<<<<<<< HEAD
from typing import List, Tuple, Callable, Dict, Union
=======
>>>>>>> 6cc49ae4
import unittest
import uuid
from distutils.util import strtobool
from typing import List, Union

import cloudpickle
import numpy as np
import pandas as pd
import torch

from ludwig.api import LudwigModel
from ludwig.backend import LocalBackend
<<<<<<< HEAD
from ludwig.constants import VECTOR, COLUMN, NAME, PROC_COLUMN
from ludwig.data.dataset_synthesizer import DATETIME_FORMATS
from ludwig.data.dataset_synthesizer import build_synthetic_dataset
from ludwig.encoders import Encoder
=======
from ludwig.constants import COLUMN, NAME, PROC_COLUMN, TRAINER, VECTOR
from ludwig.data.dataset_synthesizer import build_synthetic_dataset, DATETIME_FORMATS
>>>>>>> 6cc49ae4
from ludwig.experiment import experiment_cli
from ludwig.features.feature_utils import compute_feature_hash
from ludwig.models.trainer import Trainer
from ludwig.utils.data_utils import read_csv, replace_file_extension
from ludwig.utils.torch_utils import LudwigModule

try:
    import ray
except ImportError:
    ray = None


logger = logging.getLogger(__name__)

# Used in sequence-related unit tests (encoders, features) as well as end-to-end integration tests.
# Missing: passthrough encoder.
ENCODERS = ["embed", "rnn", "parallel_cnn", "cnnrnn", "stacked_parallel_cnn", "stacked_cnn", "transformer"]

HF_ENCODERS_SHORT = ["distilbert"]

HF_ENCODERS = [
    "bert",
    "gpt",
    "gpt2",
    # 'transformer_xl',
    "xlnet",
    "xlm",
    "roberta",
    "distilbert",
    "ctrl",
    "camembert",
    "albert",
    "t5",
    "xlmroberta",
    "longformer",
    "flaubert",
    "electra",
    "mt5",
]


@contextlib.contextmanager
def ray_cluster():
    ray.init(
        num_cpus=2,
        include_dashboard=False,
        object_store_memory=150 * 1024 * 1024,
    )
    try:
        yield
    finally:
        ray.shutdown()


@contextlib.contextmanager
def init_backend(backend: str):
    if backend == "local":
        with contextlib.nullcontext():
            yield
            return

    if backend == "ray":
        with ray_cluster():
            yield
            return

    raise ValueError(f"Unrecognized backend: {backend}")


class LocalTestBackend(LocalBackend):
    @property
    def supports_multiprocessing(self):
        return False


# Simulates running training on a separate node from the driver process
class FakeRemoteBackend(LocalBackend):
    def create_trainer(self, **kwargs):
        return FakeRemoteTrainer(**kwargs)

    @property
    def supports_multiprocessing(self):
        return False


class FakeRemoteTrainer(Trainer):
    def train(self, *args, save_path="model", **kwargs):
        with tempfile.TemporaryDirectory() as tmpdir:
            return super().train(*args, save_path=tmpdir, **kwargs)


def parse_flag_from_env(key, default=False):
    try:
        value = os.environ[key]
    except KeyError:
        # KEY isn't set, default to `default`.
        _value = default
    else:
        # KEY is set, convert it to True or False.
        try:
            _value = strtobool(value)
        except ValueError:
            # More values are supported, but let's keep the message simple.
            raise ValueError(f"If set, {key} must be yes or no.")
    return _value


_run_slow_tests = parse_flag_from_env("RUN_SLOW", default=False)


def slow(test_case):
    """Decorator marking a test as slow.

    Slow tests are skipped by default. Set the RUN_SLOW environment variable to a truth value to run them.
    """
    if not _run_slow_tests:
        test_case = unittest.skip("Skipping: this test is too slow")(test_case)
    return test_case


def generate_data(
    input_features,
    output_features,
    filename="test_csv.csv",
    num_examples=25,
):
    """Helper method to generate synthetic data based on input, output feature specs.

    :param num_examples: number of examples to generate
    :param input_features: schema
    :param output_features: schema
    :param filename: path to the file where data is stored
    :return:
    """
    features = input_features + output_features
    df = build_synthetic_dataset(num_examples, features)
    data = [next(df) for _ in range(num_examples + 1)]

    dataframe = pd.DataFrame(data[1:], columns=data[0])
    dataframe.to_csv(filename, index=False)

    return filename


def random_string(length=5):
    return uuid.uuid4().hex[:length].upper()


def number_feature(normalization=None, **kwargs):
    feature = {"name": "num_" + random_string(), "type": "number", "preprocessing": {"normalization": normalization}}
    feature.update(kwargs)
    feature[COLUMN] = feature[NAME]
    feature[PROC_COLUMN] = compute_feature_hash(feature)
    return feature


def category_feature(**kwargs):
    feature = {"type": "category", "name": "category_" + random_string(), "vocab_size": 10, "embedding_size": 5}
    feature.update(kwargs)
    feature[COLUMN] = feature[NAME]
    feature[PROC_COLUMN] = compute_feature_hash(feature)
    return feature


def text_feature(**kwargs):
    feature = {
        "name": "text_" + random_string(),
        "type": "text",
        "vocab_size": 5,
        "min_len": 7,
        "max_len": 7,
        "embedding_size": 8,
        "state_size": 8,
    }
    feature.update(kwargs)
    feature[COLUMN] = feature[NAME]
    feature[PROC_COLUMN] = compute_feature_hash(feature)
    return feature


def set_feature(**kwargs):
    feature = {"type": "set", "name": "set_" + random_string(), "vocab_size": 10, "max_len": 5, "embedding_size": 5}
    feature.update(kwargs)
    feature[COLUMN] = feature[NAME]
    feature[PROC_COLUMN] = compute_feature_hash(feature)
    return feature


def sequence_feature(**kwargs):
    feature = {
        "type": "sequence",
        "name": "sequence_" + random_string(),
        "vocab_size": 10,
        "max_len": 7,
        "encoder": "embed",
        "embedding_size": 8,
        "output_size": 8,
        "state_size": 8,
        "num_filters": 8,
        "hidden_size": 8,
    }
    feature.update(kwargs)
    feature[COLUMN] = feature[NAME]
    feature[PROC_COLUMN] = compute_feature_hash(feature)
    return feature


def image_feature(folder, **kwargs):
    feature = {
        "type": "image",
        "name": "image_" + random_string(),
        "encoder": "resnet",
        "preprocessing": {"in_memory": True, "height": 12, "width": 12, "num_channels": 3},
        "resnet_size": 8,
        "destination_folder": folder,
        "output_size": 8,
        "num_filters": 8,
    }
    feature.update(kwargs)
    feature[COLUMN] = feature[NAME]
    feature[PROC_COLUMN] = compute_feature_hash(feature)
    return feature


def audio_feature(folder, **kwargs):
    feature = {
        "name": "audio_" + random_string(),
        "type": "audio",
        "preprocessing": {
            "audio_feature": {
                "type": "fbank",
                "window_length_in_s": 0.04,
                "window_shift_in_s": 0.02,
                "num_filter_bands": 80,
            },
            "audio_file_length_limit_in_s": 3.0,
        },
        "encoder": "stacked_cnn",
        "should_embed": False,
        "conv_layers": [
            {"filter_size": 400, "pool_size": 16, "num_filters": 32},
            {"filter_size": 40, "pool_size": 10, "num_filters": 64},
        ],
        "output_size": 16,
        "destination_folder": folder,
    }
    feature.update(kwargs)
    feature[COLUMN] = feature[NAME]
    feature[PROC_COLUMN] = compute_feature_hash(feature)
    return feature


def timeseries_feature(**kwargs):
    feature = {"name": "timeseries_" + random_string(), "type": "timeseries", "max_len": 7}
    feature.update(kwargs)
    feature[COLUMN] = feature[NAME]
    feature[PROC_COLUMN] = compute_feature_hash(feature)
    return feature


def binary_feature(**kwargs):
    feature = {"name": "binary_" + random_string(), "type": "binary"}
    feature.update(kwargs)
    feature[COLUMN] = feature[NAME]
    feature[PROC_COLUMN] = compute_feature_hash(feature)
    return feature


def bag_feature(**kwargs):
    feature = {"name": "bag_" + random_string(), "type": "bag", "max_len": 5, "vocab_size": 10, "embedding_size": 5}
    feature.update(kwargs)
    feature[COLUMN] = feature[NAME]
    feature[PROC_COLUMN] = compute_feature_hash(feature)
    return feature


def date_feature(**kwargs):
    feature = {
        "name": "date_" + random_string(),
        "type": "date",
        "preprocessing": {"datetime_format": random.choice(list(DATETIME_FORMATS.keys()))},
    }
    feature.update(kwargs)
    feature[COLUMN] = feature[NAME]
    feature[PROC_COLUMN] = compute_feature_hash(feature)
    return feature


def h3_feature(**kwargs):
    feature = {"name": "h3_" + random_string(), "type": "h3"}
    feature.update(kwargs)
    feature[COLUMN] = feature[NAME]
    feature[PROC_COLUMN] = compute_feature_hash(feature)
    return feature


def vector_feature(**kwargs):
    feature = {"type": VECTOR, "vector_size": 5, "name": "vector_" + random_string()}
    feature.update(kwargs)
    feature[COLUMN] = feature[NAME]
    feature[PROC_COLUMN] = compute_feature_hash(feature)
    return feature


def run_experiment(
    input_features=None, output_features=None, config=None, skip_save_processed_input=True, backend=None, **kwargs
):
    """Helper method to avoid code repetition in running an experiment. Deletes the data saved to disk related to
    running an experiment.

    :param input_features: list of input feature dictionaries
    :param output_features: list of output feature dictionaries
    **kwargs you may also pass extra parameters to the experiment as keyword
    arguments
    :return: None
    """
    if input_features is None and output_features is None and config is None:
        raise ValueError("Cannot run test experiment without features nor config.")

    if config is None:
        config = {
            "input_features": input_features,
            "output_features": output_features,
            "combiner": {"type": "concat", "output_size": 14},
            TRAINER: {"epochs": 2},
        }

    with tempfile.TemporaryDirectory() as tmpdir:
        args = {
            "config": config,
            "backend": backend or LocalTestBackend(),
            "skip_save_training_description": True,
            "skip_save_training_statistics": True,
            "skip_save_processed_input": skip_save_processed_input,
            "skip_save_progress": True,
            "skip_save_unprocessed_output": True,
            "skip_save_model": True,
            "skip_save_predictions": True,
            "skip_save_eval_stats": True,
            "skip_collect_predictions": True,
            "skip_collect_overall_stats": True,
            "skip_save_log": True,
            "output_directory": tmpdir,
        }
        args.update(kwargs)

        experiment_cli(**args)


def generate_output_features_with_dependencies(main_feature, dependencies):
    """Generates multiple output features specifications with dependencies.

    Example usage:
        generate_output_features_with_dependencies('sequence_feature', ['category_feature', 'number_feature'])

    Args:
        main_feature: feature identifier, valid values 'category_feature', 'sequence_feature', 'number_feature'
        dependencies: list of dependencies for 'main_feature', do not li
    """

    output_features = [
        category_feature(vocab_size=2, reduce_input="sum"),
        sequence_feature(vocab_size=10, max_len=5),
        number_feature(),
    ]

    # value portion of dictionary is a tuple: (position, feature_name)
    #   position: location of output feature in the above output_features list
    #   feature_name: Ludwig generated feature name
    feature_names = {
        "category_feature": (0, output_features[0]["name"]),
        "sequence_feature": (1, output_features[1]["name"]),
        "number_feature": (2, output_features[2]["name"]),
    }

    # generate list of dependencies with real feature names
    generated_dependencies = [feature_names[feat_name][1] for feat_name in dependencies]

    # specify dependencies for the main_feature
    output_features[feature_names[main_feature][0]]["dependencies"] = generated_dependencies

    return output_features


def generate_output_features_with_dependencies_complex():
    """Generates multiple output features specifications with dependencies."""

    tf = text_feature(vocab_size=4, max_len=5, decoder="generator")
    sf = sequence_feature(vocab_size=4, max_len=5, decoder="generator", dependencies=[tf["name"]])
    nf = number_feature(dependencies=[tf["name"]])
    vf = vector_feature(dependencies=[sf["name"], nf["name"]])
    set_f = set_feature(vocab_size=4, dependencies=[tf["name"], vf["name"]])
    cf = category_feature(vocab_size=4, dependencies=[sf["name"], nf["name"], set_f["name"]])

    # The correct order ids[tf, sf, nf, vf, set_f, cf]
    # # shuffling it to test the robustness of the topological sort
    output_features = [nf, tf, set_f, vf, cf, sf, nf]

    return output_features


def _subproc_wrapper(fn, queue, *args, **kwargs):
    fn = cloudpickle.loads(fn)
    try:
        results = fn(*args, **kwargs)
    except Exception as e:
        traceback.print_exc(file=sys.stderr)
        results = e
    queue.put(results)


def spawn(fn):
    def wrapped_fn(*args, **kwargs):
        ctx = multiprocessing.get_context("spawn")
        queue = ctx.Queue()

        p = ctx.Process(target=_subproc_wrapper, args=(cloudpickle.dumps(fn), queue, *args), kwargs=kwargs)

        p.start()
        p.join()
        results = queue.get()
        if isinstance(results, Exception):
            raise RuntimeError(
                f"Spawned subprocess raised {type(results).__name__}, " f"check log output above for stack trace."
            )
        return results

    return wrapped_fn


def get_weights(model: torch.nn.Module) -> List[torch.Tensor]:
    return [param.data for param in model.parameters()]


def is_all_close(
    val1: Union[np.ndarray, torch.Tensor, str, list],
    val2: Union[np.ndarray, torch.Tensor, str, list],
    tolerance=1e-8,
):
    """Checks if two values are close to each other."""
    if isinstance(val1, list):
        return all(is_all_close(v1, v2, tolerance) for v1, v2 in zip(val1, val2))

    if isinstance(val1, str):
        return val1 == val2
    if isinstance(val1, torch.Tensor):
        val1 = val1.detach().numpy()
    if isinstance(val2, torch.Tensor):
        val2 = val2.detach().numpy()
    return val1.shape == val2.shape and np.allclose(val1, val2, atol=tolerance)


def run_api_experiment(input_features, output_features, data_csv):
    """Helper method to avoid code repetition in running an experiment.

    :param input_features: input schema
    :param output_features: output schema
    :param data_csv: path to data
    :return: None
    """
    config = {
        "input_features": input_features,
        "output_features": output_features,
        "combiner": {"type": "concat", "output_size": 14},
        TRAINER: {"epochs": 2},
    }

    model = LudwigModel(config)
    output_dir = None

    try:
        # Training with csv
        _, _, output_dir = model.train(
            dataset=data_csv, skip_save_processed_input=True, skip_save_progress=True, skip_save_unprocessed_output=True
        )
        model.predict(dataset=data_csv)

        model_dir = os.path.join(output_dir, "model")
        loaded_model = LudwigModel.load(model_dir)

        # Necessary before call to get_weights() to materialize the weights
        loaded_model.predict(dataset=data_csv)

        model_weights = get_weights(model.model)
        loaded_weights = get_weights(loaded_model.model)
        for model_weight, loaded_weight in zip(model_weights, loaded_weights):
            assert torch.allclose(model_weight, loaded_weight)
    finally:
        # Remove results/intermediate data saved to disk
        shutil.rmtree(output_dir, ignore_errors=True)

    try:
        # Training with dataframe
        data_df = read_csv(data_csv)
        _, _, output_dir = model.train(
            dataset=data_df, skip_save_processed_input=True, skip_save_progress=True, skip_save_unprocessed_output=True
        )
        model.predict(dataset=data_df)
    finally:
        shutil.rmtree(output_dir, ignore_errors=True)


def read_csv_with_nan(path, nan_percent=0.0):
    """Converts `nan_percent` of samples in each row of the CSV at `path` to NaNs."""
    df = pd.read_csv(path)
    if nan_percent > 0:
        num_rows = len(df)
        num_nans_per_col = int(round(nan_percent * num_rows))
        for col in df.columns:
            col_idx = df.columns.get_loc(col)
            for row_idx in random.sample(range(num_rows), num_nans_per_col):
                df.iloc[row_idx, col_idx] = np.nan
    return df


def create_data_set_to_use(data_format, raw_data, nan_percent=0.0):
    # helper function for generating training and test data with specified format
    # handles all data formats except for hdf5
    # assumes raw_data is a csv dataset generated by
    # tests.integration_tests.utils.generate_data() function

    # support for writing to a fwf dataset based on this stackoverflow posting:
    # https://stackoverflow.com/questions/16490261/python-pandas-write-dataframe-to-fixed-width-file-to-fwf
    from tabulate import tabulate

    def to_fwf(df, fname):
        content = tabulate(df.values.tolist(), list(df.columns), tablefmt="plain")
        open(fname, "w").write(content)

    pd.DataFrame.to_fwf = to_fwf

    dataset_to_use = None

    if data_format == "csv":
        # Replace the original CSV with a CSV with NaNs
        dataset_to_use = raw_data
        read_csv_with_nan(raw_data, nan_percent=nan_percent).to_csv(dataset_to_use, index=False)

    elif data_format in {"df", "dict"}:
        dataset_to_use = read_csv_with_nan(raw_data, nan_percent=nan_percent)
        if data_format == "dict":
            dataset_to_use = dataset_to_use.to_dict(orient="list")

    elif data_format == "excel":
        dataset_to_use = replace_file_extension(raw_data, "xlsx")
        read_csv_with_nan(raw_data, nan_percent=nan_percent).to_excel(dataset_to_use, index=False)

    elif data_format == "excel_xls":
        dataset_to_use = replace_file_extension(raw_data, "xls")
        read_csv_with_nan(raw_data, nan_percent=nan_percent).to_excel(dataset_to_use, index=False)

    elif data_format == "feather":
        dataset_to_use = replace_file_extension(raw_data, "feather")
        read_csv_with_nan(raw_data, nan_percent=nan_percent).to_feather(dataset_to_use)

    elif data_format == "fwf":
        dataset_to_use = replace_file_extension(raw_data, "fwf")
        read_csv_with_nan(raw_data, nan_percent=nan_percent).to_fwf(dataset_to_use)

    elif data_format == "html":
        dataset_to_use = replace_file_extension(raw_data, "html")
        read_csv_with_nan(raw_data, nan_percent=nan_percent).to_html(dataset_to_use, index=False)

    elif data_format == "json":
        dataset_to_use = replace_file_extension(raw_data, "json")
        read_csv_with_nan(raw_data, nan_percent=nan_percent).to_json(dataset_to_use, orient="records")

    elif data_format == "jsonl":
        dataset_to_use = replace_file_extension(raw_data, "jsonl")
        read_csv_with_nan(raw_data, nan_percent=nan_percent).to_json(dataset_to_use, orient="records", lines=True)

    elif data_format == "parquet":
        dataset_to_use = replace_file_extension(raw_data, "parquet")
        read_csv_with_nan(raw_data, nan_percent=nan_percent).to_parquet(dataset_to_use, index=False)

    elif data_format == "pickle":
        dataset_to_use = replace_file_extension(raw_data, "pickle")
        read_csv_with_nan(raw_data, nan_percent=nan_percent).to_pickle(dataset_to_use)

    elif data_format == "stata":
        dataset_to_use = replace_file_extension(raw_data, "stata")
        read_csv_with_nan(raw_data, nan_percent=nan_percent).to_stata(dataset_to_use)

    elif data_format == "tsv":
        dataset_to_use = replace_file_extension(raw_data, "tsv")
        read_csv_with_nan(raw_data, nan_percent=nan_percent).to_csv(dataset_to_use, sep="\t", index=False)

    else:
        ValueError(f"'{data_format}' is an unrecognized data format")

    return dataset_to_use


def train_with_backend(
    backend,
    config,
    dataset=None,
    training_set=None,
    validation_set=None,
    test_set=None,
    predict=True,
    evaluate=True,
    callbacks=None,
    skip_save_processed_input=True,
):
    model = LudwigModel(config, backend=backend, callbacks=callbacks)
    output_dir = None

    try:
        _, _, output_dir = model.train(
            dataset=dataset,
            training_set=training_set,
            validation_set=validation_set,
            test_set=test_set,
            skip_save_processed_input=skip_save_processed_input,
            skip_save_progress=True,
            skip_save_unprocessed_output=True,
            skip_save_log=True,
        )

        if dataset is None:
            dataset = training_set

        if predict:
            preds, _ = model.predict(dataset=dataset)
            assert preds is not None

        if evaluate:
            eval_stats, eval_preds, _ = model.evaluate(
                dataset=dataset, collect_overall_stats=False, collect_predictions=True
            )
            assert eval_preds is not None

            # Test that eval_stats are approx equal when using local backend
            with tempfile.TemporaryDirectory() as tmpdir:
                model.save(tmpdir)
                local_model = LudwigModel.load(tmpdir, backend=LocalTestBackend())
                local_eval_stats, _, _ = local_model.evaluate(
                    dataset=dataset, collect_overall_stats=False, collect_predictions=False
                )

                # Filter out metrics that are not being aggregated correctly for now
                # TODO(travis): https://github.com/ludwig-ai/ludwig/issues/1956
                def filter(stats):
                    return {
                        k: {
                            metric_name: value
                            for metric_name, value in v.items()
                            if metric_name not in {"loss", "root_mean_squared_percentage_error"}
                        }
                        for k, v in stats.items()
                    }

                for (k1, v1), (k2, v2) in zip(filter(eval_stats).items(), filter(local_eval_stats).items()):
                    assert k1 == k2
                    for (name1, metric1), (name2, metric2) in zip(v1.items(), v2.items()):
                        assert name1 == name2
                        assert np.isclose(
                            metric1, metric2, rtol=1e-04, atol=1e-5
                        ), f"metric {name1}: {metric1} != {metric2}"

        return model
    finally:
        # Remove results/intermediate data saved to disk
        shutil.rmtree(output_dir, ignore_errors=True)


class ParameterUpdateError(Exception):
    pass


def assert_model_parameters_updated(
        model: LudwigModule,
        model_input_args: Tuple,
        max_steps: int = 1
) -> None:
    """
    Confirms that model parameters can be updated.
    Args:
        model: (LudwigModel) model to be tested.
        model_input_args: (tuple) input for model
        max_steps: (int) maximum number of steps allowed to test for parameter
            updates.

    Returns: None

    """
    # setup
    loss_function = torch.nn.MSELoss()
    optimizer = torch.optim.SGD(model.parameters(), lr=100)
    model.train(True)

    # generate initial model output tensor
    model_output = model(*model_input_args)

    # create target tensor
    if isinstance(model_output, torch.Tensor):
        target_tensor = torch.randn(model_output.shape,
                                    dtype=model_output.dtype)
    elif isinstance(model_output, tuple):
        target_tensor = torch.randn(model_output[0].shape,
                                    dtype=model_output[0].dtype)
    else:
        raise RuntimeError(
            'Unable to setup target tensor for model parameter update testing.'
        )

    step = 1
    while True:
        # make pass through model
        model_output = model(*model_input_args)

        # capture model parameters before doing parameter update pass
        before = [(x[0], x[1].clone()) for x in model.named_parameters()]

        # do update of model parameters
        optimizer.zero_grad()
        if isinstance(model_output, torch.Tensor):
            loss = loss_function(model_output, target_tensor)
        else:
            loss = loss_function(model_output[0], target_tensor)
        loss.backward()
        optimizer.step()

        # capture model parameters after one pass
        after = [(x[0], x[1].clone()) for x in model.named_parameters()]

        # check for parameter updates
        parameter_updated = []
        for b, a in zip(before, after):
            parameter_updated.append((a[1] != b[1]).any())

        # check to see if parameters were updated in all layers
        if all(parameter_updated):
            logger.debug(f'\nall model parameters updated at step {step}')
            break
        elif step >= max_steps:
            parameters_not_updated = []
            for updated, b, a in zip(parameter_updated, before, after):
                if not updated:
                    parameters_not_updated.append(
                        f'\n\tParameter {a[0]} not updated.'
                        # f'\tbefore model forward() pass (requires grad:{b[1].requires_grad}): {b[1]}\n'
                        # f'\tafter model forward() pass (requires grad:{a[1].requires_grad}): {a[1]}\n'
                    )
            raise ParameterUpdateError(
                f'Not all model parameters updated after {step} iteration(s):'
                f'{"".join(parameters_not_updated)}'
            )

        step += 1


def _assert_model_parameters_updated(
        model: LudwigModule,
        model_input: torch.Tensor,
        extract_model_output: Callable[[Union[Dict, Tuple]], torch.Tensor],
        max_steps: int = 1
) -> None:
    """
    Confirms that model parameters can be updated.
    Args:
        model: (LudwigModel) model to be tested.
        model_input: (torch.Tensor) input for model
        extract_model_output: (Callable[[Union[Dict, Tuple]], torch.Tensor])
            function to extract tensor for use in parameter update testing
        max_steps: (int) maximum number of steps allowed to test for parameter
            updates.

    Returns: None

    """
    # setup
    loss_function = torch.nn.MSELoss()
    optimizer = torch.optim.SGD(model.parameters(), lr=100)
    model.train(True)

    # create target tensor
    model_output = extract_model_output(model(model_input))
    target_tensor = torch.randn(model_output.shape,
                                dtype=model_output.dtype)

    step = 1
    while True:
        # capture model parameters before doing parameter update pass
        before = [(x[0], x[1].clone()) for x in model.named_parameters()]

        # do update of model parameters
        optimizer.zero_grad()
        loss = loss_function(model_output, target_tensor)
        loss.backward()
        optimizer.step()

        # capture model parameters after one pass
        after = [(x[0], x[1].clone()) for x in model.named_parameters()]

        # check for parameter updates
        parameter_updated = []
        for b, a in zip(before, after):
            parameter_updated.append((a[1] != b[1]).any())

        # check to see if parameters were updated in all layers
        if all(parameter_updated):
            logger.debug(f'\nall model parameters updated at step {step}')
            break
        elif step >= max_steps:
            # exceeded maximum allowed tries, terminating with error
            parameters_not_updated = []
            for updated, b, a in zip(parameter_updated, before, after):
                if not updated:
                    parameters_not_updated.append(
                        f'\n\tParameter {a[0]} not updated.'
                        # f'\tbefore model forward() pass (requires grad:{b[1].requires_grad}): {b[1]}\n'
                        # f'\tafter model forward() pass (requires grad:{a[1].requires_grad}): {a[1]}\n'
                    )
            raise ParameterUpdateError(
                f'Not all model parameters updated after {step} iteration(s):'
                f'{"".join(parameters_not_updated)}'
            )

        # make another pass through model
        model_output = extract_model_output(model(model_input))
        step += 1


def assert_model_parameters_updated_encoders(
        model: LudwigModule,
        model_input: torch.Tensor,
        max_steps: int = 1
) -> None:
    """
    Confirms that model parameters can be updated.
    Args:
        model: (Type[Encoder]) model to be tested.
        model_input: (torch.Tensor) input for model
        max_steps: (int) maximum number of steps allowed to test for parameter
            updates.

    Returns: None

    """
    _assert_model_parameters_updated(
        model,
        model_input,
        lambda outputs: outputs['encoder_output'],
        max_steps
    )<|MERGE_RESOLUTION|>--- conflicted
+++ resolved
@@ -21,10 +21,6 @@
 import sys
 import tempfile
 import traceback
-<<<<<<< HEAD
-from typing import List, Tuple, Callable, Dict, Union
-=======
->>>>>>> 6cc49ae4
 import unittest
 import uuid
 from distutils.util import strtobool
@@ -37,20 +33,12 @@
 
 from ludwig.api import LudwigModel
 from ludwig.backend import LocalBackend
-<<<<<<< HEAD
-from ludwig.constants import VECTOR, COLUMN, NAME, PROC_COLUMN
-from ludwig.data.dataset_synthesizer import DATETIME_FORMATS
-from ludwig.data.dataset_synthesizer import build_synthetic_dataset
-from ludwig.encoders import Encoder
-=======
 from ludwig.constants import COLUMN, NAME, PROC_COLUMN, TRAINER, VECTOR
 from ludwig.data.dataset_synthesizer import build_synthetic_dataset, DATETIME_FORMATS
->>>>>>> 6cc49ae4
 from ludwig.experiment import experiment_cli
 from ludwig.features.feature_utils import compute_feature_hash
 from ludwig.models.trainer import Trainer
 from ludwig.utils.data_utils import read_csv, replace_file_extension
-from ludwig.utils.torch_utils import LudwigModule
 
 try:
     import ray
@@ -710,186 +698,4 @@
         return model
     finally:
         # Remove results/intermediate data saved to disk
-        shutil.rmtree(output_dir, ignore_errors=True)
-
-
-class ParameterUpdateError(Exception):
-    pass
-
-
-def assert_model_parameters_updated(
-        model: LudwigModule,
-        model_input_args: Tuple,
-        max_steps: int = 1
-) -> None:
-    """
-    Confirms that model parameters can be updated.
-    Args:
-        model: (LudwigModel) model to be tested.
-        model_input_args: (tuple) input for model
-        max_steps: (int) maximum number of steps allowed to test for parameter
-            updates.
-
-    Returns: None
-
-    """
-    # setup
-    loss_function = torch.nn.MSELoss()
-    optimizer = torch.optim.SGD(model.parameters(), lr=100)
-    model.train(True)
-
-    # generate initial model output tensor
-    model_output = model(*model_input_args)
-
-    # create target tensor
-    if isinstance(model_output, torch.Tensor):
-        target_tensor = torch.randn(model_output.shape,
-                                    dtype=model_output.dtype)
-    elif isinstance(model_output, tuple):
-        target_tensor = torch.randn(model_output[0].shape,
-                                    dtype=model_output[0].dtype)
-    else:
-        raise RuntimeError(
-            'Unable to setup target tensor for model parameter update testing.'
-        )
-
-    step = 1
-    while True:
-        # make pass through model
-        model_output = model(*model_input_args)
-
-        # capture model parameters before doing parameter update pass
-        before = [(x[0], x[1].clone()) for x in model.named_parameters()]
-
-        # do update of model parameters
-        optimizer.zero_grad()
-        if isinstance(model_output, torch.Tensor):
-            loss = loss_function(model_output, target_tensor)
-        else:
-            loss = loss_function(model_output[0], target_tensor)
-        loss.backward()
-        optimizer.step()
-
-        # capture model parameters after one pass
-        after = [(x[0], x[1].clone()) for x in model.named_parameters()]
-
-        # check for parameter updates
-        parameter_updated = []
-        for b, a in zip(before, after):
-            parameter_updated.append((a[1] != b[1]).any())
-
-        # check to see if parameters were updated in all layers
-        if all(parameter_updated):
-            logger.debug(f'\nall model parameters updated at step {step}')
-            break
-        elif step >= max_steps:
-            parameters_not_updated = []
-            for updated, b, a in zip(parameter_updated, before, after):
-                if not updated:
-                    parameters_not_updated.append(
-                        f'\n\tParameter {a[0]} not updated.'
-                        # f'\tbefore model forward() pass (requires grad:{b[1].requires_grad}): {b[1]}\n'
-                        # f'\tafter model forward() pass (requires grad:{a[1].requires_grad}): {a[1]}\n'
-                    )
-            raise ParameterUpdateError(
-                f'Not all model parameters updated after {step} iteration(s):'
-                f'{"".join(parameters_not_updated)}'
-            )
-
-        step += 1
-
-
-def _assert_model_parameters_updated(
-        model: LudwigModule,
-        model_input: torch.Tensor,
-        extract_model_output: Callable[[Union[Dict, Tuple]], torch.Tensor],
-        max_steps: int = 1
-) -> None:
-    """
-    Confirms that model parameters can be updated.
-    Args:
-        model: (LudwigModel) model to be tested.
-        model_input: (torch.Tensor) input for model
-        extract_model_output: (Callable[[Union[Dict, Tuple]], torch.Tensor])
-            function to extract tensor for use in parameter update testing
-        max_steps: (int) maximum number of steps allowed to test for parameter
-            updates.
-
-    Returns: None
-
-    """
-    # setup
-    loss_function = torch.nn.MSELoss()
-    optimizer = torch.optim.SGD(model.parameters(), lr=100)
-    model.train(True)
-
-    # create target tensor
-    model_output = extract_model_output(model(model_input))
-    target_tensor = torch.randn(model_output.shape,
-                                dtype=model_output.dtype)
-
-    step = 1
-    while True:
-        # capture model parameters before doing parameter update pass
-        before = [(x[0], x[1].clone()) for x in model.named_parameters()]
-
-        # do update of model parameters
-        optimizer.zero_grad()
-        loss = loss_function(model_output, target_tensor)
-        loss.backward()
-        optimizer.step()
-
-        # capture model parameters after one pass
-        after = [(x[0], x[1].clone()) for x in model.named_parameters()]
-
-        # check for parameter updates
-        parameter_updated = []
-        for b, a in zip(before, after):
-            parameter_updated.append((a[1] != b[1]).any())
-
-        # check to see if parameters were updated in all layers
-        if all(parameter_updated):
-            logger.debug(f'\nall model parameters updated at step {step}')
-            break
-        elif step >= max_steps:
-            # exceeded maximum allowed tries, terminating with error
-            parameters_not_updated = []
-            for updated, b, a in zip(parameter_updated, before, after):
-                if not updated:
-                    parameters_not_updated.append(
-                        f'\n\tParameter {a[0]} not updated.'
-                        # f'\tbefore model forward() pass (requires grad:{b[1].requires_grad}): {b[1]}\n'
-                        # f'\tafter model forward() pass (requires grad:{a[1].requires_grad}): {a[1]}\n'
-                    )
-            raise ParameterUpdateError(
-                f'Not all model parameters updated after {step} iteration(s):'
-                f'{"".join(parameters_not_updated)}'
-            )
-
-        # make another pass through model
-        model_output = extract_model_output(model(model_input))
-        step += 1
-
-
-def assert_model_parameters_updated_encoders(
-        model: LudwigModule,
-        model_input: torch.Tensor,
-        max_steps: int = 1
-) -> None:
-    """
-    Confirms that model parameters can be updated.
-    Args:
-        model: (Type[Encoder]) model to be tested.
-        model_input: (torch.Tensor) input for model
-        max_steps: (int) maximum number of steps allowed to test for parameter
-            updates.
-
-    Returns: None
-
-    """
-    _assert_model_parameters_updated(
-        model,
-        model_input,
-        lambda outputs: outputs['encoder_output'],
-        max_steps
-    )+        shutil.rmtree(output_dir, ignore_errors=True)