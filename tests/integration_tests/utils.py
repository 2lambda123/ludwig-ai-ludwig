# -*- coding: utf-8 -*-
# Copyright (c) 2019 Uber Technologies, Inc.
#
# Licensed under the Apache License, Version 2.0 (the "License");
# you may not use this file except in compliance with the License.
# You may obtain a copy of the License at
#
#     http://www.apache.org/licenses/LICENSE-2.0
#
# Unless required by applicable law or agreed to in writing, software
# distributed under the License is distributed on an "AS IS" BASIS,
# WITHOUT WARRANTIES OR CONDITIONS OF ANY KIND, either express or implied.
# See the License for the specific language governing permissions and
# limitations under the License.
# ==============================================================================
import multiprocessing
import os
import random
import shutil
import sys
import traceback
import unittest
import uuid
from distutils.util import strtobool

import cloudpickle
import numpy as np
import pandas as pd

from ludwig.api import LudwigModel
<<<<<<< HEAD
from ludwig.constants import VECTOR
from ludwig.data.dataset_synthesizer import DATETIME_FORMATS
from ludwig.data.dataset_synthesizer import build_synthetic_dataset
from ludwig.experiment import experiment_cli
=======
from ludwig.constants import VECTOR, COLUMN, NAME, PROC_COLUMN
from ludwig.data.dataset_synthesizer import DATETIME_FORMATS
from ludwig.data.dataset_synthesizer import build_synthetic_dataset
from ludwig.experiment import experiment_cli
from ludwig.features.feature_utils import compute_feature_hash
>>>>>>> 576b74b2
from ludwig.utils.data_utils import read_csv, replace_file_extension

ENCODERS = [
    'embed', 'rnn', 'parallel_cnn', 'cnnrnn', 'stacked_parallel_cnn',
    'stacked_cnn', 'transformer'
]

HF_ENCODERS_SHORT = ['distilbert']

HF_ENCODERS = [
    'bert',
    'gpt',
    'gpt2',
    # 'transformer_xl',
    'xlnet',
    'xlm',
    'roberta',
    'distilbert',
    'ctrl',
    'camembert',
    'albert',
    't5',
    'xlmroberta',
    'longformer',
    'flaubert',
    'electra',
]


def parse_flag_from_env(key, default=False):
    try:
        value = os.environ[key]
    except KeyError:
        # KEY isn't set, default to `default`.
        _value = default
    else:
        # KEY is set, convert it to True or False.
        try:
            _value = strtobool(value)
        except ValueError:
            # More values are supported, but let's keep the message simple.
            raise ValueError("If set, {} must be yes or no.".format(key))
    return _value


_run_slow_tests = parse_flag_from_env("RUN_SLOW", default=False)


def slow(test_case):
    """
    Decorator marking a test as slow.

    Slow tests are skipped by default. Set the RUN_SLOW environment variable
    to a truth value to run them.

    """
    if not _run_slow_tests:
        test_case = unittest.skip("Skipping: this test is too slow")(test_case)
    return test_case


def generate_data(
        input_features,
        output_features,
        filename='test_csv.csv',
        num_examples=25,

):
    """
    Helper method to generate synthetic data based on input, output feature
    specs
    :param num_examples: number of examples to generate
    :param input_features: schema
    :param output_features: schema
    :param filename: path to the file where data is stored
    :return:
    """
    features = input_features + output_features
    df = build_synthetic_dataset(num_examples, features)
    data = [next(df) for _ in range(num_examples)]

    dataframe = pd.DataFrame(data[1:], columns=data[0])
    dataframe.to_csv(filename, index=False)

    return filename


def random_string(length=5):
    return uuid.uuid4().hex[:length].upper()


def numerical_feature(normalization=None, **kwargs):
    feature = {
        'name': 'num_' + random_string(),
        'type': 'numerical',
        'preprocessing': {
            'normalization': normalization
        }
    }
    feature.update(kwargs)
    feature[COLUMN] = feature[NAME]
    feature[PROC_COLUMN] = compute_feature_hash(feature)
    return feature


def category_feature(**kwargs):
    feature = {
        'type': 'category',
        'name': 'category_' + random_string(),
        'vocab_size': 10,
        'embedding_size': 5
    }
    feature.update(kwargs)
    feature[COLUMN] = feature[NAME]
    feature[PROC_COLUMN] = compute_feature_hash(feature)
    return feature


def text_feature(**kwargs):
    feature = {
        'name': 'text_' + random_string(),
        'type': 'text',
        'reduce_input': None,
        'vocab_size': 5,
        'min_len': 7,
        'max_len': 7,
        'embedding_size': 8,
        'state_size': 8
    }
    feature.update(kwargs)
    feature[COLUMN] = feature[NAME]
    feature[PROC_COLUMN] = compute_feature_hash(feature)
    return feature


def set_feature(**kwargs):
    feature = {
        'type': 'set',
        'name': 'set_' + random_string(),
        'vocab_size': 10,
        'max_len': 5,
        'embedding_size': 5
    }
    feature.update(kwargs)
    feature[COLUMN] = feature[NAME]
    feature[PROC_COLUMN] = compute_feature_hash(feature)
    return feature


def sequence_feature(**kwargs):
    feature = {
        'type': 'sequence',
        'name': 'sequence_' + random_string(),
        'vocab_size': 10,
        'max_len': 7,
        'encoder': 'embed',
        'embedding_size': 8,
        'fc_size': 8,
        'state_size': 8,
        'num_filters': 8,
        'hidden_size': 8
    }
    feature.update(kwargs)
    feature[COLUMN] = feature[NAME]
    feature[PROC_COLUMN] = compute_feature_hash(feature)
    return feature


def image_feature(folder, **kwargs):
    feature = {
        'type': 'image',
        'name': 'image_' + random_string(),
        'encoder': 'resnet',
        'preprocessing': {
            'in_memory': True,
            'height': 12,
            'width': 12,
            'num_channels': 3
        },
        'resnet_size': 8,
        'destination_folder': folder,
        'fc_size': 8,
        'num_filters': 8
    }
    feature.update(kwargs)
    feature[COLUMN] = feature[NAME]
    feature[PROC_COLUMN] = compute_feature_hash(feature)
    return feature


def audio_feature(folder, **kwargs):
    feature = {
        'name': 'audio_' + random_string(),
        'type': 'audio',
        'preprocessing': {
            'audio_feature': {
                'type': 'fbank',
                'window_length_in_s': 0.04,
                'window_shift_in_s': 0.02,
                'num_filter_bands': 80
            },
            'audio_file_length_limit_in_s': 3.0
        },
        'encoder': 'stacked_cnn',
        'should_embed': False,
        'conv_layers': [
            {
                'filter_size': 400,
                'pool_size': 16,
                'num_filters': 32,
                'regularize': 'false'
            },
            {
                'filter_size': 40,
                'pool_size': 10,
                'num_filters': 64,
                'regularize': 'false'
            }
        ],
        'fc_size': 256,
        'destination_folder': folder
    }
    feature.update(kwargs)
    feature[COLUMN] = feature[NAME]
    feature[PROC_COLUMN] = compute_feature_hash(feature)
    return feature


def timeseries_feature(**kwargs):
    feature = {
        'name': 'timeseries_' + random_string(),
        'type': 'timeseries',
        'max_len': 7
    }
    feature.update(kwargs)
    feature[COLUMN] = feature[NAME]
    feature[PROC_COLUMN] = compute_feature_hash(feature)
    return feature


def binary_feature(**kwargs):
    feature = {
        'name': 'binary_' + random_string(),
        'type': 'binary'
    }
    feature.update(kwargs)
    feature[COLUMN] = feature[NAME]
    feature[PROC_COLUMN] = compute_feature_hash(feature)
    return feature


def bag_feature(**kwargs):
    feature = {
        'name': 'bag_' + random_string(),
        'type': 'bag',
        'max_len': 5,
        'vocab_size': 10,
        'embedding_size': 5
    }
    feature.update(kwargs)
    feature[COLUMN] = feature[NAME]
    feature[PROC_COLUMN] = compute_feature_hash(feature)
    return feature


def date_feature(**kwargs):
    feature = {
        'name': 'date_' + random_string(),
        'type': 'date',
        'preprocessing': {
            'datetime_format': random.choice(list(DATETIME_FORMATS.keys()))
        }
    }
    feature.update(kwargs)
    feature[COLUMN] = feature[NAME]
    feature[PROC_COLUMN] = compute_feature_hash(feature)
    return feature


def h3_feature(**kwargs):
    feature = {
        'name': 'h3_' + random_string(),
        'type': 'h3'
    }
    feature.update(kwargs)
    feature[COLUMN] = feature[NAME]
    feature[PROC_COLUMN] = compute_feature_hash(feature)
    return feature


def vector_feature(**kwargs):
    feature = {
        'type': VECTOR,
        'vector_size': 5,
        'name': 'vector_' + random_string()
    }
    feature.update(kwargs)
    feature[COLUMN] = feature[NAME]
    feature[PROC_COLUMN] = compute_feature_hash(feature)
    return feature


def run_experiment(
        input_features,
        output_features,
        skip_save_processed_input=True,
        **kwargs
):
    """
    Helper method to avoid code repetition in running an experiment. Deletes
    the data saved to disk after running the experiment
    :param input_features: list of input feature dictionaries
    :param output_features: list of output feature dictionaries
    **kwargs you may also pass extra parameters to the experiment as keyword
    arguments
    :return: None
    """
    config = None
    if input_features is not None and output_features is not None:
        # This if is necessary so that the caller can call with
        # config_file (and not config)
        config = {
            'input_features': input_features,
            'output_features': output_features,
            'combiner': {
                'type': 'concat',
                'fc_size': 14
            },
            'training': {'epochs': 2}
        }

    args = {
        'config': config,
        'skip_save_training_description': True,
        'skip_save_training_statistics': True,
        'skip_save_processed_input': skip_save_processed_input,
        'skip_save_progress': True,
        'skip_save_unprocessed_output': True,
        'skip_save_model': True,
        'skip_save_predictions': True,
        'skip_save_eval_stats': True,
        'skip_collect_predictions': True,
        'skip_collect_overall_stats': True,
        'skip_save_log': True
    }
    args.update(kwargs)

    _, _, _, _, exp_dir_name = experiment_cli(**args)
    shutil.rmtree(exp_dir_name, ignore_errors=True)


def generate_output_features_with_dependencies(main_feature, dependencies):
    # helper function to generate multiple output features specifications
    # with dependencies, support for 'test_experiment_multiple_seq_seq` unit test
    # Parameters:
    # main_feature: feature identifier, valid values 'feat1', 'feat2', 'feat3'
    # dependencies: list of dependencies for 'main_feature', do not li
    # Example:
    #  generate_output_features_with_dependencies('feat2', ['feat1', 'feat3'])

    output_features = [
        category_feature(vocab_size=2, reduce_input='sum'),
        sequence_feature(vocab_size=10, max_len=5),
        numerical_feature()
    ]

    # value portion of dictionary is a tuple: (position, feature_name)
    #   position: location of output feature in the above output_features list
    #   feature_name: Ludwig generated feature name
    feature_names = {
        'feat1': (0, output_features[0]['name']),
        'feat2': (1, output_features[1]['name']),
        'feat3': (2, output_features[2]['name'])
    }

    # generate list of dependencies with real feature names
    generated_dependencies = [feature_names[feat_name][1]
                              for feat_name in dependencies]

    # specify dependencies for the main_feature
    output_features[feature_names[main_feature][0]]['dependencies'] = \
        generated_dependencies

    return output_features


def _subproc_wrapper(fn, queue, *args, **kwargs):
    fn = cloudpickle.loads(fn)
    try:
        results = fn(*args, **kwargs)
    except Exception as e:
        traceback.print_exc(file=sys.stderr)
        results = e
    queue.put(results)


def spawn(fn):
    def wrapped_fn(*args, **kwargs):
        ctx = multiprocessing.get_context('spawn')
        queue = ctx.Queue()

        p = ctx.Process(
            target=_subproc_wrapper,
            args=(cloudpickle.dumps(fn), queue, *args),
            kwargs=kwargs)

        p.start()
        p.join()
        results = queue.get()
        if isinstance(results, Exception):
            raise RuntimeError(
                f'Spawned subprocess raised {type(results).__name__}, '
                f'check log output above for stack trace.')
        return results

    return wrapped_fn


def run_api_experiment(input_features, output_features, data_csv):
    """
    Helper method to avoid code repetition in running an experiment
    :param input_features: input schema
    :param output_features: output schema
    :param data_csv: path to data
    :return: None
    """
    config = {
        'input_features': input_features,
        'output_features': output_features,
        'combiner': {'type': 'concat', 'fc_size': 14},
        'training': {'epochs': 2}
    }

    model = LudwigModel(config)
    output_dir = None

    try:
        # Training with csv
        _, _, output_dir = model.train(
            dataset=data_csv,
            skip_save_processed_input=True,
            skip_save_progress=True,
            skip_save_unprocessed_output=True
        )
        model.predict(dataset=data_csv)

        model_dir = os.path.join(output_dir, 'model')
        loaded_model = LudwigModel.load(model_dir)

        # Necessary before call to get_weights() to materialize the weights
        loaded_model.predict(dataset=data_csv)

        model_weights = model.model.get_weights()
        loaded_weights = loaded_model.model.get_weights()
        for model_weight, loaded_weight in zip(model_weights, loaded_weights):
            assert np.allclose(model_weight, loaded_weight)
    finally:
        # Remove results/intermediate data saved to disk
        shutil.rmtree(output_dir, ignore_errors=True)

    try:
        # Training with dataframe
        data_df = read_csv(data_csv)
        _, _, output_dir = model.train(
            dataset=data_df,
            skip_save_processed_input=True,
            skip_save_progress=True,
            skip_save_unprocessed_output=True
        )
        model.predict(dataset=data_df)
    finally:
        shutil.rmtree(output_dir, ignore_errors=True)


def create_data_set_to_use(data_format, raw_data):
    # helper function for generating training and test data with specified format
    # handles all data formats except for hdf5
    # assumes raw_data is a csv dataset generated by
    # tests.integration_tests.utils.generate_data() function

    # support for writing to a fwf dataset based on this stackoverflow posting:
    # https://stackoverflow.com/questions/16490261/python-pandas-write-dataframe-to-fixed-width-file-to-fwf
    from tabulate import tabulate
    def to_fwf(df, fname):
        content = tabulate(df.values.tolist(), list(df.columns),
                           tablefmt="plain")
        open(fname, "w").write(content)

    pd.DataFrame.to_fwf = to_fwf

    dataset_to_use = None

    if data_format == 'csv':
        dataset_to_use = raw_data

    elif data_format in {'df', 'dict'}:
        dataset_to_use = pd.read_csv(raw_data)
        if data_format == 'dict':
            dataset_to_use = dataset_to_use.to_dict(orient='list')

    elif data_format == 'excel':
        dataset_to_use = replace_file_extension(raw_data, 'xlsx')
        pd.read_csv(raw_data).to_excel(
            dataset_to_use,
            index=False
        )

<<<<<<< HEAD
=======
    elif data_format == 'excel_xls':
        dataset_to_use = replace_file_extension(raw_data, 'xls')
        pd.read_csv(raw_data).to_excel(
            dataset_to_use,
            index=False
        )

>>>>>>> 576b74b2
    elif data_format == 'feather':
        dataset_to_use = replace_file_extension(raw_data, 'feather')
        pd.read_csv(raw_data).to_feather(
            dataset_to_use
        )

    elif data_format == 'fwf':
        dataset_to_use = replace_file_extension(raw_data, 'fwf')
        pd.read_csv(raw_data).to_fwf(
            dataset_to_use
        )

    elif data_format == 'html':
        dataset_to_use = replace_file_extension(raw_data, 'html')
        pd.read_csv(raw_data).to_html(
            dataset_to_use,
            index=False
        )

    elif data_format == 'json':
        dataset_to_use = replace_file_extension(raw_data, 'json')
        pd.read_csv(raw_data).to_json(
            dataset_to_use,
            orient='records'
        )

    elif data_format == 'jsonl':
        dataset_to_use = replace_file_extension(raw_data, 'jsonl')
        pd.read_csv(raw_data).to_json(
            dataset_to_use,
            orient='records',
            lines=True
        )

    elif data_format == 'parquet':
        dataset_to_use = replace_file_extension(raw_data, 'parquet')
        pd.read_csv(raw_data).to_parquet(
            dataset_to_use,
            index=False
        )

    elif data_format == 'pickle':
        dataset_to_use = replace_file_extension(raw_data, 'pickle')
        pd.read_csv(raw_data).to_pickle(
            dataset_to_use
        )

    elif data_format == 'stata':
        dataset_to_use = replace_file_extension(raw_data, 'stata')
        pd.read_csv(raw_data).to_stata(
            dataset_to_use
        )

    elif data_format == 'tsv':
        dataset_to_use = replace_file_extension(raw_data, 'tsv')
        pd.read_csv(raw_data).to_csv(
            dataset_to_use,
            sep='\t',
            index=False
        )

    else:
        ValueError(
            "'{}' is an unrecognized data format".format(data_format)
        )

    return dataset_to_use<|MERGE_RESOLUTION|>--- conflicted
+++ resolved
@@ -28,18 +28,11 @@
 import pandas as pd
 
 from ludwig.api import LudwigModel
-<<<<<<< HEAD
-from ludwig.constants import VECTOR
-from ludwig.data.dataset_synthesizer import DATETIME_FORMATS
-from ludwig.data.dataset_synthesizer import build_synthetic_dataset
-from ludwig.experiment import experiment_cli
-=======
 from ludwig.constants import VECTOR, COLUMN, NAME, PROC_COLUMN
 from ludwig.data.dataset_synthesizer import DATETIME_FORMATS
 from ludwig.data.dataset_synthesizer import build_synthetic_dataset
 from ludwig.experiment import experiment_cli
 from ludwig.features.feature_utils import compute_feature_hash
->>>>>>> 576b74b2
 from ludwig.utils.data_utils import read_csv, replace_file_extension
 
 ENCODERS = [
@@ -547,8 +540,6 @@
             index=False
         )
 
-<<<<<<< HEAD
-=======
     elif data_format == 'excel_xls':
         dataset_to_use = replace_file_extension(raw_data, 'xls')
         pd.read_csv(raw_data).to_excel(
@@ -556,7 +547,6 @@
             index=False
         )
 
->>>>>>> 576b74b2
     elif data_format == 'feather':
         dataset_to_use = replace_file_extension(raw_data, 'feather')
         pd.read_csv(raw_data).to_feather(
