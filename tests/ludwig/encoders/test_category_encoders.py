--- conflicted
+++ resolved
@@ -1,8 +1,5 @@
-<<<<<<< HEAD
-=======
 from typing import List
 
->>>>>>> 22e3b79d
 import pytest
 import torch
 
@@ -11,11 +8,7 @@
 
 @pytest.mark.parametrize("vocab", [["red", "orange", "yellow", "green", "blue", "violet"], ["a", "b", "c"]])
 @pytest.mark.parametrize("embedding_size", [4, 6, 10])
-<<<<<<< HEAD
-def test_categorical_dense_encoder(vocab, embedding_size):
-=======
 def test_categorical_dense_encoder(vocab: List[str], embedding_size: int):
->>>>>>> 22e3b79d
     dense_encoder = CategoricalEmbedEncoder(vocab=vocab, embedding_size=embedding_size)
     inputs = torch.randint(len(vocab), (10,))  # Chooses 10 items from vocab with replacement.
     inputs = torch.unsqueeze(inputs, 1)
@@ -27,11 +20,7 @@
 
 
 @pytest.mark.parametrize("vocab", [["red", "orange", "yellow", "green", "blue", "violet"], ["a", "b", "c"]])
-<<<<<<< HEAD
-def test_categorical_sparse_encoder(vocab):
-=======
 def test_categorical_sparse_encoder(vocab: List[str]):
->>>>>>> 22e3b79d
     sparse_encoder = CategoricalSparseEncoder(vocab=vocab)
     inputs = torch.randint(len(vocab), (10,))  # Chooses 10 items from vocab with replacement.
     inputs = torch.unsqueeze(inputs, 1)
