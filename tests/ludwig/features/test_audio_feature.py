import os
from random import choice
from string import ascii_lowercase, ascii_uppercase, digits

import pandas as pd
import pytest
import torch

from ludwig.backend import LOCAL_BACKEND
from ludwig.constants import BACKFILL, PROC_COLUMN
from ludwig.features.audio_feature import AudioFeatureMixin, AudioInputFeature
from ludwig.utils.torch_utils import get_torch_device
from tests.integration_tests.utils import audio_feature, category_feature, generate_data

BATCH_SIZE = 2
SEQ_SIZE = 20
AUDIO_W_SIZE = 16

CHARS = ascii_uppercase + ascii_lowercase + digits
VOCAB = ["".join(choice(CHARS) for _ in range(2)) for _ in range(256)]
DEVICE = get_torch_device()


@pytest.mark.parametrize("encoder", ["rnn", "stacked_cnn", "parallel_cnn", "stacked_parallel_cnn", "rnn", "cnnrnn"])
def test_audio_input_feature(encoder: str) -> None:
    audio_config = {
        "name": "audio_feature",
        "type": "audio",
        "preprocessing": {
            "type": "fbank",
            "window_length_in_s": 0.04,
            "window_shift_in_s": 0.02,
            "num_filter_bands": 80,
            "audio_file_length_limit_in_s": 3.0,
        },
        "encoder": {
            "type": encoder,
            "should_embed": False,
            "vocab": VOCAB,
            "max_sequence_length": SEQ_SIZE,
            "embedding_size": AUDIO_W_SIZE,
<<<<<<< HEAD
        }
=======
        },
>>>>>>> b55ed6c1
    }
    audio_input_feature = AudioInputFeature(audio_config).to(DEVICE)
    audio_tensor = torch.randn([BATCH_SIZE, SEQ_SIZE, AUDIO_W_SIZE], dtype=torch.float32).to(DEVICE)
    encoder_output = audio_input_feature(audio_tensor)
    assert encoder_output["encoder_output"].shape[1:] == audio_input_feature.output_shape


@pytest.mark.parametrize("feature_type", ["raw", "stft", "stft_phase", "group_delay", "fbank"])
def test_add_feature_data(feature_type, tmpdir):
    preprocessing_params = {
        "audio_file_length_limit_in_s": 3.0,
        "missing_value_strategy": BACKFILL,
        "in_memory": True,
        "padding_value": 0,
        "norm": "per_file",
        "type": feature_type,
        "window_length_in_s": 0.04,
        "window_shift_in_s": 0.02,
        "num_fft_points": None,
        "window_type": "hamming",
        "num_filter_bands": 80,
    }
    audio_dest_folder = os.path.join(tmpdir, "generated_audio")
    audio_feature_config = audio_feature(audio_dest_folder, preprocessing=preprocessing_params)
    data_df_path = generate_data(
        [audio_feature_config],
        [category_feature(vocab_size=5, reduce_input="sum")],
        os.path.join(tmpdir, "data.csv"),
        num_examples=10,
    )
    data_df = pd.read_csv(data_df_path)
    metadata = {
        audio_feature_config["name"]: AudioFeatureMixin.get_feature_meta(
            data_df[audio_feature_config["name"]], preprocessing_params, LOCAL_BACKEND
        )
    }

    proc_df = {}
    AudioFeatureMixin.add_feature_data(
        feature_config=audio_feature_config,
        input_df=data_df,
        proc_df=proc_df,
        metadata=metadata,
        preprocessing_parameters=preprocessing_params,
        backend=LOCAL_BACKEND,
        skip_save_processed_input=False,
    )

    assert len(proc_df[audio_feature_config[PROC_COLUMN]]) == 10<|MERGE_RESOLUTION|>--- conflicted
+++ resolved
@@ -39,11 +39,7 @@
             "vocab": VOCAB,
             "max_sequence_length": SEQ_SIZE,
             "embedding_size": AUDIO_W_SIZE,
-<<<<<<< HEAD
-        }
-=======
         },
->>>>>>> b55ed6c1
     }
     audio_input_feature = AudioInputFeature(audio_config).to(DEVICE)
     audio_tensor = torch.randn([BATCH_SIZE, SEQ_SIZE, AUDIO_W_SIZE], dtype=torch.float32).to(DEVICE)
