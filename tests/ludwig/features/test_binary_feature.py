from typing import Dict

import pytest
import torch

from ludwig.constants import ENCODER
from ludwig.features.binary_feature import BinaryInputFeature, BinaryOutputFeature
from ludwig.utils.torch_utils import get_torch_device

BATCH_SIZE = 2
BINARY_W_SIZE = 1
DEVICE = get_torch_device()


@pytest.fixture(scope="module")
def binary_config():
    return {
        "name": "binary_feature",
        "type": "binary",
    }


@pytest.mark.parametrize("encoder", ["passthrough"])
def test_binary_input_feature(binary_config: Dict, encoder: str):
    binary_config.update({ENCODER: {"type": encoder}})
    binary_input_feature = BinaryInputFeature(binary_config).to(DEVICE)
    binary_tensor = torch.randn([BATCH_SIZE, BINARY_W_SIZE], dtype=torch.float32).to(DEVICE)

    encoder_output = binary_input_feature(binary_tensor)

    assert encoder_output["encoder_output"].shape[1:] == binary_input_feature.output_shape


def test_binary_output_feature():
    binary_output_config = {
        "name": "binary_feature",
        "type": "binary",
<<<<<<< HEAD
=======
        "input_size": BINARY_W_SIZE,
>>>>>>> 1e6dbeff
        "decoder": {
            "type": "regressor",
            "input_size": 1,
        },
        "loss": {
            "type": "binary_weighted_cross_entropy",
            "positive_class_weight": 1,
            "robust_lambda": 0,
            "confidence_penalty": 0,
        },
    }
    binary_output_feature = BinaryOutputFeature(binary_output_config, {}).to(DEVICE)
    combiner_outputs = dict()
    combiner_outputs["combiner_output"] = torch.randn([BATCH_SIZE, BINARY_W_SIZE], dtype=torch.float32).to(DEVICE)

    binary_output = binary_output_feature(combiner_outputs, {})

    assert "last_hidden" in binary_output
    assert "logits" in binary_output
    assert binary_output["logits"].size() == torch.Size([BATCH_SIZE])


def test_binary_output_feature_without_positive_class_weight():
    binary_output_config = {
        "name": "binary_feature",
        "type": "binary",
<<<<<<< HEAD
=======
        "input_size": BINARY_W_SIZE,
>>>>>>> 1e6dbeff
        "decoder": {
            "type": "regressor",
            "input_size": 1,
        },
        "loss": {
            "type": "binary_weighted_cross_entropy",
            "positive_class_weight": None,
            "robust_lambda": 0,
            "confidence_penalty": 0,
        },
    }
    binary_output_feature = BinaryOutputFeature(binary_output_config, {}).to(DEVICE)
    combiner_outputs = {}
    combiner_outputs["combiner_output"] = torch.randn([BATCH_SIZE, BINARY_W_SIZE], dtype=torch.float32).to(DEVICE)

    binary_output = binary_output_feature(combiner_outputs, {})

    assert "last_hidden" in binary_output
    assert "logits" in binary_output
    assert binary_output["logits"].size() == torch.Size([BATCH_SIZE])<|MERGE_RESOLUTION|>--- conflicted
+++ resolved
@@ -35,10 +35,7 @@
     binary_output_config = {
         "name": "binary_feature",
         "type": "binary",
-<<<<<<< HEAD
-=======
         "input_size": BINARY_W_SIZE,
->>>>>>> 1e6dbeff
         "decoder": {
             "type": "regressor",
             "input_size": 1,
@@ -65,10 +62,7 @@
     binary_output_config = {
         "name": "binary_feature",
         "type": "binary",
-<<<<<<< HEAD
-=======
         "input_size": BINARY_W_SIZE,
->>>>>>> 1e6dbeff
         "decoder": {
             "type": "regressor",
             "input_size": 1,
