from typing import List, Tuple, Union

import numpy as np
import pytest
import torch
import torchtext

from ludwig.constants import LAST_HIDDEN, LOGITS
from ludwig.features.sequence_feature import SequenceInputFeature, SequenceOutputFeature
from ludwig.features.text_feature import _TextPreprocessing, TextInputFeature, TextOutputFeature
from tests.integration_tests.utils import ENCODERS, sequence_feature

DEVICE = "cuda" if torch.cuda.is_available() else "cpu"
BATCH_SIZE = 8
SEQ_SIZE = 6
VOCAB_SIZE = 64


@pytest.fixture(scope="module")
def input_sequence() -> Tuple[torch.Tensor, List]:
    # generates a realistic looking synthetic sequence tensor, i.e.
    # each sequence will have non-zero tokens at the beginning with
    # trailing zero tokens, including a max length token with a single
    # zero token at the end.  Example:
    # [
    #   [3, 5, 6, 0, 0, 0],
    #   [10, 11, 12, 13, 14, 0],   # max length sequence
    #   [32, 0, 0, 0, 0, 0]        # minimum length sequence
    # ]
    input_tensor = torch.zeros([BATCH_SIZE, SEQ_SIZE], dtype=torch.int32).to(DEVICE)
    sequence_lengths = np.random.randint(1, SEQ_SIZE, size=BATCH_SIZE)
    for i in range(input_tensor.shape[0]):
        input_tensor[i, : sequence_lengths[i]] = torch.tensor(
            np.random.randint(2, VOCAB_SIZE, size=sequence_lengths[i])
        )

    # emulate idx2str structure
    idx2str = ["<PAD>", "<UNK>"] + [str(i) for i in range(2, VOCAB_SIZE)]

    return input_tensor, idx2str


@pytest.mark.parametrize("encoder", ENCODERS)
@pytest.mark.parametrize("sequence_type", [SequenceInputFeature, TextInputFeature])
def test_sequence_input_feature(
    input_sequence: tuple, encoder: str, sequence_type: Union[SequenceInputFeature, TextInputFeature]
) -> None:
    # test assumes "sequence data" has been tokenized and converted to
    # numeric representation.  Focus of this test is primarily on
    # integration with encoder with correctly sized encoder tensor and
    # required properties are present

    input_sequence, idx2str = input_sequence

    # setup input sequence feature definition
    # use sequence_feature() to generate baseline
    # sequence definition and then augment with
    # pre-processing metadata parameters
    input_feature_defn = sequence_feature(
        encoder=encoder,
        max_len=SEQ_SIZE,
        # augment with emulated pre-processing metadata
        max_sequence_length=SEQ_SIZE,
        vocab=idx2str,
    )

    # create sequence input feature object
    input_feature_obj = sequence_type(input_feature_defn).to(DEVICE)

    # confirm dtype property
    assert input_feature_obj.input_dtype == torch.int32

    # confirm input_shape property
    assert input_feature_obj.input_shape == (SEQ_SIZE,)

    # confirm output_shape property default output shape
    # from sequence_feature() function
    encoder_output = input_feature_obj(input_sequence)
    assert encoder_output["encoder_output"].shape == (BATCH_SIZE, *input_feature_obj.output_shape)


@pytest.mark.parametrize("sequence_type", [SequenceOutputFeature, TextOutputFeature])
def test_sequence_output_feature(sequence_type: Union[SequenceOutputFeature, TextOutputFeature]):
    output_feature_defn = sequence_feature(
        max_len=SEQ_SIZE, max_sequence_length=SEQ_SIZE, vocab_size=VOCAB_SIZE, input_size=VOCAB_SIZE
    )
    output_feature_obj = sequence_type(output_feature_defn, {}).to(DEVICE)
    combiner_outputs = {}
    combiner_outputs["combiner_output"] = torch.randn([BATCH_SIZE, SEQ_SIZE, VOCAB_SIZE], dtype=torch.float32).to(
        DEVICE
    )

    text_output = output_feature_obj(combiner_outputs, {})

    assert LAST_HIDDEN in text_output
    assert LOGITS in text_output
    assert text_output[LOGITS].size() == torch.Size([BATCH_SIZE, SEQ_SIZE, VOCAB_SIZE])


def test_text_preproc_module_bad_tokenizer():
    metadata = {
        "preprocessing": {
            "lowercase": True,
            "tokenizer": "dutch_lemmatize",
            "unknown_symbol": "<UNK>",
            "padding_symbol": "<PAD>",
        },
        "max_sequence_length": SEQ_SIZE,
        "str2idx": {"<EOS>": 0, "<SOS>": 1, "<PAD>": 2, "<UNK>": 3, "▁hell": 4, "o": 5, "▁world": 6},
    }

    with pytest.raises(ValueError):
        _TextPreprocessing(metadata)


<<<<<<< HEAD
def test_text_preproc_module_space_punct_tokenizer():
    metadata = {
        "preprocessing": {
            "lowercase": True,
            "tokenizer": "space_punct",
=======
def test_text_preproc_module_space_tokenizer():
    metadata = {
        "preprocessing": {
            "lowercase": True,
            "tokenizer": "space",
>>>>>>> 908fb7d8
            "unknown_symbol": "<UNK>",
            "padding_symbol": "<PAD>",
        },
        "max_sequence_length": SEQ_SIZE,
        "str2idx": {
            "<EOS>": 0,
            "<SOS>": 1,
            "<PAD>": 2,
            "<UNK>": 3,
<<<<<<< HEAD
            "this": 4,
            "sentence": 5,
            "has": 6,
            "punctuation": 7,
            ",": 8,
            ".": 9,
=======
            "hello": 4,
            "world": 5,
            "paleontology": 6,
>>>>>>> 908fb7d8
        },
    }
    module = _TextPreprocessing(metadata)

<<<<<<< HEAD
    res = module(["punctuation", ",,,,", "this... this... punctuation", "unknown"])

    assert torch.allclose(
        res, torch.tensor([[1, 7, 0, 2, 2, 2], [1, 8, 8, 8, 8, 0], [1, 4, 9, 9, 9, 4], [1, 3, 0, 2, 2, 2]])
=======
    res = module(["    paleontology", "unknown", "hello    world hello", "hello world hello     world    "])

    assert torch.allclose(
        res, torch.tensor([[1, 6, 0, 2, 2, 2], [1, 3, 0, 2, 2, 2], [1, 4, 5, 4, 0, 2], [1, 4, 5, 4, 5, 0]])
>>>>>>> 908fb7d8
    )


@pytest.mark.skipif(
    torch.torch_version.TorchVersion(torchtext.__version__) < (0, 12, 0), reason="requires torchtext 0.12.0 or higher"
)
def test_text_preproc_module_sentencepiece_tokenizer():
    metadata = {
        "preprocessing": {
            "lowercase": True,
            "tokenizer": "sentencepiece_tokenizer",
            "unknown_symbol": "<UNK>",
            "padding_symbol": "<PAD>",
        },
        "max_sequence_length": SEQ_SIZE,
        "str2idx": {
            "<EOS>": 0,
            "<SOS>": 1,
            "<PAD>": 2,
            "<UNK>": 3,
            "▁hell": 4,
            "o": 5,
            "▁world": 6,
            "▁pale": 7,
            "ont": 8,
            "ology": 9,
        },
    }
    module = _TextPreprocessing(metadata)

    res = module(["paleontology", "unknown", "hello world hello", "hello world hello world"])

    assert torch.allclose(
        res, torch.tensor([[1, 7, 8, 9, 0, 2], [1, 3, 3, 3, 0, 2], [1, 4, 5, 6, 4, 5], [1, 4, 5, 6, 4, 5]])
    )


@pytest.mark.skipif(
    torch.torch_version.TorchVersion(torchtext.__version__) < (0, 12, 0), reason="requires torchtext 0.12.0 or higher"
)
def test_text_preproc_module_clip_tokenizer():
    metadata = {
        "preprocessing": {
            "lowercase": True,
            "tokenizer": "clip_tokenizer",
            "unknown_symbol": "<UNK>",
            "padding_symbol": "<PAD>",
        },
        "max_sequence_length": SEQ_SIZE,
        "str2idx": {
            "<EOS>": 0,
            "<SOS>": 1,
            "<PAD>": 2,
            "<UNK>": 3,
            "hello</w>": 4,
            "world</w>": 5,
            "pale": 7,
            "ontology</w>": 8,
        },
    }
    module = _TextPreprocessing(metadata)

    res = module(["paleontology", "unknown", "hello world hello", "hello world hello world"])

    assert torch.allclose(
        res, torch.tensor([[1, 7, 8, 0, 2, 2], [1, 3, 0, 2, 2, 2], [1, 4, 5, 4, 0, 2], [1, 4, 5, 4, 5, 0]])
    )


@pytest.mark.skipif(
    torch.torch_version.TorchVersion(torchtext.__version__) < (0, 12, 0), reason="requires torchtext 0.12.0 or higher"
)
def test_text_preproc_module_gpt2bpe_tokenizer():
    metadata = {
        "preprocessing": {
            "lowercase": True,
            "tokenizer": "gpt2bpe_tokenizer",
            "unknown_symbol": "<UNK>",
            "padding_symbol": "<PAD>",
        },
        "max_sequence_length": SEQ_SIZE,
        "str2idx": {
            "<EOS>": 0,
            "<SOS>": 1,
            "<PAD>": 2,
            "<UNK>": 3,
            "hello": 4,
            "Ġworld": 5,
            "Ġhello": 7,
            "p": 8,
            "ale": 9,
            "ont": 10,
            "ology": 11,
        },
    }
    module = _TextPreprocessing(metadata)

    res = module(["paleontology", "unknown", "hello world hello", "hello world hello world"])

    assert torch.allclose(
        res, torch.tensor([[1, 8, 9, 10, 11, 0], [1, 3, 0, 2, 2, 2], [1, 4, 5, 7, 0, 2], [1, 4, 5, 7, 5, 0]])
    )<|MERGE_RESOLUTION|>--- conflicted
+++ resolved
@@ -113,55 +113,62 @@
         _TextPreprocessing(metadata)
 
 
-<<<<<<< HEAD
+def test_text_preproc_module_space_tokenizer():
+    metadata = {
+        "preprocessing": {
+            "lowercase": True,
+            "tokenizer": "space",
+            "unknown_symbol": "<UNK>",
+            "padding_symbol": "<PAD>",
+        },
+        "max_sequence_length": SEQ_SIZE,
+        "str2idx": {
+            "<EOS>": 0,
+            "<SOS>": 1,
+            "<PAD>": 2,
+            "<UNK>": 3,
+            "hello": 4,
+            "world": 5,
+            "paleontology": 6,
+        },
+    }
+    module = _TextPreprocessing(metadata)
+
+    res = module(["    paleontology", "unknown", "hello    world hello", "hello world hello     world    "])
+
+    assert torch.allclose(
+        res, torch.tensor([[1, 6, 0, 2, 2, 2], [1, 3, 0, 2, 2, 2], [1, 4, 5, 4, 0, 2], [1, 4, 5, 4, 5, 0]])
+    )
+
+
 def test_text_preproc_module_space_punct_tokenizer():
     metadata = {
         "preprocessing": {
             "lowercase": True,
             "tokenizer": "space_punct",
-=======
-def test_text_preproc_module_space_tokenizer():
-    metadata = {
-        "preprocessing": {
-            "lowercase": True,
-            "tokenizer": "space",
->>>>>>> 908fb7d8
-            "unknown_symbol": "<UNK>",
-            "padding_symbol": "<PAD>",
-        },
-        "max_sequence_length": SEQ_SIZE,
-        "str2idx": {
-            "<EOS>": 0,
-            "<SOS>": 1,
-            "<PAD>": 2,
-            "<UNK>": 3,
-<<<<<<< HEAD
+            "unknown_symbol": "<UNK>",
+            "padding_symbol": "<PAD>",
+        },
+        "max_sequence_length": SEQ_SIZE,
+        "str2idx": {
+            "<EOS>": 0,
+            "<SOS>": 1,
+            "<PAD>": 2,
+            "<UNK>": 3,
             "this": 4,
             "sentence": 5,
             "has": 6,
             "punctuation": 7,
             ",": 8,
             ".": 9,
-=======
-            "hello": 4,
-            "world": 5,
-            "paleontology": 6,
->>>>>>> 908fb7d8
-        },
-    }
-    module = _TextPreprocessing(metadata)
-
-<<<<<<< HEAD
+        },
+    }
+    module = _TextPreprocessing(metadata)
+
     res = module(["punctuation", ",,,,", "this... this... punctuation", "unknown"])
 
     assert torch.allclose(
         res, torch.tensor([[1, 7, 0, 2, 2, 2], [1, 8, 8, 8, 8, 0], [1, 4, 9, 9, 9, 4], [1, 3, 0, 2, 2, 2]])
-=======
-    res = module(["    paleontology", "unknown", "hello    world hello", "hello world hello     world    "])
-
-    assert torch.allclose(
-        res, torch.tensor([[1, 6, 0, 2, 2, 2], [1, 3, 0, 2, 2, 2], [1, 4, 5, 4, 0, 2], [1, 4, 5, 4, 5, 0]])
->>>>>>> 908fb7d8
     )
 
 
