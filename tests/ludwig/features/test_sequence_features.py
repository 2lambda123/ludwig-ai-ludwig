from typing import List, Tuple, Union

import numpy as np
import pytest
import torch
import torchtext

from ludwig.constants import LAST_HIDDEN, LOGITS
from ludwig.features.sequence_feature import _SequencePreprocessing, SequenceInputFeature, SequenceOutputFeature
from ludwig.features.text_feature import TextInputFeature, TextOutputFeature
from ludwig.utils.torch_utils import get_torch_device
from tests.integration_tests.utils import ENCODERS, sequence_feature

DEVICE = get_torch_device()
BATCH_SIZE = 8
SEQ_SIZE = 6
VOCAB_SIZE = 64


@pytest.fixture(scope="module")
def input_sequence() -> Tuple[torch.Tensor, List]:
    # generates a realistic looking synthetic sequence tensor, i.e.
    # each sequence will have non-zero tokens at the beginning with
    # trailing zero tokens, including a max length token with a single
    # zero token at the end.  Example:
    # [
    #   [3, 5, 6, 0, 0, 0],
    #   [10, 11, 12, 13, 14, 0],   # max length sequence
    #   [32, 0, 0, 0, 0, 0]        # minimum length sequence
    # ]
    input_tensor = torch.zeros([BATCH_SIZE, SEQ_SIZE], dtype=torch.int32).to(DEVICE)
    sequence_lengths = np.random.randint(1, SEQ_SIZE, size=BATCH_SIZE)
    for i in range(input_tensor.shape[0]):
        input_tensor[i, : sequence_lengths[i]] = torch.tensor(
            np.random.randint(2, VOCAB_SIZE, size=sequence_lengths[i])
        )

    # emulate idx2str structure
    idx2str = ["<PAD>", "<UNK>"] + [str(i) for i in range(2, VOCAB_SIZE)]

    return input_tensor, idx2str


@pytest.mark.parametrize("encoder", ENCODERS)
@pytest.mark.parametrize("sequence_type", [SequenceInputFeature, TextInputFeature])
def test_sequence_input_feature(
    input_sequence: tuple, encoder: str, sequence_type: Union[SequenceInputFeature, TextInputFeature]
) -> None:
    # test assumes "sequence data" has been tokenized and converted to
    # numeric representation.  Focus of this test is primarily on
    # integration with encoder with correctly sized encoder tensor and
    # required properties are present

    input_sequence, idx2str = input_sequence

    # setup input sequence feature definition
    # use sequence_feature() to generate baseline
    # sequence definition and then augment with
    # pre-processing metadata parameters
    input_feature_defn = sequence_feature(
<<<<<<< HEAD
        type=encoder,
        max_len=SEQ_SIZE,
        # augment with emulated pre-processing metadata
        max_sequence_length=SEQ_SIZE,
        vocab=idx2str,
=======
        encoder={
            "type": encoder,
            "max_len": SEQ_SIZE,
            # augment with emulated pre-processing metadata
            "max_sequence_length": SEQ_SIZE,
            "vocab": idx2str,
        }
>>>>>>> bc1fa6ee
    )

    # create sequence input feature object
    input_feature_obj = sequence_type(input_feature_defn).to(DEVICE)

    # confirm dtype property
    assert input_feature_obj.input_dtype == torch.int32

    # confirm input_shape property
    assert input_feature_obj.input_shape == (SEQ_SIZE,)

    # confirm output_shape property default output shape
    # from sequence_feature() function
    encoder_output = input_feature_obj(input_sequence)
    assert encoder_output["encoder_output"].shape == (BATCH_SIZE, *input_feature_obj.output_shape)


@pytest.mark.parametrize("sequence_type", [SequenceOutputFeature, TextOutputFeature])
def test_sequence_output_feature(sequence_type: Union[SequenceOutputFeature, TextOutputFeature]):
    output_feature_defn = sequence_feature(
        max_len=SEQ_SIZE, max_sequence_length=SEQ_SIZE, vocab_size=VOCAB_SIZE, input_size=VOCAB_SIZE
    )
    output_feature_obj = sequence_type(output_feature_defn, {}).to(DEVICE)
    combiner_outputs = {}
    combiner_outputs["combiner_output"] = torch.randn([BATCH_SIZE, SEQ_SIZE, VOCAB_SIZE], dtype=torch.float32).to(
        DEVICE
    )

    text_output = output_feature_obj(combiner_outputs, {})

    assert LAST_HIDDEN in text_output
    assert LOGITS in text_output
    assert text_output[LOGITS].size() == torch.Size([BATCH_SIZE, SEQ_SIZE, VOCAB_SIZE])


def test_sequence_preproc_module_bad_tokenizer():
    metadata = {
        "preprocessing": {
            "lowercase": True,
            "tokenizer": "dutch_lemmatize",
            "unknown_symbol": "<UNK>",
            "padding_symbol": "<PAD>",
            "computed_fill_value": "<UNK>",
        },
        "max_sequence_length": SEQ_SIZE,
        "str2idx": {"<EOS>": 0, "<SOS>": 1, "<PAD>": 2, "<UNK>": 3, "▁hell": 4, "o": 5, "▁world": 6},
    }

    with pytest.raises(ValueError):
        _SequencePreprocessing(metadata)


def test_sequence_preproc_module_space_tokenizer():
    metadata = {
        "preprocessing": {
            "lowercase": True,
            "tokenizer": "space",
            "unknown_symbol": "<UNK>",
            "padding_symbol": "<PAD>",
            "computed_fill_value": "<UNK>",
        },
        "max_sequence_length": SEQ_SIZE,
        "str2idx": {
            "<EOS>": 0,
            "<SOS>": 1,
            "<PAD>": 2,
            "<UNK>": 3,
            "hello": 4,
            "world": 5,
            "paleontology": 6,
        },
    }
    module = _SequencePreprocessing(metadata)

    res = module(["    paleontology", "unknown", "hello    world hello", "hello world hello     world    "])

    assert torch.allclose(
        res, torch.tensor([[1, 6, 0, 2, 2, 2], [1, 3, 0, 2, 2, 2], [1, 4, 5, 4, 0, 2], [1, 4, 5, 4, 5, 0]])
    )


def test_text_preproc_module_space_punct_tokenizer():
    metadata = {
        "preprocessing": {
            "lowercase": True,
            "tokenizer": "space_punct",
            "unknown_symbol": "<UNK>",
            "padding_symbol": "<PAD>",
            "computed_fill_value": "<UNK>",
        },
        "max_sequence_length": SEQ_SIZE,
        "str2idx": {
            "<EOS>": 0,
            "<SOS>": 1,
            "<PAD>": 2,
            "<UNK>": 3,
            "this": 4,
            "sentence": 5,
            "has": 6,
            "punctuation": 7,
            ",": 8,
            ".": 9,
        },
    }
    module = _SequencePreprocessing(metadata)

    res = module(["punctuation", ",,,,", "this... this... punctuation", "unknown"])

    assert torch.allclose(
        res, torch.tensor([[1, 7, 0, 2, 2, 2], [1, 8, 8, 8, 8, 0], [1, 4, 9, 9, 9, 4], [1, 3, 0, 2, 2, 2]])
    )


@pytest.mark.skipif(
    torch.torch_version.TorchVersion(torchtext.__version__) < (0, 12, 0), reason="requires torchtext 0.12.0 or higher"
)
def test_sequence_preproc_module_sentencepiece_tokenizer():
    metadata = {
        "preprocessing": {
            "lowercase": True,
            "tokenizer": "sentencepiece",
            "unknown_symbol": "<UNK>",
            "padding_symbol": "<PAD>",
            "computed_fill_value": "<UNK>",
        },
        "max_sequence_length": SEQ_SIZE,
        "str2idx": {
            "<EOS>": 0,
            "<SOS>": 1,
            "<PAD>": 2,
            "<UNK>": 3,
            "▁hell": 4,
            "o": 5,
            "▁world": 6,
            "▁pale": 7,
            "ont": 8,
            "ology": 9,
        },
    }
    module = _SequencePreprocessing(metadata)

    res = module(["paleontology", "unknown", "hello world hello", "hello world hello world"])

    assert torch.allclose(
        res, torch.tensor([[1, 7, 8, 9, 0, 2], [1, 3, 3, 3, 0, 2], [1, 4, 5, 6, 4, 5], [1, 4, 5, 6, 4, 5]])
    )


@pytest.mark.skipif(
    torch.torch_version.TorchVersion(torchtext.__version__) < (0, 12, 0), reason="requires torchtext 0.12.0 or higher"
)
def test_sequence_preproc_module_clip_tokenizer():
    metadata = {
        "preprocessing": {
            "lowercase": True,
            "tokenizer": "clip",
            "unknown_symbol": "<UNK>",
            "padding_symbol": "<PAD>",
            "computed_fill_value": "<UNK>",
        },
        "max_sequence_length": SEQ_SIZE,
        "str2idx": {
            "<EOS>": 0,
            "<SOS>": 1,
            "<PAD>": 2,
            "<UNK>": 3,
            "hello</w>": 4,
            "world</w>": 5,
            "pale": 7,
            "ontology</w>": 8,
        },
    }
    module = _SequencePreprocessing(metadata)

    res = module(["paleontology", "unknown", "hello world hello", "hello world hello world"])

    assert torch.allclose(
        res, torch.tensor([[1, 7, 8, 0, 2, 2], [1, 3, 0, 2, 2, 2], [1, 4, 5, 4, 0, 2], [1, 4, 5, 4, 5, 0]])
    )


@pytest.mark.skipif(
    torch.torch_version.TorchVersion(torchtext.__version__) < (0, 12, 0), reason="requires torchtext 0.12.0 or higher"
)
def test_sequence_preproc_module_gpt2bpe_tokenizer():
    metadata = {
        "preprocessing": {
            "lowercase": True,
            "tokenizer": "gpt2bpe",
            "unknown_symbol": "<UNK>",
            "padding_symbol": "<PAD>",
            "computed_fill_value": "<UNK>",
        },
        "max_sequence_length": SEQ_SIZE,
        "str2idx": {
            "<EOS>": 0,
            "<SOS>": 1,
            "<PAD>": 2,
            "<UNK>": 3,
            "hello": 4,
            "Ġworld": 5,
            "Ġhello": 7,
            "p": 8,
            "ale": 9,
            "ont": 10,
            "ology": 11,
        },
    }
    module = _SequencePreprocessing(metadata)

    res = module(["paleontology", "unknown", "hello world hello", "hello world hello world"])

    assert torch.allclose(
        res, torch.tensor([[1, 8, 9, 10, 11, 0], [1, 3, 0, 2, 2, 2], [1, 4, 5, 7, 0, 2], [1, 4, 5, 7, 5, 0]])
    )


@pytest.mark.skipif(
    torch.torch_version.TorchVersion(torchtext.__version__) < (0, 13, 0), reason="requires torchtext 0.13.0 or higher"
)
def test_sequence_preproc_module_bert_tokenizer():
    metadata = {
        "preprocessing": {
            "lowercase": True,
            "tokenizer": "bert",
            "unknown_symbol": "<UNK>",
            "padding_symbol": "<PAD>",
            "computed_fill_value": "<UNK>",
        },
        "max_sequence_length": SEQ_SIZE,
        "str2idx": {
            "<EOS>": 0,
            "<SOS>": 1,
            "<PAD>": 2,
            "<UNK>": 3,
            "hello": 4,
            "world": 5,
            "pale": 7,
            "##ont": 8,
            "##ology": 9,
        },
    }
    module = _SequencePreprocessing(metadata)

    res = module(["paleontology", "unknown", "hello world hello", "hello world hello world"])

    assert torch.allclose(
        res, torch.tensor([[1, 7, 8, 9, 0, 2], [1, 3, 0, 2, 2, 2], [1, 4, 5, 4, 0, 2], [1, 4, 5, 4, 5, 0]])
    )<|MERGE_RESOLUTION|>--- conflicted
+++ resolved
@@ -58,13 +58,6 @@
     # sequence definition and then augment with
     # pre-processing metadata parameters
     input_feature_defn = sequence_feature(
-<<<<<<< HEAD
-        type=encoder,
-        max_len=SEQ_SIZE,
-        # augment with emulated pre-processing metadata
-        max_sequence_length=SEQ_SIZE,
-        vocab=idx2str,
-=======
         encoder={
             "type": encoder,
             "max_len": SEQ_SIZE,
@@ -72,7 +65,6 @@
             "max_sequence_length": SEQ_SIZE,
             "vocab": idx2str,
         }
->>>>>>> bc1fa6ee
     )
 
     # create sequence input feature object
