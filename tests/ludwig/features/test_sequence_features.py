from typing import List, Tuple, Union

import numpy as np
import pytest
import torch
import torchtext

<<<<<<< HEAD
from ludwig.constants import LAST_HIDDEN, LOGITS
from ludwig.features.sequence_feature import SequenceInputFeature, SequenceOutputFeature
from ludwig.features.text_feature import TextInputFeature, TextOutputFeature
=======
from ludwig.features.sequence_feature import SequenceInputFeature
from ludwig.features.text_feature import _TextPreprocessing, TextInputFeature
>>>>>>> 2f9f524f
from tests.integration_tests.utils import ENCODERS, sequence_feature

DEVICE = "cuda" if torch.cuda.is_available() else "cpu"
BATCH_SIZE = 8
SEQ_SIZE = 6
VOCAB_SIZE = 64


@pytest.fixture(scope="module")
def input_sequence() -> Tuple[torch.Tensor, List]:
    # generates a realistic looking synthetic sequence tensor, i.e.
    # each sequence will have non-zero tokens at the beginning with
    # trailing zero tokens, including a max length token with a single
    # zero token at the end.  Example:
    # [
    #   [3, 5, 6, 0, 0, 0],
    #   [10, 11, 12, 13, 14, 0],   # max length sequence
    #   [32, 0, 0, 0, 0, 0]        # minimum length sequence
    # ]
    input_tensor = torch.zeros([BATCH_SIZE, SEQ_SIZE], dtype=torch.int32).to(DEVICE)
    sequence_lengths = np.random.randint(1, SEQ_SIZE, size=BATCH_SIZE)
    for i in range(input_tensor.shape[0]):
        input_tensor[i, : sequence_lengths[i]] = torch.tensor(
            np.random.randint(2, VOCAB_SIZE, size=sequence_lengths[i])
        )

    # emulate idx2str structure
    idx2str = ["<PAD>", "<UNK>"] + [str(i) for i in range(2, VOCAB_SIZE)]

    return input_tensor, idx2str


@pytest.mark.parametrize("encoder", ENCODERS)
@pytest.mark.parametrize("sequence_type", [SequenceInputFeature, TextInputFeature])
def test_sequence_input_feature(
    input_sequence: tuple, encoder: str, sequence_type: Union[SequenceInputFeature, TextInputFeature]
) -> None:
    # test assumes "sequence data" has been tokenized and converted to
    # numeric representation.  Focus of this test is primarily on
    # integration with encoder with correctly sized encoder tensor and
    # required properties are present

    input_sequence, idx2str = input_sequence

    # setup input sequence feature definition
    # use sequence_feature() to generate baseline
    # sequence definition and then augment with
    # pre-processing metadata parameters
    input_feature_defn = sequence_feature(
        encoder=encoder,
        max_len=SEQ_SIZE,
        # augment with emulated pre-processing metadata
        max_sequence_length=SEQ_SIZE,
        vocab=idx2str,
    )

    # create sequence input feature object
    input_feature_obj = sequence_type(input_feature_defn).to(DEVICE)

    # confirm dtype property
    assert input_feature_obj.input_dtype == torch.int32

    # confirm input_shape property
    assert input_feature_obj.input_shape == (SEQ_SIZE,)

    # confirm output_shape property default output shape
    # from sequence_feature() function
    encoder_output = input_feature_obj(input_sequence)
    assert encoder_output["encoder_output"].shape == (BATCH_SIZE, *input_feature_obj.output_shape)


<<<<<<< HEAD
@pytest.mark.parametrize("sequence_type", [SequenceOutputFeature, TextOutputFeature])
def test_sequence_output_feature(sequence_type: Union[SequenceOutputFeature, TextOutputFeature]):
    output_feature_defn = sequence_feature(
        max_len=SEQ_SIZE, max_sequence_length=SEQ_SIZE, vocab_size=VOCAB_SIZE, input_size=VOCAB_SIZE
    )
    output_feature_obj = sequence_type(output_feature_defn, {}).to(DEVICE)
    combiner_outputs = {}
    combiner_outputs["combiner_output"] = torch.randn([BATCH_SIZE, SEQ_SIZE, VOCAB_SIZE], dtype=torch.float32).to(
        DEVICE
    )

    text_output = output_feature_obj(combiner_outputs, {})

    assert LAST_HIDDEN in text_output
    assert LOGITS in text_output
    assert text_output[LOGITS].size() == torch.Size([BATCH_SIZE, SEQ_SIZE, VOCAB_SIZE])
=======
# todo: add unit test for sequence output feature
def test_sequence_output_feature():
    pass


def test_text_preproc_module_bad_tokenizer():
    metadata = {
        "preprocessing": {
            "lowercase": True,
            "tokenizer": "space_punct",
            "unknown_symbol": "<UNK>",
            "padding_symbol": "<PAD>",
        },
        "max_sequence_length": SEQ_SIZE,
        "str2idx": {"<EOS>": 0, "<SOS>": 1, "<PAD>": 2, "<UNK>": 3, "▁hell": 4, "o": 5, "▁world": 6},
    }

    with pytest.raises(ValueError):
        _TextPreprocessing(metadata)


@pytest.mark.skipif(
    torch.torch_version.TorchVersion(torchtext.__version__) < (0, 12, 0), reason="requires torchtext 0.12.0 or higher"
)
def test_text_preproc_module():
    metadata = {
        "preprocessing": {
            "lowercase": True,
            "tokenizer": "sentencepiece_tokenizer",
            "unknown_symbol": "<UNK>",
            "padding_symbol": "<PAD>",
        },
        "max_sequence_length": SEQ_SIZE,
        "str2idx": {
            "<EOS>": 0,
            "<SOS>": 1,
            "<PAD>": 2,
            "<UNK>": 3,
            "▁hell": 4,
            "o": 5,
            "▁world": 6,
            "▁pale": 7,
            "ont": 8,
            "ology": 9,
        },
    }
    module = _TextPreprocessing(metadata)

    res = module(["paleontology", "unknown", "hello world hello", "hello world hello world"])

    assert torch.allclose(
        res, torch.tensor([[1, 7, 8, 9, 0, 2], [1, 3, 3, 3, 0, 2], [1, 4, 5, 6, 4, 5], [1, 4, 5, 6, 4, 5]])
    )
>>>>>>> 2f9f524f
<|MERGE_RESOLUTION|>--- conflicted
+++ resolved
@@ -5,14 +5,9 @@
 import torch
 import torchtext
 
-<<<<<<< HEAD
 from ludwig.constants import LAST_HIDDEN, LOGITS
 from ludwig.features.sequence_feature import SequenceInputFeature, SequenceOutputFeature
-from ludwig.features.text_feature import TextInputFeature, TextOutputFeature
-=======
-from ludwig.features.sequence_feature import SequenceInputFeature
-from ludwig.features.text_feature import _TextPreprocessing, TextInputFeature
->>>>>>> 2f9f524f
+from ludwig.features.text_feature import _TextPreprocessing, TextInputFeature, TextOutputFeature
 from tests.integration_tests.utils import ENCODERS, sequence_feature
 
 DEVICE = "cuda" if torch.cuda.is_available() else "cpu"
@@ -84,7 +79,6 @@
     assert encoder_output["encoder_output"].shape == (BATCH_SIZE, *input_feature_obj.output_shape)
 
 
-<<<<<<< HEAD
 @pytest.mark.parametrize("sequence_type", [SequenceOutputFeature, TextOutputFeature])
 def test_sequence_output_feature(sequence_type: Union[SequenceOutputFeature, TextOutputFeature]):
     output_feature_defn = sequence_feature(
@@ -101,10 +95,6 @@
     assert LAST_HIDDEN in text_output
     assert LOGITS in text_output
     assert text_output[LOGITS].size() == torch.Size([BATCH_SIZE, SEQ_SIZE, VOCAB_SIZE])
-=======
-# todo: add unit test for sequence output feature
-def test_sequence_output_feature():
-    pass
 
 
 def test_text_preproc_module_bad_tokenizer():
@@ -154,5 +144,4 @@
 
     assert torch.allclose(
         res, torch.tensor([[1, 7, 8, 9, 0, 2], [1, 3, 3, 3, 0, 2], [1, 4, 5, 6, 4, 5], [1, 4, 5, 6, 4, 5]])
-    )
->>>>>>> 2f9f524f
+    )