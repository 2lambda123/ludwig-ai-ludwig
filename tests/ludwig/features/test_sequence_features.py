from typing import List, Tuple, Union

import numpy as np
import pytest
import torch
import torchtext

from ludwig.features.sequence_feature import SequenceInputFeature
from ludwig.features.text_feature import _TextPreprocessing, TextInputFeature
from ludwig.utils.tokenizers import TORCHSCRIPT_ENABLED_TOKENIZERS
from tests.integration_tests.utils import ENCODERS, sequence_feature

DEVICE = "cuda" if torch.cuda.is_available() else "cpu"
BATCH_SIZE = 8
SEQ_SIZE = 6
VOCAB_SIZE = 64


@pytest.fixture(scope="module")
def input_sequence() -> Tuple[torch.Tensor, List]:
    # generates a realistic looking synthetic sequence tensor, i.e.
    # each sequence will have non-zero tokens at the beginning with
    # trailing zero tokens, including a max length token with a single
    # zero token at the end.  Example:
    # [
    #   [3, 5, 6, 0, 0, 0],
    #   [10, 11, 12, 13, 14, 0],   # max length sequence
    #   [32, 0, 0, 0, 0, 0]        # minimum length sequence
    # ]
    input_tensor = torch.zeros([BATCH_SIZE, SEQ_SIZE], dtype=torch.int32).to(DEVICE)
    sequence_lengths = np.random.randint(1, SEQ_SIZE, size=BATCH_SIZE)
    for i in range(input_tensor.shape[0]):
        input_tensor[i, : sequence_lengths[i]] = torch.tensor(
            np.random.randint(2, VOCAB_SIZE, size=sequence_lengths[i])
        )

    # emulate idx2str structure
    idx2str = ["<PAD>", "<UNK>"] + [str(i) for i in range(2, VOCAB_SIZE)]

    return input_tensor, idx2str


@pytest.mark.parametrize("encoder", ENCODERS)
@pytest.mark.parametrize("sequence_type", [SequenceInputFeature, TextInputFeature])
def test_sequence_input_feature(
    input_sequence: tuple, encoder: str, sequence_type: Union[SequenceInputFeature, TextInputFeature]
) -> None:
    # test assumes "sequence data" has been tokenized and converted to
    # numeric representation.  Focus of this test is primarily on
    # integration with encoder with correctly sized encoder tensor and
    # required properties are present

    input_sequence, idx2str = input_sequence

    # setup input sequence feature definition
    # use sequence_feature() to generate baseline
    # sequence definition and then augment with
    # pre-processing metadata parameters
    input_feature_defn = sequence_feature(
        encoder=encoder,
        max_len=SEQ_SIZE,
        # augment with emulated pre-processing metadata
        max_sequence_length=SEQ_SIZE,
        vocab=idx2str,
    )

    # create sequence input feature object
    input_feature_obj = sequence_type(input_feature_defn).to(DEVICE)

    # confirm dtype property
    assert input_feature_obj.input_dtype == torch.int32

    # confirm input_shape property
    assert input_feature_obj.input_shape == (SEQ_SIZE,)

    # confirm output_shape property default output shape
    # from sequence_feature() function
    encoder_output = input_feature_obj(input_sequence)
    assert encoder_output["encoder_output"].shape == (BATCH_SIZE, *input_feature_obj.output_shape)


# todo: add unit test for sequence output feature
def test_sequence_output_feature():
    pass


<<<<<<< HEAD
@pytest.mark.parametrize("tokenizer", TORCHSCRIPT_ENABLED_TOKENIZERS)
def test_text_preproc_module_shape(tokenizer):
    metadata = {
        "preprocessing": {
            "lowercase": True,
            "tokenizer": tokenizer,
            "unknown_symbol": "<UNK>",
            "padding_symbol": "<PAD>",
        },
        "max_sequence_length": SEQ_SIZE,
        "str2idx": {"<EOS>": 0, "<SOS>": 1, "<PAD>": 2, "<UNK>": 3, "▁hell": 4, "o": 5, "▁world": 6},
    }
    module = _TextPreprocessing(metadata)

    res = module(["hello world", "unknown", "hello world hello", "hello world hello world"])

    assert res.shape == torch.Size([4, SEQ_SIZE])


def test_text_preproc_module_sentencepiece_tokenizer():
=======
def test_text_preproc_module_bad_tokenizer():
>>>>>>> e70f9bbb
    metadata = {
        "preprocessing": {
            "lowercase": True,
            "tokenizer": "space_punct",
            "unknown_symbol": "<UNK>",
            "padding_symbol": "<PAD>",
        },
        "max_sequence_length": SEQ_SIZE,
        "str2idx": {"<EOS>": 0, "<SOS>": 1, "<PAD>": 2, "<UNK>": 3, "▁hell": 4, "o": 5, "▁world": 6},
    }

    with pytest.raises(ValueError):
        _TextPreprocessing(metadata)


@pytest.mark.skipif(
    torch.torch_version.TorchVersion(torchtext.__version__) < (0, 12, 0), reason="requires torchtext 0.12.0 or higher"
)
def test_text_preproc_module():
    metadata = {
        "preprocessing": {
            "lowercase": True,
            "tokenizer": "sentencepiece_tokenizer",
            "unknown_symbol": "<UNK>",
            "padding_symbol": "<PAD>",
        },
        "max_sequence_length": SEQ_SIZE,
        "str2idx": {"<EOS>": 0, "<SOS>": 1, "<PAD>": 2, "<UNK>": 3, "▁hell": 4, "o": 5, "▁world": 6},
    }
    module = _TextPreprocessing(metadata)

    res = module(["hello world", "unknown", "hello world hello", "hello world hello world"])

    assert torch.allclose(
        res, torch.tensor([[1, 4, 5, 6, 0, 2], [1, 3, 3, 3, 0, 2], [1, 4, 5, 6, 4, 5], [1, 4, 5, 6, 4, 5]])
    )<|MERGE_RESOLUTION|>--- conflicted
+++ resolved
@@ -84,30 +84,7 @@
     pass
 
 
-<<<<<<< HEAD
-@pytest.mark.parametrize("tokenizer", TORCHSCRIPT_ENABLED_TOKENIZERS)
-def test_text_preproc_module_shape(tokenizer):
-    metadata = {
-        "preprocessing": {
-            "lowercase": True,
-            "tokenizer": tokenizer,
-            "unknown_symbol": "<UNK>",
-            "padding_symbol": "<PAD>",
-        },
-        "max_sequence_length": SEQ_SIZE,
-        "str2idx": {"<EOS>": 0, "<SOS>": 1, "<PAD>": 2, "<UNK>": 3, "▁hell": 4, "o": 5, "▁world": 6},
-    }
-    module = _TextPreprocessing(metadata)
-
-    res = module(["hello world", "unknown", "hello world hello", "hello world hello world"])
-
-    assert res.shape == torch.Size([4, SEQ_SIZE])
-
-
-def test_text_preproc_module_sentencepiece_tokenizer():
-=======
 def test_text_preproc_module_bad_tokenizer():
->>>>>>> e70f9bbb
     metadata = {
         "preprocessing": {
             "lowercase": True,
@@ -143,4 +120,26 @@
 
     assert torch.allclose(
         res, torch.tensor([[1, 4, 5, 6, 0, 2], [1, 3, 3, 3, 0, 2], [1, 4, 5, 6, 4, 5], [1, 4, 5, 6, 4, 5]])
-    )+    )
+
+
+@pytest.mark.skipif(
+    torch.torch_version.TorchVersion(torchtext.__version__) < (0, 12, 0), reason="requires torchtext 0.12.0 or higher"
+)
+@pytest.mark.parametrize("tokenizer", TORCHSCRIPT_ENABLED_TOKENIZERS)
+def test_text_preproc_module_shape(tokenizer):
+    metadata = {
+        "preprocessing": {
+            "lowercase": True,
+            "tokenizer": tokenizer,
+            "unknown_symbol": "<UNK>",
+            "padding_symbol": "<PAD>",
+        },
+        "max_sequence_length": SEQ_SIZE,
+        "str2idx": {"<EOS>": 0, "<SOS>": 1, "<PAD>": 2, "<UNK>": 3, "▁hell": 4, "o": 5, "▁world": 6},
+    }
+    module = _TextPreprocessing(metadata)
+
+    res = module(["hello world", "unknown", "hello world hello", "hello world hello world"])
+
+    assert res.shape == torch.Size([4, SEQ_SIZE])