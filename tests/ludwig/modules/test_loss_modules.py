--- conflicted
+++ resolved
@@ -103,8 +103,7 @@
 @pytest.mark.parametrize("target", [torch.arange(6, 12).reshape(3, 2).float()])
 @pytest.mark.parametrize("output", [torch.tensor(-21.4655).float()])
 def test_sigmoid_cross_entropy_loss(preds: torch.Tensor, target: torch.Tensor, output: torch.Tensor):
-<<<<<<< HEAD
-    loss = loss_modules.SigmoidCrossEntropyLoss()
+    loss = loss_modules.SigmoidCrossEntropyLoss(SigmoidCrossEntropyLossConfig())
     assert torch.isclose(loss(preds, target), output)
 
 
@@ -126,8 +125,4 @@
         config = loss_modules.HuberLoss.get_schema_cls().from_dict({"delta": delta})
         loss = loss_modules.HuberLoss(**config.to_dict())
         value = loss(preds, target)
-        assert value == output
-=======
-    loss = loss_modules.SigmoidCrossEntropyLoss(SigmoidCrossEntropyLossConfig())
-    assert torch.isclose(loss(preds, target), output)
->>>>>>> 7d6885ee
+        assert value == output