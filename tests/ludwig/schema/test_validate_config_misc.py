import pytest
from jsonschema.exceptions import ValidationError

from ludwig.constants import (
    ACTIVE,
    CATEGORY,
    COLUMN,
    DECODER,
    DEFAULTS,
    ENCODER,
    LOSS,
    MODEL_ECD,
    MODEL_GBM,
    MODEL_TYPE,
    NAME,
    PREPROCESSING,
    PROC_COLUMN,
    TRAINER,
    TYPE,
)
from ludwig.features.feature_registries import get_output_type_registry
from ludwig.schema import get_schema, validate_config
from ludwig.schema.combiners.utils import get_combiner_jsonschema
from ludwig.schema.defaults.defaults import DefaultsConfig
from ludwig.schema.features.preprocessing.audio import AudioPreprocessingConfig
from ludwig.schema.features.preprocessing.bag import BagPreprocessingConfig
from ludwig.schema.features.preprocessing.binary import BinaryPreprocessingConfig
from ludwig.schema.features.preprocessing.category import CategoryPreprocessingConfig
from ludwig.schema.features.preprocessing.date import DatePreprocessingConfig
from ludwig.schema.features.preprocessing.h3 import H3PreprocessingConfig
from ludwig.schema.features.preprocessing.image import ImagePreprocessingConfig
from ludwig.schema.features.preprocessing.number import NumberPreprocessingConfig
from ludwig.schema.features.preprocessing.sequence import SequencePreprocessingConfig
from ludwig.schema.features.preprocessing.set import SetPreprocessingConfig
from ludwig.schema.features.preprocessing.text import TextPreprocessingConfig
from ludwig.schema.features.preprocessing.timeseries import TimeseriesPreprocessingConfig
from ludwig.schema.features.preprocessing.vector import VectorPreprocessingConfig
from ludwig.schema.features.utils import get_input_feature_jsonschema, get_output_feature_jsonschema
from ludwig.schema.model_config import ModelConfig
from tests.integration_tests.utils import (
    audio_feature,
    bag_feature,
    binary_feature,
    category_feature,
    date_feature,
    ENCODERS,
    h3_feature,
    image_feature,
    number_feature,
    sequence_feature,
    set_feature,
    text_feature,
    timeseries_feature,
    vector_feature,
)


def test_config_features():
    all_input_features = [
        audio_feature("/tmp/destination_folder", encoder={"type": "parallel_cnn"}),
        bag_feature(encoder={"type": "embed"}),
        binary_feature(encoder={"type": "passthrough"}),
        category_feature(encoder={"type": "dense"}),
        date_feature(encoder={"type": "embed"}),
        h3_feature(encoder={"type": "embed"}),
        image_feature("/tmp/destination_folder", encoder={"type": "stacked_cnn"}),
        number_feature(encoder={"type": "passthrough"}),
        sequence_feature(encoder={"type": "parallel_cnn"}),
        set_feature(encoder={"type": "embed"}),
        text_feature(encoder={"type": "parallel_cnn"}),
        timeseries_feature(encoder={"type": "parallel_cnn"}),
        vector_feature(encoder={"type": "dense"}),
    ]
    all_output_features = [
        binary_feature(decoder={"type": "regressor"}),
        category_feature(decoder={"type": "classifier"}),
        number_feature(decoder={"type": "regressor"}),
        sequence_feature(decoder={"type": "generator"}),
        set_feature(decoder={"type": "classifier"}),
        text_feature(decoder={"type": "generator"}),
        vector_feature(decoder={"type": "projector"}),
    ]

    # validate config with all features
    config = {
        "input_features": all_input_features,
        "output_features": all_output_features,
    }
    validate_config(config)

    # make sure all defaults provided also registers as valid

    config = ModelConfig.from_dict(config).to_dict()
    validate_config(config)

    # test various invalid output features
    input_only_features = [
        feature for feature in all_input_features if feature["type"] not in get_output_type_registry().keys()
    ]
    for input_feature in input_only_features:
        config = {
            "input_features": all_input_features,
            "output_features": all_output_features + [input_feature],
        }

        dtype = input_feature["type"]
        with pytest.raises(ValidationError, match=rf"^'{dtype}' is not one of .*"):
            validate_config(config)


def test_config_encoders():
    for encoder in ENCODERS:
        config = {
            "input_features": [
                sequence_feature(encoder={"type": encoder, "reduce_output": "sum"}),
                image_feature("/tmp/destination_folder"),
            ],
            "output_features": [category_feature(decoder={"type": "classifier", "vocab_size": 2}, reduce_input="sum")],
            "combiner": {"type": "concat", "output_size": 14},
        }
        validate_config(config)


def test_config_tabnet():
    config = {
        "input_features": [
            category_feature(encoder={"type": "dense", "vocab_size": 2}, reduce_input="sum"),
            number_feature(),
        ],
        "output_features": [binary_feature(weight_regularization=None)],
        "combiner": {
            "type": "tabnet",
            "size": 24,
            "output_size": 26,
            "sparsity": 0.000001,
            "bn_virtual_divider": 32,
            "bn_momentum": 0.4,
            "num_steps": 5,
            "relaxation_factor": 1.5,
            "bn_virtual_bs": 512,
        },
        TRAINER: {
            "batch_size": 16384,
            "eval_batch_size": 500000,
            "epochs": 1000,
            "early_stop": 20,
            "learning_rate": 0.02,
            "optimizer": {"type": "adam"},
            "decay": True,
            "decay_steps": 20000,
            "decay_rate": 0.9,
            "staircase": True,
            "regularization_lambda": 1,
            "regularization_type": "l2",
            "validation_field": "label",
        },
    }
    validate_config(config)


def test_config_bad_feature_type():
    config = {
        "input_features": [{"name": "foo", "type": "fake"}],
        "output_features": [category_feature(encoder={"vocab_size": 2}, reduce_input="sum")],
        "combiner": {"type": "concat", "output_size": 14},
    }

    with pytest.raises(ValidationError, match=r"^'fake' is not one of .*"):
        validate_config(config)


def test_config_bad_encoder_name():
    config = {
        "input_features": [sequence_feature(encoder={"type": "fake", "reduce_output": "sum"})],
        "output_features": [category_feature(decoder={"type": "classifier", "vocab_size": 2}, reduce_input="sum")],
        "combiner": {"type": "concat", "output_size": 14},
    }

    with pytest.raises(ValidationError, match=r"^'fake' is not one of .*"):
        validate_config(config)


# TODO(ksbrar): Circle back after discussing whether additional properties should be allowed long-term.
# def test_config_bad_preprocessing_param():
#     config = {
#         "input_features": [
#             sequence_feature(encoder={"type": "parallel_cnn", "reduce_output": "sum"}),
#             image_feature(
#                 "/tmp/destination_folder",
#                 preprocessing={
#                     "in_memory": True,
#                     "height": 12,
#                     "width": 12,
#                     "num_channels": 3,
#                     "tokenizer": "space",
#                 },
#             ),
#         ],
#         "output_features": [category_feature(encoder={"vocab_size": 2}, reduce_input="sum")],
#         "combiner": {"type": "concat", "output_size": 14},
#     }

#     with pytest.raises(ValidationError, match=r"^Additional properties are not allowed .*"):
#         validate_config(config)


def test_config_fill_values():
    vector_fill_values = ["1.0 0.0 1.04 10.49", "1 2 3 4 5" "0" "1.0" ""]
    binary_fill_values = ["yes", "No", "1", "TRUE", 1]
    for vector_fill_value, binary_fill_value in zip(vector_fill_values, binary_fill_values):
        config = {
            "input_features": [
                vector_feature(preprocessing={"fill_value": vector_fill_value}),
            ],
            "output_features": [binary_feature(preprocessing={"fill_value": binary_fill_value})],
        }
        validate_config(config)

    bad_vector_fill_values = ["one two three", "1,2,3", 0]
    bad_binary_fill_values = ["one", 2, "maybe"]
    for vector_fill_value, binary_fill_value in zip(bad_vector_fill_values, bad_binary_fill_values):
        config = {
            "input_features": [
                vector_feature(preprocessing={"fill_value": vector_fill_value}),
            ],
            "output_features": [binary_feature(preprocessing={"fill_value": binary_fill_value})],
        }
        with pytest.raises(ValidationError):
            validate_config(config)


def test_validate_with_preprocessing_defaults():
    config = {
        "input_features": [
            audio_feature(
                "/tmp/destination_folder",
                preprocessing=AudioPreprocessingConfig().to_dict(),
                encoder={"type": "parallel_cnn"},
            ),
            bag_feature(preprocessing=BagPreprocessingConfig().to_dict(), encoder={"type": "embed"}),
            binary_feature(preprocessing=BinaryPreprocessingConfig().to_dict(), encoder={"type": "passthrough"}),
            category_feature(preprocessing=CategoryPreprocessingConfig().to_dict(), encoder={"type": "dense"}),
            date_feature(preprocessing=DatePreprocessingConfig().to_dict(), encoder={"type": "embed"}),
            h3_feature(preprocessing=H3PreprocessingConfig().to_dict(), encoder={"type": "embed"}),
            image_feature(
                "/tmp/destination_folder",
                preprocessing=ImagePreprocessingConfig().to_dict(),
                encoder={"type": "stacked_cnn"},
            ),
            number_feature(preprocessing=NumberPreprocessingConfig().to_dict(), encoder={"type": "passthrough"}),
            sequence_feature(preprocessing=SequencePreprocessingConfig().to_dict(), encoder={"type": "parallel_cnn"}),
            set_feature(preprocessing=SetPreprocessingConfig().to_dict(), encoder={"type": "embed"}),
            text_feature(preprocessing=TextPreprocessingConfig().to_dict(), encoder={"type": "parallel_cnn"}),
            timeseries_feature(
                preprocessing=TimeseriesPreprocessingConfig().to_dict(), encoder={"type": "parallel_cnn"}
            ),
            vector_feature(preprocessing=VectorPreprocessingConfig().to_dict(), encoder={"type": "dense"}),
        ],
        "output_features": [{"name": "target", "type": "category"}],
        TRAINER: {
            "decay": True,
            "learning_rate": 0.001,
            "validation_field": "target",
            "validation_metric": "accuracy",
        },
    }

    validate_config(config)
    config = ModelConfig.from_dict(config).to_dict()
    validate_config(config)


def test_defaults_schema():
    schema = DefaultsConfig()
    assert schema.binary.decoder.type == "regressor"
    assert schema.binary.encoder.type == "passthrough"
    assert schema.category.encoder.dropout == 0.0
    assert ENCODER in schema.category.to_dict()
    assert PREPROCESSING in schema.category.to_dict()
    assert DECODER in schema.category.to_dict()
    assert LOSS in schema.category.to_dict()


def test_validate_defaults_schema():
    config = {
        "input_features": [
            category_feature(),
            number_feature(),
        ],
        "output_features": [category_feature()],
        "defaults": {
            "category": {
                "preprocessing": {
                    "missing_value_strategy": "drop_row",
                },
                "encoder": {
                    "type": "sparse",
                },
                "decoder": {
                    "type": "classifier",
                    "norm_params": None,
                    "dropout": 0.0,
                    "use_bias": True,
                },
                "loss": {
                    "type": "softmax_cross_entropy",
                    "confidence_penalty": 0,
                },
            },
            "number": {
                "preprocessing": {
                    "missing_value_strategy": "fill_with_const",
                    "fill_value": 0,
                },
                "loss": {"type": "mean_absolute_error"},
            },
        },
    }

    validate_config(config)

    config[DEFAULTS][CATEGORY][NAME] = "TEST"

    with pytest.raises(ValidationError):
        validate_config(config)


def test_validate_no_trainer_type():
    config = {
        "model_type": "ecd",
        "input_features": [
            category_feature(),
            number_feature(),
        ],
        "output_features": [category_feature(output_feature=True)],
        "trainer": {"learning_rate": "auto", "batch_size": "auto"},
    }

    # Ensure validation succeeds with ECD trainer params and ECD model type
    validate_config(config)

    # Ensure validation fails with ECD trainer params and GBM model type
    config[MODEL_TYPE] = MODEL_GBM
    with pytest.raises(ValidationError):
        validate_config(config)

    # Switch to trainer with valid GBM params
    config[TRAINER] = {"tree_learner": "serial"}

    # Ensure validation succeeds with GBM trainer params and GBM model type
    validate_config(config)

    # Ensure validation fails with GBM trainer params and ECD model type
    config[MODEL_TYPE] = MODEL_ECD
    with pytest.raises(ValidationError):
        validate_config(config)


def test_schema_no_duplicates():
    schema = get_schema()

    popped_fields = [NAME, TYPE, COLUMN, PROC_COLUMN, ACTIVE]

    for field in popped_fields:
        assert field not in schema["properties"]["input_features"]["items"]["allOf"][0]["then"]["properties"]
        assert field not in schema["properties"]["output_features"]["items"]["allOf"][0]["then"]["properties"]
        assert field not in schema["properties"]["combiner"]["allOf"][0]["then"]["properties"]
        assert field not in schema["properties"]["trainer"]["properties"]["optimizer"]["allOf"][0]["then"]["properties"]
        assert (
            field
            not in schema["properties"]["input_features"]["items"]["allOf"][0]["then"]["properties"]["encoder"][
                "allOf"
            ][0]["then"]["properties"]
        )
        assert (
            field
            not in schema["properties"]["output_features"]["items"]["allOf"][0]["then"]["properties"]["decoder"][
                "allOf"
            ][0]["then"]["properties"]
        )


@pytest.mark.parametrize("model_type", [MODEL_ECD, MODEL_GBM])
def test_ludwig_schema_serialization(model_type):
    import json

    schema = get_schema(model_type)

    try:
        json.dumps(schema)
    except TypeError as e:
        raise TypeError(
            f"Ludwig schema of type `{model_type}` cannot be represented by valid JSON. See further details: {e}"
        )


def test_encoder_descriptions():
    schema = get_input_feature_jsonschema(MODEL_ECD)

    for feature_schema in schema["items"]["allOf"]:
        type_data = feature_schema["then"]["properties"]["encoder"]["properties"]["type"]
<<<<<<< HEAD
        assert set(type_data['enum_descriptions'].keys()).issubset(set(type_data['enum']))
=======
        assert set(type_data["enum_descriptions"].keys()) == set(type_data["enum"])
>>>>>>> c472a4e8


def test_combiner_descriptions():
    combiner_json_schema = get_combiner_jsonschema()
    type_data = combiner_json_schema["properties"]["type"]
<<<<<<< HEAD
    assert set(type_data['enum_descriptions'].keys()).issubset(set(type_data['enum']))
=======
    assert set(type_data["enum_descriptions"].keys()) == set(type_data["enum"])
>>>>>>> c472a4e8


def test_decoder_descriptions():
    schema = get_output_feature_jsonschema(MODEL_ECD)

    for feature_schema in schema["items"]["allOf"]:
        type_data = feature_schema["then"]["properties"]["decoder"]["properties"]["type"]
<<<<<<< HEAD
        assert set(type_data['enum_descriptions'].keys()).issubset(set(type_data['enum']))
=======
        assert set(type_data["enum_descriptions"].keys()) == set(type_data["enum"])
>>>>>>> c472a4e8
<|MERGE_RESOLUTION|>--- conflicted
+++ resolved
@@ -399,21 +399,13 @@
 
     for feature_schema in schema["items"]["allOf"]:
         type_data = feature_schema["then"]["properties"]["encoder"]["properties"]["type"]
-<<<<<<< HEAD
         assert set(type_data['enum_descriptions'].keys()).issubset(set(type_data['enum']))
-=======
-        assert set(type_data["enum_descriptions"].keys()) == set(type_data["enum"])
->>>>>>> c472a4e8
 
 
 def test_combiner_descriptions():
     combiner_json_schema = get_combiner_jsonschema()
     type_data = combiner_json_schema["properties"]["type"]
-<<<<<<< HEAD
     assert set(type_data['enum_descriptions'].keys()).issubset(set(type_data['enum']))
-=======
-    assert set(type_data["enum_descriptions"].keys()) == set(type_data["enum"])
->>>>>>> c472a4e8
 
 
 def test_decoder_descriptions():
@@ -421,8 +413,4 @@
 
     for feature_schema in schema["items"]["allOf"]:
         type_data = feature_schema["then"]["properties"]["decoder"]["properties"]["type"]
-<<<<<<< HEAD
-        assert set(type_data['enum_descriptions'].keys()).issubset(set(type_data['enum']))
-=======
-        assert set(type_data["enum_descriptions"].keys()) == set(type_data["enum"])
->>>>>>> c472a4e8
+        assert set(type_data['enum_descriptions'].keys()).issubset(set(type_data['enum']))