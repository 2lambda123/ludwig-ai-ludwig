--- conflicted
+++ resolved
@@ -1,8 +1,4 @@
-<<<<<<< HEAD
-from ludwig.utils.backward_compatibility import _upgrade_preprocessing_split
-=======
-from ludwig.utils.backward_compatibility import _upgrade_feature, _upgrade_preprocessing
->>>>>>> 640821a2
+from ludwig.utils.backward_compatibility import _upgrade_feature, _upgrade_preprocessing_split
 
 
 def test_preprocessing_backward_compatibility():
@@ -62,7 +58,7 @@
     }
 
     _upgrade_feature(audio_feature_preprocessing_config)
-    _upgrade_preprocessing(global_preprocessing_config)
+    _upgrade_preprocessing_split(global_preprocessing_config)
 
     assert global_preprocessing_config == {
         "audio": {
