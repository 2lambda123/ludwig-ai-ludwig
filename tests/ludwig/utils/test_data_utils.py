# Copyright (c) 2019 Uber Technologies, Inc.
#
# Licensed under the Apache License, Version 2.0 (the "License");
# you may not use this file except in compliance with the License.
# You may obtain a copy of the License at
#
#     http://www.apache.org/licenses/LICENSE-2.0
#
# Unless required by applicable law or agreed to in writing, software
# distributed under the License is distributed on an "AS IS" BASIS,
# WITHOUT WARRANTIES OR CONDITIONS OF ANY KIND, either express or implied.
# See the License for the specific language governing permissions and
# limitations under the License.
# ==============================================================================
import numpy as np
import pandas as pd
import pytest
from fsspec.config import conf

from ludwig.data.cache.types import CacheableDataframe
from ludwig.utils.data_utils import (
    add_sequence_feature_column,
    figure_data_format_dataset,
    get_abs_path,
    hash_dict,
    use_credentials,
)

try:
    import dask.dataframe as dd
except ImportError:
    pass


def test_add_sequence_feature_column():
    df = pd.DataFrame([1, 2, 3, 4, 5], columns=["x"])

    add_sequence_feature_column(df, "x", 2)
    assert df.equals(
        pd.DataFrame(
            [
                [1, "1 2"],
                [2, "1 2"],
                [3, "1 2"],
                [4, "2 3"],
                [5, "3 4"],
            ],
            columns=["x", "x_feature"],
        )
    )

    add_sequence_feature_column(df, "x", 1)
    assert df.equals(
        pd.DataFrame(
            [
                [1, "1"],
                [2, "1"],
                [3, "2"],
                [4, "3"],
                [5, "4"],
            ],
            columns=["x", "x_feature"],
        )
    )

    df = pd.DataFrame([1, 2, 3, 4, 5], columns=["x"])

    add_sequence_feature_column(df, "y", 2)
    assert df.equals(pd.DataFrame([1, 2, 3, 4, 5], columns=["x"]))


def test_get_abs_path():
    assert get_abs_path("a", "b.jpg") == "a/b.jpg"
    assert get_abs_path(None, "b.jpg") == "b.jpg"


@pytest.mark.distributed
def test_figure_data_format_dataset():
    assert figure_data_format_dataset({"a": "b"}) == dict
    assert figure_data_format_dataset(pd.DataFrame([1, 2, 3, 4, 5], columns=["x"])) == pd.DataFrame
    assert (
        figure_data_format_dataset(
            dd.from_pandas(pd.DataFrame([1, 2, 3, 4, 5], columns=["x"]), npartitions=1).reset_index()
        )
        == dd.core.DataFrame
    )
    assert (
        figure_data_format_dataset(
            CacheableDataframe(df=pd.DataFrame([1, 2, 3, 4, 5], columns=["x"]), name="test", checksum="test123")
        )
        == pd.DataFrame
    )
    assert (
        figure_data_format_dataset(
            CacheableDataframe(
                df=dd.from_pandas(pd.DataFrame([1, 2, 3, 4, 5], columns=["x"]), npartitions=1).reset_index(),
                name="test",
                checksum="test123",
            )
        )
        == dd.core.DataFrame
    )


def test_hash_dict_numpy_types():
    d = {"float32": np.float32(1)}
    assert hash_dict(d) == b"uqtgWB"


def test_use_credentials():
    conf.clear()
    with use_credentials(None):
        assert len(conf) == 0

    s3_creds = {
        "s3": {
            "client_kwargs": {
                "endpoint_url": "http://localhost:9000",
                "aws_access_key_id": "test",
                "aws_secret_access_key": "test",
            }
        }
    }
    with use_credentials(s3_creds):
        assert len(conf) == 1
        assert conf == s3_creds

<<<<<<< HEAD
    assert len(conf) == 0


@pytest.mark.distributed
def test_to_numpy_dataset_with_dask():
    dd_df = dd.from_pandas(pd.DataFrame([[1, 2, 3]], columns=["col1", "col2", "col3"]), npartitions=1)
    np_df = to_numpy_dataset(dd_df)
    assert np_df == {"col1": np.array([1]), "col2": np.array([2]), "col3": np.array([3])}
=======
    assert len(conf) == 0
>>>>>>> dd026ca2
<|MERGE_RESOLUTION|>--- conflicted
+++ resolved
@@ -125,15 +125,4 @@
         assert len(conf) == 1
         assert conf == s3_creds
 
-<<<<<<< HEAD
-    assert len(conf) == 0
-
-
-@pytest.mark.distributed
-def test_to_numpy_dataset_with_dask():
-    dd_df = dd.from_pandas(pd.DataFrame([[1, 2, 3]], columns=["col1", "col2", "col3"]), npartitions=1)
-    np_df = to_numpy_dataset(dd_df)
-    assert np_df == {"col1": np.array([1]), "col2": np.array([2]), "col3": np.array([3])}
-=======
-    assert len(conf) == 0
->>>>>>> dd026ca2
+    assert len(conf) == 0