import copy
from typing import Any, Dict

import pytest
from marshmallow import ValidationError

from ludwig.constants import (
    CATEGORY,
    DEFAULTS,
    DROP_ROW,
    EVAL_BATCH_SIZE,
    EXECUTOR,
    FILL_WITH_MODE,
    HYPEROPT,
    INPUT_FEATURES,
    MODEL_ECD,
    MODEL_GBM,
    MODEL_TYPE,
    NUMBER,
    OUTPUT_FEATURES,
    PREPROCESSING,
    SCHEDULER,
    SPLIT,
    TRAINER,
    TYPE,
)
from ludwig.schema.trainer import ECDTrainerConfig
from ludwig.utils.defaults import merge_with_defaults
from ludwig.utils.misc_utils import merge_dict
from tests.integration_tests.utils import (
    binary_feature,
    category_feature,
    number_feature,
    sequence_feature,
    text_feature,
    vector_feature,
)

HYPEROPT_CONFIG = {
    "parameters": {
        "trainer.learning_rate": {
            "space": "loguniform",
            "lower": 0.001,
            "upper": 0.1,
        },
        "combiner.num_fc_layers": {"space": "randint", "lower": 2, "upper": 6},
        "utterance.cell_type": {"space": "grid_search", "values": ["rnn", "gru"]},
        "utterance.bidirectional": {"space": "choice", "categories": [True, False]},
        "utterance.fc_layers": {
            "space": "choice",
            "categories": [
                [{"output_size": 512}, {"output_size": 256}],
                [{"output_size": 512}],
                [{"output_size": 256}],
            ],
        },
    },
    "search_alg": {"type": "hyperopt"},
    "executor": {"type": "ray"},
    "goal": "minimize",
}

SCHEDULER_DICT = {"type": "async_hyperband", "time_attr": "time_total_s"}


def _merge_preprocessing(
    feature_config: Dict[str, Any], global_preprocessing_parameters: Dict[str, Any]
) -> Dict[str, Any]:
    """Returns default preprocessing parameters for the feature type in feature_config if preprocessing is defined.

    Otherwise, it merges feature specific preprocessing with default preprocessing.
    """
    if PREPROCESSING not in feature_config:
        return global_preprocessing_parameters[feature_config[TYPE]][PREPROCESSING]

    return merge_dict(
        global_preprocessing_parameters[feature_config[TYPE]][PREPROCESSING], feature_config[PREPROCESSING]
    )


@pytest.mark.parametrize(
    "use_train,use_hyperopt_scheduler",
    [
        (True, True),
        (False, True),
        (True, False),
        (False, False),
    ],
)
def test_merge_with_defaults_early_stop(use_train, use_hyperopt_scheduler):
    all_input_features = [
        binary_feature(),
        category_feature(),
        number_feature(),
        text_feature(),
    ]
    all_output_features = [
        category_feature(),
        sequence_feature(),
        vector_feature(),
    ]

    # validate config with all features
    config = {
        INPUT_FEATURES: all_input_features,
        OUTPUT_FEATURES: all_output_features,
        HYPEROPT: HYPEROPT_CONFIG,
    }
    config = copy.deepcopy(config)

    if use_train:
        config[TRAINER] = {"batch_size": 42}

    if use_hyperopt_scheduler:
        # hyperopt scheduler cannot be used with early stopping
        config[HYPEROPT][EXECUTOR][SCHEDULER] = SCHEDULER_DICT

    merged_config = merge_with_defaults(config)

    expected = -1 if use_hyperopt_scheduler else ECDTrainerConfig().early_stop
    assert merged_config[TRAINER]["early_stop"] == expected


def test_missing_outputs_drop_rows():
    config = {
        INPUT_FEATURES: [category_feature()],
        OUTPUT_FEATURES: [category_feature()],
        PREPROCESSING: {CATEGORY: {"missing_value_strategy": FILL_WITH_MODE}},
    }

    merged_config = merge_with_defaults(config)

    output_feature_config = merged_config[OUTPUT_FEATURES][0]
    assert output_feature_config[PREPROCESSING]["missing_value_strategy"] == DROP_ROW

    global_preprocessing = merged_config[DEFAULTS]
    feature_preprocessing = _merge_preprocessing(output_feature_config, global_preprocessing)
    assert feature_preprocessing["missing_value_strategy"] == DROP_ROW

    feature_preprocessing = _merge_preprocessing(merged_config[INPUT_FEATURES][0], global_preprocessing)
    assert feature_preprocessing["missing_value_strategy"] == FILL_WITH_MODE


def test_deprecated_field_aliases():
    config = {
        INPUT_FEATURES: [{"name": "num_in", "type": "numerical"}],
        OUTPUT_FEATURES: [{"name": "num_out", "type": "numerical"}],
        "training": {
            "epochs": 2,
            "eval_batch_size": 0,
        },
        HYPEROPT: {
            "parameters": {
                "training.learning_rate": {
                    "space": "loguniform",
                    "lower": 0.001,
                    "upper": 0.1,
                },
            },
            "goal": "minimize",
            "sampler": {"type": "grid", "num_samples": 2, "scheduler": {"type": "fifo"}},
            "executor": {
                "type": "grid",
                "search_alg": "bohb",
            },
        },
    }

    merged_config = merge_with_defaults(config)

    assert merged_config["input_features"][0][TYPE] == NUMBER
    assert merged_config["output_features"][0][TYPE] == NUMBER

    assert "training" not in merged_config
    assert merged_config[TRAINER]["epochs"] == 2
    assert merged_config[TRAINER][EVAL_BATCH_SIZE] is None

    hparams = merged_config[HYPEROPT]["parameters"]
    assert "training.learning_rate" not in hparams
    assert "trainer.learning_rate" in hparams

    assert "sampler" not in merged_config[HYPEROPT]

    assert merged_config[HYPEROPT]["executor"]["type"] == "ray"
    assert "num_samples" in merged_config[HYPEROPT]["executor"]
    assert "scheduler" in merged_config[HYPEROPT]["executor"]


def test_default_model_type():
    config = {
        INPUT_FEATURES: [category_feature()],
        OUTPUT_FEATURES: [category_feature()],
    }

    merged_config = merge_with_defaults(config)

    assert merged_config[MODEL_TYPE] == MODEL_ECD


@pytest.mark.parametrize(
    "model_trainer_type",
    [
        (MODEL_ECD, "trainer"),
        (MODEL_GBM, "lightgbm_trainer"),
    ],
)
def test_default_trainer_type(model_trainer_type):
    model_type, expected_trainer_type = model_trainer_type
    config = {
        INPUT_FEATURES: [category_feature()],
        OUTPUT_FEATURES: [category_feature()],
        MODEL_TYPE: model_type,
    }

    merged_config = merge_with_defaults(config)

    assert merged_config[TRAINER][TYPE] == expected_trainer_type


def test_overwrite_trainer_type():
    expected_trainer_type = "ray_legacy_trainer"
    config = {
        INPUT_FEATURES: [category_feature()],
        OUTPUT_FEATURES: [category_feature()],
        MODEL_TYPE: MODEL_ECD,
        "trainer": {"type": expected_trainer_type},
    }

    merged_config = merge_with_defaults(config)

    assert merged_config[TRAINER][TYPE] == expected_trainer_type


@pytest.mark.parametrize(
    "model_type",
    [MODEL_ECD, MODEL_GBM],
)
def test_invalid_trainer_type(model_type):
    config = {
        INPUT_FEATURES: [category_feature()],
        OUTPUT_FEATURES: [category_feature()],
        MODEL_TYPE: model_type,
        "trainer": {"type": "invalid_trainer"},
    }

    with pytest.raises(ValidationError):
        merge_with_defaults(config)


@pytest.mark.parametrize("force_split", [None, False, True])
@pytest.mark.parametrize("stratify", [None, "cat_in"])
def test_deprecated_split_aliases(stratify, force_split):
    split_probabilities = [0.6, 0.2, 0.2]
    config = {
        INPUT_FEATURES: [{"name": "num_in", "type": "number"}, {"name": "cat_in", "type": "category"}],
        OUTPUT_FEATURES: [{"name": "num_out", "type": "number"}],
        PREPROCESSING: {
            "force_split": force_split,
            "split_probabilities": split_probabilities,
            "stratify": stratify,
        },
    }

    merged_config = merge_with_defaults(config)

    assert "force_split" not in merged_config[PREPROCESSING]
    assert "split_probabilities" not in merged_config[PREPROCESSING]
    assert "stratify" not in merged_config[PREPROCESSING]

    assert SPLIT in merged_config[PREPROCESSING]
    split = merged_config[PREPROCESSING][SPLIT]

    assert split["probabilities"] == split_probabilities
    if stratify is None:
        if force_split:
            assert split.get(TYPE) == "random"
    else:
        assert split.get(TYPE) == "stratify"
        assert split.get("column") == stratify


def test_merge_with_defaults():
    # configuration with legacy parameters
    legacy_config_format = {
        INPUT_FEATURES: [
            {
                "type": "numerical",
                "name": "number_input_feature",
            },
            {
                "type": "image",
                "name": "image_input_feature",
                "encoder": "stacked_cnn",
                "conv_bias": True,
                "conv_layers": [
                    {"num_filters": 32, "pool_size": 2, "pool_stride": 2, "bias": False},
                    {
                        "num_filters": 64,
                        "pool_size": 2,
                        "pool_stride": 2,
                    },
                ],
            },
        ],
        OUTPUT_FEATURES: [
            {
                "type": "numerical",
                "name": "number_output_feature",
            },
        ],
        "training": {"eval_batch_size": 0, "optimizer": {"type": "adadelta"}},
        HYPEROPT: {
            "parameters": {
                "training.learning_rate": {},
                "training.early_stop": {},
                "number_input_feature.num_fc_layers": {},
                "number_output_feature.embedding_size": {},
                "number_output_feature.dropout": 0.2,
            },
            "executor": {
                "type": "serial",
                "search_alg": {TYPE: "variant_generator"},
            },
            "sampler": {
                "num_samples": 99,
                "scheduler": {},
            },
        },
    }

    # expected configuration content with default values after upgrading legacy configuration components
    expected_upgraded_format = {
        MODEL_TYPE: "ecd",
        INPUT_FEATURES: [
            {
                "type": "number",
                "name": "number_input_feature",
                "column": "number_input_feature",
                "proc_column": "number_input_feature_mZFLky",
                "tied": None,
            },
            {
                "type": "image",
                "name": "image_input_feature",
                "encoder": "stacked_cnn",
                "conv_layers": [
                    {"num_filters": 32, "pool_size": 2, "pool_stride": 2, "use_bias": False},
                    {"num_filters": 64, "pool_size": 2, "pool_stride": 2},
                ],
                "conv_use_bias": True,
                "column": "image_input_feature",
                "proc_column": "image_input_feature_mZFLky",
                "tied": None,
                "preprocessing": {},
            },
        ],
        OUTPUT_FEATURES: [
            {
                "type": "number",
                "name": "number_output_feature",
                "column": "number_output_feature",
                "proc_column": "number_output_feature_mZFLky",
                "loss": {"type": "mean_squared_error", "weight": 1},
                "clip": None,
                "dependencies": [],
                "reduce_input": "sum",
                "reduce_dependencies": "sum",
                "preprocessing": {"missing_value_strategy": "drop_row"},
            }
        ],
        HYPEROPT: {
            "parameters": {
                "number_input_feature.num_fc_layers": {},
                "number_output_feature.embedding_size": {},
                "number_output_feature.dropout": 0.2,
                "trainer.learning_rate": {},
                "trainer.early_stop": {},
            },
            "executor": {"type": "ray", "num_samples": 99, "scheduler": {}},
            "search_alg": {"type": "variant_generator"},
        },
        "trainer": {
            "type": "trainer",
            "eval_batch_size": None,
            "optimizer": {"type": "adadelta", "rho": 0.9, "eps": 1e-06, "lr": 1.0, "weight_decay": 0.0},
            "epochs": 100,
            "train_steps": None,
            "regularization_lambda": 0.0,
            "regularization_type": "l2",
            "should_shuffle": True,
            "learning_rate": 0.001,
            "batch_size": 128,
            "early_stop": 5,
            "steps_per_checkpoint": 0,
            "checkpoints_per_epoch": 0,
            "evaluate_training_set": True,
            "reduce_learning_rate_on_plateau": 0.0,
            "reduce_learning_rate_on_plateau_patience": 5,
            "reduce_learning_rate_on_plateau_rate": 0.5,
            "reduce_learning_rate_eval_metric": "loss",
            "reduce_learning_rate_eval_split": "training",
            "increase_batch_size_on_plateau": 0,
            "increase_batch_size_on_plateau_patience": 5,
            "increase_batch_size_on_plateau_rate": 2.0,
            "increase_batch_size_on_plateau_max": 512,
            "increase_batch_size_eval_metric": "loss",
            "increase_batch_size_eval_split": "training",
            "decay": False,
            "decay_steps": 10000,
            "decay_rate": 0.96,
            "staircase": False,
            "gradient_clipping": {"clipglobalnorm": 0.5, "clipnorm": None, "clipvalue": None},
            "validation_field": "combined",
            "validation_metric": "loss",
            "learning_rate_warmup_epochs": 1.0,
            "learning_rate_scaling": "linear",
        },
        PREPROCESSING: {
            "split": {},
            "undersample_majority": None,
            "oversample_minority": None,
            "sample_ratio": 1.0,
        },
        DEFAULTS: {
            "text": {
                PREPROCESSING: {
                    "tokenizer": "space_punct",
                    "pretrained_model_name_or_path": None,
                    "vocab_file": None,
                    "max_sequence_length": 256,
                    "most_common": 20000,
                    "padding_symbol": "<PAD>",
                    "unknown_symbol": "<UNK>",
                    "padding": "right",
                    "lowercase": True,
                    "missing_value_strategy": "fill_with_const",
                    "fill_value": "<UNK>",
                }
            },
            "category": {
                PREPROCESSING: {
                    "most_common": 10000,
                    "lowercase": False,
                    "missing_value_strategy": "fill_with_const",
                    "fill_value": "<UNK>",
                }
            },
            "set": {
                PREPROCESSING: {
                    "tokenizer": "space",
                    "most_common": 10000,
                    "lowercase": False,
                    "missing_value_strategy": "fill_with_const",
                    "fill_value": "<UNK>",
                }
            },
            "bag": {
                PREPROCESSING: {
                    "tokenizer": "space",
                    "most_common": 10000,
                    "lowercase": False,
                    "missing_value_strategy": "fill_with_const",
                    "fill_value": "<UNK>",
                }
            },
            "binary": {PREPROCESSING: {"missing_value_strategy": "fill_with_false"}},
            "number": {
                PREPROCESSING: {"missing_value_strategy": "fill_with_const", "fill_value": 0, "normalization": None}
            },
            "sequence": {
                PREPROCESSING: {
                    "max_sequence_length": 256,
                    "most_common": 20000,
                    "padding_symbol": "<PAD>",
                    "unknown_symbol": "<UNK>",
                    "padding": "right",
                    "tokenizer": "space",
                    "lowercase": False,
                    "vocab_file": None,
                    "missing_value_strategy": "fill_with_const",
                    "fill_value": "<UNK>",
                }
            },
            "timeseries": {
                PREPROCESSING: {
                    "timeseries_length_limit": 256,
                    "padding_value": 0,
                    "padding": "right",
                    "tokenizer": "space",
                    "missing_value_strategy": "fill_with_const",
                    "fill_value": "",
                }
            },
            "image": {
                PREPROCESSING: {
                    "missing_value_strategy": "backfill",
                    "in_memory": True,
                    "resize_method": "interpolate",
                    "scaling": "pixel_normalization",
                    "num_processes": 1,
                    "infer_image_num_channels": True,
                    "infer_image_dimensions": True,
                    "infer_image_max_height": 256,
                    "infer_image_max_width": 256,
                    "infer_image_sample_size": 100,
                }
            },
            "audio": {
<<<<<<< HEAD
                PREPROCESSING: {
                    "audio_file_length_limit_in_s": 7.5,
                    "missing_value_strategy": "backfill",
                    "in_memory": True,
                    "padding_value": 0,
                    "norm": None,
                    "audio_feature": {
                        "type": "fbank",
                        "window_length_in_s": 0.04,
                        "window_shift_in_s": 0.02,
                        "num_filter_bands": 80,
                    },
                }
            },
            "h3": {PREPROCESSING: {"missing_value_strategy": "fill_with_const", "fill_value": 576495936675512319}},
            "date": {
                PREPROCESSING: {"missing_value_strategy": "fill_with_const", "fill_value": "", "datetime_format": None}
=======
                "audio_file_length_limit_in_s": 7.5,
                "missing_value_strategy": "backfill",
                "in_memory": True,
                "padding_value": 0,
                "norm": None,
                "type": "fbank",
                "window_length_in_s": 0.04,
                "window_shift_in_s": 0.02,
                "num_fft_points": None,
                "window_type": "hamming",
                "num_filter_bands": 80,
>>>>>>> 640821a2
            },
            "vector": {PREPROCESSING: {"missing_value_strategy": "fill_with_const", "fill_value": ""}},
        },
        "combiner": {
            "type": "concat",
            "fc_layers": None,
            "num_fc_layers": 0,
            "output_size": 256,
            "use_bias": True,
            "weights_initializer": "xavier_uniform",
            "bias_initializer": "zeros",
            "norm": None,
            "norm_params": None,
            "activation": "relu",
            "dropout": 0.0,
            "flatten_inputs": False,
            "residual": False,
        },
    }

    updated_config = merge_with_defaults(legacy_config_format)

    assert updated_config == expected_upgraded_format<|MERGE_RESOLUTION|>--- conflicted
+++ resolved
@@ -506,37 +506,23 @@
                 }
             },
             "audio": {
-<<<<<<< HEAD
                 PREPROCESSING: {
                     "audio_file_length_limit_in_s": 7.5,
                     "missing_value_strategy": "backfill",
                     "in_memory": True,
                     "padding_value": 0,
                     "norm": None,
-                    "audio_feature": {
-                        "type": "fbank",
-                        "window_length_in_s": 0.04,
-                        "window_shift_in_s": 0.02,
-                        "num_filter_bands": 80,
-                    },
+                    "type": "fbank",
+                    "window_length_in_s": 0.04,
+                    "window_shift_in_s": 0.02,
+                    "num_fft_points": None,
+                    "window_type": "hamming",
+                    "num_filter_bands": 80,
                 }
             },
             "h3": {PREPROCESSING: {"missing_value_strategy": "fill_with_const", "fill_value": 576495936675512319}},
             "date": {
                 PREPROCESSING: {"missing_value_strategy": "fill_with_const", "fill_value": "", "datetime_format": None}
-=======
-                "audio_file_length_limit_in_s": 7.5,
-                "missing_value_strategy": "backfill",
-                "in_memory": True,
-                "padding_value": 0,
-                "norm": None,
-                "type": "fbank",
-                "window_length_in_s": 0.04,
-                "window_shift_in_s": 0.02,
-                "num_fft_points": None,
-                "window_type": "hamming",
-                "num_filter_bands": 80,
->>>>>>> 640821a2
             },
             "vector": {PREPROCESSING: {"missing_value_strategy": "fill_with_const", "fill_value": ""}},
         },
