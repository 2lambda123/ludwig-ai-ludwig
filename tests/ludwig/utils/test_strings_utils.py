from collections import defaultdict

import numpy as np
import pandas as pd
import pytest

from ludwig.schema.features.preprocessing.text import TextPreprocessingConfig
from ludwig.utils import strings_utils


def test_is_number():
    assert strings_utils.is_number("1.1")
    assert strings_utils.is_number("1.000001")
    assert strings_utils.is_number("1000001")
    assert strings_utils.is_number("Nan")
    assert strings_utils.is_number("NaN")
    assert strings_utils.is_number(1)
    assert strings_utils.is_number(1.1)
    assert not strings_utils.is_number("NaNaaa")


def test_are_sequential_integers():
    assert strings_utils.are_sequential_integers(["1.0", "2", "3"])
    assert strings_utils.are_sequential_integers(["1", "2", "3"])
    assert not strings_utils.are_sequential_integers(["1", "2", "4"])
    assert not strings_utils.are_sequential_integers(["1.1", "2", "3"])
    assert not strings_utils.are_sequential_integers(["a", "2", "3"])


def test_str_to_bool():
    # Global bool mappings are used.
    assert strings_utils.str2bool("True")
    assert strings_utils.str2bool(True)
    assert strings_utils.str2bool("true")
    assert not strings_utils.str2bool("0")

    # Error raised if non-mapped value is encountered and no fallback is specified.
    with pytest.raises(Exception):
        strings_utils.str2bool("bot")

    # Fallback label is used.
    assert strings_utils.str2bool("bot", fallback_true_label="bot")
    assert not strings_utils.str2bool("human", fallback_true_label="bot")
    assert strings_utils.str2bool("human", fallback_true_label="human")
    assert not strings_utils.str2bool("human", fallback_true_label="Human")

    # Fallback label is used, strictly as a fallback.
    assert strings_utils.str2bool("True", fallback_true_label="False")


def test_are_conventional_bools():
    assert strings_utils.are_conventional_bools(["True", "False"])
    assert strings_utils.are_conventional_bools([True, False])
    assert strings_utils.are_conventional_bools(["True", False, True])
    assert strings_utils.are_conventional_bools(["T", "F"])
    assert strings_utils.are_conventional_bools(["t", "f"])
    assert not strings_utils.are_conventional_bools(["True", "Fails"])
    assert strings_utils.are_conventional_bools(["0", "1"])
    assert not strings_utils.are_conventional_bools(["0", "2"])
    assert strings_utils.are_conventional_bools(["1.0", "0.0"])
    assert not strings_utils.are_conventional_bools(["high", "low"])
    assert not strings_utils.are_conventional_bools(["human", "bot"])


def test_create_vocabulary_chars():
    data = pd.DataFrame(["Hello, I'm a single sentence!", "And another sentence", "And the very very last one"])
    column = data[0]
    preprocessing_parameters = TextPreprocessingConfig().to_dict()

<<<<<<< HEAD
    vocabulary_output = strings_utils.create_vocabulary(
        data=column,
=======
    vocabulary = strings_utils.create_vocabulary(
        column,
>>>>>>> b3d15a8d
        tokenizer_type="characters",
        most_common_percentile=preprocessing_parameters["most_common_percentile"],
        most_common=preprocessing_parameters["most_common"],
        lowercase=preprocessing_parameters["lowercase"],
        unknown_symbol=preprocessing_parameters["unknown_symbol"],
        padding_symbol=preprocessing_parameters["padding_symbol"],
        pretrained_model_name_or_path=preprocessing_parameters["pretrained_model_name_or_path"],
    )
    vocab = vocabulary.vocab

<<<<<<< HEAD
    assert len(vocabulary_output[0]) == 23
    assert vocabulary_output[0][strings_utils.SpecialSymbol.START.value] == strings_utils.START_SYMBOL
    assert vocabulary_output[0][strings_utils.SpecialSymbol.STOP.value] == strings_utils.STOP_SYMBOL
    assert vocabulary_output[0][strings_utils.SpecialSymbol.PADDING.value] == strings_utils.PADDING_SYMBOL
    assert vocabulary_output[0][strings_utils.SpecialSymbol.UNKNOWN.value] == strings_utils.UNKNOWN_SYMBOL
=======
    assert len(vocab) == 24
    assert vocab[strings_utils.SpecialSymbol.START.value] == strings_utils.START_SYMBOL
    assert vocab[strings_utils.SpecialSymbol.STOP.value] == strings_utils.STOP_SYMBOL
    assert vocab[strings_utils.SpecialSymbol.PADDING.value] == strings_utils.PADDING_SYMBOL
    assert vocab[strings_utils.SpecialSymbol.UNKNOWN.value] == strings_utils.UNKNOWN_SYMBOL
>>>>>>> b3d15a8d


def test_create_vocabulary_word():
    data = pd.DataFrame(["Hello, I'm a single sentence!", "And another sentence", "And the very very last one"])
    column = data[0]
    preprocessing_parameters = TextPreprocessingConfig().to_dict()

    vocabulary = strings_utils.create_vocabulary(
        column,
        tokenizer_type=preprocessing_parameters["tokenizer"],
        most_common_percentile=preprocessing_parameters["most_common_percentile"],
        most_common=preprocessing_parameters["most_common"],
        lowercase=preprocessing_parameters["lowercase"],
        vocab_file=preprocessing_parameters["vocab_file"],
        unknown_symbol=preprocessing_parameters["unknown_symbol"],
        padding_symbol=preprocessing_parameters["padding_symbol"],
        pretrained_model_name_or_path=preprocessing_parameters["pretrained_model_name_or_path"],
    )
    vocab = vocabulary.vocab

    assert len(vocab) == 19
    assert vocab[strings_utils.SpecialSymbol.UNKNOWN.value] == strings_utils.UNKNOWN_SYMBOL
    assert vocab[strings_utils.SpecialSymbol.STOP.value] == strings_utils.STOP_SYMBOL
    assert vocab[strings_utils.SpecialSymbol.PADDING.value] == strings_utils.PADDING_SYMBOL
    assert vocab[strings_utils.SpecialSymbol.UNKNOWN.value] == strings_utils.UNKNOWN_SYMBOL


@pytest.mark.parametrize("most_common_percentile,most_common,expected_vocab_size", [(0.5, None, 9), (0.9, 10, 11)])
def test_create_vocabulary_no_special_symbols(most_common_percentile, most_common, expected_vocab_size):
    data = pd.DataFrame(["Hello, I'm a single sentence!", "And another sentence", "And the very very last one"])
    column = data[0]
    preprocessing_parameters = TextPreprocessingConfig(
        most_common_percentile=most_common_percentile, most_common=most_common
    ).to_dict()

    vocabulary = strings_utils.create_vocabulary(
        column,
        tokenizer_type=preprocessing_parameters["tokenizer"],
        most_common_percentile=preprocessing_parameters["most_common_percentile"],
        most_common=preprocessing_parameters["most_common"],
        lowercase=preprocessing_parameters["lowercase"],
        vocab_file=preprocessing_parameters["vocab_file"],
        unknown_symbol=preprocessing_parameters["unknown_symbol"],
        padding_symbol=preprocessing_parameters["padding_symbol"],
        pretrained_model_name_or_path=preprocessing_parameters["pretrained_model_name_or_path"],
        add_special_symbols=False,
    )
    vocab = vocabulary.vocab

<<<<<<< HEAD
    assert len(vocabulary_output[0]) == expected_vocab_size
    assert vocabulary_output[0][strings_utils.SpecialSymbol.UNKNOWN.value] == strings_utils.UNKNOWN_SYMBOL
=======
    assert len(vocab) == 16
    assert vocab[strings_utils.SpecialSymbol.UNKNOWN.value] == strings_utils.UNKNOWN_SYMBOL
>>>>>>> b3d15a8d


def test_create_vocabulary_from_hf():
    data = pd.DataFrame(["Hello, I'm a single sentence!", "And another sentence", "And the very very last one"])
    column = data[0]
    preprocessing_parameters = TextPreprocessingConfig().to_dict()

    vocabulary = strings_utils.create_vocabulary(
        column,
        tokenizer_type="hf_tokenizer",
        most_common_percentile=preprocessing_parameters["most_common_percentile"],
        most_common=preprocessing_parameters["most_common"],
        lowercase=preprocessing_parameters["lowercase"],
        unknown_symbol=preprocessing_parameters["unknown_symbol"],
        padding_symbol=preprocessing_parameters["padding_symbol"],
        pretrained_model_name_or_path="albert-base-v2",
    )
    vocab = vocabulary.vocab

    assert len(vocab) == 30000


def test_create_vocabulary_single_token():
    data = pd.DataFrame(["dog", "cat", "bird", "dog", "cat", "super cat"])
    column = data[0]

    vocab, str2idx, str2freq = strings_utils.create_vocabulary_single_token(
        column,
        most_common=10000,
        most_common_percentile=0.5,
    )

    assert set(vocab) == {"dog", "cat", "bird", "super cat"}
    assert str2freq == {"dog": 2, "cat": 2, "bird": 1, "super cat": 1}
    assert strings_utils.UNKNOWN_SYMBOL not in str2idx


def test_create_vocabulary_single_token_small_most_frequent():
    data = pd.DataFrame(["dog", "cat", "bird", "dog", "cat", "super cat"])
    column = data[0]

    vocab, str2idx, str2freq = strings_utils.create_vocabulary_single_token(
        column, most_common=2, most_common_percentile=0.5
    )

    assert set(vocab) == {"dog", "cat", strings_utils.UNKNOWN_SYMBOL}
    assert str2idx[strings_utils.UNKNOWN_SYMBOL] == 0
    assert str2freq == {"dog": 2, "cat": 2, strings_utils.UNKNOWN_SYMBOL: 0}


def test_build_sequence_matrix():
    inverse_vocabulary = {
        "<EOS>": 0,
        "<SOS>": 1,
        "<PAD>": 2,
        "<UNK>": 3,
        "a": 4,
        "b": 5,
        "c": 6,
    }
    sequences = pd.core.series.Series(["a b c", "c b a"])
    sequence_matrix = strings_utils.build_sequence_matrix(
        sequences, inverse_vocabulary, tokenizer_type="space", length_limit=10
    )
    assert not (
        sequence_matrix.tolist() - np.array([[1, 4, 5, 6, 0, 2, 2, 2, 2, 2], [1, 6, 5, 4, 0, 2, 2, 2, 2, 2]])
    ).any()


@pytest.mark.parametrize("compute_idf", [False, True])
def test_create_vocabulary_idf(compute_idf: bool):
    data = pd.DataFrame(["Hello, I'm a single sentence!", "And another sentence", "And the very very last one"])
    column = data[0]
    preprocessing_parameters = TextPreprocessingConfig().to_dict()

    vocabulary = strings_utils.create_vocabulary(
        column,
        tokenizer_type=preprocessing_parameters["tokenizer"],
        num_most_frequent=preprocessing_parameters["most_common"],
        lowercase=preprocessing_parameters["lowercase"],
        vocab_file=preprocessing_parameters["vocab_file"],
        unknown_symbol=preprocessing_parameters["unknown_symbol"],
        padding_symbol=preprocessing_parameters["padding_symbol"],
        pretrained_model_name_or_path=preprocessing_parameters["pretrained_model_name_or_path"],
        compute_idf=compute_idf,
        add_special_symbols=False,
    )

    str2idf = vocabulary.str2idf

    if not compute_idf:
        assert str2idf is None
        return

    idf2str = defaultdict(set)
    for k, v in str2idf.items():
        idf2str[v].add(k)
    idf_sorted = sorted(idf2str.items(), key=lambda x: x[0])
    assert len(idf_sorted) == 3

    # Unknown symbol should have the lowest idf as it never appears in any documents
    assert idf_sorted[0][0] == 0
    assert idf_sorted[0][1] == {"<UNK>"}

    # "sentence" and "and" should be next, as they appear in two docs each
    assert idf_sorted[1][0] > idf_sorted[0][0]
    assert idf_sorted[1][1] == {"sentence", "and"}

    # finally, every token that only appears once
    assert idf_sorted[2][0] > idf_sorted[1][0]
    assert idf_sorted[2][1] == {
        ",",
        "i",
        "'",
        "one",
        "very",
        "single",
        "the",
        "m",
        "!",
        "last",
        "hello",
        "a",
        "another",
    }<|MERGE_RESOLUTION|>--- conflicted
+++ resolved
@@ -67,13 +67,8 @@
     column = data[0]
     preprocessing_parameters = TextPreprocessingConfig().to_dict()
 
-<<<<<<< HEAD
-    vocabulary_output = strings_utils.create_vocabulary(
-        data=column,
-=======
-    vocabulary = strings_utils.create_vocabulary(
-        column,
->>>>>>> b3d15a8d
+    vocabulary = strings_utils.create_vocabulary(
+        column,
         tokenizer_type="characters",
         most_common_percentile=preprocessing_parameters["most_common_percentile"],
         most_common=preprocessing_parameters["most_common"],
@@ -84,19 +79,18 @@
     )
     vocab = vocabulary.vocab
 
-<<<<<<< HEAD
-    assert len(vocabulary_output[0]) == 23
-    assert vocabulary_output[0][strings_utils.SpecialSymbol.START.value] == strings_utils.START_SYMBOL
-    assert vocabulary_output[0][strings_utils.SpecialSymbol.STOP.value] == strings_utils.STOP_SYMBOL
-    assert vocabulary_output[0][strings_utils.SpecialSymbol.PADDING.value] == strings_utils.PADDING_SYMBOL
-    assert vocabulary_output[0][strings_utils.SpecialSymbol.UNKNOWN.value] == strings_utils.UNKNOWN_SYMBOL
-=======
+# most-common-percentage
+#    assert len(vocabulary_output[0]) == 23
+#    assert vocabulary_output[0][strings_utils.SpecialSymbol.START.value] == strings_utils.START_SYMBOL
+#    assert vocabulary_output[0][strings_utils.SpecialSymbol.STOP.value] == strings_utils.STOP_SYMBOL
+#    assert vocabulary_output[0][strings_utils.SpecialSymbol.PADDING.value] == strings_utils.PADDING_SYMBOL
+#    assert vocabulary_output[0][strings_utils.SpecialSymbol.UNKNOWN.value] == strings_utils.UNKNOWN_SYMBOL
+#
     assert len(vocab) == 24
     assert vocab[strings_utils.SpecialSymbol.START.value] == strings_utils.START_SYMBOL
     assert vocab[strings_utils.SpecialSymbol.STOP.value] == strings_utils.STOP_SYMBOL
     assert vocab[strings_utils.SpecialSymbol.PADDING.value] == strings_utils.PADDING_SYMBOL
     assert vocab[strings_utils.SpecialSymbol.UNKNOWN.value] == strings_utils.UNKNOWN_SYMBOL
->>>>>>> b3d15a8d
 
 
 def test_create_vocabulary_word():
@@ -146,13 +140,12 @@
     )
     vocab = vocabulary.vocab
 
-<<<<<<< HEAD
-    assert len(vocabulary_output[0]) == expected_vocab_size
-    assert vocabulary_output[0][strings_utils.SpecialSymbol.UNKNOWN.value] == strings_utils.UNKNOWN_SYMBOL
-=======
+# most-common-percentage
+#    assert len(vocabulary_output[0]) == expected_vocab_size
+#    assert vocabulary_output[0][strings_utils.SpecialSymbol.UNKNOWN.value] == strings_utils.UNKNOWN_SYMBOL
+#
     assert len(vocab) == 16
     assert vocab[strings_utils.SpecialSymbol.UNKNOWN.value] == strings_utils.UNKNOWN_SYMBOL
->>>>>>> b3d15a8d
 
 
 def test_create_vocabulary_from_hf():
