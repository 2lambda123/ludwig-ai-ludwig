import pytest

from ludwig.constants import COMBINED, LOSS
from ludwig.features.category_feature import CategoryOutputFeature
from ludwig.features.feature_utils import LudwigFeatureDict
from ludwig.utils import trainer_utils
from ludwig.utils.metric_utils import TrainerMetric


def test_progress_tracker_empty():
    output_features = LudwigFeatureDict()
    output_features["category_feature"] = CategoryOutputFeature(
<<<<<<< HEAD
        {"name": "category_feature",
         "decoder": {
             "input_size": 10,
             "num_classes": 3,
         }}, {})
=======
        {
            "name": "category_feature",
            "decoder": {
                "input_size": 10,
                "num_classes": 3,
            },
        },
        {},
    )
>>>>>>> b55ed6c1

    progress_tracker = trainer_utils.get_new_progress_tracker(
        batch_size=5,
        best_eval_metric=0,
        best_reduce_learning_rate_eval_metric=0,
        best_increase_batch_size_eval_metric=0,
        learning_rate=0.01,
        output_features=output_features,
    )

    assert progress_tracker.log_metrics() == {
        "batch_size": 5,
        "best_valid_metric": 0,
        "epoch": 0,
        "last_improvement_steps": 0,
        "learning_rate": 0.01,
        "num_increases_bs": 0,
        "num_reductions_lr": 0,
        "steps": 0,
        "tune_checkpoint_num": 0,
    }


def test_progress_tracker():
    output_features = LudwigFeatureDict()
    output_features["category_feature"] = CategoryOutputFeature(
<<<<<<< HEAD
        {"name": "category_feature",
         "decoder": {
             "input_size": 10,
             "num_classes": 3,
         }}, {})
=======
        {
            "name": "category_feature",
            "decoder": {
                "input_size": 10,
                "num_classes": 3,
            },
        },
        {},
    )
>>>>>>> b55ed6c1

    progress_tracker = trainer_utils.get_new_progress_tracker(
        batch_size=5,
        best_eval_metric=0,
        best_reduce_learning_rate_eval_metric=0,
        best_increase_batch_size_eval_metric=0,
        learning_rate=0.01,
        output_features=output_features,
    )

    progress_tracker.validation_metrics[COMBINED][LOSS].append(TrainerMetric(epoch=1, step=10, value=0.1))
    progress_tracker.validation_metrics[COMBINED][LOSS].append(TrainerMetric(epoch=1, step=20, value=0.2))

    assert progress_tracker.log_metrics() == {
        "batch_size": 5,
        "best_valid_metric": 0,
        "epoch": 0,
        "last_improvement_steps": 0,
        "learning_rate": 0.01,
        "num_increases_bs": 0,
        "num_reductions_lr": 0,
        "steps": 0,
        "tune_checkpoint_num": 0,
        "validation_metrics.combined.loss": 0.2,
    }


def test_get_final_steps_per_checkpoint():
    # steps_per_checkpoint and checkpoints_per_epoch cannot both be specified.
    with pytest.raises(Exception):
        trainer_utils.get_final_steps_per_checkpoint(
            steps_per_epoch=1024,
            steps_per_checkpoint=1,
            checkpoints_per_epoch=1,
        )

    assert trainer_utils.get_final_steps_per_checkpoint(steps_per_epoch=1024, steps_per_checkpoint=100) == 100
    assert trainer_utils.get_final_steps_per_checkpoint(steps_per_epoch=1024, steps_per_checkpoint=2048) == 1024
    assert trainer_utils.get_final_steps_per_checkpoint(steps_per_epoch=1024, checkpoints_per_epoch=2) == 512
    assert trainer_utils.get_final_steps_per_checkpoint(steps_per_epoch=1024, checkpoints_per_epoch=2.5) == 409
    assert trainer_utils.get_final_steps_per_checkpoint(steps_per_epoch=1024, checkpoints_per_epoch=0.5) == 1024
    assert trainer_utils.get_final_steps_per_checkpoint(steps_per_epoch=1024) == 1024
    assert (
        trainer_utils.get_final_steps_per_checkpoint(
            steps_per_epoch=1024, steps_per_checkpoint=0, checkpoints_per_epoch=0
        )
        == 1024
    )<|MERGE_RESOLUTION|>--- conflicted
+++ resolved
@@ -10,13 +10,6 @@
 def test_progress_tracker_empty():
     output_features = LudwigFeatureDict()
     output_features["category_feature"] = CategoryOutputFeature(
-<<<<<<< HEAD
-        {"name": "category_feature",
-         "decoder": {
-             "input_size": 10,
-             "num_classes": 3,
-         }}, {})
-=======
         {
             "name": "category_feature",
             "decoder": {
@@ -26,7 +19,6 @@
         },
         {},
     )
->>>>>>> b55ed6c1
 
     progress_tracker = trainer_utils.get_new_progress_tracker(
         batch_size=5,
@@ -53,13 +45,6 @@
 def test_progress_tracker():
     output_features = LudwigFeatureDict()
     output_features["category_feature"] = CategoryOutputFeature(
-<<<<<<< HEAD
-        {"name": "category_feature",
-         "decoder": {
-             "input_size": 10,
-             "num_classes": 3,
-         }}, {})
-=======
         {
             "name": "category_feature",
             "decoder": {
@@ -69,7 +54,6 @@
         },
         {},
     )
->>>>>>> b55ed6c1
 
     progress_tracker = trainer_utils.get_new_progress_tracker(
         batch_size=5,
